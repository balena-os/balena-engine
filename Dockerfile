--- conflicted
+++ resolved
@@ -1,65 +1,12 @@
 # syntax=docker/dockerfile:1.2
 
 ARG CROSS="false"
-<<<<<<< HEAD
-# IMPORTANT: When updating this please note that stdlib archive/tar pkg is vendored
-ARG GO_VERSION=1.12.17
-ARG DEBIAN_FRONTEND=noninteractive
-
-FROM golang:${GO_VERSION}-stretch AS base
-ARG APT_MIRROR
-RUN sed -ri "s/(httpredir|deb).debian.org/${APT_MIRROR:-deb.debian.org}/g" /etc/apt/sources.list \
- && sed -ri "s/(security).debian.org/${APT_MIRROR:-security.debian.org}/g" /etc/apt/sources.list
-
-FROM base AS criu
-ARG DEBIAN_FRONTEND
-# Install CRIU for checkpoint/restore support
-ENV CRIU_VERSION 3.12
-# Install dependency packages specific to criu
-RUN apt-get update && apt-get install -y --no-install-recommends \
-	libnet-dev \
-	libprotobuf-c-dev \
-	libprotobuf-dev \
-	libnl-3-dev \
-	libcap-dev \
-	protobuf-compiler \
-	protobuf-c-compiler \
-	python-protobuf \
-	&& rm -rf /var/lib/apt/lists/*
-RUN mkdir -p /usr/src/criu \
-	&& curl -sSL https://github.com/checkpoint-restore/criu/archive/v${CRIU_VERSION}.tar.gz | tar -C /usr/src/criu/ -xz --strip-components=1 \
-	&& cd /usr/src/criu \
-	&& make \
-	&& make PREFIX=/build/ install-criu
-
-FROM base AS registry
-# Install two versions of the registry. The first is an older version that
-# only supports schema1 manifests. The second is a newer version that supports
-# both. This allows integration-cli tests to cover push/pull with both schema1
-# and schema2 manifests.
-ENV REGISTRY_COMMIT_SCHEMA1 ec87e9b6971d831f0eff752ddb54fb64693e51cd
-ENV REGISTRY_COMMIT 47a064d4195a9b56133891bbb13620c3ac83a827
-RUN set -x \
-	&& export GOPATH="$(mktemp -d)" \
-	&& git clone https://github.com/docker/distribution.git "$GOPATH/src/github.com/docker/distribution" \
-	&& (cd "$GOPATH/src/github.com/docker/distribution" && git checkout -q "$REGISTRY_COMMIT") \
-	&& GOPATH="$GOPATH/src/github.com/docker/distribution/Godeps/_workspace:$GOPATH" \
-		go build -buildmode=pie -o /build/registry-v2 github.com/docker/distribution/cmd/registry \
-	&& case $(dpkg --print-architecture) in \
-		amd64|ppc64*|s390x) \
-		(cd "$GOPATH/src/github.com/docker/distribution" && git checkout -q "$REGISTRY_COMMIT_SCHEMA1"); \
-		GOPATH="$GOPATH/src/github.com/docker/distribution/Godeps/_workspace:$GOPATH"; \
-			go build -buildmode=pie -o /build/registry-v2-schema1 github.com/docker/distribution/cmd/registry; \
-		;; \
-	   esac \
-	&& rm -rf "$GOPATH"
-=======
 ARG SYSTEMD="false"
 # IMPORTANT: When updating this please note that stdlib archive/tar pkg is vendored
 ARG GO_VERSION=1.16.10
 ARG DEBIAN_FRONTEND=noninteractive
 ARG VPNKIT_VERSION=0.5.0
-ARG DOCKER_BUILDTAGS="apparmor seccomp"
+ARG DOCKER_BUILDTAGS="apparmor seccomp no_btrfs no_cri no_devmapper no_zfs exclude_disk_quota exclude_graphdriver_btrfs exclude_graphdriver_devicemapper exclude_graphdriver_zfs"
 
 ARG BASE_DEBIAN_DISTRO="buster"
 ARG GOLANG_IMAGE="golang:${GO_VERSION}-${BASE_DEBIAN_DISTRO}"
@@ -119,7 +66,6 @@
                    go build -buildmode=pie -o /build/registry-v2-schema1 github.com/docker/distribution/cmd/registry; \
                 ;; \
            esac
->>>>>>> 847da184
 
 FROM base AS swagger
 WORKDIR $GOPATH/src/github.com/go-swagger/go-swagger
@@ -135,14 +81,6 @@
         && git checkout -q "$GO_SWAGGER_COMMIT" \
         && go build -o /build/swagger github.com/go-swagger/go-swagger/cmd/swagger
 
-<<<<<<< HEAD
-FROM base AS frozen-images
-ARG DEBIAN_FRONTEND
-RUN apt-get update && apt-get install -y --no-install-recommends \
-	ca-certificates \
-	jq \
-	&& rm -rf /var/lib/apt/lists/*
-=======
 FROM debian:${BASE_DEBIAN_DISTRO} AS frozen-images
 ARG DEBIAN_FRONTEND
 RUN --mount=type=cache,sharing=locked,id=moby-frozen-images-aptlib,target=/var/lib/apt \
@@ -151,7 +89,6 @@
            ca-certificates \
            curl \
            jq
->>>>>>> 847da184
 # Get useful and necessary Hub images so we can "docker load" locally instead of pulling
 COPY contrib/download-frozen-image-v2.sh /
 ARG TARGETARCH
@@ -166,20 +103,6 @@
 
 FROM base AS cross-false
 
-<<<<<<< HEAD
-FROM base AS cross-true
-ARG DEBIAN_FRONTEND
-RUN dpkg --add-architecture armhf
-RUN dpkg --add-architecture arm64
-RUN dpkg --add-architecture armel
-RUN if [ "$(go env GOHOSTARCH)" = "amd64" ]; then \
-	apt-get update && apt-get install -y --no-install-recommends \
-		crossbuild-essential-armhf \
-		crossbuild-essential-arm64 \
-		crossbuild-essential-armel \
-		&& rm -rf /var/lib/apt/lists/*; \
-	fi
-=======
 FROM --platform=linux/amd64 base AS cross-true
 ARG DEBIAN_FRONTEND
 RUN dpkg --add-architecture arm64
@@ -191,19 +114,11 @@
             crossbuild-essential-arm64 \
             crossbuild-essential-armel \
             crossbuild-essential-armhf
->>>>>>> 847da184
 
 FROM cross-${CROSS} as dev-base
 
 FROM dev-base AS runtime-dev-cross-false
 ARG DEBIAN_FRONTEND
-<<<<<<< HEAD
-RUN apt-get update && apt-get install -y --no-install-recommends \
-	libapparmor-dev \
-	libseccomp-dev \
-	&& rm -rf /var/lib/apt/lists/*
-FROM cross-true AS runtime-dev-cross-true
-=======
 RUN echo 'deb http://deb.debian.org/debian buster-backports main' > /etc/apt/sources.list.d/backports.list
 RUN --mount=type=cache,sharing=locked,id=moby-cross-false-aptlib,target=/var/lib/apt \
     --mount=type=cache,sharing=locked,id=moby-cross-false-aptcache,target=/var/cache/apt \
@@ -218,28 +133,11 @@
             libudev-dev
 
 FROM --platform=linux/amd64 runtime-dev-cross-false AS runtime-dev-cross-true
->>>>>>> 847da184
 ARG DEBIAN_FRONTEND
 # These crossbuild packages rely on gcc-<arch>, but this doesn't want to install
 # on non-amd64 systems.
 # Additionally, the crossbuild-amd64 is currently only on debian:buster, so
 # other architectures cannnot crossbuild amd64.
-<<<<<<< HEAD
-RUN if [ "$(go env GOHOSTARCH)" = "amd64" ]; then \
-	apt-get update && apt-get install -y --no-install-recommends \
-		libseccomp-dev:armhf \
-		libseccomp-dev:arm64 \
-		libseccomp-dev:armel \
-		libapparmor-dev:armhf \
-		libapparmor-dev:arm64 \
-		libapparmor-dev:armel \
-		# install this arches seccomp here due to compat issues with the v0 builder
-		# This is as opposed to inheriting from runtime-dev-cross-false
-		libapparmor-dev \
-		libseccomp-dev \
-		&& rm -rf /var/lib/apt/lists/*; \
-	fi
-=======
 RUN echo 'deb http://deb.debian.org/debian buster-backports main' > /etc/apt/sources.list.d/backports.list
 RUN --mount=type=cache,sharing=locked,id=moby-cross-true-aptlib,target=/var/lib/apt \
     --mount=type=cache,sharing=locked,id=moby-cross-true-aptcache,target=/var/cache/apt \
@@ -250,7 +148,6 @@
             libseccomp-dev:arm64/buster-backports \
             libseccomp-dev:armel/buster-backports \
             libseccomp-dev:armhf/buster-backports
->>>>>>> 847da184
 
 FROM runtime-dev-cross-${CROSS} AS runtime-dev
 
@@ -268,41 +165,17 @@
     --mount=type=bind,src=hack/dockerfile/install,target=/tmp/install \
         PREFIX=/build /tmp/install/install.sh vndr
 
-<<<<<<< HEAD
-FROM base AS gometalinter
-ENV INSTALL_BINARY_NAME=gometalinter
-COPY hack/dockerfile/install/install.sh ./install.sh
-COPY hack/dockerfile/install/$INSTALL_BINARY_NAME.installer ./
-RUN PREFIX=/build ./install.sh $INSTALL_BINARY_NAME
-
-FROM base AS gotestsum
-ENV INSTALL_BINARY_NAME=gotestsum
-COPY hack/dockerfile/install/install.sh ./install.sh
-COPY hack/dockerfile/install/$INSTALL_BINARY_NAME.installer ./
-RUN PREFIX=/build ./install.sh $INSTALL_BINARY_NAME
-
-FROM dev-base AS tini
-ARG DEBIAN_FRONTEND
-RUN apt-get update && apt-get install -y --no-install-recommends \
-	cmake \
-	vim-common \
-	&& rm -rf /var/lib/apt/lists/*
-COPY hack/dockerfile/install/install.sh ./install.sh
-ENV INSTALL_BINARY_NAME=tini
-COPY hack/dockerfile/install/$INSTALL_BINARY_NAME.installer ./
-RUN PREFIX=/build ./install.sh $INSTALL_BINARY_NAME
-=======
-FROM dev-base AS containerd
-ARG DEBIAN_FRONTEND
-RUN --mount=type=cache,sharing=locked,id=moby-containerd-aptlib,target=/var/lib/apt \
-    --mount=type=cache,sharing=locked,id=moby-containerd-aptcache,target=/var/cache/apt \
-        apt-get update && apt-get install -y --no-install-recommends \
-            libbtrfs-dev
-ARG CONTAINERD_COMMIT
-RUN --mount=type=cache,target=/root/.cache/go-build \
-    --mount=type=cache,target=/go/pkg/mod \
-    --mount=type=bind,src=hack/dockerfile/install,target=/tmp/install \
-        PREFIX=/build /tmp/install/install.sh containerd
+# FROM dev-base AS containerd
+# ARG DEBIAN_FRONTEND
+# RUN --mount=type=cache,sharing=locked,id=moby-containerd-aptlib,target=/var/lib/apt \
+#     --mount=type=cache,sharing=locked,id=moby-containerd-aptcache,target=/var/cache/apt \
+#         apt-get update && apt-get install -y --no-install-recommends \
+#             libbtrfs-dev
+# ARG CONTAINERD_COMMIT
+# RUN --mount=type=cache,target=/root/.cache/go-build \
+#     --mount=type=cache,target=/go/pkg/mod \
+#     --mount=type=bind,src=hack/dockerfile/install,target=/tmp/install \
+#         PREFIX=/build /tmp/install/install.sh containerd
 
 FROM dev-base AS proxy
 ARG LIBNETWORK_COMMIT
@@ -332,22 +205,22 @@
     --mount=type=bind,src=hack/dockerfile/install,target=/tmp/install \
         PREFIX=/build /tmp/install/install.sh shfmt
 
-FROM dev-base AS dockercli
-ARG DOCKERCLI_CHANNEL
-ARG DOCKERCLI_VERSION
-RUN --mount=type=cache,target=/root/.cache/go-build \
-    --mount=type=cache,target=/go/pkg/mod \
-    --mount=type=bind,src=hack/dockerfile/install,target=/tmp/install \
-        PREFIX=/build /tmp/install/install.sh dockercli
-
-FROM runtime-dev AS runc
-ARG RUNC_COMMIT
-ARG RUNC_BUILDTAGS
-RUN --mount=type=cache,target=/root/.cache/go-build \
-    --mount=type=cache,target=/go/pkg/mod \
-    --mount=type=bind,src=hack/dockerfile/install,target=/tmp/install \
-        PREFIX=/build /tmp/install/install.sh runc
-
+# FROM dev-base AS dockercli
+# ARG DOCKERCLI_CHANNEL
+# ARG DOCKERCLI_VERSION
+# RUN --mount=type=cache,target=/root/.cache/go-build \
+#     --mount=type=cache,target=/go/pkg/mod \
+#     --mount=type=bind,src=hack/dockerfile/install,target=/tmp/install \
+#         PREFIX=/build /tmp/install/install.sh dockercli
+
+# FROM runtime-dev AS runc
+# ARG RUNC_COMMIT
+# ARG RUNC_BUILDTAGS
+# RUN --mount=type=cache,target=/root/.cache/go-build \
+#     --mount=type=cache,target=/go/pkg/mod \
+#     --mount=type=bind,src=hack/dockerfile/install,target=/tmp/install \
+#         PREFIX=/build /tmp/install/install.sh runc
+#
 FROM dev-base AS tini
 ARG DEBIAN_FRONTEND
 ARG TINI_COMMIT
@@ -360,7 +233,6 @@
     --mount=type=cache,target=/go/pkg/mod \
     --mount=type=bind,src=hack/dockerfile/install,target=/tmp/install \
         PREFIX=/build /tmp/install/install.sh tini
->>>>>>> 847da184
 
 FROM dev-base AS rootlesskit
 ARG ROOTLESSKIT_COMMIT
@@ -380,19 +252,12 @@
 COPY --from=vpnkit-arm64 /vpnkit /build/vpnkit.aarch64
 
 # TODO: Some of this is only really needed for testing, it would be nice to split this up
-<<<<<<< HEAD
-FROM runtime-dev AS dev
+FROM runtime-dev AS dev-systemd-false
 ARG DEBIAN_FRONTEND
 RUN groupadd -r balena-engine
-RUN useradd --create-home --gid balena-engine unprivilegeduser
-=======
-FROM runtime-dev AS dev-systemd-false
-ARG DEBIAN_FRONTEND
-RUN groupadd -r docker
-RUN useradd --create-home --gid docker unprivilegeduser \
- && mkdir -p /home/unprivilegeduser/.local/share/docker \
+RUN useradd --create-home --gid balena-engine unprivilegeduser \
+ && mkdir -p /home/unprivilegeduser/.local/share/balena-engine \
  && chown -R unprivilegeduser /home/unprivilegeduser
->>>>>>> 847da184
 # Let us use a .bashrc file
 RUN ln -sfv /go/src/github.com/docker/docker/.bashrc ~/.bashrc
 # Activate bash completion and include Docker's completion if mounted with DOCKER_BASH_COMPLETION_PATH
@@ -401,58 +266,6 @@
 RUN ldconfig
 # This should only install packages that are specifically needed for the dev environment and nothing else
 # Do you really need to add another package here? Can it be done in a different build stage?
-<<<<<<< HEAD
-RUN apt-get update && apt-get install -y --no-install-recommends \
-	apparmor \
-	aufs-tools \
-	bash-completion \
-	btrfs-tools \
-	iptables \
-	jq \
-	libcap2-bin \
-	libdevmapper-dev \
-	libudev-dev \
-	libsystemd-dev \
-	binutils-mingw-w64 \
-	g++-mingw-w64-x86-64 \
-	net-tools \
-	pigz \
-	python3-pip \
-	python3-setuptools \
-	python3-wheel \
-	thin-provisioning-tools \
-	vim \
-	vim-common \
-	xfsprogs \
-	zip \
-	bzip2 \
-	xz-utils \
-	libprotobuf-c1 \
-	libnet1 \
-	libnl-3-200 \
-	&& rm -rf /var/lib/apt/lists/*
-
-RUN pip3 install yamllint==1.16.0
-
-COPY --from=swagger /build/swagger* /usr/local/bin/
-COPY --from=frozen-images /build/ /docker-frozen-images
-COPY --from=gometalinter /build/ /usr/local/bin/
-COPY --from=gotestsum /build/ /usr/local/bin/
-COPY --from=tomlv /build/ /usr/local/bin/
-COPY --from=vndr /build/ /usr/local/bin/
-COPY --from=tini /build/ /usr/local/bin/
-# COPY --from=proxy /build/ /usr/local/bin/
-COPY --from=registry /build/registry* /usr/local/bin/
-COPY --from=criu /build/ /usr/local/
-COPY --from=rootlesskit /build/ /usr/local/bin/
-COPY --from=djs55/vpnkit@sha256:e508a17cfacc8fd39261d5b4e397df2b953690da577e2c987a47630cd0c42f8e /vpnkit /usr/local/bin/vpnkit.x86_64
-
-ENV DOCKER_BUILDTAGS no_btrfs no_cri no_devmapper no_zfs exclude_disk_quota exclude_graphdriver_btrfs exclude_graphdriver_devicemapper exclude_graphdriver_zfs no_buildkit
-ENV DOCKER_LDFLAGS -s
-
-WORKDIR /go/src/github.com/docker/docker
-VOLUME /var/lib/balena-engine
-=======
 RUN --mount=type=cache,sharing=locked,id=moby-dev-aptlib,target=/var/lib/apt \
     --mount=type=cache,sharing=locked,id=moby-dev-aptcache,target=/var/cache/apt \
         apt-get update && apt-get install -y --no-install-recommends \
@@ -490,7 +303,7 @@
 
 RUN pip3 install yamllint==1.26.1
 
-COPY --from=dockercli     /build/ /usr/local/cli
+# COPY --from=dockercli     /build/ /usr/local/cli
 COPY --from=frozen-images /build/ /docker-frozen-images
 COPY --from=swagger       /build/ /usr/local/bin/
 COPY --from=tomlv         /build/ /usr/local/bin/
@@ -501,8 +314,8 @@
 COPY --from=gotestsum     /build/ /usr/local/bin/
 COPY --from=golangci_lint /build/ /usr/local/bin/
 COPY --from=shfmt         /build/ /usr/local/bin/
-COPY --from=runc          /build/ /usr/local/bin/
-COPY --from=containerd    /build/ /usr/local/bin/
+# COPY --from=runc          /build/ /usr/local/bin/
+# COPY --from=containerd    /build/ /usr/local/bin/
 COPY --from=rootlesskit   /build/ /usr/local/bin/
 COPY --from=vpnkit        /build/ /usr/local/bin/
 COPY --from=proxy         /build/ /usr/local/bin/
@@ -510,9 +323,8 @@
 ARG DOCKER_BUILDTAGS
 ENV DOCKER_BUILDTAGS="${DOCKER_BUILDTAGS}"
 WORKDIR /go/src/github.com/docker/docker
-VOLUME /var/lib/docker
-VOLUME /home/unprivilegeduser/.local/share/docker
->>>>>>> 847da184
+VOLUME /var/lib/balena-engine
+VOLUME /home/unprivilegeduser/.local/share/balena-engine
 # Wrap all commands in the "docker-in-docker" script to allow nested containers
 ENTRYPOINT ["hack/dind"]
 
@@ -549,8 +361,8 @@
 # from $PATH into the bundles dir.
 # It would be nice to handle this in a different way.
 COPY --from=tini        /build/ /usr/local/bin/
-COPY --from=runc        /build/ /usr/local/bin/
-COPY --from=containerd  /build/ /usr/local/bin/
+# COPY --from=runc        /build/ /usr/local/bin/
+# COPY --from=containerd  /build/ /usr/local/bin/
 COPY --from=rootlesskit /build/ /usr/local/bin/
 COPY --from=proxy       /build/ /usr/local/bin/
 COPY --from=vpnkit      /build/ /usr/local/bin/
