# syntax=docker/dockerfile:1.2

ARG CROSS="false"
ARG SYSTEMD="false"
# IMPORTANT: When updating this please note that stdlib archive/tar pkg is vendored
ARG GO_VERSION=1.17.11
ARG DEBIAN_FRONTEND=noninteractive
ARG VPNKIT_VERSION=0.5.0
ARG DOCKER_BUILDTAGS="apparmor seccomp no_btrfs no_cri no_devmapper no_zfs exclude_disk_quota exclude_graphdriver_btrfs exclude_graphdriver_devicemapper exclude_graphdriver_zfs"

ARG BASE_DEBIAN_DISTRO="buster"
ARG GOLANG_IMAGE="golang:${GO_VERSION}-${BASE_DEBIAN_DISTRO}"

FROM ${GOLANG_IMAGE} AS base
RUN echo 'Binary::apt::APT::Keep-Downloaded-Packages "true";' > /etc/apt/apt.conf.d/keep-cache
ARG APT_MIRROR
RUN sed -ri "s/(httpredir|deb).debian.org/${APT_MIRROR:-deb.debian.org}/g" /etc/apt/sources.list \
 && sed -ri "s/(security).debian.org/${APT_MIRROR:-security.debian.org}/g" /etc/apt/sources.list
ENV GO111MODULE=off

FROM base AS criu
ARG DEBIAN_FRONTEND
# Install dependency packages specific to criu
RUN --mount=type=cache,sharing=locked,id=moby-criu-aptlib,target=/var/lib/apt \
    --mount=type=cache,sharing=locked,id=moby-criu-aptcache,target=/var/cache/apt \
        apt-get update && apt-get install -y --no-install-recommends \
            libcap-dev \
            libnet-dev \
            libnl-3-dev \
            libprotobuf-c-dev \
            libprotobuf-dev \
            protobuf-c-compiler \
            protobuf-compiler \
            python-protobuf

# Install CRIU for checkpoint/restore support
ARG CRIU_VERSION=3.14
RUN mkdir -p /usr/src/criu \
    && curl -sSL https://github.com/checkpoint-restore/criu/archive/v${CRIU_VERSION}.tar.gz | tar -C /usr/src/criu/ -xz --strip-components=1 \
    && cd /usr/src/criu \
    && make \
    && make PREFIX=/build/ install-criu

FROM base AS registry
WORKDIR /go/src/github.com/docker/distribution
# Install two versions of the registry. The first one is a recent version that
# supports both schema 1 and 2 manifests. The second one is an older version that
# only supports schema1 manifests. This allows integration-cli tests to cover
# push/pull with both schema1 and schema2 manifests.
# The old version of the registry is not working on arm64, so installation is
# skipped on that architecture.
ENV REGISTRY_COMMIT_SCHEMA1 ec87e9b6971d831f0eff752ddb54fb64693e51cd
ENV REGISTRY_COMMIT 47a064d4195a9b56133891bbb13620c3ac83a827
RUN --mount=type=cache,target=/root/.cache/go-build \
    --mount=type=cache,target=/go/pkg/mod \
    --mount=type=tmpfs,target=/go/src/ \
        set -x \
        && git clone https://github.com/docker/distribution.git . \
        && git checkout -q "$REGISTRY_COMMIT" \
        && GOPATH="/go/src/github.com/docker/distribution/Godeps/_workspace:$GOPATH" \
           go build -buildmode=pie -o /build/registry-v2 github.com/docker/distribution/cmd/registry \
        && case $(dpkg --print-architecture) in \
               amd64|armhf|ppc64*|s390x) \
               git checkout -q "$REGISTRY_COMMIT_SCHEMA1"; \
               GOPATH="/go/src/github.com/docker/distribution/Godeps/_workspace:$GOPATH"; \
                   go build -buildmode=pie -o /build/registry-v2-schema1 github.com/docker/distribution/cmd/registry; \
                ;; \
           esac

FROM base AS swagger
WORKDIR $GOPATH/src/github.com/go-swagger/go-swagger
# Install go-swagger for validating swagger.yaml
# This is https://github.com/kolyshkin/go-swagger/tree/golang-1.13-fix
# TODO: move to under moby/ or fix upstream go-swagger to work for us.
ENV GO_SWAGGER_COMMIT c56166c036004ba7a3a321e5951ba472b9ae298c
RUN --mount=type=cache,target=/root/.cache/go-build \
    --mount=type=cache,target=/go/pkg/mod \
    --mount=type=tmpfs,target=/go/src/ \
        set -x \
        && git clone https://github.com/kolyshkin/go-swagger.git . \
        && git checkout -q "$GO_SWAGGER_COMMIT" \
        && go build -o /build/swagger github.com/go-swagger/go-swagger/cmd/swagger

FROM debian:${BASE_DEBIAN_DISTRO} AS frozen-images
ARG DEBIAN_FRONTEND
RUN --mount=type=cache,sharing=locked,id=moby-frozen-images-aptlib,target=/var/lib/apt \
    --mount=type=cache,sharing=locked,id=moby-frozen-images-aptcache,target=/var/cache/apt \
       apt-get update && apt-get install -y --no-install-recommends \
           ca-certificates \
           curl \
           jq
# Get useful and necessary Hub images so we can "docker load" locally instead of pulling
COPY contrib/download-frozen-image-v2.sh /
ARG TARGETARCH
RUN /download-frozen-image-v2.sh /build \
        buildpack-deps:buster@sha256:d0abb4b1e5c664828b93e8b6ac84d10bce45ee469999bef88304be04a2709491 \
        busybox:latest@sha256:95cf004f559831017cdf4628aaf1bb30133677be8702a8c5f2994629f637a209 \
        busybox:glibc@sha256:1f81263701cddf6402afe9f33fca0266d9fff379e59b1748f33d3072da71ee85 \
        debian:bullseye@sha256:7190e972ab16aefea4d758ebe42a293f4e5c5be63595f4d03a5b9bf6839a4344 \
        hello-world:latest@sha256:d58e752213a51785838f9eed2b7a498ffa1cb3aa7f946dda11af39286c3db9a9 \
        arm32v7/hello-world:latest@sha256:50b8560ad574c779908da71f7ce370c0a2471c098d44d1c8f6b513c5a55eeeb1
# See also frozenImages in "testutil/environment/protect.go" (which needs to be updated when adding images to this list)

FROM base AS cross-false

FROM --platform=linux/amd64 base AS cross-true
ARG DEBIAN_FRONTEND
RUN dpkg --add-architecture arm64
RUN dpkg --add-architecture armel
RUN dpkg --add-architecture armhf
RUN --mount=type=cache,sharing=locked,id=moby-cross-true-aptlib,target=/var/lib/apt \
    --mount=type=cache,sharing=locked,id=moby-cross-true-aptcache,target=/var/cache/apt \
        apt-get update && apt-get install -y --no-install-recommends \
            crossbuild-essential-arm64 \
            crossbuild-essential-armel \
            crossbuild-essential-armhf

FROM cross-${CROSS} as dev-base

FROM dev-base AS runtime-dev-cross-false
ARG DEBIAN_FRONTEND
RUN echo 'deb http://deb.debian.org/debian buster-backports main' > /etc/apt/sources.list.d/backports.list
RUN --mount=type=cache,sharing=locked,id=moby-cross-false-aptlib,target=/var/lib/apt \
    --mount=type=cache,sharing=locked,id=moby-cross-false-aptcache,target=/var/cache/apt \
        apt-get update && apt-get install -y --no-install-recommends \
            binutils-mingw-w64 \
            g++-mingw-w64-x86-64 \
            libapparmor-dev \
            libbtrfs-dev \
            libdevmapper-dev \
            libseccomp-dev/buster-backports \
            libsystemd-dev \
            libudev-dev

FROM --platform=linux/amd64 runtime-dev-cross-false AS runtime-dev-cross-true
ARG DEBIAN_FRONTEND
# These crossbuild packages rely on gcc-<arch>, but this doesn't want to install
# on non-amd64 systems.
# Additionally, the crossbuild-amd64 is currently only on debian:buster, so
# other architectures cannnot crossbuild amd64.
RUN echo 'deb http://deb.debian.org/debian buster-backports main' > /etc/apt/sources.list.d/backports.list
RUN --mount=type=cache,sharing=locked,id=moby-cross-true-aptlib,target=/var/lib/apt \
    --mount=type=cache,sharing=locked,id=moby-cross-true-aptcache,target=/var/cache/apt \
        apt-get update && apt-get install -y --no-install-recommends \
            libapparmor-dev:arm64 \
            libapparmor-dev:armel \
            libapparmor-dev:armhf \
            libseccomp-dev:arm64/buster-backports \
            libseccomp-dev:armel/buster-backports \
            libseccomp-dev:armhf/buster-backports

FROM runtime-dev-cross-${CROSS} AS runtime-dev

FROM base AS tomlv
ARG TOMLV_COMMIT
RUN --mount=type=cache,target=/root/.cache/go-build \
    --mount=type=cache,target=/go/pkg/mod \
    --mount=type=bind,src=hack/dockerfile/install,target=/tmp/install \
        PREFIX=/build /tmp/install/install.sh tomlv

FROM base AS vndr
ARG VNDR_VERSION
RUN --mount=type=cache,target=/root/.cache/go-build \
    --mount=type=cache,target=/go/pkg/mod \
    --mount=type=bind,src=hack/dockerfile/install,target=/tmp/install \
        PREFIX=/build /tmp/install/install.sh vndr

<<<<<<< HEAD
# FROM dev-base AS containerd
# ARG DEBIAN_FRONTEND
# RUN --mount=type=cache,sharing=locked,id=moby-containerd-aptlib,target=/var/lib/apt \
#     --mount=type=cache,sharing=locked,id=moby-containerd-aptcache,target=/var/cache/apt \
#         apt-get update && apt-get install -y --no-install-recommends \
#             libbtrfs-dev
# ARG CONTAINERD_COMMIT
# RUN --mount=type=cache,target=/root/.cache/go-build \
#     --mount=type=cache,target=/go/pkg/mod \
#     --mount=type=bind,src=hack/dockerfile/install,target=/tmp/install \
#         PREFIX=/build /tmp/install/install.sh containerd
=======
FROM dev-base AS containerd
ARG DEBIAN_FRONTEND
RUN --mount=type=cache,sharing=locked,id=moby-containerd-aptlib,target=/var/lib/apt \
    --mount=type=cache,sharing=locked,id=moby-containerd-aptcache,target=/var/cache/apt \
        apt-get update && apt-get install -y --no-install-recommends \
            libbtrfs-dev
ARG CONTAINERD_VERSION
RUN --mount=type=cache,target=/root/.cache/go-build \
    --mount=type=cache,target=/go/pkg/mod \
    --mount=type=bind,src=hack/dockerfile/install,target=/tmp/install \
        PREFIX=/build /tmp/install/install.sh containerd
>>>>>>> a89b8422

FROM dev-base AS proxy
ARG LIBNETWORK_COMMIT
RUN --mount=type=cache,target=/root/.cache/go-build \
    --mount=type=cache,target=/go/pkg/mod \
    --mount=type=bind,src=hack/dockerfile/install,target=/tmp/install \
        PREFIX=/build /tmp/install/install.sh proxy

FROM base AS golangci_lint
ARG GOLANGCI_LINT_VERSION
RUN --mount=type=cache,target=/root/.cache/go-build \
    --mount=type=cache,target=/go/pkg/mod \
    --mount=type=bind,src=hack/dockerfile/install,target=/tmp/install \
        PREFIX=/build /tmp/install/install.sh golangci_lint

FROM base AS gotestsum
ARG GOTESTSUM_VERSION
RUN --mount=type=cache,target=/root/.cache/go-build \
    --mount=type=cache,target=/go/pkg/mod \
    --mount=type=bind,src=hack/dockerfile/install,target=/tmp/install \
        PREFIX=/build /tmp/install/install.sh gotestsum

FROM base AS shfmt
ARG SHFMT_VERSION
RUN --mount=type=cache,target=/root/.cache/go-build \
    --mount=type=cache,target=/go/pkg/mod \
    --mount=type=bind,src=hack/dockerfile/install,target=/tmp/install \
        PREFIX=/build /tmp/install/install.sh shfmt

<<<<<<< HEAD
# FROM dev-base AS dockercli
# ARG DOCKERCLI_CHANNEL
# ARG DOCKERCLI_VERSION
# RUN --mount=type=cache,target=/root/.cache/go-build \
#     --mount=type=cache,target=/go/pkg/mod \
#     --mount=type=bind,src=hack/dockerfile/install,target=/tmp/install \
#         PREFIX=/build /tmp/install/install.sh dockercli

# FROM runtime-dev AS runc
# ARG RUNC_COMMIT
# ARG RUNC_BUILDTAGS
# RUN --mount=type=cache,target=/root/.cache/go-build \
#     --mount=type=cache,target=/go/pkg/mod \
#     --mount=type=bind,src=hack/dockerfile/install,target=/tmp/install \
#         PREFIX=/build /tmp/install/install.sh runc
#
=======
FROM dev-base AS dockercli
ARG DOCKERCLI_CHANNEL
ARG DOCKERCLI_VERSION
RUN --mount=type=cache,target=/root/.cache/go-build \
    --mount=type=cache,target=/go/pkg/mod \
    --mount=type=bind,src=hack/dockerfile/install,target=/tmp/install \
        PREFIX=/build /tmp/install/install.sh dockercli

FROM runtime-dev AS runc
ARG RUNC_VERSION
ARG RUNC_BUILDTAGS
RUN --mount=type=cache,target=/root/.cache/go-build \
    --mount=type=cache,target=/go/pkg/mod \
    --mount=type=bind,src=hack/dockerfile/install,target=/tmp/install \
        PREFIX=/build /tmp/install/install.sh runc

>>>>>>> a89b8422
FROM dev-base AS tini
ARG DEBIAN_FRONTEND
ARG TINI_VERSION
RUN --mount=type=cache,sharing=locked,id=moby-tini-aptlib,target=/var/lib/apt \
    --mount=type=cache,sharing=locked,id=moby-tini-aptcache,target=/var/cache/apt \
        apt-get update && apt-get install -y --no-install-recommends \
            cmake \
            vim-common
RUN --mount=type=cache,target=/root/.cache/go-build \
    --mount=type=cache,target=/go/pkg/mod \
    --mount=type=bind,src=hack/dockerfile/install,target=/tmp/install \
        PREFIX=/build /tmp/install/install.sh tini

FROM dev-base AS rootlesskit
ARG ROOTLESSKIT_VERSION
RUN --mount=type=cache,target=/root/.cache/go-build \
    --mount=type=cache,target=/go/pkg/mod \
    --mount=type=bind,src=hack/dockerfile/install,target=/tmp/install \
        PREFIX=/build /tmp/install/install.sh rootlesskit
COPY ./contrib/dockerd-rootless.sh /build
COPY ./contrib/dockerd-rootless-setuptool.sh /build

FROM --platform=amd64 djs55/vpnkit:${VPNKIT_VERSION} AS vpnkit-amd64

FROM --platform=arm64 djs55/vpnkit:${VPNKIT_VERSION} AS vpnkit-arm64

FROM scratch AS vpnkit
COPY --from=vpnkit-amd64 /vpnkit /build/vpnkit.x86_64
COPY --from=vpnkit-arm64 /vpnkit /build/vpnkit.aarch64

# TODO: Some of this is only really needed for testing, it would be nice to split this up
FROM runtime-dev AS dev-systemd-false
ARG DEBIAN_FRONTEND
RUN groupadd -r balena-engine
RUN useradd --create-home --gid balena-engine unprivilegeduser \
 && mkdir -p /home/unprivilegeduser/.local/share/balena-engine \
 && chown -R unprivilegeduser /home/unprivilegeduser
# Let us use a .bashrc file
RUN ln -sfv /go/src/github.com/docker/docker/.bashrc ~/.bashrc
# Activate bash completion and include Docker's completion if mounted with DOCKER_BASH_COMPLETION_PATH
RUN echo "source /usr/share/bash-completion/bash_completion" >> /etc/bash.bashrc
RUN ln -s /usr/local/completion/bash/docker /etc/bash_completion.d/docker
RUN ldconfig
# This should only install packages that are specifically needed for the dev environment and nothing else
# Do you really need to add another package here? Can it be done in a different build stage?
RUN --mount=type=cache,sharing=locked,id=moby-dev-aptlib,target=/var/lib/apt \
    --mount=type=cache,sharing=locked,id=moby-dev-aptcache,target=/var/cache/apt \
        apt-get update && apt-get install -y --no-install-recommends \
            apparmor \
            aufs-tools \
            bash-completion \
            bzip2 \
            iptables \
            jq \
            libcap2-bin \
            libnet1 \
            libnl-3-200 \
            libprotobuf-c1 \
            net-tools \
            patch \
            pigz \
            python3-pip \
            python3-setuptools \
            python3-wheel \
            sudo \
            thin-provisioning-tools \
            uidmap \
            vim \
            vim-common \
            xfsprogs \
            xz-utils \
            zip


# Switch to use iptables instead of nftables (to match the CI hosts)
# TODO use some kind of runtime auto-detection instead if/when nftables is supported (https://github.com/moby/moby/issues/26824)
RUN update-alternatives --set iptables  /usr/sbin/iptables-legacy  || true \
 && update-alternatives --set ip6tables /usr/sbin/ip6tables-legacy || true \
 && update-alternatives --set arptables /usr/sbin/arptables-legacy || true

RUN pip3 install yamllint==1.26.1

# COPY --from=dockercli     /build/ /usr/local/cli
COPY --from=frozen-images /build/ /docker-frozen-images
COPY --from=swagger       /build/ /usr/local/bin/
COPY --from=tomlv         /build/ /usr/local/bin/
COPY --from=tini          /build/ /usr/local/bin/
COPY --from=registry      /build/ /usr/local/bin/
COPY --from=criu          /build/ /usr/local/
COPY --from=vndr          /build/ /usr/local/bin/
COPY --from=gotestsum     /build/ /usr/local/bin/
COPY --from=golangci_lint /build/ /usr/local/bin/
COPY --from=shfmt         /build/ /usr/local/bin/
# COPY --from=runc          /build/ /usr/local/bin/
# COPY --from=containerd    /build/ /usr/local/bin/
COPY --from=rootlesskit   /build/ /usr/local/bin/
COPY --from=vpnkit        /build/ /usr/local/bin/
COPY --from=proxy         /build/ /usr/local/bin/
ENV PATH=/usr/local/cli:$PATH
ARG DOCKER_BUILDTAGS
ENV DOCKER_BUILDTAGS="${DOCKER_BUILDTAGS}"
WORKDIR /go/src/github.com/docker/docker
VOLUME /var/lib/balena-engine
VOLUME /home/unprivilegeduser/.local/share/balena-engine
# Wrap all commands in the "docker-in-docker" script to allow nested containers
ENTRYPOINT ["hack/dind"]

FROM dev-systemd-false AS dev-systemd-true
RUN --mount=type=cache,sharing=locked,id=moby-dev-aptlib,target=/var/lib/apt \
    --mount=type=cache,sharing=locked,id=moby-dev-aptcache,target=/var/cache/apt \
        apt-get update && apt-get install -y --no-install-recommends \
            dbus \
            dbus-user-session \
            systemd \
            systemd-sysv
RUN mkdir -p hack \
  && curl -o hack/dind-systemd https://raw.githubusercontent.com/AkihiroSuda/containerized-systemd/b70bac0daeea120456764248164c21684ade7d0d/docker-entrypoint.sh \
  && chmod +x hack/dind-systemd
ENTRYPOINT ["hack/dind-systemd"]

FROM dev-systemd-${SYSTEMD} AS dev

FROM runtime-dev AS binary-base
ARG DOCKER_GITCOMMIT=HEAD
ENV DOCKER_GITCOMMIT=${DOCKER_GITCOMMIT}
ARG VERSION
ENV VERSION=${VERSION}
ARG PLATFORM
ENV PLATFORM=${PLATFORM}
ARG PRODUCT
ENV PRODUCT=${PRODUCT}
ARG DEFAULT_PRODUCT_LICENSE
ENV DEFAULT_PRODUCT_LICENSE=${DEFAULT_PRODUCT_LICENSE}
ARG DOCKER_BUILDTAGS
ENV DOCKER_BUILDTAGS="${DOCKER_BUILDTAGS}"
ENV PREFIX=/build
# TODO: This is here because hack/make.sh binary copies these extras binaries
# from $PATH into the bundles dir.
# It would be nice to handle this in a different way.
COPY --from=tini        /build/ /usr/local/bin/
# COPY --from=runc        /build/ /usr/local/bin/
# COPY --from=containerd  /build/ /usr/local/bin/
COPY --from=rootlesskit /build/ /usr/local/bin/
COPY --from=proxy       /build/ /usr/local/bin/
COPY --from=vpnkit      /build/ /usr/local/bin/
WORKDIR /go/src/github.com/docker/docker

FROM binary-base AS build-binary
RUN --mount=type=cache,target=/root/.cache/go-build \
    --mount=type=bind,target=/go/src/github.com/docker/docker \
        hack/make.sh binary

FROM binary-base AS build-dynbinary
RUN --mount=type=cache,target=/root/.cache/go-build \
    --mount=type=bind,target=/go/src/github.com/docker/docker \
        hack/make.sh dynbinary

FROM binary-base AS build-cross
ARG DOCKER_CROSSPLATFORMS
RUN --mount=type=cache,target=/root/.cache/go-build \
    --mount=type=bind,target=/go/src/github.com/docker/docker \
    --mount=type=tmpfs,target=/go/src/github.com/docker/docker/autogen \
        hack/make.sh cross

FROM scratch AS binary
COPY --from=build-binary /build/bundles/ /

FROM scratch AS dynbinary
COPY --from=build-dynbinary /build/bundles/ /

FROM scratch AS cross
COPY --from=build-cross /build/bundles/ /

FROM dev AS final
COPY . /go/src/github.com/docker/docker<|MERGE_RESOLUTION|>--- conflicted
+++ resolved
@@ -165,31 +165,17 @@
     --mount=type=bind,src=hack/dockerfile/install,target=/tmp/install \
         PREFIX=/build /tmp/install/install.sh vndr
 
-<<<<<<< HEAD
 # FROM dev-base AS containerd
 # ARG DEBIAN_FRONTEND
 # RUN --mount=type=cache,sharing=locked,id=moby-containerd-aptlib,target=/var/lib/apt \
 #     --mount=type=cache,sharing=locked,id=moby-containerd-aptcache,target=/var/cache/apt \
 #         apt-get update && apt-get install -y --no-install-recommends \
 #             libbtrfs-dev
-# ARG CONTAINERD_COMMIT
+# ARG CONTAINERD_VERSION
 # RUN --mount=type=cache,target=/root/.cache/go-build \
 #     --mount=type=cache,target=/go/pkg/mod \
 #     --mount=type=bind,src=hack/dockerfile/install,target=/tmp/install \
 #         PREFIX=/build /tmp/install/install.sh containerd
-=======
-FROM dev-base AS containerd
-ARG DEBIAN_FRONTEND
-RUN --mount=type=cache,sharing=locked,id=moby-containerd-aptlib,target=/var/lib/apt \
-    --mount=type=cache,sharing=locked,id=moby-containerd-aptcache,target=/var/cache/apt \
-        apt-get update && apt-get install -y --no-install-recommends \
-            libbtrfs-dev
-ARG CONTAINERD_VERSION
-RUN --mount=type=cache,target=/root/.cache/go-build \
-    --mount=type=cache,target=/go/pkg/mod \
-    --mount=type=bind,src=hack/dockerfile/install,target=/tmp/install \
-        PREFIX=/build /tmp/install/install.sh containerd
->>>>>>> a89b8422
 
 FROM dev-base AS proxy
 ARG LIBNETWORK_COMMIT
@@ -219,7 +205,6 @@
     --mount=type=bind,src=hack/dockerfile/install,target=/tmp/install \
         PREFIX=/build /tmp/install/install.sh shfmt
 
-<<<<<<< HEAD
 # FROM dev-base AS dockercli
 # ARG DOCKERCLI_CHANNEL
 # ARG DOCKERCLI_VERSION
@@ -229,31 +214,13 @@
 #         PREFIX=/build /tmp/install/install.sh dockercli
 
 # FROM runtime-dev AS runc
-# ARG RUNC_COMMIT
+# ARG RUNC_VERSION
 # ARG RUNC_BUILDTAGS
 # RUN --mount=type=cache,target=/root/.cache/go-build \
 #     --mount=type=cache,target=/go/pkg/mod \
 #     --mount=type=bind,src=hack/dockerfile/install,target=/tmp/install \
 #         PREFIX=/build /tmp/install/install.sh runc
-#
-=======
-FROM dev-base AS dockercli
-ARG DOCKERCLI_CHANNEL
-ARG DOCKERCLI_VERSION
-RUN --mount=type=cache,target=/root/.cache/go-build \
-    --mount=type=cache,target=/go/pkg/mod \
-    --mount=type=bind,src=hack/dockerfile/install,target=/tmp/install \
-        PREFIX=/build /tmp/install/install.sh dockercli
-
-FROM runtime-dev AS runc
-ARG RUNC_VERSION
-ARG RUNC_BUILDTAGS
-RUN --mount=type=cache,target=/root/.cache/go-build \
-    --mount=type=cache,target=/go/pkg/mod \
-    --mount=type=bind,src=hack/dockerfile/install,target=/tmp/install \
-        PREFIX=/build /tmp/install/install.sh runc
-
->>>>>>> a89b8422
+
 FROM dev-base AS tini
 ARG DEBIAN_FRONTEND
 ARG TINI_VERSION
