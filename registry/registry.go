--- conflicted
+++ resolved
@@ -16,9 +16,6 @@
 	"github.com/docker/distribution/registry/client/transport"
 	"github.com/docker/go-connections/tlsconfig"
 	"github.com/sirupsen/logrus"
-
-	"github.com/docker/docker/pkg/homedir"
-	"github.com/docker/docker/rootless"
 )
 
 var (
@@ -42,29 +39,12 @@
 
 	tlsConfig.InsecureSkipVerify = !isSecure
 
-<<<<<<< HEAD
-	if isSecure && CertsDir != "" {
-		certsDir := CertsDir
-
-		if rootless.RunningWithRootlessKit() {
-			configHome, err := homedir.GetConfigHome()
-			if err != nil {
-				return nil, err
-			}
-
-			certsDir = filepath.Join(configHome, "docker/certs.d")
-		}
-
-		hostDir := filepath.Join(certsDir, cleanPath(hostname))
-
-=======
 	if isSecure && CertsDir() != "" {
 		hostDir, err := HostCertsDir(hostname)
 		if err != nil {
 			return nil, err
 		}
 
->>>>>>> 847da184
 		logrus.Debugf("hostDir: %s", hostDir)
 		if err := ReadCertsDirectory(tlsConfig, hostDir); err != nil {
 			return nil, err
