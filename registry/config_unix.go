--- conflicted
+++ resolved
@@ -2,27 +2,21 @@
 
 package registry // import "github.com/docker/docker/registry"
 
-<<<<<<< HEAD
-var (
-	// CertsDir is the directory where certificates are stored
-	CertsDir = "/etc/balena-engine/certs.d"
-=======
 import (
 	"path/filepath"
 
 	"github.com/docker/docker/pkg/homedir"
 	"github.com/docker/docker/rootless"
->>>>>>> 847da184
 )
 
 // CertsDir is the directory where certificates are stored
 func CertsDir() string {
-	d := "/etc/docker/certs.d"
+	d := "/etc/balena-engine/certs.d"
 
 	if rootless.RunningWithRootlessKit() {
 		configHome, err := homedir.GetConfigHome()
 		if err == nil {
-			d = filepath.Join(configHome, "docker/certs.d")
+			d = filepath.Join(configHome, "balena-engine/certs.d")
 		}
 	}
 	return d
