// Copyright 2018 The Go Authors. All rights reserved.
// Use of this source code is governed by a BSD-style
// license that can be found in the LICENSE file.

<<<<<<< HEAD
// +build !amd64,!ppc64le gccgo appengine
=======
// +build !amd64,!ppc64le,!s390x gccgo purego
>>>>>>> 847da184

package poly1305

type mac struct{ macGeneric }<|MERGE_RESOLUTION|>--- conflicted
+++ resolved
@@ -2,11 +2,7 @@
 // Use of this source code is governed by a BSD-style
 // license that can be found in the LICENSE file.
 
-<<<<<<< HEAD
-// +build !amd64,!ppc64le gccgo appengine
-=======
 // +build !amd64,!ppc64le,!s390x gccgo purego
->>>>>>> 847da184
 
 package poly1305
 
