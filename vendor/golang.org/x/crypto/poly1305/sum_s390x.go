// Copyright 2018 The Go Authors. All rights reserved.
// Use of this source code is governed by a BSD-style
// license that can be found in the LICENSE file.

// +build !gccgo,!purego

package poly1305

import (
	"golang.org/x/sys/cpu"
)

// updateVX is an assembly implementation of Poly1305 that uses vector
// instructions. It must only be called if the vector facility (vx) is
// available.
//go:noescape
func updateVX(state *macState, msg []byte)

<<<<<<< HEAD
// poly1305vmsl is an assembly implementation of Poly1305 that uses vector
// instructions, including VMSL. It must only be called if the vector facility (vx) is
// available and if VMSL is supported.
//go:noescape
func poly1305vmsl(out *[16]byte, m *byte, mlen uint64, key *[32]byte)

func sum(out *[16]byte, m []byte, key *[32]byte) {
	if cpu.S390X.HasVX {
		var mPtr *byte
		if len(m) > 0 {
			mPtr = &m[0]
=======
// mac is a replacement for macGeneric that uses a larger buffer and redirects
// calls that would have gone to updateGeneric to updateVX if the vector
// facility is installed.
//
// A larger buffer is required for good performance because the vector
// implementation has a higher fixed cost per call than the generic
// implementation.
type mac struct {
	macState

	buffer [16 * TagSize]byte // size must be a multiple of block size (16)
	offset int
}

func (h *mac) Write(p []byte) (int, error) {
	nn := len(p)
	if h.offset > 0 {
		n := copy(h.buffer[h.offset:], p)
		if h.offset+n < len(h.buffer) {
			h.offset += n
			return nn, nil
		}
		p = p[n:]
		h.offset = 0
		if cpu.S390X.HasVX {
			updateVX(&h.macState, h.buffer[:])
		} else {
			updateGeneric(&h.macState, h.buffer[:])
>>>>>>> 847da184
		}
	}

	tail := len(p) % len(h.buffer) // number of bytes to copy into buffer
	body := len(p) - tail          // number of bytes to process now
	if body > 0 {
		if cpu.S390X.HasVX {
			updateVX(&h.macState, p[:body])
		} else {
			updateGeneric(&h.macState, p[:body])
		}
	}
	h.offset = copy(h.buffer[:], p[body:]) // copy tail bytes - can be 0
	return nn, nil
}

func (h *mac) Sum(out *[TagSize]byte) {
	state := h.macState
	remainder := h.buffer[:h.offset]

	// Use the generic implementation if we have 2 or fewer blocks left
	// to sum. The vector implementation has a higher startup time.
	if cpu.S390X.HasVX && len(remainder) > 2*TagSize {
		updateVX(&state, remainder)
	} else if len(remainder) > 0 {
		updateGeneric(&state, remainder)
	}
	finalize(out, &state.h, &state.s)
}<|MERGE_RESOLUTION|>--- conflicted
+++ resolved
@@ -16,19 +16,6 @@
 //go:noescape
 func updateVX(state *macState, msg []byte)
 
-<<<<<<< HEAD
-// poly1305vmsl is an assembly implementation of Poly1305 that uses vector
-// instructions, including VMSL. It must only be called if the vector facility (vx) is
-// available and if VMSL is supported.
-//go:noescape
-func poly1305vmsl(out *[16]byte, m *byte, mlen uint64, key *[32]byte)
-
-func sum(out *[16]byte, m []byte, key *[32]byte) {
-	if cpu.S390X.HasVX {
-		var mPtr *byte
-		if len(m) > 0 {
-			mPtr = &m[0]
-=======
 // mac is a replacement for macGeneric that uses a larger buffer and redirects
 // calls that would have gone to updateGeneric to updateVX if the vector
 // facility is installed.
@@ -57,7 +44,6 @@
 			updateVX(&h.macState, h.buffer[:])
 		} else {
 			updateGeneric(&h.macState, h.buffer[:])
->>>>>>> 847da184
 		}
 	}
 
