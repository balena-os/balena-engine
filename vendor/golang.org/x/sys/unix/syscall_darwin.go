--- conflicted
+++ resolved
@@ -199,17 +199,7 @@
 	return getxattr(link, attr, xattrPointer(dest), len(dest), 0, XATTR_NOFOLLOW)
 }
 
-<<<<<<< HEAD
-//sys	fgetxattr(fd int, attr string, dest *byte, size int, position uint32, options int) (sz int, err error)
-
-func Fgetxattr(fd int, attr string, dest []byte) (sz int, err error) {
-	return fgetxattr(fd, attr, xattrPointer(dest), len(dest), 0, 0)
-}
-
-//sys	setxattr(path string, attr string, data *byte, size int, position uint32, options int) (err error)
-=======
 //sys  setxattr(path string, attr string, data *byte, size int, position uint32, options int) (err error)
->>>>>>> 8c91e967
 
 func Setxattr(path string, attr string, data []byte, flags int) (err error) {
 	// The parameters for the OS X implementation vary slightly compared to the
@@ -245,17 +235,7 @@
 	return setxattr(link, attr, xattrPointer(data), len(data), 0, flags|XATTR_NOFOLLOW)
 }
 
-<<<<<<< HEAD
-//sys	fsetxattr(fd int, attr string, data *byte, size int, position uint32, options int) (err error)
-
-func Fsetxattr(fd int, attr string, data []byte, flags int) (err error) {
-	return fsetxattr(fd, attr, xattrPointer(data), len(data), 0, 0)
-}
-
-//sys	removexattr(path string, attr string, options int) (err error)
-=======
 //sys removexattr(path string, attr string, options int) (err error)
->>>>>>> 8c91e967
 
 func Removexattr(path string, attr string) (err error) {
 	// We wrap around and explicitly zero out the options provided to the OS X
@@ -268,15 +248,6 @@
 	return removexattr(link, attr, XATTR_NOFOLLOW)
 }
 
-<<<<<<< HEAD
-//sys	fremovexattr(fd int, attr string, options int) (err error)
-
-func Fremovexattr(fd int, attr string) (err error) {
-	return fremovexattr(fd, attr, 0)
-}
-
-=======
->>>>>>> 8c91e967
 //sys	listxattr(path string, dest *byte, size int, options int) (sz int, err error)
 
 func Listxattr(path string, dest []byte) (sz int, err error) {
@@ -287,15 +258,6 @@
 	return listxattr(link, xattrPointer(dest), len(dest), XATTR_NOFOLLOW)
 }
 
-<<<<<<< HEAD
-//sys	flistxattr(fd int, dest *byte, size int, options int) (sz int, err error)
-
-func Flistxattr(fd int, dest []byte) (sz int, err error) {
-	return flistxattr(fd, xattrPointer(dest), len(dest), 0)
-}
-
-=======
->>>>>>> 8c91e967
 func setattrlistTimes(path string, times []Timespec, flags int) error {
 	_p0, err := BytePtrFromString(path)
 	if err != nil {
@@ -351,11 +313,11 @@
 	return ioctl(fd, req, uintptr(value))
 }
 
-func ioctlSetWinsize(fd int, req uint, value *Winsize) error {
+func IoctlSetWinsize(fd int, req uint, value *Winsize) error {
 	return ioctl(fd, req, uintptr(unsafe.Pointer(value)))
 }
 
-func ioctlSetTermios(fd int, req uint, value *Termios) error {
+func IoctlSetTermios(fd int, req uint, value *Termios) error {
 	return ioctl(fd, req, uintptr(unsafe.Pointer(value)))
 }
 
@@ -567,13 +529,10 @@
 // Watchevent
 // Waitevent
 // Modwatch
-<<<<<<< HEAD
-=======
 // Fgetxattr
 // Fsetxattr
 // Fremovexattr
 // Flistxattr
->>>>>>> 8c91e967
 // Fsctl
 // Initgroups
 // Posix_spawn
