--- conflicted
+++ resolved
@@ -70,19 +70,11 @@
 	Ctim    Timespec
 	Size    int64
 	Blocks  int64
-<<<<<<< HEAD
-	Blksize uint32
-	Flags   uint32
-	Gen     uint32
-	Lspare  int32
-	Qspare1 int64
-=======
 	_       uint32
 	Flags   uint32
 	Gen     uint32
 	Lspare  int32
 	Blksize int64
->>>>>>> 847da184
 	Qspare2 int64
 }
 
