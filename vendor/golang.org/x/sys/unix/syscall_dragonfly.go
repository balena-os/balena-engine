// Copyright 2009 The Go Authors. All rights reserved.
// Use of this source code is governed by a BSD-style
// license that can be found in the LICENSE file.

// DragonFly BSD system calls.
// This file is compiled as ordinary Go code,
// but it is also input to mksyscall,
// which parses the //sys lines and generates system call stubs.
// Note that sometimes we use a lowercase //sys name and wrap
// it in our own nicer implementation, either here or in
// syscall_bsd.go or syscall_unix.go.

package unix

import "unsafe"

// SockaddrDatalink implements the Sockaddr interface for AF_LINK type sockets.
type SockaddrDatalink struct {
	Len    uint8
	Family uint8
	Index  uint16
	Type   uint8
	Nlen   uint8
	Alen   uint8
	Slen   uint8
	Data   [12]int8
	Rcf    uint16
	Route  [16]uint16
	raw    RawSockaddrDatalink
}

// Translate "kern.hostname" to []_C_int{0,1,2,3}.
func nametomib(name string) (mib []_C_int, err error) {
	const siz = unsafe.Sizeof(mib[0])

	// NOTE(rsc): It seems strange to set the buffer to have
	// size CTL_MAXNAME+2 but use only CTL_MAXNAME
	// as the size. I don't know why the +2 is here, but the
	// kernel uses +2 for its own implementation of this function.
	// I am scared that if we don't include the +2 here, the kernel
	// will silently write 2 words farther than we specify
	// and we'll get memory corruption.
	var buf [CTL_MAXNAME + 2]_C_int
	n := uintptr(CTL_MAXNAME) * siz

	p := (*byte)(unsafe.Pointer(&buf[0]))
	bytes, err := ByteSliceFromString(name)
	if err != nil {
		return nil, err
	}

	// Magic sysctl: "setting" 0.3 to a string name
	// lets you read back the array of integers form.
	if err = sysctl([]_C_int{0, 3}, p, &n, &bytes[0], uintptr(len(name))); err != nil {
		return nil, err
	}
	return buf[0 : n/siz], nil
}

//sysnb pipe() (r int, w int, err error)

func Pipe(p []int) (err error) {
	if len(p) != 2 {
		return EINVAL
	}
	p[0], p[1], err = pipe()
	return
}

//sys	extpread(fd int, p []byte, flags int, offset int64) (n int, err error)
func Pread(fd int, p []byte, offset int64) (n int, err error) {
	return extpread(fd, p, 0, offset)
}

//sys	extpwrite(fd int, p []byte, flags int, offset int64) (n int, err error)
func Pwrite(fd int, p []byte, offset int64) (n int, err error) {
	return extpwrite(fd, p, 0, offset)
}

func Accept4(fd, flags int) (nfd int, sa Sockaddr, err error) {
	var rsa RawSockaddrAny
	var len _Socklen = SizeofSockaddrAny
	nfd, err = accept4(fd, &rsa, &len, flags)
	if err != nil {
		return
	}
	if len > SizeofSockaddrAny {
		panic("RawSockaddrAny too small")
	}
	sa, err = anyToSockaddr(fd, &rsa)
	if err != nil {
		Close(nfd)
		nfd = 0
	}
	return
}

const ImplementsGetwd = true

//sys	Getcwd(buf []byte) (n int, err error) = SYS___GETCWD

func Getwd() (string, error) {
	var buf [PathMax]byte
	_, err := Getcwd(buf[0:])
	if err != nil {
		return "", err
	}
	n := clen(buf[:])
	if n < 1 {
		return "", EINVAL
	}
	return string(buf[:n]), nil
}

func Getfsstat(buf []Statfs_t, flags int) (n int, err error) {
	var _p0 unsafe.Pointer
	var bufsize uintptr
	if len(buf) > 0 {
		_p0 = unsafe.Pointer(&buf[0])
		bufsize = unsafe.Sizeof(Statfs_t{}) * uintptr(len(buf))
	}
	r0, _, e1 := Syscall(SYS_GETFSSTAT, uintptr(_p0), bufsize, uintptr(flags))
	n = int(r0)
	if e1 != 0 {
		err = e1
	}
	return
}

func setattrlistTimes(path string, times []Timespec, flags int) error {
	// used on Darwin for UtimesNano
	return ENOSYS
}

//sys	ioctl(fd int, req uint, arg uintptr) (err error)

// ioctl itself should not be exposed directly, but additional get/set
// functions for specific types are permissible.

// IoctlSetInt performs an ioctl operation which sets an integer value
// on fd, using the specified request number.
func IoctlSetInt(fd int, req uint, value int) error {
	return ioctl(fd, req, uintptr(value))
}

<<<<<<< HEAD
func ioctlSetWinsize(fd int, req uint, value *Winsize) error {
	return ioctl(fd, req, uintptr(unsafe.Pointer(value)))
}

func ioctlSetTermios(fd int, req uint, value *Termios) error {
=======
func IoctlSetWinsize(fd int, req uint, value *Winsize) error {
	return ioctl(fd, req, uintptr(unsafe.Pointer(value)))
}

func IoctlSetTermios(fd int, req uint, value *Termios) error {
>>>>>>> 8c91e967
	return ioctl(fd, req, uintptr(unsafe.Pointer(value)))
}

// IoctlGetInt performs an ioctl operation which gets an integer value
// from fd, using the specified request number.
func IoctlGetInt(fd int, req uint) (int, error) {
	var value int
	err := ioctl(fd, req, uintptr(unsafe.Pointer(&value)))
	return value, err
}

func IoctlGetWinsize(fd int, req uint) (*Winsize, error) {
	var value Winsize
	err := ioctl(fd, req, uintptr(unsafe.Pointer(&value)))
	return &value, err
}

func IoctlGetTermios(fd int, req uint) (*Termios, error) {
	var value Termios
	err := ioctl(fd, req, uintptr(unsafe.Pointer(&value)))
	return &value, err
}

func sysctlUname(mib []_C_int, old *byte, oldlen *uintptr) error {
	err := sysctl(mib, old, oldlen, nil, 0)
	if err != nil {
		// Utsname members on Dragonfly are only 32 bytes and
		// the syscall returns ENOMEM in case the actual value
		// is longer.
		if err == ENOMEM {
			err = nil
		}
	}
	return err
}

func Uname(uname *Utsname) error {
	mib := []_C_int{CTL_KERN, KERN_OSTYPE}
	n := unsafe.Sizeof(uname.Sysname)
	if err := sysctlUname(mib, &uname.Sysname[0], &n); err != nil {
		return err
	}
	uname.Sysname[unsafe.Sizeof(uname.Sysname)-1] = 0

	mib = []_C_int{CTL_KERN, KERN_HOSTNAME}
	n = unsafe.Sizeof(uname.Nodename)
	if err := sysctlUname(mib, &uname.Nodename[0], &n); err != nil {
		return err
	}
	uname.Nodename[unsafe.Sizeof(uname.Nodename)-1] = 0

	mib = []_C_int{CTL_KERN, KERN_OSRELEASE}
	n = unsafe.Sizeof(uname.Release)
	if err := sysctlUname(mib, &uname.Release[0], &n); err != nil {
		return err
	}
	uname.Release[unsafe.Sizeof(uname.Release)-1] = 0

	mib = []_C_int{CTL_KERN, KERN_VERSION}
	n = unsafe.Sizeof(uname.Version)
	if err := sysctlUname(mib, &uname.Version[0], &n); err != nil {
		return err
	}

	// The version might have newlines or tabs in it, convert them to
	// spaces.
	for i, b := range uname.Version {
		if b == '\n' || b == '\t' {
			if i == len(uname.Version)-1 {
				uname.Version[i] = 0
			} else {
				uname.Version[i] = ' '
			}
		}
	}

	mib = []_C_int{CTL_HW, HW_MACHINE}
	n = unsafe.Sizeof(uname.Machine)
	if err := sysctlUname(mib, &uname.Machine[0], &n); err != nil {
		return err
	}
	uname.Machine[unsafe.Sizeof(uname.Machine)-1] = 0

	return nil
}

/*
 * Exposed directly
 */
//sys	Access(path string, mode uint32) (err error)
//sys	Adjtime(delta *Timeval, olddelta *Timeval) (err error)
//sys	Chdir(path string) (err error)
//sys	Chflags(path string, flags int) (err error)
//sys	Chmod(path string, mode uint32) (err error)
//sys	Chown(path string, uid int, gid int) (err error)
//sys	Chroot(path string) (err error)
//sys	Close(fd int) (err error)
//sys	Dup(fd int) (nfd int, err error)
//sys	Dup2(from int, to int) (err error)
//sys	Exit(code int)
//sys	Fchdir(fd int) (err error)
//sys	Fchflags(fd int, flags int) (err error)
//sys	Fchmod(fd int, mode uint32) (err error)
//sys	Fchmodat(dirfd int, path string, mode uint32, flags int) (err error)
//sys	Fchown(fd int, uid int, gid int) (err error)
//sys	Flock(fd int, how int) (err error)
//sys	Fpathconf(fd int, name int) (val int, err error)
//sys	Fstat(fd int, stat *Stat_t) (err error)
//sys	Fstatat(fd int, path string, stat *Stat_t, flags int) (err error)
//sys	Fstatfs(fd int, stat *Statfs_t) (err error)
//sys	Fsync(fd int) (err error)
//sys	Ftruncate(fd int, length int64) (err error)
//sys	Getdirentries(fd int, buf []byte, basep *uintptr) (n int, err error)
//sys	Getdtablesize() (size int)
//sysnb	Getegid() (egid int)
//sysnb	Geteuid() (uid int)
//sysnb	Getgid() (gid int)
//sysnb	Getpgid(pid int) (pgid int, err error)
//sysnb	Getpgrp() (pgrp int)
//sysnb	Getpid() (pid int)
//sysnb	Getppid() (ppid int)
//sys	Getpriority(which int, who int) (prio int, err error)
//sysnb	Getrlimit(which int, lim *Rlimit) (err error)
//sysnb	Getrusage(who int, rusage *Rusage) (err error)
//sysnb	Getsid(pid int) (sid int, err error)
//sysnb	Gettimeofday(tv *Timeval) (err error)
//sysnb	Getuid() (uid int)
//sys	Issetugid() (tainted bool)
//sys	Kill(pid int, signum syscall.Signal) (err error)
//sys	Kqueue() (fd int, err error)
//sys	Lchown(path string, uid int, gid int) (err error)
//sys	Link(path string, link string) (err error)
//sys	Listen(s int, backlog int) (err error)
//sys	Lstat(path string, stat *Stat_t) (err error)
//sys	Mkdir(path string, mode uint32) (err error)
//sys	Mkfifo(path string, mode uint32) (err error)
//sys	Mknod(path string, mode uint32, dev int) (err error)
//sys	Nanosleep(time *Timespec, leftover *Timespec) (err error)
//sys	Open(path string, mode int, perm uint32) (fd int, err error)
//sys	Pathconf(path string, name int) (val int, err error)
//sys	read(fd int, p []byte) (n int, err error)
//sys	Readlink(path string, buf []byte) (n int, err error)
//sys	Rename(from string, to string) (err error)
//sys	Revoke(path string) (err error)
//sys	Rmdir(path string) (err error)
//sys	Seek(fd int, offset int64, whence int) (newoffset int64, err error) = SYS_LSEEK
//sys	Select(n int, r *FdSet, w *FdSet, e *FdSet, timeout *Timeval) (err error)
//sysnb	Setegid(egid int) (err error)
//sysnb	Seteuid(euid int) (err error)
//sysnb	Setgid(gid int) (err error)
//sys	Setlogin(name string) (err error)
//sysnb	Setpgid(pid int, pgid int) (err error)
//sys	Setpriority(which int, who int, prio int) (err error)
//sysnb	Setregid(rgid int, egid int) (err error)
//sysnb	Setreuid(ruid int, euid int) (err error)
//sysnb	Setresgid(rgid int, egid int, sgid int) (err error)
//sysnb	Setresuid(ruid int, euid int, suid int) (err error)
//sysnb	Setrlimit(which int, lim *Rlimit) (err error)
//sysnb	Setsid() (pid int, err error)
//sysnb	Settimeofday(tp *Timeval) (err error)
//sysnb	Setuid(uid int) (err error)
//sys	Stat(path string, stat *Stat_t) (err error)
//sys	Statfs(path string, stat *Statfs_t) (err error)
//sys	Symlink(path string, link string) (err error)
//sys	Sync() (err error)
//sys	Truncate(path string, length int64) (err error)
//sys	Umask(newmask int) (oldmask int)
//sys	Undelete(path string) (err error)
//sys	Unlink(path string) (err error)
//sys	Unmount(path string, flags int) (err error)
//sys	write(fd int, p []byte) (n int, err error)
//sys   mmap(addr uintptr, length uintptr, prot int, flag int, fd int, pos int64) (ret uintptr, err error)
//sys   munmap(addr uintptr, length uintptr) (err error)
//sys	readlen(fd int, buf *byte, nbuf int) (n int, err error) = SYS_READ
//sys	writelen(fd int, buf *byte, nbuf int) (n int, err error) = SYS_WRITE
//sys	accept4(fd int, rsa *RawSockaddrAny, addrlen *_Socklen, flags int) (nfd int, err error)
//sys	utimensat(dirfd int, path string, times *[2]Timespec, flags int) (err error)

/*
 * Unimplemented
 * TODO(jsing): Update this list for DragonFly.
 */
// Profil
// Sigaction
// Sigprocmask
// Getlogin
// Sigpending
// Sigaltstack
// Reboot
// Execve
// Vfork
// Sbrk
// Sstk
// Ovadvise
// Mincore
// Setitimer
// Swapon
// Select
// Sigsuspend
// Readv
// Writev
// Nfssvc
// Getfh
// Quotactl
// Mount
// Csops
// Waitid
// Add_profil
// Kdebug_trace
// Sigreturn
// Atsocket
// Kqueue_from_portset_np
// Kqueue_portset
// Getattrlist
// Setattrlist
// Getdirentriesattr
// Searchfs
// Delete
// Copyfile
// Watchevent
// Waitevent
// Modwatch
// Getxattr
// Fgetxattr
// Setxattr
// Fsetxattr
// Removexattr
// Fremovexattr
// Listxattr
// Flistxattr
// Fsctl
// Initgroups
// Posix_spawn
// Nfsclnt
// Fhopen
// Minherit
// Semsys
// Msgsys
// Shmsys
// Semctl
// Semget
// Semop
// Msgctl
// Msgget
// Msgsnd
// Msgrcv
// Shmat
// Shmctl
// Shmdt
// Shmget
// Shm_open
// Shm_unlink
// Sem_open
// Sem_close
// Sem_unlink
// Sem_wait
// Sem_trywait
// Sem_post
// Sem_getvalue
// Sem_init
// Sem_destroy
// Open_extended
// Umask_extended
// Stat_extended
// Lstat_extended
// Fstat_extended
// Chmod_extended
// Fchmod_extended
// Access_extended
// Settid
// Gettid
// Setsgroups
// Getsgroups
// Setwgroups
// Getwgroups
// Mkfifo_extended
// Mkdir_extended
// Identitysvc
// Shared_region_check_np
// Shared_region_map_np
// __pthread_mutex_destroy
// __pthread_mutex_init
// __pthread_mutex_lock
// __pthread_mutex_trylock
// __pthread_mutex_unlock
// __pthread_cond_init
// __pthread_cond_destroy
// __pthread_cond_broadcast
// __pthread_cond_signal
// Setsid_with_pid
// __pthread_cond_timedwait
// Aio_fsync
// Aio_return
// Aio_suspend
// Aio_cancel
// Aio_error
// Aio_read
// Aio_write
// Lio_listio
// __pthread_cond_wait
// Iopolicysys
// __pthread_kill
// __pthread_sigmask
// __sigwait
// __disable_threadsignal
// __pthread_markcancel
// __pthread_canceled
// __semwait_signal
// Proc_info
// Stat64_extended
// Lstat64_extended
// Fstat64_extended
// __pthread_chdir
// __pthread_fchdir
// Audit
// Auditon
// Getauid
// Setauid
// Getaudit
// Setaudit
// Getaudit_addr
// Setaudit_addr
// Auditctl
// Bsdthread_create
// Bsdthread_terminate
// Stack_snapshot
// Bsdthread_register
// Workq_open
// Workq_ops
// __mac_execve
// __mac_syscall
// __mac_get_file
// __mac_set_file
// __mac_get_link
// __mac_set_link
// __mac_get_proc
// __mac_set_proc
// __mac_get_fd
// __mac_set_fd
// __mac_get_pid
// __mac_get_lcid
// __mac_get_lctx
// __mac_set_lctx
// Setlcid
// Read_nocancel
// Write_nocancel
// Open_nocancel
// Close_nocancel
// Wait4_nocancel
// Recvmsg_nocancel
// Sendmsg_nocancel
// Recvfrom_nocancel
// Accept_nocancel
// Fcntl_nocancel
// Select_nocancel
// Fsync_nocancel
// Connect_nocancel
// Sigsuspend_nocancel
// Readv_nocancel
// Writev_nocancel
// Sendto_nocancel
// Pread_nocancel
// Pwrite_nocancel
// Waitid_nocancel
// Msgsnd_nocancel
// Msgrcv_nocancel
// Sem_wait_nocancel
// Aio_suspend_nocancel
// __sigwait_nocancel
// __semwait_signal_nocancel
// __mac_mount
// __mac_get_mount
// __mac_getfsstat<|MERGE_RESOLUTION|>--- conflicted
+++ resolved
@@ -143,19 +143,11 @@
 	return ioctl(fd, req, uintptr(value))
 }
 
-<<<<<<< HEAD
-func ioctlSetWinsize(fd int, req uint, value *Winsize) error {
-	return ioctl(fd, req, uintptr(unsafe.Pointer(value)))
-}
-
-func ioctlSetTermios(fd int, req uint, value *Termios) error {
-=======
 func IoctlSetWinsize(fd int, req uint, value *Winsize) error {
 	return ioctl(fd, req, uintptr(unsafe.Pointer(value)))
 }
 
 func IoctlSetTermios(fd int, req uint, value *Termios) error {
->>>>>>> 8c91e967
 	return ioctl(fd, req, uintptr(unsafe.Pointer(value)))
 }
 
