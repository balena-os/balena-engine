--- conflicted
+++ resolved
@@ -43,26 +43,6 @@
 	return nil, EINVAL
 }
 
-<<<<<<< HEAD
-func SysctlUvmexp(name string) (*Uvmexp, error) {
-	mib, err := sysctlmib(name)
-	if err != nil {
-		return nil, err
-	}
-
-	n := uintptr(SizeofUvmexp)
-	var u Uvmexp
-	if err := sysctl(mib, (*byte)(unsafe.Pointer(&u)), &n, nil, 0); err != nil {
-		return nil, err
-	}
-	if n != SizeofUvmexp {
-		return nil, EIO
-	}
-	return &u, nil
-}
-
-=======
->>>>>>> 8c91e967
 //sysnb pipe(p *[2]_C_int) (err error)
 func Pipe(p []int) (err error) {
 	if len(p) != 2 {
@@ -133,19 +113,11 @@
 	return ioctl(fd, req, uintptr(value))
 }
 
-<<<<<<< HEAD
-func ioctlSetWinsize(fd int, req uint, value *Winsize) error {
-	return ioctl(fd, req, uintptr(unsafe.Pointer(value)))
-}
-
-func ioctlSetTermios(fd int, req uint, value *Termios) error {
-=======
 func IoctlSetWinsize(fd int, req uint, value *Winsize) error {
 	return ioctl(fd, req, uintptr(unsafe.Pointer(value)))
 }
 
 func IoctlSetTermios(fd int, req uint, value *Termios) error {
->>>>>>> 8c91e967
 	return ioctl(fd, req, uintptr(unsafe.Pointer(value)))
 }
 
