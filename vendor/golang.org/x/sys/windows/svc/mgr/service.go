// Copyright 2012 The Go Authors. All rights reserved.
// Use of this source code is governed by a BSD-style
// license that can be found in the LICENSE file.

// +build windows

package mgr

import (
	"syscall"
	"unsafe"

	"golang.org/x/sys/windows"
	"golang.org/x/sys/windows/svc"
)

// TODO(brainman): Use EnumDependentServices to enumerate dependent services.

// Service is used to access Windows service.
type Service struct {
	Name   string
	Handle windows.Handle
}

// Delete marks service s for deletion from the service control manager database.
func (s *Service) Delete() error {
	return windows.DeleteService(s.Handle)
}

// Close relinquish access to the service s.
func (s *Service) Close() error {
	return windows.CloseServiceHandle(s.Handle)
}

// Start starts service s.
// args will be passed to svc.Handler.Execute.
func (s *Service) Start(args ...string) error {
	var p **uint16
	if len(args) > 0 {
		vs := make([]*uint16, len(args))
		for i := range vs {
			vs[i] = syscall.StringToUTF16Ptr(args[i])
		}
		p = &vs[0]
	}
	return windows.StartService(s.Handle, uint32(len(args)), p)
}

// Control sends state change request c to the servce s.
func (s *Service) Control(c svc.Cmd) (svc.Status, error) {
	var t windows.SERVICE_STATUS
	err := windows.ControlService(s.Handle, uint32(c), &t)
	if err != nil {
		return svc.Status{}, err
	}
	return svc.Status{
		State:   svc.State(t.CurrentState),
		Accepts: svc.Accepted(t.ControlsAccepted),
	}, nil
}

// Query returns current status of service s.
func (s *Service) Query() (svc.Status, error) {
	var t windows.SERVICE_STATUS_PROCESS
	var needed uint32
	err := windows.QueryServiceStatusEx(s.Handle, windows.SC_STATUS_PROCESS_INFO, (*byte)(unsafe.Pointer(&t)), uint32(unsafe.Sizeof(t)), &needed)
	if err != nil {
		return svc.Status{}, err
	}
	return svc.Status{
<<<<<<< HEAD
		State:     svc.State(t.CurrentState),
		Accepts:   svc.Accepted(t.ControlsAccepted),
		ProcessId: t.ProcessId,
=======
		State:                   svc.State(t.CurrentState),
		Accepts:                 svc.Accepted(t.ControlsAccepted),
		ProcessId:               t.ProcessId,
		Win32ExitCode:           t.Win32ExitCode,
		ServiceSpecificExitCode: t.ServiceSpecificExitCode,
>>>>>>> 847da184
	}, nil
}<|MERGE_RESOLUTION|>--- conflicted
+++ resolved
@@ -68,16 +68,10 @@
 		return svc.Status{}, err
 	}
 	return svc.Status{
-<<<<<<< HEAD
-		State:     svc.State(t.CurrentState),
-		Accepts:   svc.Accepted(t.ControlsAccepted),
-		ProcessId: t.ProcessId,
-=======
 		State:                   svc.State(t.CurrentState),
 		Accepts:                 svc.Accepted(t.ControlsAccepted),
 		ProcessId:               t.ProcessId,
 		Win32ExitCode:           t.Win32ExitCode,
 		ServiceSpecificExitCode: t.ServiceSpecificExitCode,
->>>>>>> 847da184
 	}, nil
 }