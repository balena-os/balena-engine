--- conflicted
+++ resolved
@@ -71,13 +71,6 @@
 
 // Status combines State and Accepted commands to fully describe running service.
 type Status struct {
-<<<<<<< HEAD
-	State      State
-	Accepts    Accepted
-	CheckPoint uint32 // used to report progress during a lengthy operation
-	WaitHint   uint32 // estimated time required for a pending operation, in milliseconds
-	ProcessId  uint32 // if the service is running, the process identifier of it, and otherwise zero
-=======
 	State                   State
 	Accepts                 Accepted
 	CheckPoint              uint32 // used to report progress during a lengthy operation
@@ -85,7 +78,6 @@
 	ProcessId               uint32 // if the service is running, the process identifier of it, and otherwise zero
 	Win32ExitCode           uint32 // set if the service has exited with a win32 exit code
 	ServiceSpecificExitCode uint32 // set if the service has exited with a service-specific exit code
->>>>>>> 847da184
 }
 
 // ChangeRequest is sent to the service Handler to request service status change.
