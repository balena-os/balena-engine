// Copyright 2012 The Go Authors. All rights reserved.
// Use of this source code is governed by a BSD-style
// license that can be found in the LICENSE file.

package windows

import (
	"syscall"
	"unsafe"

	"golang.org/x/sys/internal/unsafeheader"
)

const (
	NameUnknown          = 0
	NameFullyQualifiedDN = 1
	NameSamCompatible    = 2
	NameDisplay          = 3
	NameUniqueId         = 6
	NameCanonical        = 7
	NameUserPrincipal    = 8
	NameCanonicalEx      = 9
	NameServicePrincipal = 10
	NameDnsDomain        = 12
)

// This function returns 1 byte BOOLEAN rather than the 4 byte BOOL.
// http://blogs.msdn.com/b/drnick/archive/2007/12/19/windows-and-upn-format-credentials.aspx
//sys	TranslateName(accName *uint16, accNameFormat uint32, desiredNameFormat uint32, translatedName *uint16, nSize *uint32) (err error) [failretval&0xff==0] = secur32.TranslateNameW
//sys	GetUserNameEx(nameFormat uint32, nameBuffre *uint16, nSize *uint32) (err error) [failretval&0xff==0] = secur32.GetUserNameExW

// TranslateAccountName converts a directory service
// object name from one format to another.
func TranslateAccountName(username string, from, to uint32, initSize int) (string, error) {
	u, e := UTF16PtrFromString(username)
	if e != nil {
		return "", e
	}
	n := uint32(50)
	for {
		b := make([]uint16, n)
		e = TranslateName(u, from, to, &b[0], &n)
		if e == nil {
			return UTF16ToString(b[:n]), nil
		}
		if e != ERROR_INSUFFICIENT_BUFFER {
			return "", e
		}
		if n <= uint32(len(b)) {
			return "", e
		}
	}
}

const (
	// do not reorder
	NetSetupUnknownStatus = iota
	NetSetupUnjoined
	NetSetupWorkgroupName
	NetSetupDomainName
)

type UserInfo10 struct {
	Name       *uint16
	Comment    *uint16
	UsrComment *uint16
	FullName   *uint16
}

//sys	NetUserGetInfo(serverName *uint16, userName *uint16, level uint32, buf **byte) (neterr error) = netapi32.NetUserGetInfo
//sys	NetGetJoinInformation(server *uint16, name **uint16, bufType *uint32) (neterr error) = netapi32.NetGetJoinInformation
//sys	NetApiBufferFree(buf *byte) (neterr error) = netapi32.NetApiBufferFree

const (
	// do not reorder
	SidTypeUser = 1 + iota
	SidTypeGroup
	SidTypeDomain
	SidTypeAlias
	SidTypeWellKnownGroup
	SidTypeDeletedAccount
	SidTypeInvalid
	SidTypeUnknown
	SidTypeComputer
	SidTypeLabel
)

type SidIdentifierAuthority struct {
	Value [6]byte
}

var (
	SECURITY_NULL_SID_AUTHORITY        = SidIdentifierAuthority{[6]byte{0, 0, 0, 0, 0, 0}}
	SECURITY_WORLD_SID_AUTHORITY       = SidIdentifierAuthority{[6]byte{0, 0, 0, 0, 0, 1}}
	SECURITY_LOCAL_SID_AUTHORITY       = SidIdentifierAuthority{[6]byte{0, 0, 0, 0, 0, 2}}
	SECURITY_CREATOR_SID_AUTHORITY     = SidIdentifierAuthority{[6]byte{0, 0, 0, 0, 0, 3}}
	SECURITY_NON_UNIQUE_AUTHORITY      = SidIdentifierAuthority{[6]byte{0, 0, 0, 0, 0, 4}}
	SECURITY_NT_AUTHORITY              = SidIdentifierAuthority{[6]byte{0, 0, 0, 0, 0, 5}}
	SECURITY_MANDATORY_LABEL_AUTHORITY = SidIdentifierAuthority{[6]byte{0, 0, 0, 0, 0, 16}}
)

const (
	SECURITY_NULL_RID                   = 0
	SECURITY_WORLD_RID                  = 0
	SECURITY_LOCAL_RID                  = 0
	SECURITY_CREATOR_OWNER_RID          = 0
	SECURITY_CREATOR_GROUP_RID          = 1
	SECURITY_DIALUP_RID                 = 1
	SECURITY_NETWORK_RID                = 2
	SECURITY_BATCH_RID                  = 3
	SECURITY_INTERACTIVE_RID            = 4
	SECURITY_LOGON_IDS_RID              = 5
	SECURITY_SERVICE_RID                = 6
	SECURITY_LOCAL_SYSTEM_RID           = 18
	SECURITY_BUILTIN_DOMAIN_RID         = 32
	SECURITY_PRINCIPAL_SELF_RID         = 10
	SECURITY_CREATOR_OWNER_SERVER_RID   = 0x2
	SECURITY_CREATOR_GROUP_SERVER_RID   = 0x3
	SECURITY_LOGON_IDS_RID_COUNT        = 0x3
	SECURITY_ANONYMOUS_LOGON_RID        = 0x7
	SECURITY_PROXY_RID                  = 0x8
	SECURITY_ENTERPRISE_CONTROLLERS_RID = 0x9
	SECURITY_SERVER_LOGON_RID           = SECURITY_ENTERPRISE_CONTROLLERS_RID
	SECURITY_AUTHENTICATED_USER_RID     = 0xb
	SECURITY_RESTRICTED_CODE_RID        = 0xc
	SECURITY_NT_NON_UNIQUE_RID          = 0x15
)

// Predefined domain-relative RIDs for local groups.
// See https://msdn.microsoft.com/en-us/library/windows/desktop/aa379649(v=vs.85).aspx
const (
	DOMAIN_ALIAS_RID_ADMINS                         = 0x220
	DOMAIN_ALIAS_RID_USERS                          = 0x221
	DOMAIN_ALIAS_RID_GUESTS                         = 0x222
	DOMAIN_ALIAS_RID_POWER_USERS                    = 0x223
	DOMAIN_ALIAS_RID_ACCOUNT_OPS                    = 0x224
	DOMAIN_ALIAS_RID_SYSTEM_OPS                     = 0x225
	DOMAIN_ALIAS_RID_PRINT_OPS                      = 0x226
	DOMAIN_ALIAS_RID_BACKUP_OPS                     = 0x227
	DOMAIN_ALIAS_RID_REPLICATOR                     = 0x228
	DOMAIN_ALIAS_RID_RAS_SERVERS                    = 0x229
	DOMAIN_ALIAS_RID_PREW2KCOMPACCESS               = 0x22a
	DOMAIN_ALIAS_RID_REMOTE_DESKTOP_USERS           = 0x22b
	DOMAIN_ALIAS_RID_NETWORK_CONFIGURATION_OPS      = 0x22c
	DOMAIN_ALIAS_RID_INCOMING_FOREST_TRUST_BUILDERS = 0x22d
	DOMAIN_ALIAS_RID_MONITORING_USERS               = 0x22e
	DOMAIN_ALIAS_RID_LOGGING_USERS                  = 0x22f
	DOMAIN_ALIAS_RID_AUTHORIZATIONACCESS            = 0x230
	DOMAIN_ALIAS_RID_TS_LICENSE_SERVERS             = 0x231
	DOMAIN_ALIAS_RID_DCOM_USERS                     = 0x232
	DOMAIN_ALIAS_RID_IUSERS                         = 0x238
	DOMAIN_ALIAS_RID_CRYPTO_OPERATORS               = 0x239
	DOMAIN_ALIAS_RID_CACHEABLE_PRINCIPALS_GROUP     = 0x23b
	DOMAIN_ALIAS_RID_NON_CACHEABLE_PRINCIPALS_GROUP = 0x23c
	DOMAIN_ALIAS_RID_EVENT_LOG_READERS_GROUP        = 0x23d
	DOMAIN_ALIAS_RID_CERTSVC_DCOM_ACCESS_GROUP      = 0x23e
)

//sys	LookupAccountSid(systemName *uint16, sid *SID, name *uint16, nameLen *uint32, refdDomainName *uint16, refdDomainNameLen *uint32, use *uint32) (err error) = advapi32.LookupAccountSidW
//sys	LookupAccountName(systemName *uint16, accountName *uint16, sid *SID, sidLen *uint32, refdDomainName *uint16, refdDomainNameLen *uint32, use *uint32) (err error) = advapi32.LookupAccountNameW
//sys	ConvertSidToStringSid(sid *SID, stringSid **uint16) (err error) = advapi32.ConvertSidToStringSidW
//sys	ConvertStringSidToSid(stringSid *uint16, sid **SID) (err error) = advapi32.ConvertStringSidToSidW
//sys	GetLengthSid(sid *SID) (len uint32) = advapi32.GetLengthSid
//sys	CopySid(destSidLen uint32, destSid *SID, srcSid *SID) (err error) = advapi32.CopySid
//sys	AllocateAndInitializeSid(identAuth *SidIdentifierAuthority, subAuth byte, subAuth0 uint32, subAuth1 uint32, subAuth2 uint32, subAuth3 uint32, subAuth4 uint32, subAuth5 uint32, subAuth6 uint32, subAuth7 uint32, sid **SID) (err error) = advapi32.AllocateAndInitializeSid
//sys	createWellKnownSid(sidType WELL_KNOWN_SID_TYPE, domainSid *SID, sid *SID, sizeSid *uint32) (err error) = advapi32.CreateWellKnownSid
//sys	isWellKnownSid(sid *SID, sidType WELL_KNOWN_SID_TYPE) (isWellKnown bool) = advapi32.IsWellKnownSid
//sys	FreeSid(sid *SID) (err error) [failretval!=0] = advapi32.FreeSid
//sys	EqualSid(sid1 *SID, sid2 *SID) (isEqual bool) = advapi32.EqualSid
//sys	getSidIdentifierAuthority(sid *SID) (authority *SidIdentifierAuthority) = advapi32.GetSidIdentifierAuthority
//sys	getSidSubAuthorityCount(sid *SID) (count *uint8) = advapi32.GetSidSubAuthorityCount
//sys	getSidSubAuthority(sid *SID, index uint32) (subAuthority *uint32) = advapi32.GetSidSubAuthority
//sys	isValidSid(sid *SID) (isValid bool) = advapi32.IsValidSid

// The security identifier (SID) structure is a variable-length
// structure used to uniquely identify users or groups.
type SID struct{}

// StringToSid converts a string-format security identifier
// SID into a valid, functional SID.
func StringToSid(s string) (*SID, error) {
	var sid *SID
	p, e := UTF16PtrFromString(s)
	if e != nil {
		return nil, e
	}
	e = ConvertStringSidToSid(p, &sid)
	if e != nil {
		return nil, e
	}
	defer LocalFree((Handle)(unsafe.Pointer(sid)))
	return sid.Copy()
}

// LookupSID retrieves a security identifier SID for the account
// and the name of the domain on which the account was found.
// System specify target computer to search.
func LookupSID(system, account string) (sid *SID, domain string, accType uint32, err error) {
	if len(account) == 0 {
		return nil, "", 0, syscall.EINVAL
	}
	acc, e := UTF16PtrFromString(account)
	if e != nil {
		return nil, "", 0, e
	}
	var sys *uint16
	if len(system) > 0 {
		sys, e = UTF16PtrFromString(system)
		if e != nil {
			return nil, "", 0, e
		}
	}
	n := uint32(50)
	dn := uint32(50)
	for {
		b := make([]byte, n)
		db := make([]uint16, dn)
		sid = (*SID)(unsafe.Pointer(&b[0]))
		e = LookupAccountName(sys, acc, sid, &n, &db[0], &dn, &accType)
		if e == nil {
			return sid, UTF16ToString(db), accType, nil
		}
		if e != ERROR_INSUFFICIENT_BUFFER {
			return nil, "", 0, e
		}
		if n <= uint32(len(b)) {
			return nil, "", 0, e
		}
	}
}

<<<<<<< HEAD
// String converts SID to a string format
// suitable for display, storage, or transmission.
func (sid *SID) String() (string, error) {
=======
// String converts SID to a string format suitable for display, storage, or transmission.
func (sid *SID) String() string {
>>>>>>> 847da184
	var s *uint16
	e := ConvertSidToStringSid(sid, &s)
	if e != nil {
		return ""
	}
	defer LocalFree((Handle)(unsafe.Pointer(s)))
	return UTF16ToString((*[256]uint16)(unsafe.Pointer(s))[:])
}

// Len returns the length, in bytes, of a valid security identifier SID.
func (sid *SID) Len() int {
	return int(GetLengthSid(sid))
}

// Copy creates a duplicate of security identifier SID.
func (sid *SID) Copy() (*SID, error) {
	b := make([]byte, sid.Len())
	sid2 := (*SID)(unsafe.Pointer(&b[0]))
	e := CopySid(uint32(len(b)), sid2, sid)
	if e != nil {
		return nil, e
	}
	return sid2, nil
}

// IdentifierAuthority returns the identifier authority of the SID.
func (sid *SID) IdentifierAuthority() SidIdentifierAuthority {
	return *getSidIdentifierAuthority(sid)
}

// SubAuthorityCount returns the number of sub-authorities in the SID.
func (sid *SID) SubAuthorityCount() uint8 {
	return *getSidSubAuthorityCount(sid)
}

// SubAuthority returns the sub-authority of the SID as specified by
// the index, which must be less than sid.SubAuthorityCount().
func (sid *SID) SubAuthority(idx uint32) uint32 {
	if idx >= uint32(sid.SubAuthorityCount()) {
		panic("sub-authority index out of range")
	}
	return *getSidSubAuthority(sid, idx)
}

// IsValid returns whether the SID has a valid revision and length.
func (sid *SID) IsValid() bool {
	return isValidSid(sid)
}

// Equals compares two SIDs for equality.
func (sid *SID) Equals(sid2 *SID) bool {
	return EqualSid(sid, sid2)
}

// IsWellKnown determines whether the SID matches the well-known sidType.
func (sid *SID) IsWellKnown(sidType WELL_KNOWN_SID_TYPE) bool {
	return isWellKnownSid(sid, sidType)
}

// LookupAccount retrieves the name of the account for this SID
// and the name of the first domain on which this SID is found.
// System specify target computer to search for.
func (sid *SID) LookupAccount(system string) (account, domain string, accType uint32, err error) {
	var sys *uint16
	if len(system) > 0 {
		sys, err = UTF16PtrFromString(system)
		if err != nil {
			return "", "", 0, err
		}
	}
	n := uint32(50)
	dn := uint32(50)
	for {
		b := make([]uint16, n)
		db := make([]uint16, dn)
		e := LookupAccountSid(sys, sid, &b[0], &n, &db[0], &dn, &accType)
		if e == nil {
			return UTF16ToString(b), UTF16ToString(db), accType, nil
		}
		if e != ERROR_INSUFFICIENT_BUFFER {
			return "", "", 0, e
		}
		if n <= uint32(len(b)) {
			return "", "", 0, e
		}
	}
}

// Various types of pre-specified SIDs that can be synthesized and compared at runtime.
type WELL_KNOWN_SID_TYPE uint32

const (
	WinNullSid                                    = 0
	WinWorldSid                                   = 1
	WinLocalSid                                   = 2
	WinCreatorOwnerSid                            = 3
	WinCreatorGroupSid                            = 4
	WinCreatorOwnerServerSid                      = 5
	WinCreatorGroupServerSid                      = 6
	WinNtAuthoritySid                             = 7
	WinDialupSid                                  = 8
	WinNetworkSid                                 = 9
	WinBatchSid                                   = 10
	WinInteractiveSid                             = 11
	WinServiceSid                                 = 12
	WinAnonymousSid                               = 13
	WinProxySid                                   = 14
	WinEnterpriseControllersSid                   = 15
	WinSelfSid                                    = 16
	WinAuthenticatedUserSid                       = 17
	WinRestrictedCodeSid                          = 18
	WinTerminalServerSid                          = 19
	WinRemoteLogonIdSid                           = 20
	WinLogonIdsSid                                = 21
	WinLocalSystemSid                             = 22
	WinLocalServiceSid                            = 23
	WinNetworkServiceSid                          = 24
	WinBuiltinDomainSid                           = 25
	WinBuiltinAdministratorsSid                   = 26
	WinBuiltinUsersSid                            = 27
	WinBuiltinGuestsSid                           = 28
	WinBuiltinPowerUsersSid                       = 29
	WinBuiltinAccountOperatorsSid                 = 30
	WinBuiltinSystemOperatorsSid                  = 31
	WinBuiltinPrintOperatorsSid                   = 32
	WinBuiltinBackupOperatorsSid                  = 33
	WinBuiltinReplicatorSid                       = 34
	WinBuiltinPreWindows2000CompatibleAccessSid   = 35
	WinBuiltinRemoteDesktopUsersSid               = 36
	WinBuiltinNetworkConfigurationOperatorsSid    = 37
	WinAccountAdministratorSid                    = 38
	WinAccountGuestSid                            = 39
	WinAccountKrbtgtSid                           = 40
	WinAccountDomainAdminsSid                     = 41
	WinAccountDomainUsersSid                      = 42
	WinAccountDomainGuestsSid                     = 43
	WinAccountComputersSid                        = 44
	WinAccountControllersSid                      = 45
	WinAccountCertAdminsSid                       = 46
	WinAccountSchemaAdminsSid                     = 47
	WinAccountEnterpriseAdminsSid                 = 48
	WinAccountPolicyAdminsSid                     = 49
	WinAccountRasAndIasServersSid                 = 50
	WinNTLMAuthenticationSid                      = 51
	WinDigestAuthenticationSid                    = 52
	WinSChannelAuthenticationSid                  = 53
	WinThisOrganizationSid                        = 54
	WinOtherOrganizationSid                       = 55
	WinBuiltinIncomingForestTrustBuildersSid      = 56
	WinBuiltinPerfMonitoringUsersSid              = 57
	WinBuiltinPerfLoggingUsersSid                 = 58
	WinBuiltinAuthorizationAccessSid              = 59
	WinBuiltinTerminalServerLicenseServersSid     = 60
	WinBuiltinDCOMUsersSid                        = 61
	WinBuiltinIUsersSid                           = 62
	WinIUserSid                                   = 63
	WinBuiltinCryptoOperatorsSid                  = 64
	WinUntrustedLabelSid                          = 65
	WinLowLabelSid                                = 66
	WinMediumLabelSid                             = 67
	WinHighLabelSid                               = 68
	WinSystemLabelSid                             = 69
	WinWriteRestrictedCodeSid                     = 70
	WinCreatorOwnerRightsSid                      = 71
	WinCacheablePrincipalsGroupSid                = 72
	WinNonCacheablePrincipalsGroupSid             = 73
	WinEnterpriseReadonlyControllersSid           = 74
	WinAccountReadonlyControllersSid              = 75
	WinBuiltinEventLogReadersGroup                = 76
	WinNewEnterpriseReadonlyControllersSid        = 77
	WinBuiltinCertSvcDComAccessGroup              = 78
	WinMediumPlusLabelSid                         = 79
	WinLocalLogonSid                              = 80
	WinConsoleLogonSid                            = 81
	WinThisOrganizationCertificateSid             = 82
	WinApplicationPackageAuthoritySid             = 83
	WinBuiltinAnyPackageSid                       = 84
	WinCapabilityInternetClientSid                = 85
	WinCapabilityInternetClientServerSid          = 86
	WinCapabilityPrivateNetworkClientServerSid    = 87
	WinCapabilityPicturesLibrarySid               = 88
	WinCapabilityVideosLibrarySid                 = 89
	WinCapabilityMusicLibrarySid                  = 90
	WinCapabilityDocumentsLibrarySid              = 91
	WinCapabilitySharedUserCertificatesSid        = 92
	WinCapabilityEnterpriseAuthenticationSid      = 93
	WinCapabilityRemovableStorageSid              = 94
	WinBuiltinRDSRemoteAccessServersSid           = 95
	WinBuiltinRDSEndpointServersSid               = 96
	WinBuiltinRDSManagementServersSid             = 97
	WinUserModeDriversSid                         = 98
	WinBuiltinHyperVAdminsSid                     = 99
	WinAccountCloneableControllersSid             = 100
	WinBuiltinAccessControlAssistanceOperatorsSid = 101
	WinBuiltinRemoteManagementUsersSid            = 102
	WinAuthenticationAuthorityAssertedSid         = 103
	WinAuthenticationServiceAssertedSid           = 104
	WinLocalAccountSid                            = 105
	WinLocalAccountAndAdministratorSid            = 106
	WinAccountProtectedUsersSid                   = 107
	WinCapabilityAppointmentsSid                  = 108
	WinCapabilityContactsSid                      = 109
	WinAccountDefaultSystemManagedSid             = 110
	WinBuiltinDefaultSystemManagedGroupSid        = 111
	WinBuiltinStorageReplicaAdminsSid             = 112
	WinAccountKeyAdminsSid                        = 113
	WinAccountEnterpriseKeyAdminsSid              = 114
	WinAuthenticationKeyTrustSid                  = 115
	WinAuthenticationKeyPropertyMFASid            = 116
	WinAuthenticationKeyPropertyAttestationSid    = 117
	WinAuthenticationFreshKeyAuthSid              = 118
	WinBuiltinDeviceOwnersSid                     = 119
)

// Creates a SID for a well-known predefined alias, generally using the constants of the form
// Win*Sid, for the local machine.
func CreateWellKnownSid(sidType WELL_KNOWN_SID_TYPE) (*SID, error) {
	return CreateWellKnownDomainSid(sidType, nil)
}

// Creates a SID for a well-known predefined alias, generally using the constants of the form
// Win*Sid, for the domain specified by the domainSid parameter.
func CreateWellKnownDomainSid(sidType WELL_KNOWN_SID_TYPE, domainSid *SID) (*SID, error) {
	n := uint32(50)
	for {
		b := make([]byte, n)
		sid := (*SID)(unsafe.Pointer(&b[0]))
		err := createWellKnownSid(sidType, domainSid, sid, &n)
		if err == nil {
			return sid, nil
		}
		if err != ERROR_INSUFFICIENT_BUFFER {
			return nil, err
		}
		if n <= uint32(len(b)) {
			return nil, err
		}
	}
}

const (
	// do not reorder
	TOKEN_ASSIGN_PRIMARY = 1 << iota
	TOKEN_DUPLICATE
	TOKEN_IMPERSONATE
	TOKEN_QUERY
	TOKEN_QUERY_SOURCE
	TOKEN_ADJUST_PRIVILEGES
	TOKEN_ADJUST_GROUPS
	TOKEN_ADJUST_DEFAULT
	TOKEN_ADJUST_SESSIONID

	TOKEN_ALL_ACCESS = STANDARD_RIGHTS_REQUIRED |
		TOKEN_ASSIGN_PRIMARY |
		TOKEN_DUPLICATE |
		TOKEN_IMPERSONATE |
		TOKEN_QUERY |
		TOKEN_QUERY_SOURCE |
		TOKEN_ADJUST_PRIVILEGES |
		TOKEN_ADJUST_GROUPS |
		TOKEN_ADJUST_DEFAULT |
		TOKEN_ADJUST_SESSIONID
	TOKEN_READ  = STANDARD_RIGHTS_READ | TOKEN_QUERY
	TOKEN_WRITE = STANDARD_RIGHTS_WRITE |
		TOKEN_ADJUST_PRIVILEGES |
		TOKEN_ADJUST_GROUPS |
		TOKEN_ADJUST_DEFAULT
	TOKEN_EXECUTE = STANDARD_RIGHTS_EXECUTE
)

const (
	// do not reorder
	TokenUser = 1 + iota
	TokenGroups
	TokenPrivileges
	TokenOwner
	TokenPrimaryGroup
	TokenDefaultDacl
	TokenSource
	TokenType
	TokenImpersonationLevel
	TokenStatistics
	TokenRestrictedSids
	TokenSessionId
	TokenGroupsAndPrivileges
	TokenSessionReference
	TokenSandBoxInert
	TokenAuditPolicy
	TokenOrigin
	TokenElevationType
	TokenLinkedToken
	TokenElevation
	TokenHasRestrictions
	TokenAccessInformation
	TokenVirtualizationAllowed
	TokenVirtualizationEnabled
	TokenIntegrityLevel
	TokenUIAccess
	TokenMandatoryPolicy
	TokenLogonSid
	MaxTokenInfoClass
)

// Group attributes inside of Tokengroups.Groups[i].Attributes
const (
	SE_GROUP_MANDATORY          = 0x00000001
	SE_GROUP_ENABLED_BY_DEFAULT = 0x00000002
	SE_GROUP_ENABLED            = 0x00000004
	SE_GROUP_OWNER              = 0x00000008
	SE_GROUP_USE_FOR_DENY_ONLY  = 0x00000010
	SE_GROUP_INTEGRITY          = 0x00000020
	SE_GROUP_INTEGRITY_ENABLED  = 0x00000040
	SE_GROUP_LOGON_ID           = 0xC0000000
	SE_GROUP_RESOURCE           = 0x20000000
	SE_GROUP_VALID_ATTRIBUTES   = SE_GROUP_MANDATORY | SE_GROUP_ENABLED_BY_DEFAULT | SE_GROUP_ENABLED | SE_GROUP_OWNER | SE_GROUP_USE_FOR_DENY_ONLY | SE_GROUP_LOGON_ID | SE_GROUP_RESOURCE | SE_GROUP_INTEGRITY | SE_GROUP_INTEGRITY_ENABLED
)

// Privilege attributes
const (
	SE_PRIVILEGE_ENABLED_BY_DEFAULT = 0x00000001
	SE_PRIVILEGE_ENABLED            = 0x00000002
	SE_PRIVILEGE_REMOVED            = 0x00000004
	SE_PRIVILEGE_USED_FOR_ACCESS    = 0x80000000
	SE_PRIVILEGE_VALID_ATTRIBUTES   = SE_PRIVILEGE_ENABLED_BY_DEFAULT | SE_PRIVILEGE_ENABLED | SE_PRIVILEGE_REMOVED | SE_PRIVILEGE_USED_FOR_ACCESS
)

// Token types
const (
	TokenPrimary       = 1
	TokenImpersonation = 2
)

// Impersonation levels
const (
	SecurityAnonymous      = 0
	SecurityIdentification = 1
	SecurityImpersonation  = 2
	SecurityDelegation     = 3
)

type LUID struct {
	LowPart  uint32
	HighPart int32
}

type LUIDAndAttributes struct {
	Luid       LUID
	Attributes uint32
}

type SIDAndAttributes struct {
	Sid        *SID
	Attributes uint32
}

type Tokenuser struct {
	User SIDAndAttributes
}

type Tokenprimarygroup struct {
	PrimaryGroup *SID
}

type Tokengroups struct {
	GroupCount uint32
	Groups     [1]SIDAndAttributes // Use AllGroups() for iterating.
}

// AllGroups returns a slice that can be used to iterate over the groups in g.
func (g *Tokengroups) AllGroups() []SIDAndAttributes {
	return (*[(1 << 28) - 1]SIDAndAttributes)(unsafe.Pointer(&g.Groups[0]))[:g.GroupCount:g.GroupCount]
}

type Tokenprivileges struct {
	PrivilegeCount uint32
	Privileges     [1]LUIDAndAttributes // Use AllPrivileges() for iterating.
}

// AllPrivileges returns a slice that can be used to iterate over the privileges in p.
func (p *Tokenprivileges) AllPrivileges() []LUIDAndAttributes {
	return (*[(1 << 27) - 1]LUIDAndAttributes)(unsafe.Pointer(&p.Privileges[0]))[:p.PrivilegeCount:p.PrivilegeCount]
}

type Tokenmandatorylabel struct {
	Label SIDAndAttributes
}

func (tml *Tokenmandatorylabel) Size() uint32 {
	return uint32(unsafe.Sizeof(Tokenmandatorylabel{})) + GetLengthSid(tml.Label.Sid)
}

// Authorization Functions
//sys	checkTokenMembership(tokenHandle Token, sidToCheck *SID, isMember *int32) (err error) = advapi32.CheckTokenMembership
<<<<<<< HEAD
=======
//sys	isTokenRestricted(tokenHandle Token) (ret bool, err error) [!failretval] = advapi32.IsTokenRestricted
>>>>>>> 847da184
//sys	OpenProcessToken(process Handle, access uint32, token *Token) (err error) = advapi32.OpenProcessToken
//sys	OpenThreadToken(thread Handle, access uint32, openAsSelf bool, token *Token) (err error) = advapi32.OpenThreadToken
//sys	ImpersonateSelf(impersonationlevel uint32) (err error) = advapi32.ImpersonateSelf
//sys	RevertToSelf() (err error) = advapi32.RevertToSelf
//sys	SetThreadToken(thread *Handle, token Token) (err error) = advapi32.SetThreadToken
//sys	LookupPrivilegeValue(systemname *uint16, name *uint16, luid *LUID) (err error) = advapi32.LookupPrivilegeValueW
//sys	AdjustTokenPrivileges(token Token, disableAllPrivileges bool, newstate *Tokenprivileges, buflen uint32, prevstate *Tokenprivileges, returnlen *uint32) (err error) = advapi32.AdjustTokenPrivileges
//sys	AdjustTokenGroups(token Token, resetToDefault bool, newstate *Tokengroups, buflen uint32, prevstate *Tokengroups, returnlen *uint32) (err error) = advapi32.AdjustTokenGroups
//sys	GetTokenInformation(token Token, infoClass uint32, info *byte, infoLen uint32, returnedLen *uint32) (err error) = advapi32.GetTokenInformation
//sys	SetTokenInformation(token Token, infoClass uint32, info *byte, infoLen uint32) (err error) = advapi32.SetTokenInformation
//sys	DuplicateTokenEx(existingToken Token, desiredAccess uint32, tokenAttributes *SecurityAttributes, impersonationLevel uint32, tokenType uint32, newToken *Token) (err error) = advapi32.DuplicateTokenEx
//sys	GetUserProfileDirectory(t Token, dir *uint16, dirLen *uint32) (err error) = userenv.GetUserProfileDirectoryW
//sys	getSystemDirectory(dir *uint16, dirLen uint32) (len uint32, err error) = kernel32.GetSystemDirectoryW
//sys	getWindowsDirectory(dir *uint16, dirLen uint32) (len uint32, err error) = kernel32.GetWindowsDirectoryW
//sys	getSystemWindowsDirectory(dir *uint16, dirLen uint32) (len uint32, err error) = kernel32.GetSystemWindowsDirectoryW

// An access token contains the security information for a logon session.
// The system creates an access token when a user logs on, and every
// process executed on behalf of the user has a copy of the token.
// The token identifies the user, the user's groups, and the user's
// privileges. The system uses the token to control access to securable
// objects and to control the ability of the user to perform various
// system-related operations on the local computer.
type Token Handle

<<<<<<< HEAD
// OpenCurrentProcessToken opens the access token
// associated with current process. It is a real
// token that needs to be closed, unlike
// GetCurrentProcessToken.
=======
// OpenCurrentProcessToken opens an access token associated with current
// process with TOKEN_QUERY access. It is a real token that needs to be closed.
//
// Deprecated: Explicitly call OpenProcessToken(CurrentProcess(), ...)
// with the desired access instead, or use GetCurrentProcessToken for a
// TOKEN_QUERY token.
>>>>>>> 847da184
func OpenCurrentProcessToken() (Token, error) {
	var token Token
	err := OpenProcessToken(CurrentProcess(), TOKEN_QUERY, &token)
	return token, err
}

// GetCurrentProcessToken returns the access token associated with
// the current process. It is a pseudo token that does not need
// to be closed.
func GetCurrentProcessToken() Token {
	return Token(^uintptr(4 - 1))
}

// GetCurrentThreadToken return the access token associated with
// the current thread. It is a pseudo token that does not need
// to be closed.
func GetCurrentThreadToken() Token {
	return Token(^uintptr(5 - 1))
}

// GetCurrentThreadEffectiveToken returns the effective access token
// associated with the current thread. It is a pseudo token that does
// not need to be closed.
func GetCurrentThreadEffectiveToken() Token {
	return Token(^uintptr(6 - 1))
}

// GetCurrentProcessToken returns the access token associated with
// the current process. It is a pseudo token that does not need
// to be closed.
func GetCurrentProcessToken() Token {
	return Token(^uintptr(4 - 1))
}

// GetCurrentThreadToken return the access token associated with
// the current thread. It is a pseudo token that does not need
// to be closed.
func GetCurrentThreadToken() Token {
	return Token(^uintptr(5 - 1))
}

// GetCurrentThreadEffectiveToken returns the effective access token
// associated with the current thread. It is a pseudo token that does
// not need to be closed.
func GetCurrentThreadEffectiveToken() Token {
	return Token(^uintptr(6 - 1))
}

// Close releases access to access token.
func (t Token) Close() error {
	return CloseHandle(Handle(t))
}

// getInfo retrieves a specified type of information about an access token.
func (t Token) getInfo(class uint32, initSize int) (unsafe.Pointer, error) {
	n := uint32(initSize)
	for {
		b := make([]byte, n)
		e := GetTokenInformation(t, class, &b[0], uint32(len(b)), &n)
		if e == nil {
			return unsafe.Pointer(&b[0]), nil
		}
		if e != ERROR_INSUFFICIENT_BUFFER {
			return nil, e
		}
		if n <= uint32(len(b)) {
			return nil, e
		}
	}
}

// GetTokenUser retrieves access token t user account information.
func (t Token) GetTokenUser() (*Tokenuser, error) {
	i, e := t.getInfo(TokenUser, 50)
	if e != nil {
		return nil, e
	}
	return (*Tokenuser)(i), nil
}

// GetTokenGroups retrieves group accounts associated with access token t.
func (t Token) GetTokenGroups() (*Tokengroups, error) {
	i, e := t.getInfo(TokenGroups, 50)
	if e != nil {
		return nil, e
	}
	return (*Tokengroups)(i), nil
}

// GetTokenPrimaryGroup retrieves access token t primary group information.
// A pointer to a SID structure representing a group that will become
// the primary group of any objects created by a process using this access token.
func (t Token) GetTokenPrimaryGroup() (*Tokenprimarygroup, error) {
	i, e := t.getInfo(TokenPrimaryGroup, 50)
	if e != nil {
		return nil, e
	}
	return (*Tokenprimarygroup)(i), nil
}

// GetUserProfileDirectory retrieves path to the
// root directory of the access token t user's profile.
func (t Token) GetUserProfileDirectory() (string, error) {
	n := uint32(100)
	for {
		b := make([]uint16, n)
		e := GetUserProfileDirectory(t, &b[0], &n)
		if e == nil {
			return UTF16ToString(b), nil
		}
		if e != ERROR_INSUFFICIENT_BUFFER {
			return "", e
		}
		if n <= uint32(len(b)) {
			return "", e
		}
	}
}

// IsElevated returns whether the current token is elevated from a UAC perspective.
func (token Token) IsElevated() bool {
	var isElevated uint32
	var outLen uint32
	err := GetTokenInformation(token, TokenElevation, (*byte)(unsafe.Pointer(&isElevated)), uint32(unsafe.Sizeof(isElevated)), &outLen)
	if err != nil {
		return false
	}
	return outLen == uint32(unsafe.Sizeof(isElevated)) && isElevated != 0
}

// GetLinkedToken returns the linked token, which may be an elevated UAC token.
func (token Token) GetLinkedToken() (Token, error) {
	var linkedToken Token
	var outLen uint32
	err := GetTokenInformation(token, TokenLinkedToken, (*byte)(unsafe.Pointer(&linkedToken)), uint32(unsafe.Sizeof(linkedToken)), &outLen)
	if err != nil {
		return Token(0), err
	}
	return linkedToken, nil
}

<<<<<<< HEAD
// GetSystemDirectory retrieves path to current location of the system
// directory, which is typically, though not always, C:\Windows\System32.
=======
// GetSystemDirectory retrieves the path to current location of the system
// directory, which is typically, though not always, `C:\Windows\System32`.
>>>>>>> 847da184
func GetSystemDirectory() (string, error) {
	n := uint32(MAX_PATH)
	for {
		b := make([]uint16, n)
		l, e := getSystemDirectory(&b[0], n)
		if e != nil {
			return "", e
		}
		if l <= n {
			return UTF16ToString(b[:l]), nil
		}
		n = l
	}
}

// GetWindowsDirectory retrieves the path to current location of the Windows
// directory, which is typically, though not always, `C:\Windows`. This may
// be a private user directory in the case that the application is running
// under a terminal server.
func GetWindowsDirectory() (string, error) {
	n := uint32(MAX_PATH)
	for {
		b := make([]uint16, n)
		l, e := getWindowsDirectory(&b[0], n)
		if e != nil {
			return "", e
		}
		if l <= n {
			return UTF16ToString(b[:l]), nil
		}
		n = l
	}
}

// GetSystemWindowsDirectory retrieves the path to current location of the
// Windows directory, which is typically, though not always, `C:\Windows`.
func GetSystemWindowsDirectory() (string, error) {
	n := uint32(MAX_PATH)
	for {
		b := make([]uint16, n)
		l, e := getSystemWindowsDirectory(&b[0], n)
		if e != nil {
			return "", e
		}
		if l <= n {
			return UTF16ToString(b[:l]), nil
		}
		n = l
	}
}

// IsMember reports whether the access token t is a member of the provided SID.
func (t Token) IsMember(sid *SID) (bool, error) {
	var b int32
	if e := checkTokenMembership(t, sid, &b); e != nil {
		return false, e
	}
	return b != 0, nil
}

<<<<<<< HEAD
=======
// IsRestricted reports whether the access token t is a restricted token.
func (t Token) IsRestricted() (isRestricted bool, err error) {
	isRestricted, err = isTokenRestricted(t)
	if !isRestricted && err == syscall.EINVAL {
		// If err is EINVAL, this returned ERROR_SUCCESS indicating a non-restricted token.
		err = nil
	}
	return
}

>>>>>>> 847da184
const (
	WTS_CONSOLE_CONNECT        = 0x1
	WTS_CONSOLE_DISCONNECT     = 0x2
	WTS_REMOTE_CONNECT         = 0x3
	WTS_REMOTE_DISCONNECT      = 0x4
	WTS_SESSION_LOGON          = 0x5
	WTS_SESSION_LOGOFF         = 0x6
	WTS_SESSION_LOCK           = 0x7
	WTS_SESSION_UNLOCK         = 0x8
	WTS_SESSION_REMOTE_CONTROL = 0x9
	WTS_SESSION_CREATE         = 0xa
	WTS_SESSION_TERMINATE      = 0xb
)

const (
	WTSActive       = 0
	WTSConnected    = 1
	WTSConnectQuery = 2
	WTSShadow       = 3
	WTSDisconnected = 4
	WTSIdle         = 5
	WTSListen       = 6
	WTSReset        = 7
	WTSDown         = 8
	WTSInit         = 9
)

type WTSSESSION_NOTIFICATION struct {
	Size      uint32
	SessionID uint32
}

type WTS_SESSION_INFO struct {
	SessionID         uint32
	WindowStationName *uint16
	State             uint32
}

//sys WTSQueryUserToken(session uint32, token *Token) (err error) = wtsapi32.WTSQueryUserToken
//sys WTSEnumerateSessions(handle Handle, reserved uint32, version uint32, sessions **WTS_SESSION_INFO, count *uint32) (err error) = wtsapi32.WTSEnumerateSessionsW
<<<<<<< HEAD
//sys WTSFreeMemory(ptr uintptr) = wtsapi32.WTSFreeMemory
=======
//sys WTSFreeMemory(ptr uintptr) = wtsapi32.WTSFreeMemory

type ACL struct {
	aclRevision byte
	sbz1        byte
	aclSize     uint16
	aceCount    uint16
	sbz2        uint16
}

type SECURITY_DESCRIPTOR struct {
	revision byte
	sbz1     byte
	control  SECURITY_DESCRIPTOR_CONTROL
	owner    *SID
	group    *SID
	sacl     *ACL
	dacl     *ACL
}

type SecurityAttributes struct {
	Length             uint32
	SecurityDescriptor *SECURITY_DESCRIPTOR
	InheritHandle      uint32
}

type SE_OBJECT_TYPE uint32

// Constants for type SE_OBJECT_TYPE
const (
	SE_UNKNOWN_OBJECT_TYPE     = 0
	SE_FILE_OBJECT             = 1
	SE_SERVICE                 = 2
	SE_PRINTER                 = 3
	SE_REGISTRY_KEY            = 4
	SE_LMSHARE                 = 5
	SE_KERNEL_OBJECT           = 6
	SE_WINDOW_OBJECT           = 7
	SE_DS_OBJECT               = 8
	SE_DS_OBJECT_ALL           = 9
	SE_PROVIDER_DEFINED_OBJECT = 10
	SE_WMIGUID_OBJECT          = 11
	SE_REGISTRY_WOW64_32KEY    = 12
	SE_REGISTRY_WOW64_64KEY    = 13
)

type SECURITY_INFORMATION uint32

// Constants for type SECURITY_INFORMATION
const (
	OWNER_SECURITY_INFORMATION            = 0x00000001
	GROUP_SECURITY_INFORMATION            = 0x00000002
	DACL_SECURITY_INFORMATION             = 0x00000004
	SACL_SECURITY_INFORMATION             = 0x00000008
	LABEL_SECURITY_INFORMATION            = 0x00000010
	ATTRIBUTE_SECURITY_INFORMATION        = 0x00000020
	SCOPE_SECURITY_INFORMATION            = 0x00000040
	BACKUP_SECURITY_INFORMATION           = 0x00010000
	PROTECTED_DACL_SECURITY_INFORMATION   = 0x80000000
	PROTECTED_SACL_SECURITY_INFORMATION   = 0x40000000
	UNPROTECTED_DACL_SECURITY_INFORMATION = 0x20000000
	UNPROTECTED_SACL_SECURITY_INFORMATION = 0x10000000
)

type SECURITY_DESCRIPTOR_CONTROL uint16

// Constants for type SECURITY_DESCRIPTOR_CONTROL
const (
	SE_OWNER_DEFAULTED       = 0x0001
	SE_GROUP_DEFAULTED       = 0x0002
	SE_DACL_PRESENT          = 0x0004
	SE_DACL_DEFAULTED        = 0x0008
	SE_SACL_PRESENT          = 0x0010
	SE_SACL_DEFAULTED        = 0x0020
	SE_DACL_AUTO_INHERIT_REQ = 0x0100
	SE_SACL_AUTO_INHERIT_REQ = 0x0200
	SE_DACL_AUTO_INHERITED   = 0x0400
	SE_SACL_AUTO_INHERITED   = 0x0800
	SE_DACL_PROTECTED        = 0x1000
	SE_SACL_PROTECTED        = 0x2000
	SE_RM_CONTROL_VALID      = 0x4000
	SE_SELF_RELATIVE         = 0x8000
)

type ACCESS_MASK uint32

// Constants for type ACCESS_MASK
const (
	DELETE                   = 0x00010000
	READ_CONTROL             = 0x00020000
	WRITE_DAC                = 0x00040000
	WRITE_OWNER              = 0x00080000
	SYNCHRONIZE              = 0x00100000
	STANDARD_RIGHTS_REQUIRED = 0x000F0000
	STANDARD_RIGHTS_READ     = READ_CONTROL
	STANDARD_RIGHTS_WRITE    = READ_CONTROL
	STANDARD_RIGHTS_EXECUTE  = READ_CONTROL
	STANDARD_RIGHTS_ALL      = 0x001F0000
	SPECIFIC_RIGHTS_ALL      = 0x0000FFFF
	ACCESS_SYSTEM_SECURITY   = 0x01000000
	MAXIMUM_ALLOWED          = 0x02000000
	GENERIC_READ             = 0x80000000
	GENERIC_WRITE            = 0x40000000
	GENERIC_EXECUTE          = 0x20000000
	GENERIC_ALL              = 0x10000000
)

type ACCESS_MODE uint32

// Constants for type ACCESS_MODE
const (
	NOT_USED_ACCESS   = 0
	GRANT_ACCESS      = 1
	SET_ACCESS        = 2
	DENY_ACCESS       = 3
	REVOKE_ACCESS     = 4
	SET_AUDIT_SUCCESS = 5
	SET_AUDIT_FAILURE = 6
)

// Constants for AceFlags and Inheritance fields
const (
	NO_INHERITANCE                     = 0x0
	SUB_OBJECTS_ONLY_INHERIT           = 0x1
	SUB_CONTAINERS_ONLY_INHERIT        = 0x2
	SUB_CONTAINERS_AND_OBJECTS_INHERIT = 0x3
	INHERIT_NO_PROPAGATE               = 0x4
	INHERIT_ONLY                       = 0x8
	INHERITED_ACCESS_ENTRY             = 0x10
	INHERITED_PARENT                   = 0x10000000
	INHERITED_GRANDPARENT              = 0x20000000
	OBJECT_INHERIT_ACE                 = 0x1
	CONTAINER_INHERIT_ACE              = 0x2
	NO_PROPAGATE_INHERIT_ACE           = 0x4
	INHERIT_ONLY_ACE                   = 0x8
	INHERITED_ACE                      = 0x10
	VALID_INHERIT_FLAGS                = 0x1F
)

type MULTIPLE_TRUSTEE_OPERATION uint32

// Constants for MULTIPLE_TRUSTEE_OPERATION
const (
	NO_MULTIPLE_TRUSTEE    = 0
	TRUSTEE_IS_IMPERSONATE = 1
)

type TRUSTEE_FORM uint32

// Constants for TRUSTEE_FORM
const (
	TRUSTEE_IS_SID              = 0
	TRUSTEE_IS_NAME             = 1
	TRUSTEE_BAD_FORM            = 2
	TRUSTEE_IS_OBJECTS_AND_SID  = 3
	TRUSTEE_IS_OBJECTS_AND_NAME = 4
)

type TRUSTEE_TYPE uint32

// Constants for TRUSTEE_TYPE
const (
	TRUSTEE_IS_UNKNOWN          = 0
	TRUSTEE_IS_USER             = 1
	TRUSTEE_IS_GROUP            = 2
	TRUSTEE_IS_DOMAIN           = 3
	TRUSTEE_IS_ALIAS            = 4
	TRUSTEE_IS_WELL_KNOWN_GROUP = 5
	TRUSTEE_IS_DELETED          = 6
	TRUSTEE_IS_INVALID          = 7
	TRUSTEE_IS_COMPUTER         = 8
)

// Constants for ObjectsPresent field
const (
	ACE_OBJECT_TYPE_PRESENT           = 0x1
	ACE_INHERITED_OBJECT_TYPE_PRESENT = 0x2
)

type EXPLICIT_ACCESS struct {
	AccessPermissions ACCESS_MASK
	AccessMode        ACCESS_MODE
	Inheritance       uint32
	Trustee           TRUSTEE
}

// This type is the union inside of TRUSTEE and must be created using one of the TrusteeValueFrom* functions.
type TrusteeValue uintptr

func TrusteeValueFromString(str string) TrusteeValue {
	return TrusteeValue(unsafe.Pointer(StringToUTF16Ptr(str)))
}
func TrusteeValueFromSID(sid *SID) TrusteeValue {
	return TrusteeValue(unsafe.Pointer(sid))
}
func TrusteeValueFromObjectsAndSid(objectsAndSid *OBJECTS_AND_SID) TrusteeValue {
	return TrusteeValue(unsafe.Pointer(objectsAndSid))
}
func TrusteeValueFromObjectsAndName(objectsAndName *OBJECTS_AND_NAME) TrusteeValue {
	return TrusteeValue(unsafe.Pointer(objectsAndName))
}

type TRUSTEE struct {
	MultipleTrustee          *TRUSTEE
	MultipleTrusteeOperation MULTIPLE_TRUSTEE_OPERATION
	TrusteeForm              TRUSTEE_FORM
	TrusteeType              TRUSTEE_TYPE
	TrusteeValue             TrusteeValue
}

type OBJECTS_AND_SID struct {
	ObjectsPresent          uint32
	ObjectTypeGuid          GUID
	InheritedObjectTypeGuid GUID
	Sid                     *SID
}

type OBJECTS_AND_NAME struct {
	ObjectsPresent          uint32
	ObjectType              SE_OBJECT_TYPE
	ObjectTypeName          *uint16
	InheritedObjectTypeName *uint16
	Name                    *uint16
}

//sys	getSecurityInfo(handle Handle, objectType SE_OBJECT_TYPE, securityInformation SECURITY_INFORMATION, owner **SID, group **SID, dacl **ACL, sacl **ACL, sd **SECURITY_DESCRIPTOR) (ret error) = advapi32.GetSecurityInfo
//sys	SetSecurityInfo(handle Handle, objectType SE_OBJECT_TYPE, securityInformation SECURITY_INFORMATION, owner *SID, group *SID, dacl *ACL, sacl *ACL) (ret error) = advapi32.SetSecurityInfo
//sys	getNamedSecurityInfo(objectName string, objectType SE_OBJECT_TYPE, securityInformation SECURITY_INFORMATION, owner **SID, group **SID, dacl **ACL, sacl **ACL, sd **SECURITY_DESCRIPTOR) (ret error) = advapi32.GetNamedSecurityInfoW
//sys	SetNamedSecurityInfo(objectName string, objectType SE_OBJECT_TYPE, securityInformation SECURITY_INFORMATION, owner *SID, group *SID, dacl *ACL, sacl *ACL) (ret error) = advapi32.SetNamedSecurityInfoW
//sys	SetKernelObjectSecurity(handle Handle, securityInformation SECURITY_INFORMATION, securityDescriptor *SECURITY_DESCRIPTOR) (err error) = advapi32.SetKernelObjectSecurity

//sys	buildSecurityDescriptor(owner *TRUSTEE, group *TRUSTEE, countAccessEntries uint32, accessEntries *EXPLICIT_ACCESS, countAuditEntries uint32, auditEntries *EXPLICIT_ACCESS, oldSecurityDescriptor *SECURITY_DESCRIPTOR, sizeNewSecurityDescriptor *uint32, newSecurityDescriptor **SECURITY_DESCRIPTOR) (ret error) = advapi32.BuildSecurityDescriptorW
//sys	initializeSecurityDescriptor(absoluteSD *SECURITY_DESCRIPTOR, revision uint32) (err error) = advapi32.InitializeSecurityDescriptor

//sys	getSecurityDescriptorControl(sd *SECURITY_DESCRIPTOR, control *SECURITY_DESCRIPTOR_CONTROL, revision *uint32) (err error) = advapi32.GetSecurityDescriptorControl
//sys	getSecurityDescriptorDacl(sd *SECURITY_DESCRIPTOR, daclPresent *bool, dacl **ACL, daclDefaulted *bool) (err error) = advapi32.GetSecurityDescriptorDacl
//sys	getSecurityDescriptorSacl(sd *SECURITY_DESCRIPTOR, saclPresent *bool, sacl **ACL, saclDefaulted *bool) (err error) = advapi32.GetSecurityDescriptorSacl
//sys	getSecurityDescriptorOwner(sd *SECURITY_DESCRIPTOR, owner **SID, ownerDefaulted *bool) (err error) = advapi32.GetSecurityDescriptorOwner
//sys	getSecurityDescriptorGroup(sd *SECURITY_DESCRIPTOR, group **SID, groupDefaulted *bool) (err error) = advapi32.GetSecurityDescriptorGroup
//sys	getSecurityDescriptorLength(sd *SECURITY_DESCRIPTOR) (len uint32) = advapi32.GetSecurityDescriptorLength
//sys	getSecurityDescriptorRMControl(sd *SECURITY_DESCRIPTOR, rmControl *uint8) (ret error) [failretval!=0] = advapi32.GetSecurityDescriptorRMControl
//sys	isValidSecurityDescriptor(sd *SECURITY_DESCRIPTOR) (isValid bool) = advapi32.IsValidSecurityDescriptor

//sys	setSecurityDescriptorControl(sd *SECURITY_DESCRIPTOR, controlBitsOfInterest SECURITY_DESCRIPTOR_CONTROL, controlBitsToSet SECURITY_DESCRIPTOR_CONTROL) (err error) = advapi32.SetSecurityDescriptorControl
//sys	setSecurityDescriptorDacl(sd *SECURITY_DESCRIPTOR, daclPresent bool, dacl *ACL, daclDefaulted bool) (err error) = advapi32.SetSecurityDescriptorDacl
//sys	setSecurityDescriptorSacl(sd *SECURITY_DESCRIPTOR, saclPresent bool, sacl *ACL, saclDefaulted bool) (err error) = advapi32.SetSecurityDescriptorSacl
//sys	setSecurityDescriptorOwner(sd *SECURITY_DESCRIPTOR, owner *SID, ownerDefaulted bool) (err error) = advapi32.SetSecurityDescriptorOwner
//sys	setSecurityDescriptorGroup(sd *SECURITY_DESCRIPTOR, group *SID, groupDefaulted bool) (err error) = advapi32.SetSecurityDescriptorGroup
//sys	setSecurityDescriptorRMControl(sd *SECURITY_DESCRIPTOR, rmControl *uint8) = advapi32.SetSecurityDescriptorRMControl

//sys	convertStringSecurityDescriptorToSecurityDescriptor(str string, revision uint32, sd **SECURITY_DESCRIPTOR, size *uint32) (err error) = advapi32.ConvertStringSecurityDescriptorToSecurityDescriptorW
//sys	convertSecurityDescriptorToStringSecurityDescriptor(sd *SECURITY_DESCRIPTOR, revision uint32, securityInformation SECURITY_INFORMATION, str **uint16, strLen *uint32) (err error) = advapi32.ConvertSecurityDescriptorToStringSecurityDescriptorW

//sys	makeAbsoluteSD(selfRelativeSD *SECURITY_DESCRIPTOR, absoluteSD *SECURITY_DESCRIPTOR, absoluteSDSize *uint32, dacl *ACL, daclSize *uint32, sacl *ACL, saclSize *uint32, owner *SID, ownerSize *uint32, group *SID, groupSize *uint32) (err error) = advapi32.MakeAbsoluteSD
//sys	makeSelfRelativeSD(absoluteSD *SECURITY_DESCRIPTOR, selfRelativeSD *SECURITY_DESCRIPTOR, selfRelativeSDSize *uint32) (err error) = advapi32.MakeSelfRelativeSD

//sys	setEntriesInAcl(countExplicitEntries uint32, explicitEntries *EXPLICIT_ACCESS, oldACL *ACL, newACL **ACL) (ret error) = advapi32.SetEntriesInAclW

// Control returns the security descriptor control bits.
func (sd *SECURITY_DESCRIPTOR) Control() (control SECURITY_DESCRIPTOR_CONTROL, revision uint32, err error) {
	err = getSecurityDescriptorControl(sd, &control, &revision)
	return
}

// SetControl sets the security descriptor control bits.
func (sd *SECURITY_DESCRIPTOR) SetControl(controlBitsOfInterest SECURITY_DESCRIPTOR_CONTROL, controlBitsToSet SECURITY_DESCRIPTOR_CONTROL) error {
	return setSecurityDescriptorControl(sd, controlBitsOfInterest, controlBitsToSet)
}

// RMControl returns the security descriptor resource manager control bits.
func (sd *SECURITY_DESCRIPTOR) RMControl() (control uint8, err error) {
	err = getSecurityDescriptorRMControl(sd, &control)
	return
}

// SetRMControl sets the security descriptor resource manager control bits.
func (sd *SECURITY_DESCRIPTOR) SetRMControl(rmControl uint8) {
	setSecurityDescriptorRMControl(sd, &rmControl)
}

// DACL returns the security descriptor DACL and whether it was defaulted. The dacl return value may be nil
// if a DACL exists but is an "empty DACL", meaning fully permissive. If the DACL does not exist, err returns
// ERROR_OBJECT_NOT_FOUND.
func (sd *SECURITY_DESCRIPTOR) DACL() (dacl *ACL, defaulted bool, err error) {
	var present bool
	err = getSecurityDescriptorDacl(sd, &present, &dacl, &defaulted)
	if !present {
		err = ERROR_OBJECT_NOT_FOUND
	}
	return
}

// SetDACL sets the absolute security descriptor DACL.
func (absoluteSD *SECURITY_DESCRIPTOR) SetDACL(dacl *ACL, present, defaulted bool) error {
	return setSecurityDescriptorDacl(absoluteSD, present, dacl, defaulted)
}

// SACL returns the security descriptor SACL and whether it was defaulted. The sacl return value may be nil
// if a SACL exists but is an "empty SACL", meaning fully permissive. If the SACL does not exist, err returns
// ERROR_OBJECT_NOT_FOUND.
func (sd *SECURITY_DESCRIPTOR) SACL() (sacl *ACL, defaulted bool, err error) {
	var present bool
	err = getSecurityDescriptorSacl(sd, &present, &sacl, &defaulted)
	if !present {
		err = ERROR_OBJECT_NOT_FOUND
	}
	return
}

// SetSACL sets the absolute security descriptor SACL.
func (absoluteSD *SECURITY_DESCRIPTOR) SetSACL(sacl *ACL, present, defaulted bool) error {
	return setSecurityDescriptorSacl(absoluteSD, present, sacl, defaulted)
}

// Owner returns the security descriptor owner and whether it was defaulted.
func (sd *SECURITY_DESCRIPTOR) Owner() (owner *SID, defaulted bool, err error) {
	err = getSecurityDescriptorOwner(sd, &owner, &defaulted)
	return
}

// SetOwner sets the absolute security descriptor owner.
func (absoluteSD *SECURITY_DESCRIPTOR) SetOwner(owner *SID, defaulted bool) error {
	return setSecurityDescriptorOwner(absoluteSD, owner, defaulted)
}

// Group returns the security descriptor group and whether it was defaulted.
func (sd *SECURITY_DESCRIPTOR) Group() (group *SID, defaulted bool, err error) {
	err = getSecurityDescriptorGroup(sd, &group, &defaulted)
	return
}

// SetGroup sets the absolute security descriptor owner.
func (absoluteSD *SECURITY_DESCRIPTOR) SetGroup(group *SID, defaulted bool) error {
	return setSecurityDescriptorGroup(absoluteSD, group, defaulted)
}

// Length returns the length of the security descriptor.
func (sd *SECURITY_DESCRIPTOR) Length() uint32 {
	return getSecurityDescriptorLength(sd)
}

// IsValid returns whether the security descriptor is valid.
func (sd *SECURITY_DESCRIPTOR) IsValid() bool {
	return isValidSecurityDescriptor(sd)
}

// String returns the SDDL form of the security descriptor, with a function signature that can be
// used with %v formatting directives.
func (sd *SECURITY_DESCRIPTOR) String() string {
	var sddl *uint16
	err := convertSecurityDescriptorToStringSecurityDescriptor(sd, 1, 0xff, &sddl, nil)
	if err != nil {
		return ""
	}
	defer LocalFree(Handle(unsafe.Pointer(sddl)))
	return UTF16PtrToString(sddl)
}

// ToAbsolute converts a self-relative security descriptor into an absolute one.
func (selfRelativeSD *SECURITY_DESCRIPTOR) ToAbsolute() (absoluteSD *SECURITY_DESCRIPTOR, err error) {
	control, _, err := selfRelativeSD.Control()
	if err != nil {
		return
	}
	if control&SE_SELF_RELATIVE == 0 {
		err = ERROR_INVALID_PARAMETER
		return
	}
	var absoluteSDSize, daclSize, saclSize, ownerSize, groupSize uint32
	err = makeAbsoluteSD(selfRelativeSD, nil, &absoluteSDSize,
		nil, &daclSize, nil, &saclSize, nil, &ownerSize, nil, &groupSize)
	switch err {
	case ERROR_INSUFFICIENT_BUFFER:
	case nil:
		// makeAbsoluteSD is expected to fail, but it succeeds.
		return nil, ERROR_INTERNAL_ERROR
	default:
		return nil, err
	}
	if absoluteSDSize > 0 {
		absoluteSD = (*SECURITY_DESCRIPTOR)(unsafe.Pointer(&make([]byte, absoluteSDSize)[0]))
	}
	var (
		dacl  *ACL
		sacl  *ACL
		owner *SID
		group *SID
	)
	if daclSize > 0 {
		dacl = (*ACL)(unsafe.Pointer(&make([]byte, daclSize)[0]))
	}
	if saclSize > 0 {
		sacl = (*ACL)(unsafe.Pointer(&make([]byte, saclSize)[0]))
	}
	if ownerSize > 0 {
		owner = (*SID)(unsafe.Pointer(&make([]byte, ownerSize)[0]))
	}
	if groupSize > 0 {
		group = (*SID)(unsafe.Pointer(&make([]byte, groupSize)[0]))
	}
	err = makeAbsoluteSD(selfRelativeSD, absoluteSD, &absoluteSDSize,
		dacl, &daclSize, sacl, &saclSize, owner, &ownerSize, group, &groupSize)
	return
}

// ToSelfRelative converts an absolute security descriptor into a self-relative one.
func (absoluteSD *SECURITY_DESCRIPTOR) ToSelfRelative() (selfRelativeSD *SECURITY_DESCRIPTOR, err error) {
	control, _, err := absoluteSD.Control()
	if err != nil {
		return
	}
	if control&SE_SELF_RELATIVE != 0 {
		err = ERROR_INVALID_PARAMETER
		return
	}
	var selfRelativeSDSize uint32
	err = makeSelfRelativeSD(absoluteSD, nil, &selfRelativeSDSize)
	switch err {
	case ERROR_INSUFFICIENT_BUFFER:
	case nil:
		// makeSelfRelativeSD is expected to fail, but it succeeds.
		return nil, ERROR_INTERNAL_ERROR
	default:
		return nil, err
	}
	if selfRelativeSDSize > 0 {
		selfRelativeSD = (*SECURITY_DESCRIPTOR)(unsafe.Pointer(&make([]byte, selfRelativeSDSize)[0]))
	}
	err = makeSelfRelativeSD(absoluteSD, selfRelativeSD, &selfRelativeSDSize)
	return
}

func (selfRelativeSD *SECURITY_DESCRIPTOR) copySelfRelativeSecurityDescriptor() *SECURITY_DESCRIPTOR {
	sdLen := (int)(selfRelativeSD.Length())

	var src []byte
	h := (*unsafeheader.Slice)(unsafe.Pointer(&src))
	h.Data = unsafe.Pointer(selfRelativeSD)
	h.Len = sdLen
	h.Cap = sdLen

	dst := make([]byte, sdLen)
	copy(dst, src)
	return (*SECURITY_DESCRIPTOR)(unsafe.Pointer(&dst[0]))
}

// SecurityDescriptorFromString converts an SDDL string describing a security descriptor into a
// self-relative security descriptor object allocated on the Go heap.
func SecurityDescriptorFromString(sddl string) (sd *SECURITY_DESCRIPTOR, err error) {
	var winHeapSD *SECURITY_DESCRIPTOR
	err = convertStringSecurityDescriptorToSecurityDescriptor(sddl, 1, &winHeapSD, nil)
	if err != nil {
		return
	}
	defer LocalFree(Handle(unsafe.Pointer(winHeapSD)))
	return winHeapSD.copySelfRelativeSecurityDescriptor(), nil
}

// GetSecurityInfo queries the security information for a given handle and returns the self-relative security
// descriptor result on the Go heap.
func GetSecurityInfo(handle Handle, objectType SE_OBJECT_TYPE, securityInformation SECURITY_INFORMATION) (sd *SECURITY_DESCRIPTOR, err error) {
	var winHeapSD *SECURITY_DESCRIPTOR
	err = getSecurityInfo(handle, objectType, securityInformation, nil, nil, nil, nil, &winHeapSD)
	if err != nil {
		return
	}
	defer LocalFree(Handle(unsafe.Pointer(winHeapSD)))
	return winHeapSD.copySelfRelativeSecurityDescriptor(), nil
}

// GetNamedSecurityInfo queries the security information for a given named object and returns the self-relative security
// descriptor result on the Go heap.
func GetNamedSecurityInfo(objectName string, objectType SE_OBJECT_TYPE, securityInformation SECURITY_INFORMATION) (sd *SECURITY_DESCRIPTOR, err error) {
	var winHeapSD *SECURITY_DESCRIPTOR
	err = getNamedSecurityInfo(objectName, objectType, securityInformation, nil, nil, nil, nil, &winHeapSD)
	if err != nil {
		return
	}
	defer LocalFree(Handle(unsafe.Pointer(winHeapSD)))
	return winHeapSD.copySelfRelativeSecurityDescriptor(), nil
}

// BuildSecurityDescriptor makes a new security descriptor using the input trustees, explicit access lists, and
// prior security descriptor to be merged, any of which can be nil, returning the self-relative security descriptor
// result on the Go heap.
func BuildSecurityDescriptor(owner *TRUSTEE, group *TRUSTEE, accessEntries []EXPLICIT_ACCESS, auditEntries []EXPLICIT_ACCESS, mergedSecurityDescriptor *SECURITY_DESCRIPTOR) (sd *SECURITY_DESCRIPTOR, err error) {
	var winHeapSD *SECURITY_DESCRIPTOR
	var winHeapSDSize uint32
	var firstAccessEntry *EXPLICIT_ACCESS
	if len(accessEntries) > 0 {
		firstAccessEntry = &accessEntries[0]
	}
	var firstAuditEntry *EXPLICIT_ACCESS
	if len(auditEntries) > 0 {
		firstAuditEntry = &auditEntries[0]
	}
	err = buildSecurityDescriptor(owner, group, uint32(len(accessEntries)), firstAccessEntry, uint32(len(auditEntries)), firstAuditEntry, mergedSecurityDescriptor, &winHeapSDSize, &winHeapSD)
	if err != nil {
		return
	}
	defer LocalFree(Handle(unsafe.Pointer(winHeapSD)))
	return winHeapSD.copySelfRelativeSecurityDescriptor(), nil
}

// NewSecurityDescriptor creates and initializes a new absolute security descriptor.
func NewSecurityDescriptor() (absoluteSD *SECURITY_DESCRIPTOR, err error) {
	absoluteSD = &SECURITY_DESCRIPTOR{}
	err = initializeSecurityDescriptor(absoluteSD, 1)
	return
}

// ACLFromEntries returns a new ACL on the Go heap containing a list of explicit entries as well as those of another ACL.
// Both explicitEntries and mergedACL are optional and can be nil.
func ACLFromEntries(explicitEntries []EXPLICIT_ACCESS, mergedACL *ACL) (acl *ACL, err error) {
	var firstExplicitEntry *EXPLICIT_ACCESS
	if len(explicitEntries) > 0 {
		firstExplicitEntry = &explicitEntries[0]
	}
	var winHeapACL *ACL
	err = setEntriesInAcl(uint32(len(explicitEntries)), firstExplicitEntry, mergedACL, &winHeapACL)
	if err != nil {
		return
	}
	defer LocalFree(Handle(unsafe.Pointer(winHeapACL)))
	aclBytes := make([]byte, winHeapACL.aclSize)
	copy(aclBytes, (*[(1 << 31) - 1]byte)(unsafe.Pointer(winHeapACL))[:len(aclBytes):len(aclBytes)])
	return (*ACL)(unsafe.Pointer(&aclBytes[0])), nil
}
>>>>>>> 847da184
<|MERGE_RESOLUTION|>--- conflicted
+++ resolved
@@ -229,14 +229,8 @@
 	}
 }
 
-<<<<<<< HEAD
-// String converts SID to a string format
-// suitable for display, storage, or transmission.
-func (sid *SID) String() (string, error) {
-=======
 // String converts SID to a string format suitable for display, storage, or transmission.
 func (sid *SID) String() string {
->>>>>>> 847da184
 	var s *uint16
 	e := ConvertSidToStringSid(sid, &s)
 	if e != nil {
@@ -630,10 +624,7 @@
 
 // Authorization Functions
 //sys	checkTokenMembership(tokenHandle Token, sidToCheck *SID, isMember *int32) (err error) = advapi32.CheckTokenMembership
-<<<<<<< HEAD
-=======
 //sys	isTokenRestricted(tokenHandle Token) (ret bool, err error) [!failretval] = advapi32.IsTokenRestricted
->>>>>>> 847da184
 //sys	OpenProcessToken(process Handle, access uint32, token *Token) (err error) = advapi32.OpenProcessToken
 //sys	OpenThreadToken(thread Handle, access uint32, openAsSelf bool, token *Token) (err error) = advapi32.OpenThreadToken
 //sys	ImpersonateSelf(impersonationlevel uint32) (err error) = advapi32.ImpersonateSelf
@@ -659,44 +650,16 @@
 // system-related operations on the local computer.
 type Token Handle
 
-<<<<<<< HEAD
-// OpenCurrentProcessToken opens the access token
-// associated with current process. It is a real
-// token that needs to be closed, unlike
-// GetCurrentProcessToken.
-=======
 // OpenCurrentProcessToken opens an access token associated with current
 // process with TOKEN_QUERY access. It is a real token that needs to be closed.
 //
 // Deprecated: Explicitly call OpenProcessToken(CurrentProcess(), ...)
 // with the desired access instead, or use GetCurrentProcessToken for a
 // TOKEN_QUERY token.
->>>>>>> 847da184
 func OpenCurrentProcessToken() (Token, error) {
 	var token Token
 	err := OpenProcessToken(CurrentProcess(), TOKEN_QUERY, &token)
 	return token, err
-}
-
-// GetCurrentProcessToken returns the access token associated with
-// the current process. It is a pseudo token that does not need
-// to be closed.
-func GetCurrentProcessToken() Token {
-	return Token(^uintptr(4 - 1))
-}
-
-// GetCurrentThreadToken return the access token associated with
-// the current thread. It is a pseudo token that does not need
-// to be closed.
-func GetCurrentThreadToken() Token {
-	return Token(^uintptr(5 - 1))
-}
-
-// GetCurrentThreadEffectiveToken returns the effective access token
-// associated with the current thread. It is a pseudo token that does
-// not need to be closed.
-func GetCurrentThreadEffectiveToken() Token {
-	return Token(^uintptr(6 - 1))
 }
 
 // GetCurrentProcessToken returns the access token associated with
@@ -813,13 +776,8 @@
 	return linkedToken, nil
 }
 
-<<<<<<< HEAD
-// GetSystemDirectory retrieves path to current location of the system
-// directory, which is typically, though not always, C:\Windows\System32.
-=======
 // GetSystemDirectory retrieves the path to current location of the system
 // directory, which is typically, though not always, `C:\Windows\System32`.
->>>>>>> 847da184
 func GetSystemDirectory() (string, error) {
 	n := uint32(MAX_PATH)
 	for {
@@ -880,8 +838,6 @@
 	return b != 0, nil
 }
 
-<<<<<<< HEAD
-=======
 // IsRestricted reports whether the access token t is a restricted token.
 func (t Token) IsRestricted() (isRestricted bool, err error) {
 	isRestricted, err = isTokenRestricted(t)
@@ -892,7 +848,6 @@
 	return
 }
 
->>>>>>> 847da184
 const (
 	WTS_CONSOLE_CONNECT        = 0x1
 	WTS_CONSOLE_DISCONNECT     = 0x2
@@ -933,9 +888,6 @@
 
 //sys WTSQueryUserToken(session uint32, token *Token) (err error) = wtsapi32.WTSQueryUserToken
 //sys WTSEnumerateSessions(handle Handle, reserved uint32, version uint32, sessions **WTS_SESSION_INFO, count *uint32) (err error) = wtsapi32.WTSEnumerateSessionsW
-<<<<<<< HEAD
-//sys WTSFreeMemory(ptr uintptr) = wtsapi32.WTSFreeMemory
-=======
 //sys WTSFreeMemory(ptr uintptr) = wtsapi32.WTSFreeMemory
 
 type ACL struct {
@@ -1463,5 +1415,4 @@
 	aclBytes := make([]byte, winHeapACL.aclSize)
 	copy(aclBytes, (*[(1 << 31) - 1]byte)(unsafe.Pointer(winHeapACL))[:len(aclBytes):len(aclBytes)])
 	return (*ACL)(unsafe.Pointer(&aclBytes[0])), nil
-}
->>>>>>> 847da184
+}