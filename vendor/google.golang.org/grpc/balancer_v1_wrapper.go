--- conflicted
+++ resolved
@@ -19,10 +19,6 @@
 package grpc
 
 import (
-<<<<<<< HEAD
-	"context"
-=======
->>>>>>> 847da184
 	"sync"
 
 	"google.golang.org/grpc/balancer"
@@ -278,11 +274,7 @@
 
 // The picker is the balancerWrapper itself.
 // It either blocks or returns error, consistent with v1 balancer Get().
-<<<<<<< HEAD
-func (bw *balancerWrapper) Pick(ctx context.Context, opts balancer.PickOptions) (sc balancer.SubConn, done func(balancer.DoneInfo), err error) {
-=======
 func (bw *balancerWrapper) Pick(info balancer.PickInfo) (result balancer.PickResult, err error) {
->>>>>>> 847da184
 	failfast := true // Default failfast is true.
 	if ss, ok := rpcInfoFromContext(info.Ctx); ok {
 		failfast = ss.failfast
@@ -292,11 +284,7 @@
 		return balancer.PickResult{}, toRPCErr(err)
 	}
 	if p != nil {
-<<<<<<< HEAD
-		done = func(balancer.DoneInfo) { p() }
-=======
 		result.Done = func(balancer.DoneInfo) { p() }
->>>>>>> 847da184
 		defer func() {
 			if err != nil {
 				p()
@@ -308,14 +296,6 @@
 	defer bw.mu.Unlock()
 	if bw.pickfirst {
 		// Get the first sc in conns.
-<<<<<<< HEAD
-		for _, sc := range bw.conns {
-			return sc, done, nil
-		}
-		return nil, nil, balancer.ErrNoSubConnAvailable
-	}
-	sc, ok1 := bw.conns[resolver.Address{
-=======
 		for _, result.SubConn = range bw.conns {
 			return result, nil
 		}
@@ -323,53 +303,32 @@
 	}
 	var ok1 bool
 	result.SubConn, ok1 = bw.conns[resolver.Address{
->>>>>>> 847da184
 		Addr:       a.Addr,
 		Type:       resolver.Backend,
 		ServerName: "",
 		Metadata:   a.Metadata,
 	}]
-<<<<<<< HEAD
-	s, ok2 := bw.connSt[sc]
-=======
 	s, ok2 := bw.connSt[result.SubConn]
->>>>>>> 847da184
 	if !ok1 || !ok2 {
 		// This can only happen due to a race where Get() returned an address
 		// that was subsequently removed by Notify.  In this case we should
 		// retry always.
-<<<<<<< HEAD
-		return nil, nil, balancer.ErrNoSubConnAvailable
-	}
-	switch s.s {
-	case connectivity.Ready, connectivity.Idle:
-		return sc, done, nil
-=======
 		return balancer.PickResult{}, balancer.ErrNoSubConnAvailable
 	}
 	switch s.s {
 	case connectivity.Ready, connectivity.Idle:
 		return result, nil
->>>>>>> 847da184
 	case connectivity.Shutdown, connectivity.TransientFailure:
 		// If the returned sc has been shut down or is in transient failure,
 		// return error, and this RPC will fail or wait for another picker (if
 		// non-failfast).
-<<<<<<< HEAD
-		return nil, nil, balancer.ErrTransientFailure
-=======
 		return balancer.PickResult{}, balancer.ErrTransientFailure
->>>>>>> 847da184
 	default:
 		// For other states (connecting or unknown), the v1 balancer would
 		// traditionally wait until ready and then issue the RPC.  Returning
 		// ErrNoSubConnAvailable will be a slight improvement in that it will
 		// allow the balancer to choose another address in case others are
 		// connected.
-<<<<<<< HEAD
-		return nil, nil, balancer.ErrNoSubConnAvailable
-=======
 		return balancer.PickResult{}, balancer.ErrNoSubConnAvailable
->>>>>>> 847da184
 	}
 }