/*
 *
 * Copyright 2017 gRPC authors.
 *
 * Licensed under the Apache License, Version 2.0 (the "License");
 * you may not use this file except in compliance with the License.
 * You may obtain a copy of the License at
 *
 *     http://www.apache.org/licenses/LICENSE-2.0
 *
 * Unless required by applicable law or agreed to in writing, software
 * distributed under the License is distributed on an "AS IS" BASIS,
 * WITHOUT WARRANTIES OR CONDITIONS OF ANY KIND, either express or implied.
 * See the License for the specific language governing permissions and
 * limitations under the License.
 *
 */

// See internal/backoff package for the backoff implementation. This file is
// kept for the exported types and API backward compatibility.

package grpc

import (
	"time"

	"google.golang.org/grpc/backoff"
)

// DefaultBackoffConfig uses values specified for backoff in
// https://github.com/grpc/grpc/blob/master/doc/connection-backoff.md.
<<<<<<< HEAD
=======
//
// Deprecated: use ConnectParams instead. Will be supported throughout 1.x.
>>>>>>> 847da184
var DefaultBackoffConfig = BackoffConfig{
	MaxDelay: 120 * time.Second,
}

// BackoffConfig defines the parameters for the default gRPC backoff strategy.
//
// Deprecated: use ConnectParams instead. Will be supported throughout 1.x.
type BackoffConfig struct {
	// MaxDelay is the upper bound of backoff delay.
	MaxDelay time.Duration
<<<<<<< HEAD
=======
}

// ConnectParams defines the parameters for connecting and retrying. Users are
// encouraged to use this instead of the BackoffConfig type defined above. See
// here for more details:
// https://github.com/grpc/grpc/blob/master/doc/connection-backoff.md.
//
// This API is EXPERIMENTAL.
type ConnectParams struct {
	// Backoff specifies the configuration options for connection backoff.
	Backoff backoff.Config
	// MinConnectTimeout is the minimum amount of time we are willing to give a
	// connection to complete.
	MinConnectTimeout time.Duration
>>>>>>> 847da184
}<|MERGE_RESOLUTION|>--- conflicted
+++ resolved
@@ -29,11 +29,8 @@
 
 // DefaultBackoffConfig uses values specified for backoff in
 // https://github.com/grpc/grpc/blob/master/doc/connection-backoff.md.
-<<<<<<< HEAD
-=======
 //
 // Deprecated: use ConnectParams instead. Will be supported throughout 1.x.
->>>>>>> 847da184
 var DefaultBackoffConfig = BackoffConfig{
 	MaxDelay: 120 * time.Second,
 }
@@ -44,8 +41,6 @@
 type BackoffConfig struct {
 	// MaxDelay is the upper bound of backoff delay.
 	MaxDelay time.Duration
-<<<<<<< HEAD
-=======
 }
 
 // ConnectParams defines the parameters for connecting and retrying. Users are
@@ -60,5 +55,4 @@
 	// MinConnectTimeout is the minimum amount of time we are willing to give a
 	// connection to complete.
 	MinConnectTimeout time.Duration
->>>>>>> 847da184
 }