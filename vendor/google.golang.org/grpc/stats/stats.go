--- conflicted
+++ resolved
@@ -186,10 +186,7 @@
 	EndTime time.Time
 	// Trailer contains the trailer metadata received from the server. This
 	// field is only valid if this End is from the client side.
-<<<<<<< HEAD
-=======
 	// Deprecated: use Trailer in InTrailer instead.
->>>>>>> 847da184
 	Trailer metadata.MD
 	// Error is the error the RPC ended with. It is an error generated from
 	// status.Status and can be converted back to status.Status using
