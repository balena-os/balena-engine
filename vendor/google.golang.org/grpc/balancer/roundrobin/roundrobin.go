/*
 *
 * Copyright 2017 gRPC authors.
 *
 * Licensed under the Apache License, Version 2.0 (the "License");
 * you may not use this file except in compliance with the License.
 * You may obtain a copy of the License at
 *
 *     http://www.apache.org/licenses/LICENSE-2.0
 *
 * Unless required by applicable law or agreed to in writing, software
 * distributed under the License is distributed on an "AS IS" BASIS,
 * WITHOUT WARRANTIES OR CONDITIONS OF ANY KIND, either express or implied.
 * See the License for the specific language governing permissions and
 * limitations under the License.
 *
 */

// Package roundrobin defines a roundrobin balancer. Roundrobin balancer is
// installed as one of the default balancers in gRPC, users don't need to
// explicitly install this balancer.
package roundrobin

import (
	"context"
	"sync"

	"google.golang.org/grpc/balancer"
	"google.golang.org/grpc/balancer/base"
	"google.golang.org/grpc/grpclog"
	"google.golang.org/grpc/internal/grpcrand"
<<<<<<< HEAD
	"google.golang.org/grpc/resolver"
=======
>>>>>>> 847da184
)

// Name is the name of round_robin balancer.
const Name = "round_robin"

// newBuilder creates a new roundrobin balancer builder.
func newBuilder() balancer.Builder {
<<<<<<< HEAD
	return base.NewBalancerBuilderWithConfig(Name, &rrPickerBuilder{}, base.Config{HealthCheck: true})
=======
	return base.NewBalancerBuilderV2(Name, &rrPickerBuilder{}, base.Config{HealthCheck: true})
>>>>>>> 847da184
}

func init() {
	balancer.Register(newBuilder())
}

type rrPickerBuilder struct{}

<<<<<<< HEAD
func (*rrPickerBuilder) Build(readySCs map[resolver.Address]balancer.SubConn) balancer.Picker {
	grpclog.Infof("roundrobinPicker: newPicker called with readySCs: %v", readySCs)
	if len(readySCs) == 0 {
		return base.NewErrPicker(balancer.ErrNoSubConnAvailable)
=======
func (*rrPickerBuilder) Build(info base.PickerBuildInfo) balancer.V2Picker {
	grpclog.Infof("roundrobinPicker: newPicker called with info: %v", info)
	if len(info.ReadySCs) == 0 {
		return base.NewErrPickerV2(balancer.ErrNoSubConnAvailable)
>>>>>>> 847da184
	}
	var scs []balancer.SubConn
	for sc := range info.ReadySCs {
		scs = append(scs, sc)
	}
	return &rrPicker{
		subConns: scs,
		// Start at a random index, as the same RR balancer rebuilds a new
		// picker when SubConn states change, and we don't want to apply excess
		// load to the first server in the list.
		next: grpcrand.Intn(len(scs)),
	}
}

type rrPicker struct {
	// subConns is the snapshot of the roundrobin balancer when this picker was
	// created. The slice is immutable. Each Get() will do a round robin
	// selection from it and return the selected SubConn.
	subConns []balancer.SubConn

	mu   sync.Mutex
	next int
}

<<<<<<< HEAD
func (p *rrPicker) Pick(ctx context.Context, opts balancer.PickOptions) (balancer.SubConn, func(balancer.DoneInfo), error) {
=======
func (p *rrPicker) Pick(balancer.PickInfo) (balancer.PickResult, error) {
>>>>>>> 847da184
	p.mu.Lock()
	sc := p.subConns[p.next]
	p.next = (p.next + 1) % len(p.subConns)
	p.mu.Unlock()
	return balancer.PickResult{SubConn: sc}, nil
}<|MERGE_RESOLUTION|>--- conflicted
+++ resolved
@@ -22,17 +22,12 @@
 package roundrobin
 
 import (
-	"context"
 	"sync"
 
 	"google.golang.org/grpc/balancer"
 	"google.golang.org/grpc/balancer/base"
 	"google.golang.org/grpc/grpclog"
 	"google.golang.org/grpc/internal/grpcrand"
-<<<<<<< HEAD
-	"google.golang.org/grpc/resolver"
-=======
->>>>>>> 847da184
 )
 
 // Name is the name of round_robin balancer.
@@ -40,11 +35,7 @@
 
 // newBuilder creates a new roundrobin balancer builder.
 func newBuilder() balancer.Builder {
-<<<<<<< HEAD
-	return base.NewBalancerBuilderWithConfig(Name, &rrPickerBuilder{}, base.Config{HealthCheck: true})
-=======
 	return base.NewBalancerBuilderV2(Name, &rrPickerBuilder{}, base.Config{HealthCheck: true})
->>>>>>> 847da184
 }
 
 func init() {
@@ -53,17 +44,10 @@
 
 type rrPickerBuilder struct{}
 
-<<<<<<< HEAD
-func (*rrPickerBuilder) Build(readySCs map[resolver.Address]balancer.SubConn) balancer.Picker {
-	grpclog.Infof("roundrobinPicker: newPicker called with readySCs: %v", readySCs)
-	if len(readySCs) == 0 {
-		return base.NewErrPicker(balancer.ErrNoSubConnAvailable)
-=======
 func (*rrPickerBuilder) Build(info base.PickerBuildInfo) balancer.V2Picker {
 	grpclog.Infof("roundrobinPicker: newPicker called with info: %v", info)
 	if len(info.ReadySCs) == 0 {
 		return base.NewErrPickerV2(balancer.ErrNoSubConnAvailable)
->>>>>>> 847da184
 	}
 	var scs []balancer.SubConn
 	for sc := range info.ReadySCs {
@@ -88,11 +72,7 @@
 	next int
 }
 
-<<<<<<< HEAD
-func (p *rrPicker) Pick(ctx context.Context, opts balancer.PickOptions) (balancer.SubConn, func(balancer.DoneInfo), error) {
-=======
 func (p *rrPicker) Pick(balancer.PickInfo) (balancer.PickResult, error) {
->>>>>>> 847da184
 	p.mu.Lock()
 	sc := p.subConns[p.next]
 	p.next = (p.next + 1) % len(p.subConns)
