/*
 *
 * Copyright 2017 gRPC authors.
 *
 * Licensed under the Apache License, Version 2.0 (the "License");
 * you may not use this file except in compliance with the License.
 * You may obtain a copy of the License at
 *
 *     http://www.apache.org/licenses/LICENSE-2.0
 *
 * Unless required by applicable law or agreed to in writing, software
 * distributed under the License is distributed on an "AS IS" BASIS,
 * WITHOUT WARRANTIES OR CONDITIONS OF ANY KIND, either express or implied.
 * See the License for the specific language governing permissions and
 * limitations under the License.
 *
 */

package base

import (
	"context"
<<<<<<< HEAD
=======
	"errors"
	"fmt"
>>>>>>> 847da184

	"google.golang.org/grpc/balancer"
	"google.golang.org/grpc/connectivity"
	"google.golang.org/grpc/grpclog"
	"google.golang.org/grpc/resolver"
)

type baseBuilder struct {
<<<<<<< HEAD
	name          string
	pickerBuilder PickerBuilder
	config        Config
=======
	name            string
	pickerBuilder   PickerBuilder
	v2PickerBuilder V2PickerBuilder
	config          Config
>>>>>>> 847da184
}

func (bb *baseBuilder) Build(cc balancer.ClientConn, opt balancer.BuildOptions) balancer.Balancer {
	bal := &baseBalancer{
		cc:              cc,
		pickerBuilder:   bb.pickerBuilder,
		v2PickerBuilder: bb.v2PickerBuilder,

		subConns: make(map[resolver.Address]balancer.SubConn),
		scStates: make(map[balancer.SubConn]connectivity.State),
		csEvltr:  &balancer.ConnectivityStateEvaluator{},
<<<<<<< HEAD
		// Initialize picker to a picker that always return
		// ErrNoSubConnAvailable, because when state of a SubConn changes, we
		// may call UpdateBalancerState with this picker.
		picker: NewErrPicker(balancer.ErrNoSubConnAvailable),
		config: bb.config,
=======
		config:   bb.config,
	}
	// Initialize picker to a picker that always returns
	// ErrNoSubConnAvailable, because when state of a SubConn changes, we
	// may call UpdateState with this picker.
	if bb.pickerBuilder != nil {
		bal.picker = NewErrPicker(balancer.ErrNoSubConnAvailable)
	} else {
		bal.v2Picker = NewErrPickerV2(balancer.ErrNoSubConnAvailable)
>>>>>>> 847da184
	}
	return bal
}

func (bb *baseBuilder) Name() string {
	return bb.name
}

var _ balancer.V2Balancer = (*baseBalancer)(nil) // Assert that we implement V2Balancer

type baseBalancer struct {
	cc              balancer.ClientConn
	pickerBuilder   PickerBuilder
	v2PickerBuilder V2PickerBuilder

	csEvltr *balancer.ConnectivityStateEvaluator
	state   connectivity.State

	subConns map[resolver.Address]balancer.SubConn
	scStates map[balancer.SubConn]connectivity.State
	picker   balancer.Picker
<<<<<<< HEAD
	config   Config
=======
	v2Picker balancer.V2Picker
	config   Config

	resolverErr error // the last error reported by the resolver; cleared on successful resolution
	connErr     error // the last connection error; cleared upon leaving TransientFailure
>>>>>>> 847da184
}

func (b *baseBalancer) HandleResolvedAddrs(addrs []resolver.Address, err error) {
	panic("not implemented")
}

<<<<<<< HEAD
func (b *baseBalancer) UpdateClientConnState(s balancer.ClientConnState) {
	// TODO: handle s.ResolverState.Err (log if not nil) once implemented.
	// TODO: handle s.ResolverState.ServiceConfig?
	if grpclog.V(2) {
		grpclog.Infoln("base.baseBalancer: got new ClientConn state: ", s)
	}
=======
func (b *baseBalancer) ResolverError(err error) {
	b.resolverErr = err
	if len(b.subConns) == 0 {
		b.state = connectivity.TransientFailure
	}
	if b.state != connectivity.TransientFailure {
		// The picker will not change since the balancer does not currently
		// report an error.
		return
	}
	b.regeneratePicker()
	if b.picker != nil {
		b.cc.UpdateBalancerState(b.state, b.picker)
	} else {
		b.cc.UpdateState(balancer.State{
			ConnectivityState: b.state,
			Picker:            b.v2Picker,
		})
	}
}

func (b *baseBalancer) UpdateClientConnState(s balancer.ClientConnState) error {
	// TODO: handle s.ResolverState.Err (log if not nil) once implemented.
	// TODO: handle s.ResolverState.ServiceConfig?
	if grpclog.V(2) {
		grpclog.Infoln("base.baseBalancer: got new ClientConn state: ", s)
	}
	if len(s.ResolverState.Addresses) == 0 {
		b.ResolverError(errors.New("produced zero addresses"))
		return balancer.ErrBadResolverState
	}
	// Successful resolution; clear resolver error and ensure we return nil.
	b.resolverErr = nil
>>>>>>> 847da184
	// addrsSet is the set converted from addrs, it's used for quick lookup of an address.
	addrsSet := make(map[resolver.Address]struct{})
	for _, a := range s.ResolverState.Addresses {
		addrsSet[a] = struct{}{}
		if _, ok := b.subConns[a]; !ok {
			// a is a new address (not existing in b.subConns).
			sc, err := b.cc.NewSubConn([]resolver.Address{a}, balancer.NewSubConnOptions{HealthCheckEnabled: b.config.HealthCheck})
			if err != nil {
				grpclog.Warningf("base.baseBalancer: failed to create new SubConn: %v", err)
				continue
			}
			b.subConns[a] = sc
			b.scStates[sc] = connectivity.Idle
			sc.Connect()
		}
	}
	for a, sc := range b.subConns {
		// a was removed by resolver.
		if _, ok := addrsSet[a]; !ok {
			b.cc.RemoveSubConn(sc)
			delete(b.subConns, a)
			// Keep the state of this sc in b.scStates until sc's state becomes Shutdown.
			// The entry will be deleted in HandleSubConnStateChange.
		}
	}
	return nil
}

// mergeErrors builds an error from the last connection error and the last
// resolver error.  Must only be called if b.state is TransientFailure.
func (b *baseBalancer) mergeErrors() error {
	// connErr must always be non-nil unless there are no SubConns, in which
	// case resolverErr must be non-nil.
	if b.connErr == nil {
		return fmt.Errorf("last resolver error: %v", b.resolverErr)
	}
	if b.resolverErr == nil {
		return fmt.Errorf("last connection error: %v", b.connErr)
	}
	return fmt.Errorf("last connection error: %v; last resolver error: %v", b.connErr, b.resolverErr)
}

// regeneratePicker takes a snapshot of the balancer, and generates a picker
// from it. The picker is
//  - errPicker if the balancer is in TransientFailure,
//  - built by the pickerBuilder with all READY SubConns otherwise.
func (b *baseBalancer) regeneratePicker() {
	if b.state == connectivity.TransientFailure {
		if b.pickerBuilder != nil {
			b.picker = NewErrPicker(balancer.ErrTransientFailure)
		} else {
			b.v2Picker = NewErrPickerV2(balancer.TransientFailureError(b.mergeErrors()))
		}
		return
	}
	if b.pickerBuilder != nil {
		readySCs := make(map[resolver.Address]balancer.SubConn)

		// Filter out all ready SCs from full subConn map.
		for addr, sc := range b.subConns {
			if st, ok := b.scStates[sc]; ok && st == connectivity.Ready {
				readySCs[addr] = sc
			}
		}
		b.picker = b.pickerBuilder.Build(readySCs)
	} else {
		readySCs := make(map[balancer.SubConn]SubConnInfo)

		// Filter out all ready SCs from full subConn map.
		for addr, sc := range b.subConns {
			if st, ok := b.scStates[sc]; ok && st == connectivity.Ready {
				readySCs[sc] = SubConnInfo{Address: addr}
			}
		}
		b.v2Picker = b.v2PickerBuilder.Build(PickerBuildInfo{ReadySCs: readySCs})
	}
}

func (b *baseBalancer) HandleSubConnStateChange(sc balancer.SubConn, s connectivity.State) {
	panic("not implemented")
}

func (b *baseBalancer) UpdateSubConnState(sc balancer.SubConn, state balancer.SubConnState) {
	s := state.ConnectivityState
	if grpclog.V(2) {
		grpclog.Infof("base.baseBalancer: handle SubConn state change: %p, %v", sc, s)
	}
	oldS, ok := b.scStates[sc]
	if !ok {
		if grpclog.V(2) {
			grpclog.Infof("base.baseBalancer: got state changes for an unknown SubConn: %p, %v", sc, s)
		}
		return
	}
	b.scStates[sc] = s
	switch s {
	case connectivity.Idle:
		sc.Connect()
	case connectivity.Shutdown:
		// When an address was removed by resolver, b called RemoveSubConn but
		// kept the sc's state in scStates. Remove state for this sc here.
		delete(b.scStates, sc)
	}

	oldAggrState := b.state
	b.state = b.csEvltr.RecordTransition(oldS, s)
<<<<<<< HEAD
=======

	// Set or clear the last connection error accordingly.
	b.connErr = state.ConnectionError
>>>>>>> 847da184

	// Regenerate picker when one of the following happens:
	//  - this sc became ready from not-ready
	//  - this sc became not-ready from ready
	//  - the aggregated state of balancer became TransientFailure from non-TransientFailure
	//  - the aggregated state of balancer became non-TransientFailure from TransientFailure
	if (s == connectivity.Ready) != (oldS == connectivity.Ready) ||
		(b.state == connectivity.TransientFailure) != (oldAggrState == connectivity.TransientFailure) {
		b.regeneratePicker()
	}

	if b.picker != nil {
		b.cc.UpdateBalancerState(b.state, b.picker)
	} else {
		b.cc.UpdateState(balancer.State{ConnectivityState: b.state, Picker: b.v2Picker})
	}
}

// Close is a nop because base balancer doesn't have internal state to clean up,
// and it doesn't need to call RemoveSubConn for the SubConns.
func (b *baseBalancer) Close() {
}

// NewErrPicker returns a picker that always returns err on Pick().
func NewErrPicker(err error) balancer.Picker {
	return &errPicker{err: err}
}

type errPicker struct {
	err error // Pick() always returns this err.
}

func (p *errPicker) Pick(context.Context, balancer.PickInfo) (balancer.SubConn, func(balancer.DoneInfo), error) {
	return nil, nil, p.err
<<<<<<< HEAD
=======
}

// NewErrPickerV2 returns a V2Picker that always returns err on Pick().
func NewErrPickerV2(err error) balancer.V2Picker {
	return &errPickerV2{err: err}
}

type errPickerV2 struct {
	err error // Pick() always returns this err.
}

func (p *errPickerV2) Pick(info balancer.PickInfo) (balancer.PickResult, error) {
	return balancer.PickResult{}, p.err
>>>>>>> 847da184
}<|MERGE_RESOLUTION|>--- conflicted
+++ resolved
@@ -20,11 +20,8 @@
 
 import (
 	"context"
-<<<<<<< HEAD
-=======
 	"errors"
 	"fmt"
->>>>>>> 847da184
 
 	"google.golang.org/grpc/balancer"
 	"google.golang.org/grpc/connectivity"
@@ -33,16 +30,10 @@
 )
 
 type baseBuilder struct {
-<<<<<<< HEAD
-	name          string
-	pickerBuilder PickerBuilder
-	config        Config
-=======
 	name            string
 	pickerBuilder   PickerBuilder
 	v2PickerBuilder V2PickerBuilder
 	config          Config
->>>>>>> 847da184
 }
 
 func (bb *baseBuilder) Build(cc balancer.ClientConn, opt balancer.BuildOptions) balancer.Balancer {
@@ -54,13 +45,6 @@
 		subConns: make(map[resolver.Address]balancer.SubConn),
 		scStates: make(map[balancer.SubConn]connectivity.State),
 		csEvltr:  &balancer.ConnectivityStateEvaluator{},
-<<<<<<< HEAD
-		// Initialize picker to a picker that always return
-		// ErrNoSubConnAvailable, because when state of a SubConn changes, we
-		// may call UpdateBalancerState with this picker.
-		picker: NewErrPicker(balancer.ErrNoSubConnAvailable),
-		config: bb.config,
-=======
 		config:   bb.config,
 	}
 	// Initialize picker to a picker that always returns
@@ -70,7 +54,6 @@
 		bal.picker = NewErrPicker(balancer.ErrNoSubConnAvailable)
 	} else {
 		bal.v2Picker = NewErrPickerV2(balancer.ErrNoSubConnAvailable)
->>>>>>> 847da184
 	}
 	return bal
 }
@@ -92,29 +75,17 @@
 	subConns map[resolver.Address]balancer.SubConn
 	scStates map[balancer.SubConn]connectivity.State
 	picker   balancer.Picker
-<<<<<<< HEAD
-	config   Config
-=======
 	v2Picker balancer.V2Picker
 	config   Config
 
 	resolverErr error // the last error reported by the resolver; cleared on successful resolution
 	connErr     error // the last connection error; cleared upon leaving TransientFailure
->>>>>>> 847da184
 }
 
 func (b *baseBalancer) HandleResolvedAddrs(addrs []resolver.Address, err error) {
 	panic("not implemented")
 }
 
-<<<<<<< HEAD
-func (b *baseBalancer) UpdateClientConnState(s balancer.ClientConnState) {
-	// TODO: handle s.ResolverState.Err (log if not nil) once implemented.
-	// TODO: handle s.ResolverState.ServiceConfig?
-	if grpclog.V(2) {
-		grpclog.Infoln("base.baseBalancer: got new ClientConn state: ", s)
-	}
-=======
 func (b *baseBalancer) ResolverError(err error) {
 	b.resolverErr = err
 	if len(b.subConns) == 0 {
@@ -148,7 +119,6 @@
 	}
 	// Successful resolution; clear resolver error and ensure we return nil.
 	b.resolverErr = nil
->>>>>>> 847da184
 	// addrsSet is the set converted from addrs, it's used for quick lookup of an address.
 	addrsSet := make(map[resolver.Address]struct{})
 	for _, a := range s.ResolverState.Addresses {
@@ -255,12 +225,9 @@
 
 	oldAggrState := b.state
 	b.state = b.csEvltr.RecordTransition(oldS, s)
-<<<<<<< HEAD
-=======
 
 	// Set or clear the last connection error accordingly.
 	b.connErr = state.ConnectionError
->>>>>>> 847da184
 
 	// Regenerate picker when one of the following happens:
 	//  - this sc became ready from not-ready
@@ -295,8 +262,6 @@
 
 func (p *errPicker) Pick(context.Context, balancer.PickInfo) (balancer.SubConn, func(balancer.DoneInfo), error) {
 	return nil, nil, p.err
-<<<<<<< HEAD
-=======
 }
 
 // NewErrPickerV2 returns a V2Picker that always returns err on Pick().
@@ -310,5 +275,4 @@
 
 func (p *errPickerV2) Pick(info balancer.PickInfo) (balancer.PickResult, error) {
 	return balancer.PickResult{}, p.err
->>>>>>> 847da184
 }