--- conflicted
+++ resolved
@@ -116,8 +116,6 @@
 	// enabled on this SubConn
 	HealthCheckEnabled bool
 }
-<<<<<<< HEAD
-=======
 
 // State contains the balancer's state relevant to the gRPC ClientConn.
 type State struct {
@@ -127,7 +125,6 @@
 	// Picker is used to choose connections (SubConns) for RPCs.
 	Picker V2Picker
 }
->>>>>>> 847da184
 
 // ClientConn represents a gRPC ClientConn.
 //
@@ -206,13 +203,6 @@
 	ParseConfig(LoadBalancingConfigJSON json.RawMessage) (serviceconfig.LoadBalancingConfig, error)
 }
 
-<<<<<<< HEAD
-// PickOptions contains addition information for the Pick operation.
-type PickOptions struct {
-	// FullMethodName is the method name that NewClientStream() is called
-	// with. The canonical format is /service/Method.
-	FullMethodName string
-=======
 // PickInfo contains additional information for the Pick operation.
 type PickInfo struct {
 	// FullMethodName is the method name that NewClientStream() is called
@@ -221,7 +211,6 @@
 	// Ctx is the RPC's context, and may contain relevant RPC-level information
 	// like the outgoing header metadata.
 	Ctx context.Context
->>>>>>> 847da184
 }
 
 // DoneInfo contains additional information for done.
@@ -333,13 +322,6 @@
 	// ErrNoSubConnAvailable, and the Pick call will be repeated by gRPC when
 	// the Picker is updated (using ClientConn.UpdateState).
 	//
-<<<<<<< HEAD
-	// The returned done() function will be called once the rpc has finished,
-	// with the final status of that RPC.  If the SubConn returned is not a
-	// valid SubConn type, done may not be called.  done may be nil if balancer
-	// doesn't care about the RPC status.
-	Pick(ctx context.Context, opts PickOptions) (conn SubConn, done func(DoneInfo), err error)
-=======
 	// If an error is returned:
 	//
 	// - If the error is ErrNoSubConnAvailable, gRPC will block until a new
@@ -354,7 +336,6 @@
 	//   provided.  If the error is not a status error, it will be converted by
 	//   gRPC to a status error with code Unknown.
 	Pick(info PickInfo) (PickResult, error)
->>>>>>> 847da184
 }
 
 // Balancer takes input from gRPC, manages SubConns, and collects and aggregates
@@ -392,16 +373,11 @@
 
 // SubConnState describes the state of a SubConn.
 type SubConnState struct {
-<<<<<<< HEAD
-	ConnectivityState connectivity.State
-	// TODO: add last connection error
-=======
 	// ConnectivityState is the connectivity state of the SubConn.
 	ConnectivityState connectivity.State
 	// ConnectionError is set if the ConnectivityState is TransientFailure,
 	// describing the reason the SubConn failed.  Otherwise, it is nil.
 	ConnectionError error
->>>>>>> 847da184
 }
 
 // ClientConnState describes the state of a ClientConn relevant to the
@@ -413,23 +389,16 @@
 	BalancerConfig serviceconfig.LoadBalancingConfig
 }
 
-<<<<<<< HEAD
-=======
 // ErrBadResolverState may be returned by UpdateClientConnState to indicate a
 // problem with the provided name resolver data.
 var ErrBadResolverState = errors.New("bad resolver state")
 
->>>>>>> 847da184
 // V2Balancer is defined for documentation purposes.  If a Balancer also
 // implements V2Balancer, its UpdateClientConnState method will be called
 // instead of HandleResolvedAddrs and its UpdateSubConnState will be called
 // instead of HandleSubConnStateChange.
 type V2Balancer interface {
 	// UpdateClientConnState is called by gRPC when the state of the ClientConn
-<<<<<<< HEAD
-	// changes.
-	UpdateClientConnState(ClientConnState)
-=======
 	// changes.  If the error returned is ErrBadResolverState, the ClientConn
 	// will begin calling ResolveNow on the active name resolver with
 	// exponential backoff until a subsequent call to UpdateClientConnState
@@ -437,7 +406,6 @@
 	UpdateClientConnState(ClientConnState) error
 	// ResolverError is called by gRPC when the name resolver reports an error.
 	ResolverError(error)
->>>>>>> 847da184
 	// UpdateSubConnState is called by gRPC when the state of a SubConn
 	// changes.
 	UpdateSubConnState(SubConn, SubConnState)
@@ -451,14 +419,8 @@
 //
 // It's not thread safe.
 type ConnectivityStateEvaluator struct {
-<<<<<<< HEAD
-	numReady            uint64 // Number of addrConns in ready state.
-	numConnecting       uint64 // Number of addrConns in connecting state.
-	numTransientFailure uint64 // Number of addrConns in transientFailure.
-=======
 	numReady      uint64 // Number of addrConns in ready state.
 	numConnecting uint64 // Number of addrConns in connecting state.
->>>>>>> 847da184
 }
 
 // RecordTransition records state change happening in subConn and based on that
@@ -478,11 +440,6 @@
 			cse.numReady += updateVal
 		case connectivity.Connecting:
 			cse.numConnecting += updateVal
-<<<<<<< HEAD
-		case connectivity.TransientFailure:
-			cse.numTransientFailure += updateVal
-=======
->>>>>>> 847da184
 		}
 	}
 
