--- conflicted
+++ resolved
@@ -136,15 +136,9 @@
 	maxAttempts int
 
 	// Exponential backoff parameters. The initial retry attempt will occur at
-<<<<<<< HEAD
-	// random(0, initialBackoffMS). In general, the nth attempt will occur at
-	// random(0,
-	//   min(initialBackoffMS*backoffMultiplier**(n-1), maxBackoffMS)).
-=======
 	// random(0, initialBackoff). In general, the nth attempt will occur at
 	// random(0,
 	//   min(initialBackoff*backoffMultiplier**(n-1), maxBackoff)).
->>>>>>> 847da184
 	//
 	// These fields are required and must be greater than zero.
 	initialBackoff    time.Duration
@@ -264,19 +258,6 @@
 	MethodConfig        *[]jsonMC
 	RetryThrottling     *retryThrottlingPolicy
 	HealthCheckConfig   *healthCheckConfig
-<<<<<<< HEAD
-}
-
-func init() {
-	internal.ParseServiceConfig = func(sc string) (interface{}, error) {
-		return parseServiceConfig(sc)
-	}
-}
-
-func parseServiceConfig(js string) (*ServiceConfig, error) {
-	if len(js) == 0 {
-		return nil, fmt.Errorf("no JSON service config provided")
-=======
 }
 
 func init() {
@@ -285,17 +266,12 @@
 func parseServiceConfig(js string) *serviceconfig.ParseResult {
 	if len(js) == 0 {
 		return &serviceconfig.ParseResult{Err: fmt.Errorf("no JSON service config provided")}
->>>>>>> 847da184
 	}
 	var rsc jsonSC
 	err := json.Unmarshal([]byte(js), &rsc)
 	if err != nil {
 		grpclog.Warningf("grpc: parseServiceConfig error unmarshaling %s due to %v", js, err)
-<<<<<<< HEAD
-		return nil, err
-=======
 		return &serviceconfig.ParseResult{Err: err}
->>>>>>> 847da184
 	}
 	sc := ServiceConfig{
 		LB:                rsc.LoadBalancingPolicy,
@@ -309,11 +285,7 @@
 			if len(lbcfg) != 1 {
 				err := fmt.Errorf("invalid loadBalancingConfig: entry %v does not contain exactly 1 policy/config pair: %q", i, lbcfg)
 				grpclog.Warningf(err.Error())
-<<<<<<< HEAD
-				return nil, err
-=======
 				return &serviceconfig.ParseResult{Err: err}
->>>>>>> 847da184
 			}
 			var name string
 			var jsonCfg json.RawMessage
@@ -328,23 +300,13 @@
 				var err error
 				sc.lbConfig.cfg, err = parser.ParseConfig(jsonCfg)
 				if err != nil {
-<<<<<<< HEAD
-					return nil, fmt.Errorf("error parsing loadBalancingConfig for policy %q: %v", name, err)
-=======
 					return &serviceconfig.ParseResult{Err: fmt.Errorf("error parsing loadBalancingConfig for policy %q: %v", name, err)}
->>>>>>> 847da184
 				}
 			} else if string(jsonCfg) != "{}" {
 				grpclog.Warningf("non-empty balancer configuration %q, but balancer does not implement ParseConfig", string(jsonCfg))
 			}
 			break
 		}
-<<<<<<< HEAD
-	}
-
-	if rsc.MethodConfig == nil {
-		return &sc, nil
-=======
 		if sc.lbConfig == nil {
 			// We had a loadBalancingConfig field but did not encounter a
 			// supported policy.  The config is considered invalid in this
@@ -357,7 +319,6 @@
 
 	if rsc.MethodConfig == nil {
 		return &serviceconfig.ParseResult{Config: &sc}
->>>>>>> 847da184
 	}
 	for _, m := range *rsc.MethodConfig {
 		if m.Name == nil {
@@ -366,11 +327,7 @@
 		d, err := parseDuration(m.Timeout)
 		if err != nil {
 			grpclog.Warningf("grpc: parseServiceConfig error unmarshaling %s due to %v", js, err)
-<<<<<<< HEAD
-			return nil, err
-=======
 			return &serviceconfig.ParseResult{Err: err}
->>>>>>> 847da184
 		}
 
 		mc := MethodConfig{
@@ -379,11 +336,7 @@
 		}
 		if mc.retryPolicy, err = convertRetryPolicy(m.RetryPolicy); err != nil {
 			grpclog.Warningf("grpc: parseServiceConfig error unmarshaling %s due to %v", js, err)
-<<<<<<< HEAD
-			return nil, err
-=======
 			return &serviceconfig.ParseResult{Err: err}
->>>>>>> 847da184
 		}
 		if m.MaxRequestMessageBytes != nil {
 			if *m.MaxRequestMessageBytes > int64(maxInt) {
@@ -408,15 +361,6 @@
 
 	if sc.retryThrottling != nil {
 		if mt := sc.retryThrottling.MaxTokens; mt <= 0 || mt > 1000 {
-<<<<<<< HEAD
-			return nil, fmt.Errorf("invalid retry throttling config: maxTokens (%v) out of range (0, 1000]", mt)
-		}
-		if tr := sc.retryThrottling.TokenRatio; tr <= 0 {
-			return nil, fmt.Errorf("invalid retry throttling config: tokenRatio (%v) may not be negative", tr)
-		}
-	}
-	return &sc, nil
-=======
 			return &serviceconfig.ParseResult{Err: fmt.Errorf("invalid retry throttling config: maxTokens (%v) out of range (0, 1000]", mt)}
 		}
 		if tr := sc.retryThrottling.TokenRatio; tr <= 0 {
@@ -424,7 +368,6 @@
 		}
 	}
 	return &serviceconfig.ParseResult{Config: &sc}
->>>>>>> 847da184
 }
 
 func convertRetryPolicy(jrp *jsonRetryPolicy) (p *retryPolicy, err error) {
