--- conflicted
+++ resolved
@@ -19,11 +19,7 @@
 package grpc
 
 import (
-<<<<<<< HEAD
-	"context"
-=======
 	"errors"
->>>>>>> 847da184
 
 	"google.golang.org/grpc/balancer"
 	"google.golang.org/grpc/codes"
@@ -60,13 +56,7 @@
 
 func (b *pickfirstBalancer) HandleResolvedAddrs(addrs []resolver.Address, err error) {
 	if err != nil {
-<<<<<<< HEAD
-		if grpclog.V(2) {
-			grpclog.Infof("pickfirstBalancer: HandleResolvedAddrs called with error %v", err)
-		}
-=======
 		b.ResolverError(err)
->>>>>>> 847da184
 		return
 	}
 	b.UpdateClientConnState(balancer.ClientConnState{ResolverState: resolver.State{Addresses: addrs}}) // Ignore error
@@ -98,13 +88,6 @@
 		var err error
 		b.sc, err = b.cc.NewSubConn(cs.ResolverState.Addresses, balancer.NewSubConnOptions{})
 		if err != nil {
-<<<<<<< HEAD
-			//TODO(yuxuanli): why not change the cc state to Idle?
-			if grpclog.V(2) {
-				grpclog.Errorf("pickfirstBalancer: failed to NewSubConn: %v", err)
-			}
-			return
-=======
 			if grpclog.V(2) {
 				grpclog.Errorf("pickfirstBalancer: failed to NewSubConn: %v", err)
 			}
@@ -113,7 +96,6 @@
 				Picker: &picker{err: status.Errorf(codes.Unavailable, "error creating connection: %v", err)}},
 			)
 			return balancer.ErrBadResolverState
->>>>>>> 847da184
 		}
 		b.state = connectivity.Idle
 		b.cc.UpdateState(balancer.State{ConnectivityState: connectivity.Idle, Picker: &picker{result: balancer.PickResult{SubConn: b.sc}}})
@@ -125,11 +107,7 @@
 	return nil
 }
 
-<<<<<<< HEAD
-func (b *pickfirstBalancer) HandleSubConnStateChange(sc balancer.SubConn, s connectivity.State) {
-=======
 func (b *pickfirstBalancer) UpdateSubConnState(sc balancer.SubConn, s balancer.SubConnState) {
->>>>>>> 847da184
 	if grpclog.V(2) {
 		grpclog.Infof("pickfirstBalancer: HandleSubConnStateChange: %p, %v", sc, s)
 	}
