--- conflicted
+++ resolved
@@ -28,13 +28,7 @@
 )
 
 var (
-<<<<<<< HEAD
-	// WithResolverBuilder is exported by dialoptions.go
-	WithResolverBuilder interface{} // func (resolver.Builder) grpc.DialOption
-	// WithHealthCheckFunc is not exported by dialoptions.go
-=======
 	// WithHealthCheckFunc is set by dialoptions.go
->>>>>>> 847da184
 	WithHealthCheckFunc interface{} // func (HealthChecker) DialOption
 	// HealthCheckFunc is used to provide client-side LB channel health checking
 	HealthCheckFunc HealthChecker
@@ -43,26 +37,17 @@
 	// KeepaliveMinPingTime is the minimum ping interval.  This must be 10s by
 	// default, but tests may wish to set it lower for convenience.
 	KeepaliveMinPingTime = 10 * time.Second
-<<<<<<< HEAD
-	// ParseServiceConfig is a function to parse JSON service configs into
-	// opaque data structures.
-	ParseServiceConfig func(sc string) (interface{}, error)
-=======
->>>>>>> 847da184
 	// StatusRawProto is exported by status/status.go. This func returns a
 	// pointer to the wrapped Status proto for a given status.Status without a
 	// call to proto.Clone(). The returned Status proto should not be mutated by
 	// the caller.
 	StatusRawProto interface{} // func (*status.Status) *spb.Status
-<<<<<<< HEAD
-=======
 	// NewRequestInfoContext creates a new context based on the argument context attaching
 	// the passed in RequestInfo to the new context.
 	NewRequestInfoContext interface{} // func(context.Context, credentials.RequestInfo) context.Context
 	// ParseServiceConfigForTesting is for creating a fake
 	// ClientConn for resolver testing only
 	ParseServiceConfigForTesting interface{} // func(string) *serviceconfig.ParseResult
->>>>>>> 847da184
 )
 
 // HealthChecker defines the signature of the client-side LB channel health checking function.
@@ -73,11 +58,7 @@
 //
 // The health checking protocol is defined at:
 // https://github.com/grpc/grpc/blob/master/doc/health-checking.md
-<<<<<<< HEAD
-type HealthChecker func(ctx context.Context, newStream func(string) (interface{}, error), setConnectivityState func(connectivity.State), serviceName string) error
-=======
 type HealthChecker func(ctx context.Context, newStream func(string) (interface{}, error), setConnectivityState func(connectivity.State, error), serviceName string) error
->>>>>>> 847da184
 
 const (
 	// CredsBundleModeFallback switches GoogleDefaultCreds to fallback mode.
