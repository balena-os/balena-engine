/*
 *
 * Copyright 2014 gRPC authors.
 *
 * Licensed under the Apache License, Version 2.0 (the "License");
 * you may not use this file except in compliance with the License.
 * You may obtain a copy of the License at
 *
 *     http://www.apache.org/licenses/LICENSE-2.0
 *
 * Unless required by applicable law or agreed to in writing, software
 * distributed under the License is distributed on an "AS IS" BASIS,
 * WITHOUT WARRANTIES OR CONDITIONS OF ANY KIND, either express or implied.
 * See the License for the specific language governing permissions and
 * limitations under the License.
 *
 */

package grpc

import (
	"bytes"
	"compress/gzip"
	"context"
	"encoding/binary"
	"fmt"
	"io"
	"io/ioutil"
	"math"
	"net/url"
	"strings"
	"sync"
	"time"

	"google.golang.org/grpc/codes"
	"google.golang.org/grpc/credentials"
	"google.golang.org/grpc/encoding"
	"google.golang.org/grpc/encoding/proto"
	"google.golang.org/grpc/internal/transport"
	"google.golang.org/grpc/metadata"
	"google.golang.org/grpc/peer"
	"google.golang.org/grpc/stats"
	"google.golang.org/grpc/status"
)

// Compressor defines the interface gRPC uses to compress a message.
//
// Deprecated: use package encoding.
type Compressor interface {
	// Do compresses p into w.
	Do(w io.Writer, p []byte) error
	// Type returns the compression algorithm the Compressor uses.
	Type() string
}

type gzipCompressor struct {
	pool sync.Pool
}

// NewGZIPCompressor creates a Compressor based on GZIP.
//
// Deprecated: use package encoding/gzip.
func NewGZIPCompressor() Compressor {
	c, _ := NewGZIPCompressorWithLevel(gzip.DefaultCompression)
	return c
}

// NewGZIPCompressorWithLevel is like NewGZIPCompressor but specifies the gzip compression level instead
// of assuming DefaultCompression.
//
// The error returned will be nil if the level is valid.
//
// Deprecated: use package encoding/gzip.
func NewGZIPCompressorWithLevel(level int) (Compressor, error) {
	if level < gzip.DefaultCompression || level > gzip.BestCompression {
		return nil, fmt.Errorf("grpc: invalid compression level: %d", level)
	}
	return &gzipCompressor{
		pool: sync.Pool{
			New: func() interface{} {
				w, err := gzip.NewWriterLevel(ioutil.Discard, level)
				if err != nil {
					panic(err)
				}
				return w
			},
		},
	}, nil
}

func (c *gzipCompressor) Do(w io.Writer, p []byte) error {
	z := c.pool.Get().(*gzip.Writer)
	defer c.pool.Put(z)
	z.Reset(w)
	if _, err := z.Write(p); err != nil {
		return err
	}
	return z.Close()
}

func (c *gzipCompressor) Type() string {
	return "gzip"
}

// Decompressor defines the interface gRPC uses to decompress a message.
//
// Deprecated: use package encoding.
type Decompressor interface {
	// Do reads the data from r and uncompress them.
	Do(r io.Reader) ([]byte, error)
	// Type returns the compression algorithm the Decompressor uses.
	Type() string
}

type gzipDecompressor struct {
	pool sync.Pool
}

// NewGZIPDecompressor creates a Decompressor based on GZIP.
//
// Deprecated: use package encoding/gzip.
func NewGZIPDecompressor() Decompressor {
	return &gzipDecompressor{}
}

func (d *gzipDecompressor) Do(r io.Reader) ([]byte, error) {
	var z *gzip.Reader
	switch maybeZ := d.pool.Get().(type) {
	case nil:
		newZ, err := gzip.NewReader(r)
		if err != nil {
			return nil, err
		}
		z = newZ
	case *gzip.Reader:
		z = maybeZ
		if err := z.Reset(r); err != nil {
			d.pool.Put(z)
			return nil, err
		}
	}

	defer func() {
		z.Close()
		d.pool.Put(z)
	}()
	return ioutil.ReadAll(z)
}

func (d *gzipDecompressor) Type() string {
	return "gzip"
}

// callInfo contains all related configuration and information about an RPC.
type callInfo struct {
	compressorType        string
	failFast              bool
	stream                ClientStream
	maxReceiveMessageSize *int
	maxSendMessageSize    *int
	creds                 credentials.PerRPCCredentials
	contentSubtype        string
	codec                 baseCodec
	maxRetryRPCBufferSize int
}

func defaultCallInfo() *callInfo {
	return &callInfo{
		failFast:              true,
		maxRetryRPCBufferSize: 256 * 1024, // 256KB
	}
}

// CallOption configures a Call before it starts or extracts information from
// a Call after it completes.
type CallOption interface {
	// before is called before the call is sent to any server.  If before
	// returns a non-nil error, the RPC fails with that error.
	before(*callInfo) error

	// after is called after the call has completed.  after cannot return an
	// error, so any failures should be reported via output parameters.
	after(*callInfo)
}

// EmptyCallOption does not alter the Call configuration.
// It can be embedded in another structure to carry satellite data for use
// by interceptors.
type EmptyCallOption struct{}

func (EmptyCallOption) before(*callInfo) error { return nil }
func (EmptyCallOption) after(*callInfo)        {}

// Header returns a CallOptions that retrieves the header metadata
// for a unary RPC.
func Header(md *metadata.MD) CallOption {
	return HeaderCallOption{HeaderAddr: md}
}

// HeaderCallOption is a CallOption for collecting response header metadata.
// The metadata field will be populated *after* the RPC completes.
// This is an EXPERIMENTAL API.
type HeaderCallOption struct {
	HeaderAddr *metadata.MD
}

func (o HeaderCallOption) before(c *callInfo) error { return nil }
func (o HeaderCallOption) after(c *callInfo) {
	if c.stream != nil {
		*o.HeaderAddr, _ = c.stream.Header()
	}
}

// Trailer returns a CallOptions that retrieves the trailer metadata
// for a unary RPC.
func Trailer(md *metadata.MD) CallOption {
	return TrailerCallOption{TrailerAddr: md}
}

// TrailerCallOption is a CallOption for collecting response trailer metadata.
// The metadata field will be populated *after* the RPC completes.
// This is an EXPERIMENTAL API.
type TrailerCallOption struct {
	TrailerAddr *metadata.MD
}

func (o TrailerCallOption) before(c *callInfo) error { return nil }
func (o TrailerCallOption) after(c *callInfo) {
	if c.stream != nil {
		*o.TrailerAddr = c.stream.Trailer()
	}
}

// Peer returns a CallOption that retrieves peer information for a unary RPC.
// The peer field will be populated *after* the RPC completes.
func Peer(p *peer.Peer) CallOption {
	return PeerCallOption{PeerAddr: p}
}

// PeerCallOption is a CallOption for collecting the identity of the remote
// peer. The peer field will be populated *after* the RPC completes.
// This is an EXPERIMENTAL API.
type PeerCallOption struct {
	PeerAddr *peer.Peer
}

func (o PeerCallOption) before(c *callInfo) error { return nil }
func (o PeerCallOption) after(c *callInfo) {
	if c.stream != nil {
		if x, ok := peer.FromContext(c.stream.Context()); ok {
			*o.PeerAddr = *x
		}
	}
}

// WaitForReady configures the action to take when an RPC is attempted on broken
// connections or unreachable servers. If waitForReady is false, the RPC will fail
// immediately. Otherwise, the RPC client will block the call until a
// connection is available (or the call is canceled or times out) and will
// retry the call if it fails due to a transient error.  gRPC will not retry if
// data was written to the wire unless the server indicates it did not process
// the data.  Please refer to
// https://github.com/grpc/grpc/blob/master/doc/wait-for-ready.md.
//
// By default, RPCs don't "wait for ready".
func WaitForReady(waitForReady bool) CallOption {
	return FailFastCallOption{FailFast: !waitForReady}
}

// FailFast is the opposite of WaitForReady.
//
// Deprecated: use WaitForReady.
func FailFast(failFast bool) CallOption {
	return FailFastCallOption{FailFast: failFast}
}

// FailFastCallOption is a CallOption for indicating whether an RPC should fail
// fast or not.
// This is an EXPERIMENTAL API.
type FailFastCallOption struct {
	FailFast bool
}

func (o FailFastCallOption) before(c *callInfo) error {
	c.failFast = o.FailFast
	return nil
}
func (o FailFastCallOption) after(c *callInfo) {}

// MaxCallRecvMsgSize returns a CallOption which sets the maximum message size the client can receive.
func MaxCallRecvMsgSize(s int) CallOption {
	return MaxRecvMsgSizeCallOption{MaxRecvMsgSize: s}
}

// MaxRecvMsgSizeCallOption is a CallOption that indicates the maximum message
// size the client can receive.
// This is an EXPERIMENTAL API.
type MaxRecvMsgSizeCallOption struct {
	MaxRecvMsgSize int
}

func (o MaxRecvMsgSizeCallOption) before(c *callInfo) error {
	c.maxReceiveMessageSize = &o.MaxRecvMsgSize
	return nil
}
func (o MaxRecvMsgSizeCallOption) after(c *callInfo) {}

// MaxCallSendMsgSize returns a CallOption which sets the maximum message size the client can send.
func MaxCallSendMsgSize(s int) CallOption {
	return MaxSendMsgSizeCallOption{MaxSendMsgSize: s}
}

// MaxSendMsgSizeCallOption is a CallOption that indicates the maximum message
// size the client can send.
// This is an EXPERIMENTAL API.
type MaxSendMsgSizeCallOption struct {
	MaxSendMsgSize int
}

func (o MaxSendMsgSizeCallOption) before(c *callInfo) error {
	c.maxSendMessageSize = &o.MaxSendMsgSize
	return nil
}
func (o MaxSendMsgSizeCallOption) after(c *callInfo) {}

// PerRPCCredentials returns a CallOption that sets credentials.PerRPCCredentials
// for a call.
func PerRPCCredentials(creds credentials.PerRPCCredentials) CallOption {
	return PerRPCCredsCallOption{Creds: creds}
}

// PerRPCCredsCallOption is a CallOption that indicates the per-RPC
// credentials to use for the call.
// This is an EXPERIMENTAL API.
type PerRPCCredsCallOption struct {
	Creds credentials.PerRPCCredentials
}

func (o PerRPCCredsCallOption) before(c *callInfo) error {
	c.creds = o.Creds
	return nil
}
func (o PerRPCCredsCallOption) after(c *callInfo) {}

// UseCompressor returns a CallOption which sets the compressor used when
// sending the request.  If WithCompressor is also set, UseCompressor has
// higher priority.
//
// This API is EXPERIMENTAL.
func UseCompressor(name string) CallOption {
	return CompressorCallOption{CompressorType: name}
}

// CompressorCallOption is a CallOption that indicates the compressor to use.
// This is an EXPERIMENTAL API.
type CompressorCallOption struct {
	CompressorType string
}

func (o CompressorCallOption) before(c *callInfo) error {
	c.compressorType = o.CompressorType
	return nil
}
func (o CompressorCallOption) after(c *callInfo) {}

// CallContentSubtype returns a CallOption that will set the content-subtype
// for a call. For example, if content-subtype is "json", the Content-Type over
// the wire will be "application/grpc+json". The content-subtype is converted
// to lowercase before being included in Content-Type. See Content-Type on
// https://github.com/grpc/grpc/blob/master/doc/PROTOCOL-HTTP2.md#requests for
// more details.
//
// If ForceCodec is not also used, the content-subtype will be used to look up
// the Codec to use in the registry controlled by RegisterCodec. See the
// documentation on RegisterCodec for details on registration. The lookup of
// content-subtype is case-insensitive. If no such Codec is found, the call
// will result in an error with code codes.Internal.
//
// If ForceCodec is also used, that Codec will be used for all request and
// response messages, with the content-subtype set to the given contentSubtype
// here for requests.
func CallContentSubtype(contentSubtype string) CallOption {
	return ContentSubtypeCallOption{ContentSubtype: strings.ToLower(contentSubtype)}
}

// ContentSubtypeCallOption is a CallOption that indicates the content-subtype
// used for marshaling messages.
// This is an EXPERIMENTAL API.
type ContentSubtypeCallOption struct {
	ContentSubtype string
}

func (o ContentSubtypeCallOption) before(c *callInfo) error {
	c.contentSubtype = o.ContentSubtype
	return nil
}
func (o ContentSubtypeCallOption) after(c *callInfo) {}

// ForceCodec returns a CallOption that will set the given Codec to be
// used for all request and response messages for a call. The result of calling
// String() will be used as the content-subtype in a case-insensitive manner.
//
// See Content-Type on
// https://github.com/grpc/grpc/blob/master/doc/PROTOCOL-HTTP2.md#requests for
// more details. Also see the documentation on RegisterCodec and
// CallContentSubtype for more details on the interaction between Codec and
// content-subtype.
//
// This function is provided for advanced users; prefer to use only
// CallContentSubtype to select a registered codec instead.
//
// This is an EXPERIMENTAL API.
func ForceCodec(codec encoding.Codec) CallOption {
	return ForceCodecCallOption{Codec: codec}
}

// ForceCodecCallOption is a CallOption that indicates the codec used for
// marshaling messages.
//
// This is an EXPERIMENTAL API.
type ForceCodecCallOption struct {
	Codec encoding.Codec
}

func (o ForceCodecCallOption) before(c *callInfo) error {
	c.codec = o.Codec
	return nil
}
func (o ForceCodecCallOption) after(c *callInfo) {}

// CallCustomCodec behaves like ForceCodec, but accepts a grpc.Codec instead of
// an encoding.Codec.
//
// Deprecated: use ForceCodec instead.
func CallCustomCodec(codec Codec) CallOption {
	return CustomCodecCallOption{Codec: codec}
}

// CustomCodecCallOption is a CallOption that indicates the codec used for
// marshaling messages.
//
// This is an EXPERIMENTAL API.
type CustomCodecCallOption struct {
	Codec Codec
}

func (o CustomCodecCallOption) before(c *callInfo) error {
	c.codec = o.Codec
	return nil
}
func (o CustomCodecCallOption) after(c *callInfo) {}

// MaxRetryRPCBufferSize returns a CallOption that limits the amount of memory
// used for buffering this RPC's requests for retry purposes.
//
// This API is EXPERIMENTAL.
func MaxRetryRPCBufferSize(bytes int) CallOption {
	return MaxRetryRPCBufferSizeCallOption{bytes}
}

// MaxRetryRPCBufferSizeCallOption is a CallOption indicating the amount of
// memory to be used for caching this RPC for retry purposes.
// This is an EXPERIMENTAL API.
type MaxRetryRPCBufferSizeCallOption struct {
	MaxRetryRPCBufferSize int
}

func (o MaxRetryRPCBufferSizeCallOption) before(c *callInfo) error {
	c.maxRetryRPCBufferSize = o.MaxRetryRPCBufferSize
	return nil
}
func (o MaxRetryRPCBufferSizeCallOption) after(c *callInfo) {}

// The format of the payload: compressed or not?
type payloadFormat uint8

const (
	compressionNone payloadFormat = 0 // no compression
	compressionMade payloadFormat = 1 // compressed
)

// parser reads complete gRPC messages from the underlying reader.
type parser struct {
	// r is the underlying reader.
	// See the comment on recvMsg for the permissible
	// error types.
	r io.Reader

	// The header of a gRPC message. Find more detail at
	// https://github.com/grpc/grpc/blob/master/doc/PROTOCOL-HTTP2.md
	header [5]byte
}

// recvMsg reads a complete gRPC message from the stream.
//
// It returns the message and its payload (compression/encoding)
// format. The caller owns the returned msg memory.
//
// If there is an error, possible values are:
//   * io.EOF, when no messages remain
//   * io.ErrUnexpectedEOF
//   * of type transport.ConnectionError
//   * an error from the status package
// No other error values or types must be returned, which also means
// that the underlying io.Reader must not return an incompatible
// error.
func (p *parser) recvMsg(maxReceiveMessageSize int) (pf payloadFormat, msg []byte, err error) {
	if _, err := p.r.Read(p.header[:]); err != nil {
		return 0, nil, err
	}

	pf = payloadFormat(p.header[0])
	length := binary.BigEndian.Uint32(p.header[1:])

	if length == 0 {
		return pf, nil, nil
	}
	if int64(length) > int64(maxInt) {
		return 0, nil, status.Errorf(codes.ResourceExhausted, "grpc: received message larger than max length allowed on current machine (%d vs. %d)", length, maxInt)
	}
	if int(length) > maxReceiveMessageSize {
		return 0, nil, status.Errorf(codes.ResourceExhausted, "grpc: received message larger than max (%d vs. %d)", length, maxReceiveMessageSize)
	}
	// TODO(bradfitz,zhaoq): garbage. reuse buffer after proto decoding instead
	// of making it for each message:
	msg = make([]byte, int(length))
	if _, err := p.r.Read(msg); err != nil {
		if err == io.EOF {
			err = io.ErrUnexpectedEOF
		}
		return 0, nil, err
	}
	return pf, msg, nil
}

// encode serializes msg and returns a buffer containing the message, or an
// error if it is too large to be transmitted by grpc.  If msg is nil, it
// generates an empty message.
func encode(c baseCodec, msg interface{}) ([]byte, error) {
	if msg == nil { // NOTE: typed nils will not be caught by this check
		return nil, nil
	}
	b, err := c.Marshal(msg)
	if err != nil {
		return nil, status.Errorf(codes.Internal, "grpc: error while marshaling: %v", err.Error())
	}
	if uint(len(b)) > math.MaxUint32 {
		return nil, status.Errorf(codes.ResourceExhausted, "grpc: message too large (%d bytes)", len(b))
	}
	return b, nil
}

// compress returns the input bytes compressed by compressor or cp.  If both
// compressors are nil, returns nil.
//
// TODO(dfawley): eliminate cp parameter by wrapping Compressor in an encoding.Compressor.
func compress(in []byte, cp Compressor, compressor encoding.Compressor) ([]byte, error) {
	if compressor == nil && cp == nil {
		return nil, nil
	}
	wrapErr := func(err error) error {
		return status.Errorf(codes.Internal, "grpc: error while compressing: %v", err.Error())
	}
	cbuf := &bytes.Buffer{}
	if compressor != nil {
		z, err := compressor.Compress(cbuf)
		if err != nil {
			return nil, wrapErr(err)
		}
		if _, err := z.Write(in); err != nil {
			return nil, wrapErr(err)
		}
		if err := z.Close(); err != nil {
			return nil, wrapErr(err)
		}
	} else {
		if err := cp.Do(cbuf, in); err != nil {
			return nil, wrapErr(err)
		}
	}
	return cbuf.Bytes(), nil
}

const (
	payloadLen = 1
	sizeLen    = 4
	headerLen  = payloadLen + sizeLen
)

// msgHeader returns a 5-byte header for the message being transmitted and the
// payload, which is compData if non-nil or data otherwise.
func msgHeader(data, compData []byte) (hdr []byte, payload []byte) {
	hdr = make([]byte, headerLen)
	if compData != nil {
		hdr[0] = byte(compressionMade)
		data = compData
	} else {
		hdr[0] = byte(compressionNone)
	}

	// Write length of payload into buf
	binary.BigEndian.PutUint32(hdr[payloadLen:], uint32(len(data)))
	return hdr, data
}

func outPayload(client bool, msg interface{}, data, payload []byte, t time.Time) *stats.OutPayload {
	return &stats.OutPayload{
		Client:     client,
		Payload:    msg,
		Data:       data,
		Length:     len(data),
		WireLength: len(payload) + headerLen,
		SentTime:   t,
	}
}

func checkRecvPayload(pf payloadFormat, recvCompress string, haveCompressor bool) *status.Status {
	switch pf {
	case compressionNone:
	case compressionMade:
		if recvCompress == "" || recvCompress == encoding.Identity {
			return status.New(codes.Internal, "grpc: compressed flag set with identity or empty encoding")
		}
		if !haveCompressor {
			return status.Newf(codes.Unimplemented, "grpc: Decompressor is not installed for grpc-encoding %q", recvCompress)
		}
	default:
		return status.Newf(codes.Internal, "grpc: received unexpected payload format %d", pf)
	}
	return nil
}

type payloadInfo struct {
	wireLength        int // The compressed length got from wire.
	uncompressedBytes []byte
}

func recvAndDecompress(p *parser, s *transport.Stream, dc Decompressor, maxReceiveMessageSize int, payInfo *payloadInfo, compressor encoding.Compressor) ([]byte, error) {
	pf, d, err := p.recvMsg(maxReceiveMessageSize)
	if err != nil {
		return nil, err
	}
	if payInfo != nil {
		payInfo.wireLength = len(d)
	}

	if st := checkRecvPayload(pf, s.RecvCompress(), compressor != nil || dc != nil); st != nil {
		return nil, st.Err()
	}

	var size int
	if pf == compressionMade {
		// To match legacy behavior, if the decompressor is set by WithDecompressor or RPCDecompressor,
		// use this decompressor as the default.
		if dc != nil {
			d, err = dc.Do(bytes.NewReader(d))
<<<<<<< HEAD
			if err != nil {
				return nil, status.Errorf(codes.Internal, "grpc: failed to decompress the received message %v", err)
			}
		} else {
			dcReader, err := compressor.Decompress(bytes.NewReader(d))
			if err != nil {
				return nil, status.Errorf(codes.Internal, "grpc: failed to decompress the received message %v", err)
			}
			// Read from LimitReader with limit max+1. So if the underlying
			// reader is over limit, the result will be bigger than max.
			d, err = ioutil.ReadAll(io.LimitReader(dcReader, int64(maxReceiveMessageSize)+1))
			if err != nil {
				return nil, status.Errorf(codes.Internal, "grpc: failed to decompress the received message %v", err)
			}
=======
			size = len(d)
		} else {
			d, size, err = decompress(compressor, d, maxReceiveMessageSize)
>>>>>>> 847da184
		}
		if err != nil {
			return nil, status.Errorf(codes.Internal, "grpc: failed to decompress the received message %v", err)
		}
	} else {
		size = len(d)
	}
	if size > maxReceiveMessageSize {
		// TODO: Revisit the error code. Currently keep it consistent with java
		// implementation.
<<<<<<< HEAD
		return nil, status.Errorf(codes.ResourceExhausted, "grpc: received message larger than max (%d vs. %d)", len(d), maxReceiveMessageSize)
=======
		return nil, status.Errorf(codes.ResourceExhausted, "grpc: received message larger than max (%d vs. %d)", size, maxReceiveMessageSize)
>>>>>>> 847da184
	}
	return d, nil
}

<<<<<<< HEAD
=======
// Using compressor, decompress d, returning data and size.
// Optionally, if data will be over maxReceiveMessageSize, just return the size.
func decompress(compressor encoding.Compressor, d []byte, maxReceiveMessageSize int) ([]byte, int, error) {
	dcReader, err := compressor.Decompress(bytes.NewReader(d))
	if err != nil {
		return nil, 0, err
	}
	if sizer, ok := compressor.(interface {
		DecompressedSize(compressedBytes []byte) int
	}); ok {
		if size := sizer.DecompressedSize(d); size >= 0 {
			if size > maxReceiveMessageSize {
				return nil, size, nil
			}
			// size is used as an estimate to size the buffer, but we
			// will read more data if available.
			// +MinRead so ReadFrom will not reallocate if size is correct.
			buf := bytes.NewBuffer(make([]byte, 0, size+bytes.MinRead))
			bytesRead, err := buf.ReadFrom(io.LimitReader(dcReader, int64(maxReceiveMessageSize)+1))
			return buf.Bytes(), int(bytesRead), err
		}
	}
	// Read from LimitReader with limit max+1. So if the underlying
	// reader is over limit, the result will be bigger than max.
	d, err = ioutil.ReadAll(io.LimitReader(dcReader, int64(maxReceiveMessageSize)+1))
	return d, len(d), err
}

>>>>>>> 847da184
// For the two compressor parameters, both should not be set, but if they are,
// dc takes precedence over compressor.
// TODO(dfawley): wrap the old compressor/decompressor using the new API?
func recv(p *parser, c baseCodec, s *transport.Stream, dc Decompressor, m interface{}, maxReceiveMessageSize int, payInfo *payloadInfo, compressor encoding.Compressor) error {
	d, err := recvAndDecompress(p, s, dc, maxReceiveMessageSize, payInfo, compressor)
	if err != nil {
		return err
	}
	if err := c.Unmarshal(d, m); err != nil {
		return status.Errorf(codes.Internal, "grpc: failed to unmarshal the received message %v", err)
	}
	if payInfo != nil {
		payInfo.uncompressedBytes = d
	}
	return nil
}

// Information about RPC
type rpcInfo struct {
	failfast      bool
	preloaderInfo *compressorInfo
}

// Information about Preloader
// Responsible for storing codec, and compressors
// If stream (s) has  context s.Context which stores rpcInfo that has non nil
// pointers to codec, and compressors, then we can use preparedMsg for Async message prep
// and reuse marshalled bytes
type compressorInfo struct {
	codec baseCodec
	cp    Compressor
	comp  encoding.Compressor
}

type rpcInfoContextKey struct{}

func newContextWithRPCInfo(ctx context.Context, failfast bool, codec baseCodec, cp Compressor, comp encoding.Compressor) context.Context {
	return context.WithValue(ctx, rpcInfoContextKey{}, &rpcInfo{
		failfast: failfast,
		preloaderInfo: &compressorInfo{
			codec: codec,
			cp:    cp,
			comp:  comp,
		},
	})
}

func rpcInfoFromContext(ctx context.Context) (s *rpcInfo, ok bool) {
	s, ok = ctx.Value(rpcInfoContextKey{}).(*rpcInfo)
	return
}

// Code returns the error code for err if it was produced by the rpc system.
// Otherwise, it returns codes.Unknown.
//
// Deprecated: use status.Code instead.
func Code(err error) codes.Code {
	return status.Code(err)
}

// ErrorDesc returns the error description of err if it was produced by the rpc system.
// Otherwise, it returns err.Error() or empty string when err is nil.
//
// Deprecated: use status.Convert and Message method instead.
func ErrorDesc(err error) string {
	return status.Convert(err).Message()
}

// Errorf returns an error containing an error code and a description;
// Errorf returns nil if c is OK.
//
// Deprecated: use status.Errorf instead.
func Errorf(c codes.Code, format string, a ...interface{}) error {
	return status.Errorf(c, format, a...)
}

// toRPCErr converts an error into an error from the status package.
func toRPCErr(err error) error {
	if err == nil || err == io.EOF {
		return err
	}
	if err == io.ErrUnexpectedEOF {
		return status.Error(codes.Internal, err.Error())
	}
	if _, ok := status.FromError(err); ok {
		return err
	}
	switch e := err.(type) {
	case transport.ConnectionError:
		return status.Error(codes.Unavailable, e.Desc)
	default:
		switch err {
		case context.DeadlineExceeded:
			return status.Error(codes.DeadlineExceeded, err.Error())
		case context.Canceled:
			return status.Error(codes.Canceled, err.Error())
		}
	}
	return status.Error(codes.Unknown, err.Error())
}

// setCallInfoCodec should only be called after CallOptions have been applied.
func setCallInfoCodec(c *callInfo) error {
	if c.codec != nil {
		// codec was already set by a CallOption; use it.
		return nil
	}

	if c.contentSubtype == "" {
		// No codec specified in CallOptions; use proto by default.
		c.codec = encoding.GetCodec(proto.Name)
		return nil
	}

	// c.contentSubtype is already lowercased in CallContentSubtype
	c.codec = encoding.GetCodec(c.contentSubtype)
	if c.codec == nil {
		return status.Errorf(codes.Internal, "no codec registered for content-subtype %s", c.contentSubtype)
	}
	return nil
}

// parseDialTarget returns the network and address to pass to dialer
func parseDialTarget(target string) (net string, addr string) {
	net = "tcp"

	m1 := strings.Index(target, ":")
	m2 := strings.Index(target, ":/")

	// handle unix:addr which will fail with url.Parse
	if m1 >= 0 && m2 < 0 {
		if n := target[0:m1]; n == "unix" {
			net = n
			addr = target[m1+1:]
			return net, addr
		}
	}
	if m2 >= 0 {
		t, err := url.Parse(target)
		if err != nil {
			return net, target
		}
		scheme := t.Scheme
		addr = t.Path
		if scheme == "unix" {
			net = scheme
			if addr == "" {
				addr = t.Host
			}
			return net, addr
		}
	}

	return net, target
}

// channelzData is used to store channelz related data for ClientConn, addrConn and Server.
// These fields cannot be embedded in the original structs (e.g. ClientConn), since to do atomic
// operation on int64 variable on 32-bit machine, user is responsible to enforce memory alignment.
// Here, by grouping those int64 fields inside a struct, we are enforcing the alignment.
type channelzData struct {
	callsStarted   int64
	callsFailed    int64
	callsSucceeded int64
	// lastCallStartedTime stores the timestamp that last call starts. It is of int64 type instead of
	// time.Time since it's more costly to atomically update time.Time variable than int64 variable.
	lastCallStartedTime int64
}

// The SupportPackageIsVersion variables are referenced from generated protocol
// buffer files to ensure compatibility with the gRPC version used.  The latest
// support package version is 6.
//
// Older versions are kept for compatibility. They may be removed if
// compatibility cannot be maintained.
//
// These constants should not be referenced from any other code.
const (
	SupportPackageIsVersion3 = true
	SupportPackageIsVersion4 = true
	SupportPackageIsVersion5 = true
	SupportPackageIsVersion6 = true
)

const grpcUA = "grpc-go/" + Version<|MERGE_RESOLUTION|>--- conflicted
+++ resolved
@@ -654,26 +654,9 @@
 		// use this decompressor as the default.
 		if dc != nil {
 			d, err = dc.Do(bytes.NewReader(d))
-<<<<<<< HEAD
-			if err != nil {
-				return nil, status.Errorf(codes.Internal, "grpc: failed to decompress the received message %v", err)
-			}
-		} else {
-			dcReader, err := compressor.Decompress(bytes.NewReader(d))
-			if err != nil {
-				return nil, status.Errorf(codes.Internal, "grpc: failed to decompress the received message %v", err)
-			}
-			// Read from LimitReader with limit max+1. So if the underlying
-			// reader is over limit, the result will be bigger than max.
-			d, err = ioutil.ReadAll(io.LimitReader(dcReader, int64(maxReceiveMessageSize)+1))
-			if err != nil {
-				return nil, status.Errorf(codes.Internal, "grpc: failed to decompress the received message %v", err)
-			}
-=======
 			size = len(d)
 		} else {
 			d, size, err = decompress(compressor, d, maxReceiveMessageSize)
->>>>>>> 847da184
 		}
 		if err != nil {
 			return nil, status.Errorf(codes.Internal, "grpc: failed to decompress the received message %v", err)
@@ -684,17 +667,11 @@
 	if size > maxReceiveMessageSize {
 		// TODO: Revisit the error code. Currently keep it consistent with java
 		// implementation.
-<<<<<<< HEAD
-		return nil, status.Errorf(codes.ResourceExhausted, "grpc: received message larger than max (%d vs. %d)", len(d), maxReceiveMessageSize)
-=======
 		return nil, status.Errorf(codes.ResourceExhausted, "grpc: received message larger than max (%d vs. %d)", size, maxReceiveMessageSize)
->>>>>>> 847da184
 	}
 	return d, nil
 }
 
-<<<<<<< HEAD
-=======
 // Using compressor, decompress d, returning data and size.
 // Optionally, if data will be over maxReceiveMessageSize, just return the size.
 func decompress(compressor encoding.Compressor, d []byte, maxReceiveMessageSize int) ([]byte, int, error) {
@@ -723,7 +700,6 @@
 	return d, len(d), err
 }
 
->>>>>>> 847da184
 // For the two compressor parameters, both should not be set, but if they are,
 // dc takes precedence over compressor.
 // TODO(dfawley): wrap the old compressor/decompressor using the new API?
