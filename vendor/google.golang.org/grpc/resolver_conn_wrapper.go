--- conflicted
+++ resolved
@@ -21,21 +21,14 @@
 import (
 	"fmt"
 	"strings"
-<<<<<<< HEAD
-	"sync/atomic"
-=======
 	"sync"
 	"time"
->>>>>>> 847da184
 
 	"google.golang.org/grpc/balancer"
 	"google.golang.org/grpc/credentials"
 	"google.golang.org/grpc/grpclog"
 	"google.golang.org/grpc/internal/channelz"
-<<<<<<< HEAD
-=======
 	"google.golang.org/grpc/internal/grpcsync"
->>>>>>> 847da184
 	"google.golang.org/grpc/resolver"
 	"google.golang.org/grpc/serviceconfig"
 )
@@ -43,14 +36,6 @@
 // ccResolverWrapper is a wrapper on top of cc for resolvers.
 // It implements resolver.ClientConn interface.
 type ccResolverWrapper struct {
-<<<<<<< HEAD
-	cc       *ClientConn
-	resolver resolver.Resolver
-	addrCh   chan []resolver.Address
-	scCh     chan string
-	done     uint32 // accessed atomically; set to 1 when closed.
-	curState resolver.State
-=======
 	cc         *ClientConn
 	resolverMu sync.Mutex
 	resolver   resolver.Resolver
@@ -59,7 +44,6 @@
 
 	pollingMu sync.Mutex
 	polling   chan struct{}
->>>>>>> 847da184
 }
 
 // split2 returns the values from strings.SplitN(s, sep, 2).
@@ -90,24 +74,6 @@
 	return ret
 }
 
-<<<<<<< HEAD
-// newCCResolverWrapper parses cc.target for scheme and gets the resolver
-// builder for this scheme and builds the resolver. The monitoring goroutine
-// for it is not started yet and can be created by calling start().
-//
-// If withResolverBuilder dial option is set, the specified resolver will be
-// used instead.
-func newCCResolverWrapper(cc *ClientConn) (*ccResolverWrapper, error) {
-	rb := cc.dopts.resolverBuilder
-	if rb == nil {
-		return nil, fmt.Errorf("could not get resolver for scheme: %q", cc.parsedTarget.Scheme)
-	}
-
-	ccr := &ccResolverWrapper{
-		cc:     cc,
-		addrCh: make(chan []resolver.Address, 1),
-		scCh:   make(chan string, 1),
-=======
 // newCCResolverWrapper uses the resolver.Builder to build a Resolver and
 // returns a ccResolverWrapper object which wraps the newly built resolver.
 func newCCResolverWrapper(cc *ClientConn, rb resolver.Builder) (*ccResolverWrapper, error) {
@@ -125,7 +91,6 @@
 		DialCreds:            credsClone,
 		CredsBundle:          cc.dopts.copts.CredsBundle,
 		Dialer:               cc.dopts.copts.Dialer,
->>>>>>> 847da184
 	}
 
 	var err error
@@ -142,36 +107,6 @@
 	return ccr, nil
 }
 
-<<<<<<< HEAD
-func (ccr *ccResolverWrapper) resolveNow(o resolver.ResolveNowOption) {
-	ccr.resolver.ResolveNow(o)
-}
-
-func (ccr *ccResolverWrapper) close() {
-	ccr.resolver.Close()
-	atomic.StoreUint32(&ccr.done, 1)
-}
-
-func (ccr *ccResolverWrapper) isDone() bool {
-	return atomic.LoadUint32(&ccr.done) == 1
-}
-
-func (ccr *ccResolverWrapper) UpdateState(s resolver.State) {
-	if ccr.isDone() {
-		return
-	}
-	grpclog.Infof("ccResolverWrapper: sending update to cc: %v", s)
-	if channelz.IsOn() {
-		ccr.addChannelzTraceEvent(s)
-	}
-	ccr.cc.updateResolverState(s)
-	ccr.curState = s
-}
-
-// NewAddress is called by the resolver implementation to send addresses to gRPC.
-func (ccr *ccResolverWrapper) NewAddress(addrs []resolver.Address) {
-	if ccr.isDone() {
-=======
 func (ccr *ccResolverWrapper) resolveNow(o resolver.ResolveNowOptions) {
 	ccr.resolverMu.Lock()
 	if !ccr.done.HasFired() {
@@ -259,7 +194,6 @@
 // NewAddress is called by the resolver implementation to send addresses to gRPC.
 func (ccr *ccResolverWrapper) NewAddress(addrs []resolver.Address) {
 	if ccr.done.HasFired() {
->>>>>>> 847da184
 		return
 	}
 	grpclog.Infof("ccResolverWrapper: sending new addresses to cc: %v", addrs)
@@ -267,31 +201,12 @@
 		ccr.addChannelzTraceEvent(resolver.State{Addresses: addrs, ServiceConfig: ccr.curState.ServiceConfig})
 	}
 	ccr.curState.Addresses = addrs
-<<<<<<< HEAD
-	ccr.cc.updateResolverState(ccr.curState)
-=======
 	ccr.poll(ccr.cc.updateResolverState(ccr.curState, nil))
->>>>>>> 847da184
 }
 
 // NewServiceConfig is called by the resolver implementation to send service
 // configs to gRPC.
 func (ccr *ccResolverWrapper) NewServiceConfig(sc string) {
-<<<<<<< HEAD
-	if ccr.isDone() {
-		return
-	}
-	grpclog.Infof("ccResolverWrapper: got new service config: %v", sc)
-	c, err := parseServiceConfig(sc)
-	if err != nil {
-		return
-	}
-	if channelz.IsOn() {
-		ccr.addChannelzTraceEvent(resolver.State{Addresses: ccr.curState.Addresses, ServiceConfig: c})
-	}
-	ccr.curState.ServiceConfig = c
-	ccr.cc.updateResolverState(ccr.curState)
-=======
 	if ccr.done.HasFired() {
 		return
 	}
@@ -321,15 +236,10 @@
 
 func (ccr *ccResolverWrapper) ParseServiceConfig(scJSON string) *serviceconfig.ParseResult {
 	return parseServiceConfig(scJSON)
->>>>>>> 847da184
 }
 
 func (ccr *ccResolverWrapper) addChannelzTraceEvent(s resolver.State) {
 	var updates []string
-<<<<<<< HEAD
-	oldSC, oldOK := ccr.curState.ServiceConfig.(*ServiceConfig)
-	newSC, newOK := s.ServiceConfig.(*ServiceConfig)
-=======
 	var oldSC, newSC *ServiceConfig
 	var oldOK, newOK bool
 	if ccr.curState.ServiceConfig != nil {
@@ -338,7 +248,6 @@
 	if s.ServiceConfig != nil {
 		newSC, newOK = s.ServiceConfig.Config.(*ServiceConfig)
 	}
->>>>>>> 847da184
 	if oldOK != newOK || (oldOK && newOK && oldSC.rawJSONString != newSC.rawJSONString) {
 		updates = append(updates, "service config updated")
 	}
