--- conflicted
+++ resolved
@@ -24,21 +24,12 @@
 
 import (
 	"context"
-<<<<<<< HEAD
-	"crypto/tls"
-	"crypto/x509"
-=======
->>>>>>> 847da184
 	"errors"
 	"fmt"
 	"net"
 
 	"github.com/golang/protobuf/proto"
-<<<<<<< HEAD
-	"google.golang.org/grpc/credentials/internal"
-=======
 	"google.golang.org/grpc/internal"
->>>>>>> 847da184
 )
 
 // PerRPCCredentials defines the common interface for the credentials which need to
@@ -177,42 +168,6 @@
 	NewWithMode(mode string) (Bundle, error)
 }
 
-<<<<<<< HEAD
-// TLSInfo contains the auth information for a TLS authenticated connection.
-// It implements the AuthInfo interface.
-type TLSInfo struct {
-	State tls.ConnectionState
-}
-
-// AuthType returns the type of TLSInfo as a string.
-func (t TLSInfo) AuthType() string {
-	return "tls"
-}
-
-// GetSecurityValue returns security info requested by channelz.
-func (t TLSInfo) GetSecurityValue() ChannelzSecurityValue {
-	v := &TLSChannelzSecurityValue{
-		StandardName: cipherSuiteLookup[t.State.CipherSuite],
-	}
-	// Currently there's no way to get LocalCertificate info from tls package.
-	if len(t.State.PeerCertificates) > 0 {
-		v.RemoteCertificate = t.State.PeerCertificates[0].Raw
-	}
-	return v
-}
-
-// tlsCreds is the credentials required for authenticating a connection using TLS.
-type tlsCreds struct {
-	// TLS configuration
-	config *tls.Config
-}
-
-func (c tlsCreds) Info() ProtocolInfo {
-	return ProtocolInfo{
-		SecurityProtocol: "tls",
-		SecurityVersion:  "1.2",
-		ServerName:       c.config.ServerName,
-=======
 // RequestInfo contains request data attached to the context passed to GetRequestMetadata calls.
 //
 // This API is experimental.
@@ -242,7 +197,6 @@
 func CheckSecurityLevel(ctx context.Context, level SecurityLevel) error {
 	type internalInfo interface {
 		GetCommonAuthInfo() *CommonAuthInfo
->>>>>>> 847da184
 	}
 	ri, _ := RequestInfoFromContext(ctx)
 	if ri.AuthInfo == nil {
@@ -256,65 +210,6 @@
 		if ci.GetCommonAuthInfo().SecurityLevel < level {
 			return fmt.Errorf("requires SecurityLevel %v; connection has %v", level, ci.GetCommonAuthInfo().SecurityLevel)
 		}
-<<<<<<< HEAD
-	case <-ctx.Done():
-		return nil, nil, ctx.Err()
-	}
-	return internal.WrapSyscallConn(rawConn, conn), TLSInfo{conn.ConnectionState()}, nil
-}
-
-func (c *tlsCreds) ServerHandshake(rawConn net.Conn) (net.Conn, AuthInfo, error) {
-	conn := tls.Server(rawConn, c.config)
-	if err := conn.Handshake(); err != nil {
-		return nil, nil, err
-	}
-	return internal.WrapSyscallConn(rawConn, conn), TLSInfo{conn.ConnectionState()}, nil
-}
-
-func (c *tlsCreds) Clone() TransportCredentials {
-	return NewTLS(c.config)
-}
-
-func (c *tlsCreds) OverrideServerName(serverNameOverride string) error {
-	c.config.ServerName = serverNameOverride
-	return nil
-}
-
-const alpnProtoStrH2 = "h2"
-
-func appendH2ToNextProtos(ps []string) []string {
-	for _, p := range ps {
-		if p == alpnProtoStrH2 {
-			return ps
-		}
-	}
-	ret := make([]string, 0, len(ps)+1)
-	ret = append(ret, ps...)
-	return append(ret, alpnProtoStrH2)
-}
-
-// NewTLS uses c to construct a TransportCredentials based on TLS.
-func NewTLS(c *tls.Config) TransportCredentials {
-	tc := &tlsCreds{cloneTLSConfig(c)}
-	tc.config.NextProtos = appendH2ToNextProtos(tc.config.NextProtos)
-	return tc
-}
-
-// NewClientTLSFromCert constructs TLS credentials from the input certificate for client.
-// serverNameOverride is for testing only. If set to a non empty string,
-// it will override the virtual host name of authority (e.g. :authority header field) in requests.
-func NewClientTLSFromCert(cp *x509.CertPool, serverNameOverride string) TransportCredentials {
-	return NewTLS(&tls.Config{ServerName: serverNameOverride, RootCAs: cp})
-}
-
-// NewClientTLSFromFile constructs TLS credentials from the input certificate file for client.
-// serverNameOverride is for testing only. If set to a non empty string,
-// it will override the virtual host name of authority (e.g. :authority header field) in requests.
-func NewClientTLSFromFile(certFile, serverNameOverride string) (TransportCredentials, error) {
-	b, err := ioutil.ReadFile(certFile)
-	if err != nil {
-		return nil, err
-=======
 	}
 	// The condition is satisfied or AuthInfo struct does not implement GetCommonAuthInfo() method.
 	return nil
@@ -323,29 +218,13 @@
 func init() {
 	internal.NewRequestInfoContext = func(ctx context.Context, ri RequestInfo) context.Context {
 		return context.WithValue(ctx, requestInfoKey{}, ri)
->>>>>>> 847da184
-	}
-}
-
-<<<<<<< HEAD
-// NewServerTLSFromFile constructs TLS credentials from the input certificate file and key
-// file for server.
-func NewServerTLSFromFile(certFile, keyFile string) (TransportCredentials, error) {
-	cert, err := tls.LoadX509KeyPair(certFile, keyFile)
-	if err != nil {
-		return nil, err
-	}
-	return NewTLS(&tls.Config{Certificates: []tls.Certificate{cert}}), nil
+	}
 }
 
 // ChannelzSecurityInfo defines the interface that security protocols should implement
 // in order to provide security info to channelz.
-=======
-// ChannelzSecurityInfo defines the interface that security protocols should implement
-// in order to provide security info to channelz.
-//
-// This API is experimental.
->>>>>>> 847da184
+//
+// This API is experimental.
 type ChannelzSecurityInfo interface {
 	GetSecurityValue() ChannelzSecurityValue
 }
@@ -353,82 +232,20 @@
 // ChannelzSecurityValue defines the interface that GetSecurityValue() return value
 // should satisfy. This interface should only be satisfied by *TLSChannelzSecurityValue
 // and *OtherChannelzSecurityValue.
-<<<<<<< HEAD
-=======
-//
-// This API is experimental.
->>>>>>> 847da184
+//
+// This API is experimental.
 type ChannelzSecurityValue interface {
 	isChannelzSecurityValue()
 }
 
-<<<<<<< HEAD
-// TLSChannelzSecurityValue defines the struct that TLS protocol should return
-// from GetSecurityValue(), containing security info like cipher and certificate used.
-type TLSChannelzSecurityValue struct {
-	ChannelzSecurityValue
-	StandardName      string
-	LocalCertificate  []byte
-	RemoteCertificate []byte
-}
-
-=======
->>>>>>> 847da184
 // OtherChannelzSecurityValue defines the struct that non-TLS protocol should return
 // from GetSecurityValue(), which contains protocol specific security info. Note
 // the Value field will be sent to users of channelz requesting channel info, and
 // thus sensitive info should better be avoided.
-<<<<<<< HEAD
-=======
-//
-// This API is experimental.
->>>>>>> 847da184
+//
+// This API is experimental.
 type OtherChannelzSecurityValue struct {
 	ChannelzSecurityValue
 	Name  string
 	Value proto.Message
-<<<<<<< HEAD
-}
-
-var cipherSuiteLookup = map[uint16]string{
-	tls.TLS_RSA_WITH_RC4_128_SHA:                "TLS_RSA_WITH_RC4_128_SHA",
-	tls.TLS_RSA_WITH_3DES_EDE_CBC_SHA:           "TLS_RSA_WITH_3DES_EDE_CBC_SHA",
-	tls.TLS_RSA_WITH_AES_128_CBC_SHA:            "TLS_RSA_WITH_AES_128_CBC_SHA",
-	tls.TLS_RSA_WITH_AES_256_CBC_SHA:            "TLS_RSA_WITH_AES_256_CBC_SHA",
-	tls.TLS_RSA_WITH_AES_128_GCM_SHA256:         "TLS_RSA_WITH_AES_128_GCM_SHA256",
-	tls.TLS_RSA_WITH_AES_256_GCM_SHA384:         "TLS_RSA_WITH_AES_256_GCM_SHA384",
-	tls.TLS_ECDHE_ECDSA_WITH_RC4_128_SHA:        "TLS_ECDHE_ECDSA_WITH_RC4_128_SHA",
-	tls.TLS_ECDHE_ECDSA_WITH_AES_128_CBC_SHA:    "TLS_ECDHE_ECDSA_WITH_AES_128_CBC_SHA",
-	tls.TLS_ECDHE_ECDSA_WITH_AES_256_CBC_SHA:    "TLS_ECDHE_ECDSA_WITH_AES_256_CBC_SHA",
-	tls.TLS_ECDHE_RSA_WITH_RC4_128_SHA:          "TLS_ECDHE_RSA_WITH_RC4_128_SHA",
-	tls.TLS_ECDHE_RSA_WITH_3DES_EDE_CBC_SHA:     "TLS_ECDHE_RSA_WITH_3DES_EDE_CBC_SHA",
-	tls.TLS_ECDHE_RSA_WITH_AES_128_CBC_SHA:      "TLS_ECDHE_RSA_WITH_AES_128_CBC_SHA",
-	tls.TLS_ECDHE_RSA_WITH_AES_256_CBC_SHA:      "TLS_ECDHE_RSA_WITH_AES_256_CBC_SHA",
-	tls.TLS_ECDHE_RSA_WITH_AES_128_GCM_SHA256:   "TLS_ECDHE_RSA_WITH_AES_128_GCM_SHA256",
-	tls.TLS_ECDHE_ECDSA_WITH_AES_128_GCM_SHA256: "TLS_ECDHE_ECDSA_WITH_AES_128_GCM_SHA256",
-	tls.TLS_ECDHE_RSA_WITH_AES_256_GCM_SHA384:   "TLS_ECDHE_RSA_WITH_AES_256_GCM_SHA384",
-	tls.TLS_ECDHE_ECDSA_WITH_AES_256_GCM_SHA384: "TLS_ECDHE_ECDSA_WITH_AES_256_GCM_SHA384",
-	tls.TLS_FALLBACK_SCSV:                       "TLS_FALLBACK_SCSV",
-	tls.TLS_RSA_WITH_AES_128_CBC_SHA256:         "TLS_RSA_WITH_AES_128_CBC_SHA256",
-	tls.TLS_ECDHE_ECDSA_WITH_AES_128_CBC_SHA256: "TLS_ECDHE_ECDSA_WITH_AES_128_CBC_SHA256",
-	tls.TLS_ECDHE_RSA_WITH_AES_128_CBC_SHA256:   "TLS_ECDHE_RSA_WITH_AES_128_CBC_SHA256",
-	tls.TLS_ECDHE_RSA_WITH_CHACHA20_POLY1305:    "TLS_ECDHE_RSA_WITH_CHACHA20_POLY1305",
-	tls.TLS_ECDHE_ECDSA_WITH_CHACHA20_POLY1305:  "TLS_ECDHE_ECDSA_WITH_CHACHA20_POLY1305",
-}
-
-// cloneTLSConfig returns a shallow clone of the exported
-// fields of cfg, ignoring the unexported sync.Once, which
-// contains a mutex and must not be copied.
-//
-// If cfg is nil, a new zero tls.Config is returned.
-//
-// TODO: inline this function if possible.
-func cloneTLSConfig(cfg *tls.Config) *tls.Config {
-	if cfg == nil {
-		return &tls.Config{}
-	}
-
-	return cfg.Clone()
-=======
->>>>>>> 847da184
 }