package filesync

import (
	"bufio"
	"context"
	io "io"
	"os"
	"time"

	"github.com/pkg/errors"
	"github.com/sirupsen/logrus"
	"github.com/tonistiigi/fsutil"
	fstypes "github.com/tonistiigi/fsutil/types"
	"google.golang.org/grpc"
)

<<<<<<< HEAD
func sendDiffCopy(stream grpc.Stream, fs fsutil.FS, progress progressCb) error {
=======
type Stream interface {
	Context() context.Context
	SendMsg(m interface{}) error
	RecvMsg(m interface{}) error
}

func sendDiffCopy(stream Stream, fs fsutil.FS, progress progressCb) error {
>>>>>>> 847da184
	return errors.WithStack(fsutil.Send(stream.Context(), stream, fs, progress))
}

func newStreamWriter(stream grpc.ClientStream) io.WriteCloser {
	wc := &streamWriterCloser{ClientStream: stream}
	return &bufferedWriteCloser{Writer: bufio.NewWriter(wc), Closer: wc}
}

type bufferedWriteCloser struct {
	*bufio.Writer
	io.Closer
}

func (bwc *bufferedWriteCloser) Close() error {
	if err := bwc.Writer.Flush(); err != nil {
		return errors.WithStack(err)
	}
	return bwc.Closer.Close()
}

type streamWriterCloser struct {
	grpc.ClientStream
}

func (wc *streamWriterCloser) Write(dt []byte) (int, error) {
	if err := wc.ClientStream.SendMsg(&BytesMessage{Data: dt}); err != nil {
		// SendMsg return EOF on remote errors
<<<<<<< HEAD
		if errors.Cause(err) == io.EOF {
=======
		if errors.Is(err, io.EOF) {
>>>>>>> 847da184
			if err := errors.WithStack(wc.ClientStream.RecvMsg(struct{}{})); err != nil {
				return 0, err
			}
		}
		return 0, errors.WithStack(err)
	}
	return len(dt), nil
}

func (wc *streamWriterCloser) Close() error {
	if err := wc.ClientStream.CloseSend(); err != nil {
		return errors.WithStack(err)
	}
	// block until receiver is done
	var bm BytesMessage
	if err := wc.ClientStream.RecvMsg(&bm); err != io.EOF {
		return errors.WithStack(err)
	}
	return nil
}

func recvDiffCopy(ds grpc.ClientStream, dest string, cu CacheUpdater, progress progressCb, filter func(string, *fstypes.Stat) bool) error {
	st := time.Now()
	defer func() {
		logrus.Debugf("diffcopy took: %v", time.Since(st))
	}()
	var cf fsutil.ChangeFunc
	var ch fsutil.ContentHasher
	if cu != nil {
		cu.MarkSupported(true)
		cf = cu.HandleChange
		ch = cu.ContentHasher()
	}
	return errors.WithStack(fsutil.Receive(ds.Context(), ds, dest, fsutil.ReceiveOpt{
		NotifyHashed:  cf,
		ContentHasher: ch,
		ProgressCb:    progress,
		Filter:        fsutil.FilterFunc(filter),
	}))
}

func syncTargetDiffCopy(ds grpc.ServerStream, dest string) error {
	if err := os.MkdirAll(dest, 0700); err != nil {
		return errors.Wrapf(err, "failed to create synctarget dest dir %s", dest)
	}
	return errors.WithStack(fsutil.Receive(ds.Context(), ds, dest, fsutil.ReceiveOpt{
		Merge: true,
		Filter: func() func(string, *fstypes.Stat) bool {
			uid := os.Getuid()
			gid := os.Getgid()
			return func(p string, st *fstypes.Stat) bool {
				st.Uid = uint32(uid)
				st.Gid = uint32(gid)
				return true
			}
		}(),
	}))
}

func writeTargetFile(ds grpc.ServerStream, wc io.WriteCloser) error {
	for {
		bm := BytesMessage{}
		if err := ds.RecvMsg(&bm); err != nil {
			if errors.Is(err, io.EOF) {
				return nil
			}
			return errors.WithStack(err)
		}
		if _, err := wc.Write(bm.Data); err != nil {
			return errors.WithStack(err)
		}
	}
}<|MERGE_RESOLUTION|>--- conflicted
+++ resolved
@@ -14,9 +14,6 @@
 	"google.golang.org/grpc"
 )
 
-<<<<<<< HEAD
-func sendDiffCopy(stream grpc.Stream, fs fsutil.FS, progress progressCb) error {
-=======
 type Stream interface {
 	Context() context.Context
 	SendMsg(m interface{}) error
@@ -24,7 +21,6 @@
 }
 
 func sendDiffCopy(stream Stream, fs fsutil.FS, progress progressCb) error {
->>>>>>> 847da184
 	return errors.WithStack(fsutil.Send(stream.Context(), stream, fs, progress))
 }
 
@@ -52,11 +48,7 @@
 func (wc *streamWriterCloser) Write(dt []byte) (int, error) {
 	if err := wc.ClientStream.SendMsg(&BytesMessage{Data: dt}); err != nil {
 		// SendMsg return EOF on remote errors
-<<<<<<< HEAD
-		if errors.Cause(err) == io.EOF {
-=======
 		if errors.Is(err, io.EOF) {
->>>>>>> 847da184
 			if err := errors.WithStack(wc.ClientStream.RecvMsg(struct{}{})); err != nil {
 				return 0, err
 			}
