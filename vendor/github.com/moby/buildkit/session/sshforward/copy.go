package sshforward

import (
	io "io"

	"github.com/pkg/errors"
	context "golang.org/x/net/context"
	"golang.org/x/sync/errgroup"
)

<<<<<<< HEAD
func Copy(ctx context.Context, conn io.ReadWriteCloser, stream grpc.Stream, closeStream func() error) error {
=======
type Stream interface {
	SendMsg(m interface{}) error
	RecvMsg(m interface{}) error
}

func Copy(ctx context.Context, conn io.ReadWriteCloser, stream Stream, closeStream func() error) error {
>>>>>>> 847da184
	g, ctx := errgroup.WithContext(ctx)

	g.Go(func() (retErr error) {
		p := &BytesMessage{}
		for {
			if err := stream.RecvMsg(p); err != nil {
				conn.Close()
				if err == io.EOF {
					return nil
				}
				return errors.WithStack(err)
			}
			select {
			case <-ctx.Done():
				conn.Close()
				return ctx.Err()
			default:
			}
			if _, err := conn.Write(p.Data); err != nil {
				conn.Close()
				return errors.WithStack(err)
			}
			p.Data = p.Data[:0]
		}
	})

	g.Go(func() (retErr error) {
		for {
			buf := make([]byte, 32*1024)
			n, err := conn.Read(buf)
			switch {
			case err == io.EOF:
				if closeStream != nil {
					closeStream()
				}
				return nil
			case err != nil:
				return errors.WithStack(err)
			}
			select {
			case <-ctx.Done():
				return ctx.Err()
			default:
			}
			p := &BytesMessage{Data: buf[:n]}
			if err := stream.SendMsg(p); err != nil {
				return errors.WithStack(err)
			}
		}
	})

	return g.Wait()
}<|MERGE_RESOLUTION|>--- conflicted
+++ resolved
@@ -8,16 +8,12 @@
 	"golang.org/x/sync/errgroup"
 )
 
-<<<<<<< HEAD
-func Copy(ctx context.Context, conn io.ReadWriteCloser, stream grpc.Stream, closeStream func() error) error {
-=======
 type Stream interface {
 	SendMsg(m interface{}) error
 	RecvMsg(m interface{}) error
 }
 
 func Copy(ctx context.Context, conn io.ReadWriteCloser, stream Stream, closeStream func() error) error {
->>>>>>> 847da184
 	g, ctx := errgroup.WithContext(ctx)
 
 	g.Go(func() (retErr error) {
