--- conflicted
+++ resolved
@@ -53,10 +53,6 @@
 	closedOnce sync.Once
 	readMu     sync.Mutex
 	writeMu    sync.Mutex
-<<<<<<< HEAD
-	err        error
-=======
->>>>>>> 847da184
 	closeCh    chan struct{}
 }
 
