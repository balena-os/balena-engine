--- conflicted
+++ resolved
@@ -21,14 +21,10 @@
 		ID: id,
 	})
 	if err != nil {
-<<<<<<< HEAD
-		if st, ok := status.FromError(errors.Cause(err)); ok && (st.Code() == codes.Unimplemented || st.Code() == codes.NotFound) {
-=======
 		if code := grpcerrors.Code(err); code == codes.Unimplemented || code == codes.NotFound {
->>>>>>> 847da184
 			return nil, errors.Wrapf(ErrNotFound, "secret %s not found", id)
 		}
-		return nil, errors.WithStack(err)
+		return nil, err
 	}
 	return resp.Data, nil
 }