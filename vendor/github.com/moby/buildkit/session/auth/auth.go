--- conflicted
+++ resolved
@@ -7,13 +7,9 @@
 	"sync"
 
 	"github.com/moby/buildkit/session"
-<<<<<<< HEAD
-	"github.com/pkg/errors"
-=======
 	"github.com/moby/buildkit/util/grpcerrors"
 	"github.com/pkg/errors"
 	"golang.org/x/crypto/nacl/sign"
->>>>>>> 847da184
 	"google.golang.org/grpc/codes"
 )
 
@@ -113,12 +109,6 @@
 			Salt: getSalt(),
 		})
 		if err != nil {
-<<<<<<< HEAD
-			if st, ok := status.FromError(errors.Cause(err)); ok && st.Code() == codes.Unimplemented {
-				return "", "", nil
-			}
-			return "", "", errors.WithStack(err)
-=======
 			if grpcerrors.Code(err) == codes.Unimplemented || grpcerrors.Code(err) == codes.Unavailable {
 				return nil
 			}
@@ -126,7 +116,6 @@
 		}
 		if len(resp.PublicKey) != 32 {
 			return errors.Errorf("invalid pubkey length %d", len(pubKey))
->>>>>>> 847da184
 		}
 
 		sessionID = id
