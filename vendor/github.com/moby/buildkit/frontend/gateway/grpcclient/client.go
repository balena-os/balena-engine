package grpcclient

import (
	"context"
	"encoding/json"
	"fmt"
	"io"
	"net"
	"os"
	"strings"
	"sync"
	"time"

	"github.com/gogo/googleapis/google/rpc"
	gogotypes "github.com/gogo/protobuf/types"
	"github.com/golang/protobuf/ptypes/any"
	"github.com/moby/buildkit/client/llb"
	"github.com/moby/buildkit/frontend/gateway/client"
	pb "github.com/moby/buildkit/frontend/gateway/pb"
	"github.com/moby/buildkit/identity"
	"github.com/moby/buildkit/solver/errdefs"
	opspb "github.com/moby/buildkit/solver/pb"
	"github.com/moby/buildkit/util/apicaps"
	"github.com/moby/buildkit/util/grpcerrors"
	digest "github.com/opencontainers/go-digest"
	"github.com/pkg/errors"
	"github.com/sirupsen/logrus"
	fstypes "github.com/tonistiigi/fsutil/types"
	"golang.org/x/sync/errgroup"
	spb "google.golang.org/genproto/googleapis/rpc/status"
	"google.golang.org/grpc"
	"google.golang.org/grpc/codes"
	"google.golang.org/grpc/status"
)

const frontendPrefix = "BUILDKIT_FRONTEND_OPT_"

type GrpcClient interface {
	client.Client
	Run(context.Context, client.BuildFunc) error
}

func New(ctx context.Context, opts map[string]string, session, product string, c pb.LLBBridgeClient, w []client.WorkerInfo) (GrpcClient, error) {
<<<<<<< HEAD
	ctx, cancel := context.WithTimeout(ctx, 5*time.Second)
	defer cancel()
	resp, err := c.Ping(ctx, &pb.PingRequest{})
=======
	pingCtx, pingCancel := context.WithTimeout(ctx, 15*time.Second)
	defer pingCancel()
	resp, err := c.Ping(pingCtx, &pb.PingRequest{})
>>>>>>> 847da184
	if err != nil {
		return nil, err
	}

	if resp.FrontendAPICaps == nil {
		resp.FrontendAPICaps = defaultCaps()
	}

	if resp.LLBCaps == nil {
		resp.LLBCaps = defaultLLBCaps()
	}

	return &grpcClient{
		client:    c,
		opts:      opts,
		sessionID: session,
		workers:   w,
		product:   product,
		caps:      pb.Caps.CapSet(resp.FrontendAPICaps),
		llbCaps:   opspb.Caps.CapSet(resp.LLBCaps),
		requests:  map[string]*pb.SolveRequest{},
		execMsgs:  newMessageForwarder(ctx, c),
	}, nil
}

func current() (GrpcClient, error) {
	if ep := product(); ep != "" {
		apicaps.ExportedProduct = ep
	}

	ctx, conn, err := grpcClientConn(context.Background())
	if err != nil {
		return nil, err
	}

	return New(ctx, opts(), sessionID(), product(), pb.NewLLBBridgeClient(conn), workers())
}

func convertRef(ref client.Reference) (*pb.Ref, error) {
	if ref == nil {
		return &pb.Ref{}, nil
	}
	r, ok := ref.(*reference)
	if !ok {
		return nil, errors.Errorf("invalid return reference type %T", ref)
	}
	return &pb.Ref{Id: r.id, Def: r.def}, nil
}

func RunFromEnvironment(ctx context.Context, f client.BuildFunc) error {
	client, err := current()
	if err != nil {
		return errors.Wrapf(err, "failed to initialize client from environment")
	}
	return client.Run(ctx, f)
}

func (c *grpcClient) Run(ctx context.Context, f client.BuildFunc) (retError error) {
	export := c.caps.Supports(pb.CapReturnResult) == nil

	var (
		res *client.Result
		err error
	)
	if export {
		defer func() {
			req := &pb.ReturnRequest{}
			if retError == nil {
				if res == nil {
					res = &client.Result{}
				}
				pbRes := &pb.Result{
					Metadata: res.Metadata,
				}
				if res.Refs != nil {
					if c.caps.Supports(pb.CapProtoRefArray) == nil {
						m := map[string]*pb.Ref{}
						for k, r := range res.Refs {
							pbRef, err := convertRef(r)
							if err != nil {
								retError = err
								continue
							}
							m[k] = pbRef
						}
						pbRes.Result = &pb.Result_Refs{Refs: &pb.RefMap{Refs: m}}
					} else {
						// Server doesn't support the new wire format for refs, so we construct
						// a deprecated result ref map.
						m := map[string]string{}
						for k, r := range res.Refs {
							pbRef, err := convertRef(r)
							if err != nil {
								retError = err
								continue
							}
							m[k] = pbRef.Id
						}
						pbRes.Result = &pb.Result_RefsDeprecated{RefsDeprecated: &pb.RefMapDeprecated{Refs: m}}
					}
				} else {
					pbRef, err := convertRef(res.Ref)
					if err != nil {
						retError = err
					} else {
						if c.caps.Supports(pb.CapProtoRefArray) == nil {
							pbRes.Result = &pb.Result_Ref{Ref: pbRef}
						} else {
							// Server doesn't support the new wire format for refs, so we construct
							// a deprecated result ref.
							pbRes.Result = &pb.Result_RefDeprecated{RefDeprecated: pbRef.Id}
						}
					}
				}
				if retError == nil {
					req.Result = pbRes
				}
			}
			if retError != nil {
<<<<<<< HEAD
				st, _ := status.FromError(errors.Cause(retError))
=======
				st, _ := status.FromError(grpcerrors.ToGRPC(retError))
>>>>>>> 847da184
				stp := st.Proto()
				req.Error = &rpc.Status{
					Code:    stp.Code,
					Message: stp.Message,
					Details: convertToGogoAny(stp.Details),
				}
			}
			if _, err := c.client.Return(ctx, req); err != nil && retError == nil {
				retError = err
			}
		}()
	}

	defer func() {
		err = c.execMsgs.Release()
		if err != nil && retError != nil {
			retError = err
		}
	}()

	if res, err = f(ctx, c); err != nil {
		return err
	}

	if res == nil {
		return nil
	}

	if err := c.caps.Supports(pb.CapReturnMap); len(res.Refs) > 1 && err != nil {
		return err
	}

	if !export {
		exportedAttrBytes, err := json.Marshal(res.Metadata)
		if err != nil {
			return errors.Wrapf(err, "failed to marshal return metadata")
		}

		req, err := c.requestForRef(res.Ref)
		if err != nil {
			return errors.Wrapf(err, "failed to find return ref")
		}

		req.Final = true
		req.ExporterAttr = exportedAttrBytes

		if _, err := c.client.Solve(ctx, req); err != nil {
			return errors.Wrapf(err, "failed to solve")
		}
	}

	return nil
}

// defaultCaps returns the capabilities that were implemented when capabilities
// support was added. This list is frozen and should never be changed.
func defaultCaps() []apicaps.PBCap {
	return []apicaps.PBCap{
		{ID: string(pb.CapSolveBase), Enabled: true},
		{ID: string(pb.CapSolveInlineReturn), Enabled: true},
		{ID: string(pb.CapResolveImage), Enabled: true},
		{ID: string(pb.CapReadFile), Enabled: true},
	}
}

// defaultLLBCaps returns the LLB capabilities that were implemented when capabilities
// support was added. This list is frozen and should never be changed.
func defaultLLBCaps() []apicaps.PBCap {
	return []apicaps.PBCap{
		{ID: string(opspb.CapSourceImage), Enabled: true},
		{ID: string(opspb.CapSourceLocal), Enabled: true},
		{ID: string(opspb.CapSourceLocalUnique), Enabled: true},
		{ID: string(opspb.CapSourceLocalSessionID), Enabled: true},
		{ID: string(opspb.CapSourceLocalIncludePatterns), Enabled: true},
		{ID: string(opspb.CapSourceLocalFollowPaths), Enabled: true},
		{ID: string(opspb.CapSourceLocalExcludePatterns), Enabled: true},
		{ID: string(opspb.CapSourceLocalSharedKeyHint), Enabled: true},
		{ID: string(opspb.CapSourceGit), Enabled: true},
		{ID: string(opspb.CapSourceGitKeepDir), Enabled: true},
		{ID: string(opspb.CapSourceGitFullURL), Enabled: true},
		{ID: string(opspb.CapSourceHTTP), Enabled: true},
		{ID: string(opspb.CapSourceHTTPChecksum), Enabled: true},
		{ID: string(opspb.CapSourceHTTPPerm), Enabled: true},
		{ID: string(opspb.CapSourceHTTPUIDGID), Enabled: true},
		{ID: string(opspb.CapBuildOpLLBFileName), Enabled: true},
		{ID: string(opspb.CapExecMetaBase), Enabled: true},
		{ID: string(opspb.CapExecMetaProxy), Enabled: true},
		{ID: string(opspb.CapExecMountBind), Enabled: true},
		{ID: string(opspb.CapExecMountCache), Enabled: true},
		{ID: string(opspb.CapExecMountCacheSharing), Enabled: true},
		{ID: string(opspb.CapExecMountSelector), Enabled: true},
		{ID: string(opspb.CapExecMountTmpfs), Enabled: true},
		{ID: string(opspb.CapExecMountSecret), Enabled: true},
		{ID: string(opspb.CapConstraints), Enabled: true},
		{ID: string(opspb.CapPlatform), Enabled: true},
		{ID: string(opspb.CapMetaIgnoreCache), Enabled: true},
		{ID: string(opspb.CapMetaDescription), Enabled: true},
		{ID: string(opspb.CapMetaExportCache), Enabled: true},
	}
}

type grpcClient struct {
	client    pb.LLBBridgeClient
	opts      map[string]string
	sessionID string
	product   string
	workers   []client.WorkerInfo
	caps      apicaps.CapSet
	llbCaps   apicaps.CapSet
	requests  map[string]*pb.SolveRequest
	execMsgs  *messageForwarder
}

func (c *grpcClient) requestForRef(ref client.Reference) (*pb.SolveRequest, error) {
	emptyReq := &pb.SolveRequest{
		Definition: &opspb.Definition{},
	}
	if ref == nil {
		return emptyReq, nil
	}
	r, ok := ref.(*reference)
	if !ok {
		return nil, errors.Errorf("return reference has invalid type %T", ref)
	}
	if r.id == "" {
		return emptyReq, nil
	}
	req, ok := c.requests[r.id]
	if !ok {
		return nil, errors.Errorf("did not find request for return reference %s", r.id)
	}
	return req, nil
}

func (c *grpcClient) Solve(ctx context.Context, creq client.SolveRequest) (res *client.Result, err error) {
	if creq.Definition != nil {
		for _, md := range creq.Definition.Metadata {
			for cap := range md.Caps {
				if err := c.llbCaps.Supports(cap); err != nil {
					return nil, err
				}
			}
		}
	}
	var (
		// old API
		legacyRegistryCacheImports []string
		// new API (CapImportCaches)
		cacheImports []*pb.CacheOptionsEntry
	)
	supportCapImportCaches := c.caps.Supports(pb.CapImportCaches) == nil
	for _, im := range creq.CacheImports {
		if !supportCapImportCaches && im.Type == "registry" {
			legacyRegistryCacheImports = append(legacyRegistryCacheImports, im.Attrs["ref"])
		} else {
			cacheImports = append(cacheImports, &pb.CacheOptionsEntry{
				Type:  im.Type,
				Attrs: im.Attrs,
			})
		}
	}

	req := &pb.SolveRequest{
		Definition:          creq.Definition,
		Frontend:            creq.Frontend,
		FrontendOpt:         creq.FrontendOpt,
		FrontendInputs:      creq.FrontendInputs,
		AllowResultReturn:   true,
		AllowResultArrayRef: true,
		// old API
		ImportCacheRefsDeprecated: legacyRegistryCacheImports,
		// new API
		CacheImports: cacheImports,
	}

	// backwards compatibility with inline return
	if c.caps.Supports(pb.CapReturnResult) != nil {
		req.ExporterAttr = []byte("{}")
	}

	if creq.Evaluate {
		if c.caps.Supports(pb.CapGatewayEvaluateSolve) == nil {
			req.Evaluate = creq.Evaluate
		} else {
			// If evaluate is not supported, fallback to running Stat(".") in order to
			// trigger an evaluation of the result.
			defer func() {
				if res == nil {
					return
				}

				var (
					id  string
					ref client.Reference
				)
				ref, err = res.SingleRef()
				if err != nil {
					for refID := range res.Refs {
						id = refID
						break
					}
				} else {
					id = ref.(*reference).id
				}

				_, err = c.client.StatFile(ctx, &pb.StatFileRequest{
					Ref:  id,
					Path: ".",
				})
			}()
		}
	}

	resp, err := c.client.Solve(ctx, req)
	if err != nil {
		return nil, err
	}

	res = &client.Result{}
	if resp.Result == nil {
		if id := resp.Ref; id != "" {
			c.requests[id] = req
		}
		res.SetRef(&reference{id: resp.Ref, c: c})
	} else {
		res.Metadata = resp.Result.Metadata
		switch pbRes := resp.Result.Result.(type) {
		case *pb.Result_RefDeprecated:
			if id := pbRes.RefDeprecated; id != "" {
				res.SetRef(&reference{id: id, c: c})
			}
		case *pb.Result_RefsDeprecated:
			for k, v := range pbRes.RefsDeprecated.Refs {
				ref := &reference{id: v, c: c}
				if v == "" {
					ref = nil
				}
				res.AddRef(k, ref)
			}
		case *pb.Result_Ref:
			if pbRes.Ref.Id != "" {
				ref, err := newReference(c, pbRes.Ref)
				if err != nil {
					return nil, err
				}
				res.SetRef(ref)
			}
		case *pb.Result_Refs:
			for k, v := range pbRes.Refs.Refs {
				var ref *reference
				if v.Id != "" {
					ref, err = newReference(c, v)
					if err != nil {
						return nil, err
					}
				}
				res.AddRef(k, ref)
			}
		}
	}

	return res, nil
}

func (c *grpcClient) ResolveImageConfig(ctx context.Context, ref string, opt llb.ResolveImageConfigOpt) (digest.Digest, []byte, error) {
	var p *opspb.Platform
	if platform := opt.Platform; platform != nil {
		p = &opspb.Platform{
			OS:           platform.OS,
			Architecture: platform.Architecture,
			Variant:      platform.Variant,
			OSVersion:    platform.OSVersion,
			OSFeatures:   platform.OSFeatures,
		}
	}
	resp, err := c.client.ResolveImageConfig(ctx, &pb.ResolveImageConfigRequest{Ref: ref, Platform: p, ResolveMode: opt.ResolveMode, LogName: opt.LogName})
	if err != nil {
		return "", nil, err
	}
	return resp.Digest, resp.Config, nil
}

func (c *grpcClient) BuildOpts() client.BuildOpts {
	return client.BuildOpts{
		Opts:      c.opts,
		SessionID: c.sessionID,
		Workers:   c.workers,
		Product:   c.product,
		LLBCaps:   c.llbCaps,
		Caps:      c.caps,
	}
}

func (c *grpcClient) Inputs(ctx context.Context) (map[string]llb.State, error) {
	err := c.caps.Supports(pb.CapFrontendInputs)
	if err != nil {
		return nil, err
	}

	resp, err := c.client.Inputs(ctx, &pb.InputsRequest{})
	if err != nil {
		return nil, err
	}

	inputs := make(map[string]llb.State)
	for key, def := range resp.Definitions {
		op, err := llb.NewDefinitionOp(def)
		if err != nil {
			return nil, err
		}
		inputs[key] = llb.NewState(op)
	}
	return inputs, nil
}

// procMessageForwarder is created per container process to act as the
// communication channel between the process and the ExecProcess message
// stream.
type procMessageForwarder struct {
	done      chan struct{}
	closeOnce sync.Once
	msgs      chan *pb.ExecMessage
}

func newProcMessageForwarder() *procMessageForwarder {
	return &procMessageForwarder{
		done: make(chan struct{}),
		msgs: make(chan *pb.ExecMessage),
	}
}

func (b *procMessageForwarder) Send(ctx context.Context, m *pb.ExecMessage) {
	select {
	case <-ctx.Done():
	case <-b.done:
		b.closeOnce.Do(func() {
			close(b.msgs)
		})
	case b.msgs <- m:
	}
}

func (b *procMessageForwarder) Recv(ctx context.Context) (m *pb.ExecMessage, ok bool) {
	select {
	case <-ctx.Done():
		return nil, true
	case <-b.done:
		return nil, false
	case m = <-b.msgs:
		return m, true
	}
}

func (b *procMessageForwarder) Close() {
	close(b.done)
	b.Recv(context.Background())      // flush any messages in queue
	b.Send(context.Background(), nil) // ensure channel is closed
}

// messageForwarder manages a single grpc stream for ExecProcess to facilitate
// a pub/sub message channel for each new process started from the client
// connection.
type messageForwarder struct {
	client pb.LLBBridgeClient
	ctx    context.Context
	cancel func()
	eg     *errgroup.Group
	mu     sync.Mutex
	pids   map[string]*procMessageForwarder
	stream pb.LLBBridge_ExecProcessClient
	// startOnce used to only start the exec message forwarder once,
	// so we only have one exec stream per client
	startOnce sync.Once
	// startErr tracks the error when initializing the stream, it will
	// be returned on subsequent calls to Start
	startErr error
}

func newMessageForwarder(ctx context.Context, client pb.LLBBridgeClient) *messageForwarder {
	ctx, cancel := context.WithCancel(ctx)
	eg, ctx := errgroup.WithContext(ctx)
	return &messageForwarder{
		client: client,
		pids:   map[string]*procMessageForwarder{},
		ctx:    ctx,
		cancel: cancel,
		eg:     eg,
	}
}

func (m *messageForwarder) Start() (err error) {
	defer func() {
		if err != nil {
			m.startErr = err
		}
	}()

	if m.startErr != nil {
		return m.startErr
	}

	m.startOnce.Do(func() {
		m.stream, err = m.client.ExecProcess(m.ctx)
		if err != nil {
			return
		}
		m.eg.Go(func() error {
			for {
				msg, err := m.stream.Recv()
				if errors.Is(err, io.EOF) || grpcerrors.Code(err) == codes.Canceled {
					return nil
				}
				logrus.Debugf("|<--- %s", debugMessage(msg))

				if err != nil {
					return err
				}

				m.mu.Lock()
				msgs, ok := m.pids[msg.ProcessID]
				m.mu.Unlock()

				if !ok {
					logrus.Debugf("Received exec message for unregistered process: %s", msg.String())
					continue
				}
				msgs.Send(m.ctx, msg)
			}
		})
	})
	return err
}

func debugMessage(msg *pb.ExecMessage) string {
	switch m := msg.GetInput().(type) {
	case *pb.ExecMessage_Init:
		return fmt.Sprintf("Init Message %s", msg.ProcessID)
	case *pb.ExecMessage_File:
		if m.File.EOF {
			return fmt.Sprintf("File Message %s, fd=%d, EOF", msg.ProcessID, m.File.Fd)
		}
		return fmt.Sprintf("File Message %s, fd=%d, %d bytes", msg.ProcessID, m.File.Fd, len(m.File.Data))
	case *pb.ExecMessage_Resize:
		return fmt.Sprintf("Resize Message %s", msg.ProcessID)
	case *pb.ExecMessage_Started:
		return fmt.Sprintf("Started Message %s", msg.ProcessID)
	case *pb.ExecMessage_Exit:
		return fmt.Sprintf("Exit Message %s, code=%d, err=%s", msg.ProcessID, m.Exit.Code, m.Exit.Error)
	case *pb.ExecMessage_Done:
		return fmt.Sprintf("Done Message %s", msg.ProcessID)
	}
	return fmt.Sprintf("Unknown Message %s", msg.String())
}

func (m *messageForwarder) Send(msg *pb.ExecMessage) error {
	m.mu.Lock()
	_, ok := m.pids[msg.ProcessID]
	defer m.mu.Unlock()
	if !ok {
		return errors.Errorf("process %s has ended, not sending message %#v", msg.ProcessID, msg.Input)
	}
	logrus.Debugf("|---> %s", debugMessage(msg))
	return m.stream.Send(msg)
}

func (m *messageForwarder) Release() error {
	m.cancel()
	return m.eg.Wait()
}

func (m *messageForwarder) Register(pid string) *procMessageForwarder {
	m.mu.Lock()
	defer m.mu.Unlock()
	sender := newProcMessageForwarder()
	m.pids[pid] = sender
	return sender
}

func (m *messageForwarder) Deregister(pid string) {
	m.mu.Lock()
	defer m.mu.Unlock()
	sender, ok := m.pids[pid]
	if !ok {
		return
	}
	delete(m.pids, pid)
	sender.Close()
}

type msgWriter struct {
	mux       *messageForwarder
	fd        uint32
	processID string
}

func (w *msgWriter) Write(msg []byte) (int, error) {
	err := w.mux.Send(&pb.ExecMessage{
		ProcessID: w.processID,
		Input: &pb.ExecMessage_File{
			File: &pb.FdMessage{
				Fd:   w.fd,
				Data: msg,
			},
		},
	})
	if err != nil {
		return 0, err
	}
	return len(msg), nil
}

func (c *grpcClient) NewContainer(ctx context.Context, req client.NewContainerRequest) (client.Container, error) {
	err := c.caps.Supports(pb.CapGatewayExec)
	if err != nil {
		return nil, err
	}
	id := identity.NewID()
	var mounts []*opspb.Mount
	for _, m := range req.Mounts {
		resultID := m.ResultID
		if m.Ref != nil {
			ref, ok := m.Ref.(*reference)
			if !ok {
				return nil, errors.Errorf("unexpected type for reference, got %T", m.Ref)
			}
			resultID = ref.id
		}
		mounts = append(mounts, &opspb.Mount{
			Dest:      m.Dest,
			Selector:  m.Selector,
			Readonly:  m.Readonly,
			MountType: m.MountType,
			ResultID:  resultID,
			CacheOpt:  m.CacheOpt,
			SecretOpt: m.SecretOpt,
			SSHOpt:    m.SSHOpt,
		})
	}

	logrus.Debugf("|---> NewContainer %s", id)
	_, err = c.client.NewContainer(ctx, &pb.NewContainerRequest{
		ContainerID: id,
		Mounts:      mounts,
		Platform:    req.Platform,
		Constraints: req.Constraints,
	})
	if err != nil {
		return nil, err
	}

	// ensure message forwarder is started, only sets up stream first time called
	err = c.execMsgs.Start()
	if err != nil {
		return nil, err
	}

	return &container{
		client:   c.client,
		id:       id,
		execMsgs: c.execMsgs,
	}, nil
}

type container struct {
	client   pb.LLBBridgeClient
	id       string
	execMsgs *messageForwarder
}

func (ctr *container) Start(ctx context.Context, req client.StartRequest) (client.ContainerProcess, error) {
	pid := fmt.Sprintf("%s:%s", ctr.id, identity.NewID())
	msgs := ctr.execMsgs.Register(pid)

	init := &pb.InitMessage{
		ContainerID: ctr.id,
		Meta: &opspb.Meta{
			Args: req.Args,
			Env:  req.Env,
			Cwd:  req.Cwd,
			User: req.User,
		},
		Tty:      req.Tty,
		Security: req.SecurityMode,
	}
	if req.Stdin != nil {
		init.Fds = append(init.Fds, 0)
	}
	if req.Stdout != nil {
		init.Fds = append(init.Fds, 1)
	}
	if req.Stderr != nil {
		init.Fds = append(init.Fds, 2)
	}

	err := ctr.execMsgs.Send(&pb.ExecMessage{
		ProcessID: pid,
		Input: &pb.ExecMessage_Init{
			Init: init,
		},
	})
	if err != nil {
		return nil, err
	}

	msg, _ := msgs.Recv(ctx)
	if msg == nil {
		return nil, errors.Errorf("failed to receive started message")
	}
	started := msg.GetStarted()
	if started == nil {
		return nil, errors.Errorf("expecting started message, got %T", msg.GetInput())
	}

	eg, ctx := errgroup.WithContext(ctx)
	done := make(chan struct{})

	ctrProc := &containerProcess{
		execMsgs: ctr.execMsgs,
		id:       pid,
		eg:       eg,
	}

	var stdinReader *io.PipeReader
	ctrProc.eg.Go(func() error {
		<-done
		if stdinReader != nil {
			return stdinReader.Close()
		}
		return nil
	})

	if req.Stdin != nil {
		var stdinWriter io.WriteCloser
		stdinReader, stdinWriter = io.Pipe()
		// This go routine is intentionally not part of the errgroup because
		// if os.Stdin is used for req.Stdin then this will block until
		// the user closes the input, which will likely be after we are done
		// with the container, so we can't Wait on it.
		go func() {
			io.Copy(stdinWriter, req.Stdin)
			stdinWriter.Close()
		}()

		ctrProc.eg.Go(func() error {
			m := &msgWriter{
				mux:       ctr.execMsgs,
				processID: pid,
				fd:        0,
			}
			_, err := io.Copy(m, stdinReader)
			// ignore ErrClosedPipe, it is EOF for our usage.
			if err != nil && !errors.Is(err, io.ErrClosedPipe) {
				return err
			}
			// not an error so must be eof
			return ctr.execMsgs.Send(&pb.ExecMessage{
				ProcessID: pid,
				Input: &pb.ExecMessage_File{
					File: &pb.FdMessage{
						Fd:  0,
						EOF: true,
					},
				},
			})
		})
	}

	ctrProc.eg.Go(func() error {
		var closeDoneOnce sync.Once
		var exitError error
		for {
			msg, ok := msgs.Recv(ctx)
			if !ok {
				// no more messages, return
				return exitError
			}

			if msg == nil {
				// empty message from ctx cancel, so just start shutting down
				// input, but continue processing more exit/done messages
				closeDoneOnce.Do(func() {
					close(done)
				})
				continue
			}

			if file := msg.GetFile(); file != nil {
				var out io.WriteCloser
				switch file.Fd {
				case 1:
					out = req.Stdout
				case 2:
					out = req.Stderr
				}
				if out == nil {
					// if things are plumbed correctly this should never happen
					return errors.Errorf("missing writer for output fd %d", file.Fd)
				}
				if len(file.Data) > 0 {
					_, err := out.Write(file.Data)
					if err != nil {
						return err
					}
				}
			} else if exit := msg.GetExit(); exit != nil {
				// capture exit message to exitError so we can return it after
				// the server sends the Done message
				closeDoneOnce.Do(func() {
					close(done)
				})
				if exit.Code == 0 {
					continue
				}
				exitError = grpcerrors.FromGRPC(status.ErrorProto(&spb.Status{
					Code:    exit.Error.Code,
					Message: exit.Error.Message,
					Details: convertGogoAny(exit.Error.Details),
				}))
				if exit.Code != errdefs.ContainerdUnknownExitStatus {
					exitError = &errdefs.ExitError{ExitCode: exit.Code, Err: exitError}
				}
			} else if serverDone := msg.GetDone(); serverDone != nil {
				return exitError
			} else {
				return errors.Errorf("unexpected Exec Message for pid %s: %T", pid, msg.GetInput())
			}
		}
	})

	return ctrProc, nil
}

func (ctr *container) Release(ctx context.Context) error {
	logrus.Debugf("|---> ReleaseContainer %s", ctr.id)
	_, err := ctr.client.ReleaseContainer(ctx, &pb.ReleaseContainerRequest{
		ContainerID: ctr.id,
	})
	return err
}

type containerProcess struct {
	execMsgs *messageForwarder
	id       string
	eg       *errgroup.Group
}

func (ctrProc *containerProcess) Wait() error {
	defer ctrProc.execMsgs.Deregister(ctrProc.id)
	return ctrProc.eg.Wait()
}

func (ctrProc *containerProcess) Resize(_ context.Context, size client.WinSize) error {
	return ctrProc.execMsgs.Send(&pb.ExecMessage{
		ProcessID: ctrProc.id,
		Input: &pb.ExecMessage_Resize{
			Resize: &pb.ResizeMessage{
				Cols: size.Cols,
				Rows: size.Rows,
			},
		},
	})
}

type reference struct {
	c   *grpcClient
	id  string
	def *opspb.Definition
}

func newReference(c *grpcClient, ref *pb.Ref) (*reference, error) {
	return &reference{c: c, id: ref.Id, def: ref.Def}, nil
}

func (r *reference) ToState() (st llb.State, err error) {
	err = r.c.caps.Supports(pb.CapReferenceOutput)
	if err != nil {
		return st, err
	}

	if r.def == nil {
		return st, errors.Errorf("gateway did not return reference with definition")
	}

	defop, err := llb.NewDefinitionOp(r.def)
	if err != nil {
		return st, err
	}

	return llb.NewState(defop), nil
}

func (r *reference) ReadFile(ctx context.Context, req client.ReadRequest) ([]byte, error) {
	rfr := &pb.ReadFileRequest{FilePath: req.Filename, Ref: r.id}
	if r := req.Range; r != nil {
		rfr.Range = &pb.FileRange{
			Offset: int64(r.Offset),
			Length: int64(r.Length),
		}
	}
	resp, err := r.c.client.ReadFile(ctx, rfr)
	if err != nil {
		return nil, err
	}
	return resp.Data, nil
}

func (r *reference) ReadDir(ctx context.Context, req client.ReadDirRequest) ([]*fstypes.Stat, error) {
	if err := r.c.caps.Supports(pb.CapReadDir); err != nil {
		return nil, err
	}
	rdr := &pb.ReadDirRequest{
		DirPath:        req.Path,
		IncludePattern: req.IncludePattern,
		Ref:            r.id,
	}
	resp, err := r.c.client.ReadDir(ctx, rdr)
	if err != nil {
		return nil, err
	}
	return resp.Entries, nil
}

func (r *reference) StatFile(ctx context.Context, req client.StatRequest) (*fstypes.Stat, error) {
	if err := r.c.caps.Supports(pb.CapStatFile); err != nil {
		return nil, err
	}
	rdr := &pb.StatFileRequest{
		Path: req.Path,
		Ref:  r.id,
	}
	resp, err := r.c.client.StatFile(ctx, rdr)
	if err != nil {
		return nil, err
	}
	return resp.Stat, nil
}

func grpcClientConn(ctx context.Context) (context.Context, *grpc.ClientConn, error) {
	dialOpt := grpc.WithContextDialer(func(ctx context.Context, addr string) (net.Conn, error) {
		return stdioConn(), nil
	})

	cc, err := grpc.DialContext(ctx, "localhost", dialOpt, grpc.WithInsecure(), grpc.WithUnaryInterceptor(grpcerrors.UnaryClientInterceptor), grpc.WithStreamInterceptor(grpcerrors.StreamClientInterceptor))
	if err != nil {
		return nil, nil, errors.Wrap(err, "failed to create grpc client")
	}

	ctx, cancel := context.WithCancel(ctx)
	_ = cancel
	// go monitorHealth(ctx, cc, cancel)

	return ctx, cc, nil
}

func stdioConn() net.Conn {
	return &conn{os.Stdin, os.Stdout, os.Stdout}
}

type conn struct {
	io.Reader
	io.Writer
	io.Closer
}

func (s *conn) LocalAddr() net.Addr {
	return dummyAddr{}
}
func (s *conn) RemoteAddr() net.Addr {
	return dummyAddr{}
}
func (s *conn) SetDeadline(t time.Time) error {
	return nil
}
func (s *conn) SetReadDeadline(t time.Time) error {
	return nil
}
func (s *conn) SetWriteDeadline(t time.Time) error {
	return nil
}

type dummyAddr struct {
}

func (d dummyAddr) Network() string {
	return "pipe"
}

func (d dummyAddr) String() string {
	return "localhost"
}

func opts() map[string]string {
	opts := map[string]string{}
	for _, env := range os.Environ() {
		parts := strings.SplitN(env, "=", 2)
		k := parts[0]
		v := ""
		if len(parts) == 2 {
			v = parts[1]
		}
		if !strings.HasPrefix(k, frontendPrefix) {
			continue
		}
		parts = strings.SplitN(v, "=", 2)
		v = ""
		if len(parts) == 2 {
			v = parts[1]
		}
		opts[parts[0]] = v
	}
	return opts
}

func sessionID() string {
	return os.Getenv("BUILDKIT_SESSION_ID")
}

func workers() []client.WorkerInfo {
	var c []client.WorkerInfo
	if err := json.Unmarshal([]byte(os.Getenv("BUILDKIT_WORKERS")), &c); err != nil {
		return nil
	}
	return c
}

func product() string {
	return os.Getenv("BUILDKIT_EXPORTEDPRODUCT")
}

func convertGogoAny(in []*gogotypes.Any) []*any.Any {
	out := make([]*any.Any, len(in))
	for i := range in {
		out[i] = &any.Any{TypeUrl: in[i].TypeUrl, Value: in[i].Value}
	}
	return out
}

func convertToGogoAny(in []*any.Any) []*gogotypes.Any {
	out := make([]*gogotypes.Any, len(in))
	for i := range in {
		out[i] = &gogotypes.Any{TypeUrl: in[i].TypeUrl, Value: in[i].Value}
	}
	return out
}<|MERGE_RESOLUTION|>--- conflicted
+++ resolved
@@ -41,15 +41,9 @@
 }
 
 func New(ctx context.Context, opts map[string]string, session, product string, c pb.LLBBridgeClient, w []client.WorkerInfo) (GrpcClient, error) {
-<<<<<<< HEAD
-	ctx, cancel := context.WithTimeout(ctx, 5*time.Second)
-	defer cancel()
-	resp, err := c.Ping(ctx, &pb.PingRequest{})
-=======
 	pingCtx, pingCancel := context.WithTimeout(ctx, 15*time.Second)
 	defer pingCancel()
 	resp, err := c.Ping(pingCtx, &pb.PingRequest{})
->>>>>>> 847da184
 	if err != nil {
 		return nil, err
 	}
@@ -169,11 +163,7 @@
 				}
 			}
 			if retError != nil {
-<<<<<<< HEAD
-				st, _ := status.FromError(errors.Cause(retError))
-=======
 				st, _ := status.FromError(grpcerrors.ToGRPC(retError))
->>>>>>> 847da184
 				stp := st.Proto()
 				req.Error = &rpc.Status{
 					Code:    stp.Code,
