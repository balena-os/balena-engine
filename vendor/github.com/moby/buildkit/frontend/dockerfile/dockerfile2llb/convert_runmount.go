--- conflicted
+++ resolved
@@ -1,10 +1,7 @@
 package dockerfile2llb
 
 import (
-<<<<<<< HEAD
-=======
 	"context"
->>>>>>> 847da184
 	"fmt"
 	"os"
 	"path"
