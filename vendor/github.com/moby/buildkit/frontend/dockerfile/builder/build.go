package builder

import (
	"archive/tar"
	"bytes"
	"context"
	"encoding/csv"
	"encoding/json"
	"fmt"
	"net"
	"path"
	"regexp"
	"strconv"
	"strings"

	"github.com/containerd/containerd/platforms"
	controlapi "github.com/moby/buildkit/api/services/control"
	"github.com/moby/buildkit/client/llb"
	"github.com/moby/buildkit/exporter/containerimage/exptypes"
	"github.com/moby/buildkit/frontend/dockerfile/dockerfile2llb"
	"github.com/moby/buildkit/frontend/dockerfile/dockerignore"
	"github.com/moby/buildkit/frontend/dockerfile/parser"
	"github.com/moby/buildkit/frontend/gateway/client"
	gwpb "github.com/moby/buildkit/frontend/gateway/pb"
	"github.com/moby/buildkit/solver/errdefs"
	"github.com/moby/buildkit/solver/pb"
	"github.com/moby/buildkit/util/apicaps"
	specs "github.com/opencontainers/image-spec/specs-go/v1"
	"github.com/pkg/errors"
	"golang.org/x/sync/errgroup"
)

const (
	DefaultLocalNameContext    = "context"
	DefaultLocalNameDockerfile = "dockerfile"
	keyTarget                  = "target"
	keyFilename                = "filename"
	keyCacheFrom               = "cache-from"    // for registry only. deprecated in favor of keyCacheImports
	keyCacheImports            = "cache-imports" // JSON representation of []CacheOptionsEntry
	keyCacheNS                 = "build-arg:BUILDKIT_CACHE_MOUNT_NS"
	defaultDockerfileName      = "Dockerfile"
	dockerignoreFilename       = ".dockerignore"
	buildArgPrefix             = "build-arg:"
	labelPrefix                = "label:"
	keyNoCache                 = "no-cache"
	keyTargetPlatform          = "platform"
	keyMultiPlatform           = "multi-platform"
	keyImageResolveMode        = "image-resolve-mode"
	keyGlobalAddHosts          = "add-hosts"
	keyForceNetwork            = "force-network-mode"
	keyOverrideCopyImage       = "override-copy-image" // remove after CopyOp implemented
	keyNameContext             = "contextkey"
	keyNameDockerfile          = "dockerfilekey"
	keyContextSubDir           = "contextsubdir"
	keyContextKeepGitDir       = "build-arg:BUILDKIT_CONTEXT_KEEP_GIT_DIR"
<<<<<<< HEAD
)

var httpPrefix = regexp.MustCompile(`^https?://`)
var gitUrlPathWithFragmentSuffix = regexp.MustCompile(`\.git(?:#.+)?$`)
=======
	keySyntax                  = "build-arg:BUILDKIT_SYNTAX"
	keyHostname                = "hostname"
)

var httpPrefix = regexp.MustCompile(`^https?://`)
var gitURLPathWithFragmentSuffix = regexp.MustCompile(`\.git(?:#.+)?$`)
>>>>>>> 847da184

func Build(ctx context.Context, c client.Client) (*client.Result, error) {
	opts := c.BuildOpts().Opts
	caps := c.BuildOpts().LLBCaps
	gwcaps := c.BuildOpts().Caps

	allowForward, capsError := validateCaps(opts["frontend.caps"])
	if !allowForward && capsError != nil {
		return nil, capsError
	}

	marshalOpts := []llb.ConstraintsOpt{llb.WithCaps(caps)}

	localNameContext := DefaultLocalNameContext
	if v, ok := opts[keyNameContext]; ok {
		localNameContext = v
	}

	forceLocalDockerfile := false
	localNameDockerfile := DefaultLocalNameDockerfile
	if v, ok := opts[keyNameDockerfile]; ok {
		forceLocalDockerfile = true
		localNameDockerfile = v
	}

	defaultBuildPlatform := platforms.DefaultSpec()
	if workers := c.BuildOpts().Workers; len(workers) > 0 && len(workers[0].Platforms) > 0 {
		defaultBuildPlatform = workers[0].Platforms[0]
	}

	buildPlatforms := []specs.Platform{defaultBuildPlatform}
	targetPlatforms := []*specs.Platform{nil}
	if v := opts[keyTargetPlatform]; v != "" {
		var err error
		targetPlatforms, err = parsePlatforms(v)
		if err != nil {
			return nil, err
		}
	}

	resolveMode, err := parseResolveMode(opts[keyImageResolveMode])
	if err != nil {
		return nil, err
	}

	extraHosts, err := parseExtraHosts(opts[keyGlobalAddHosts])
	if err != nil {
		return nil, errors.Wrap(err, "failed to parse additional hosts")
	}

	defaultNetMode, err := parseNetMode(opts[keyForceNetwork])
	if err != nil {
		return nil, err
	}

	filename := opts[keyFilename]
	if filename == "" {
		filename = defaultDockerfileName
	}

	var ignoreCache []string
	if v, ok := opts[keyNoCache]; ok {
		if v == "" {
			ignoreCache = []string{} // means all stages
		} else {
			ignoreCache = strings.Split(v, ",")
		}
	}

	name := "load build definition from " + filename

	filenames := []string{filename, filename + ".dockerignore"}

	// dockerfile is also supported casing moby/moby#10858
	if path.Base(filename) == defaultDockerfileName {
		filenames = append(filenames, path.Join(path.Dir(filename), strings.ToLower(defaultDockerfileName)))
	}

	src := llb.Local(localNameDockerfile,
		llb.FollowPaths(filenames),
		llb.SessionID(c.BuildOpts().SessionID),
		llb.SharedKeyHint(localNameDockerfile),
		dockerfile2llb.WithInternalName(name),
	)

	fileop := useFileOp(opts, &caps)

	var buildContext *llb.State
<<<<<<< HEAD
	isScratchContext := false
=======
	isNotLocalContext := false
>>>>>>> 847da184
	if st, ok := detectGitContext(opts[localNameContext], opts[keyContextKeepGitDir]); ok {
		if !forceLocalDockerfile {
			src = *st
		}
		buildContext = st
	} else if httpPrefix.MatchString(opts[localNameContext]) {
		httpContext := llb.HTTP(opts[localNameContext], llb.Filename("context"), dockerfile2llb.WithInternalName("load remote build context"))
		def, err := httpContext.Marshal(ctx, marshalOpts...)
		if err != nil {
			return nil, errors.Wrapf(err, "failed to marshal httpcontext")
		}
		res, err := c.Solve(ctx, client.SolveRequest{
			Definition: def.ToPB(),
		})
		if err != nil {
			return nil, errors.Wrapf(err, "failed to resolve httpcontext")
		}

		ref, err := res.SingleRef()
		if err != nil {
			return nil, err
		}

		dt, err := ref.ReadFile(ctx, client.ReadRequest{
			Filename: "context",
			Range: &client.FileRange{
				Length: 1024,
			},
		})
		if err != nil {
			return nil, errors.Wrapf(err, "failed to read downloaded context")
		}
		if isArchive(dt) {
			if fileop {
				bc := llb.Scratch().File(llb.Copy(httpContext, "/context", "/", &llb.CopyInfo{
					AttemptUnpack: true,
				}))
				if !forceLocalDockerfile {
					src = bc
				}
				buildContext = &bc
			} else {
				copyImage := opts[keyOverrideCopyImage]
				if copyImage == "" {
					copyImage = dockerfile2llb.DefaultCopyImage
				}
				unpack := llb.Image(copyImage, dockerfile2llb.WithInternalName("helper image for file operations")).
					Run(llb.Shlex("copy --unpack /src/context /out/"), llb.ReadonlyRootFS(), dockerfile2llb.WithInternalName("extracting build context"))
				unpack.AddMount("/src", httpContext, llb.Readonly)
				bc := unpack.AddMount("/out", llb.Scratch())
				if !forceLocalDockerfile {
					src = bc
				}
				buildContext = &bc
			}
		} else {
			filename = "context"
			if !forceLocalDockerfile {
				src = httpContext
			}
			buildContext = &httpContext
			isNotLocalContext = true
		}
	} else if (&gwcaps).Supports(gwpb.CapFrontendInputs) == nil {
		inputs, err := c.Inputs(ctx)
		if err != nil {
			return nil, errors.Wrapf(err, "failed to get frontend inputs")
		}

		if !forceLocalDockerfile {
			inputDockerfile, ok := inputs[DefaultLocalNameDockerfile]
			if ok {
				src = inputDockerfile
			}
		}

		inputCtx, ok := inputs[DefaultLocalNameContext]
		if ok {
			buildContext = &inputCtx
			isNotLocalContext = true
		}
	}

	if buildContext != nil {
		if sub, ok := opts[keyContextSubDir]; ok {
			buildContext = scopeToSubDir(buildContext, fileop, sub)
		}
	}

<<<<<<< HEAD
	if buildContext != nil {
		if sub, ok := opts[keyContextSubDir]; ok {
			buildContext = scopeToSubDir(buildContext, fileop, sub)
		}
	}

	def, err := src.Marshal(marshalOpts...)
=======
	def, err := src.Marshal(ctx, marshalOpts...)
>>>>>>> 847da184
	if err != nil {
		return nil, errors.Wrapf(err, "failed to marshal local source")
	}

	var sourceMap *llb.SourceMap

	eg, ctx2 := errgroup.WithContext(ctx)
	var dtDockerfile []byte
	var dtDockerignore []byte
	var dtDockerignoreDefault []byte
	eg.Go(func() error {
		res, err := c.Solve(ctx2, client.SolveRequest{
			Definition: def.ToPB(),
		})
		if err != nil {
			return errors.Wrapf(err, "failed to resolve dockerfile")
		}

		ref, err := res.SingleRef()
		if err != nil {
			return err
		}

		dtDockerfile, err = ref.ReadFile(ctx2, client.ReadRequest{
			Filename: filename,
		})
		if err != nil {
			fallback := false
			if path.Base(filename) == defaultDockerfileName {
				var err1 error
				dtDockerfile, err1 = ref.ReadFile(ctx2, client.ReadRequest{
					Filename: path.Join(path.Dir(filename), strings.ToLower(defaultDockerfileName)),
				})
				if err1 == nil {
					fallback = true
				}
			}
			if !fallback {
				return errors.Wrapf(err, "failed to read dockerfile")
			}
		}

		sourceMap = llb.NewSourceMap(&src, filename, dtDockerfile)
		sourceMap.Definition = def

		dt, err := ref.ReadFile(ctx2, client.ReadRequest{
			Filename: filename + ".dockerignore",
		})
		if err == nil {
			dtDockerignore = dt
		}
		return nil
	})
	var excludes []string
	if !isNotLocalContext {
		eg.Go(func() error {
			dockerignoreState := buildContext
			if dockerignoreState == nil {
				st := llb.Local(localNameContext,
					llb.SessionID(c.BuildOpts().SessionID),
					llb.FollowPaths([]string{dockerignoreFilename}),
					llb.SharedKeyHint(localNameContext+"-"+dockerignoreFilename),
					dockerfile2llb.WithInternalName("load "+dockerignoreFilename),
				)
				dockerignoreState = &st
			}
			def, err := dockerignoreState.Marshal(ctx, marshalOpts...)
			if err != nil {
				return err
			}
			res, err := c.Solve(ctx2, client.SolveRequest{
				Definition: def.ToPB(),
			})
			if err != nil {
				return err
			}
			ref, err := res.SingleRef()
			if err != nil {
				return err
			}
			dtDockerignoreDefault, err = ref.ReadFile(ctx2, client.ReadRequest{
				Filename: dockerignoreFilename,
			})
			if err != nil {
				return nil
			}
			return nil
		})
	}

	if err := eg.Wait(); err != nil {
		return nil, err
	}

	if dtDockerignore == nil {
		dtDockerignore = dtDockerignoreDefault
	}
	if dtDockerignore != nil {
		excludes, err = dockerignore.ReadAll(bytes.NewBuffer(dtDockerignore))
		if err != nil {
			return nil, errors.Wrap(err, "failed to parse dockerignore")
		}
	}

	if _, ok := opts["cmdline"]; !ok {
		if cmdline, ok := opts[keySyntax]; ok {
			p := strings.SplitN(strings.TrimSpace(cmdline), " ", 2)
			res, err := forwardGateway(ctx, c, p[0], cmdline)
			if err != nil && len(errdefs.Sources(err)) == 0 {
				return nil, errors.Wrapf(err, "failed with %s = %s", keySyntax, cmdline)
			}
			return res, err
		} else if ref, cmdline, loc, ok := dockerfile2llb.DetectSyntax(bytes.NewBuffer(dtDockerfile)); ok {
			res, err := forwardGateway(ctx, c, ref, cmdline)
			if err != nil && len(errdefs.Sources(err)) == 0 {
				return nil, wrapSource(err, sourceMap, loc)
			}
			return res, err
		}
	}

	if capsError != nil {
		return nil, capsError
	}

	if res, ok, err := checkSubRequest(ctx, opts); ok {
		return res, err
	}

	exportMap := len(targetPlatforms) > 1

	if v := opts[keyMultiPlatform]; v != "" {
		b, err := strconv.ParseBool(v)
		if err != nil {
			return nil, errors.Errorf("invalid boolean value %s", v)
		}
		if !b && exportMap {
			return nil, errors.Errorf("returning multiple target plaforms is not allowed")
		}
		exportMap = b
	}

	expPlatforms := &exptypes.Platforms{
		Platforms: make([]exptypes.Platform, len(targetPlatforms)),
	}
	res := client.NewResult()

	eg, ctx = errgroup.WithContext(ctx)

	for i, tp := range targetPlatforms {
		func(i int, tp *specs.Platform) {
			eg.Go(func() (err error) {
				defer func() {
					var el *parser.ErrorLocation
					if errors.As(err, &el) {
						err = wrapSource(err, sourceMap, el.Location)
					}
				}()
				st, img, err := dockerfile2llb.Dockerfile2LLB(ctx, dtDockerfile, dockerfile2llb.ConvertOpt{
					Target:            opts[keyTarget],
					MetaResolver:      c,
					BuildArgs:         filter(opts, buildArgPrefix),
					Labels:            filter(opts, labelPrefix),
					CacheIDNamespace:  opts[keyCacheNS],
					SessionID:         c.BuildOpts().SessionID,
					BuildContext:      buildContext,
					Excludes:          excludes,
					IgnoreCache:       ignoreCache,
					TargetPlatform:    tp,
					BuildPlatforms:    buildPlatforms,
					ImageResolveMode:  resolveMode,
					PrefixPlatform:    exportMap,
					ExtraHosts:        extraHosts,
					ForceNetMode:      defaultNetMode,
					OverrideCopyImage: opts[keyOverrideCopyImage],
					LLBCaps:           &caps,
					SourceMap:         sourceMap,
					Hostname:          opts[keyHostname],
				})

				if err != nil {
					return errors.Wrapf(err, "failed to create LLB definition")
				}

				def, err := st.Marshal(ctx)
				if err != nil {
					return errors.Wrapf(err, "failed to marshal LLB definition")
				}

				config, err := json.Marshal(img)
				if err != nil {
					return errors.Wrapf(err, "failed to marshal image config")
				}

				var cacheImports []client.CacheOptionsEntry
				// new API
				if cacheImportsStr := opts[keyCacheImports]; cacheImportsStr != "" {
					var cacheImportsUM []controlapi.CacheOptionsEntry
					if err := json.Unmarshal([]byte(cacheImportsStr), &cacheImportsUM); err != nil {
						return errors.Wrapf(err, "failed to unmarshal %s (%q)", keyCacheImports, cacheImportsStr)
					}
					for _, um := range cacheImportsUM {
						cacheImports = append(cacheImports, client.CacheOptionsEntry{Type: um.Type, Attrs: um.Attrs})
					}
				}
				// old API
				if cacheFromStr := opts[keyCacheFrom]; cacheFromStr != "" {
					cacheFrom := strings.Split(cacheFromStr, ",")
					for _, s := range cacheFrom {
						im := client.CacheOptionsEntry{
							Type: "registry",
							Attrs: map[string]string{
								"ref": s,
							},
						}
						// FIXME(AkihiroSuda): skip append if already exists
						cacheImports = append(cacheImports, im)
					}
				}

				r, err := c.Solve(ctx, client.SolveRequest{
					Definition:   def.ToPB(),
					CacheImports: cacheImports,
				})
				if err != nil {
					return err
				}

				ref, err := r.SingleRef()
				if err != nil {
					return err
				}

				if !exportMap {
					res.AddMeta(exptypes.ExporterImageConfigKey, config)
					res.SetRef(ref)
				} else {
					p := platforms.DefaultSpec()
					if tp != nil {
						p = *tp
					}

					k := platforms.Format(p)
					res.AddMeta(fmt.Sprintf("%s/%s", exptypes.ExporterImageConfigKey, k), config)
					res.AddRef(k, ref)
					expPlatforms.Platforms[i] = exptypes.Platform{
						ID:       k,
						Platform: p,
					}
				}
				return nil
			})
		}(i, tp)
	}

	if err := eg.Wait(); err != nil {
		return nil, err
	}

	if exportMap {
		dt, err := json.Marshal(expPlatforms)
		if err != nil {
			return nil, err
		}
		res.AddMeta(exptypes.ExporterPlatformsKey, dt)
	}

	return res, nil
}

func forwardGateway(ctx context.Context, c client.Client, ref string, cmdline string) (*client.Result, error) {
	opts := c.BuildOpts().Opts
	if opts == nil {
		opts = map[string]string{}
	}
	opts["cmdline"] = cmdline
	opts["source"] = ref

	gwcaps := c.BuildOpts().Caps
	var frontendInputs map[string]*pb.Definition
	if (&gwcaps).Supports(gwpb.CapFrontendInputs) == nil {
		inputs, err := c.Inputs(ctx)
		if err != nil {
			return nil, errors.Wrapf(err, "failed to get frontend inputs")
		}

		frontendInputs = make(map[string]*pb.Definition)
		for name, state := range inputs {
			def, err := state.Marshal(ctx)
			if err != nil {
				return nil, err
			}
			frontendInputs[name] = def.ToPB()
		}
	}

	return c.Solve(ctx, client.SolveRequest{
		Frontend:       "gateway.v0",
		FrontendOpt:    opts,
		FrontendInputs: frontendInputs,
	})
}

func filter(opt map[string]string, key string) map[string]string {
	m := map[string]string{}
	for k, v := range opt {
		if strings.HasPrefix(k, key) {
			m[strings.TrimPrefix(k, key)] = v
		}
	}
	return m
}

func detectGitContext(ref, gitContext string) (*llb.State, bool) {
	found := false
	if httpPrefix.MatchString(ref) && gitURLPathWithFragmentSuffix.MatchString(ref) {
		found = true
	}

	keepGit := false
	if gitContext != "" {
		if v, err := strconv.ParseBool(gitContext); err == nil {
			keepGit = v
		}
	}

	for _, prefix := range []string{"git://", "github.com/", "git@"} {
		if strings.HasPrefix(ref, prefix) {
			found = true
			break
		}
	}
	if !found {
		return nil, false
	}

	parts := strings.SplitN(ref, "#", 2)
	branch := ""
	if len(parts) > 1 {
		branch = parts[1]
	}
	gitOpts := []llb.GitOption{dockerfile2llb.WithInternalName("load git source " + ref)}
	if keepGit {
		gitOpts = append(gitOpts, llb.KeepGitDir())
	}

	st := llb.Git(parts[0], branch, gitOpts...)
	return &st, true
}

func isArchive(header []byte) bool {
	for _, m := range [][]byte{
		{0x42, 0x5A, 0x68},                   // bzip2
		{0x1F, 0x8B, 0x08},                   // gzip
		{0xFD, 0x37, 0x7A, 0x58, 0x5A, 0x00}, // xz
	} {
		if len(header) < len(m) {
			continue
		}
		if bytes.Equal(m, header[:len(m)]) {
			return true
		}
	}

	r := tar.NewReader(bytes.NewBuffer(header))
	_, err := r.Next()
	return err == nil
}

func parsePlatforms(v string) ([]*specs.Platform, error) {
	var pp []*specs.Platform
	for _, v := range strings.Split(v, ",") {
		p, err := platforms.Parse(v)
		if err != nil {
			return nil, errors.Wrapf(err, "failed to parse target platform %s", v)
		}
		p = platforms.Normalize(p)
		pp = append(pp, &p)
	}
	return pp, nil
}

func parseResolveMode(v string) (llb.ResolveMode, error) {
	switch v {
	case pb.AttrImageResolveModeDefault, "":
		return llb.ResolveModeDefault, nil
	case pb.AttrImageResolveModeForcePull:
		return llb.ResolveModeForcePull, nil
	case pb.AttrImageResolveModePreferLocal:
		return llb.ResolveModePreferLocal, nil
	default:
		return 0, errors.Errorf("invalid image-resolve-mode: %s", v)
	}
}

func parseExtraHosts(v string) ([]llb.HostIP, error) {
	if v == "" {
		return nil, nil
	}
	out := make([]llb.HostIP, 0)
	csvReader := csv.NewReader(strings.NewReader(v))
	fields, err := csvReader.Read()
	if err != nil {
		return nil, err
	}
	for _, field := range fields {
		parts := strings.SplitN(field, "=", 2)
		if len(parts) != 2 {
			return nil, errors.Errorf("invalid key-value pair %s", field)
		}
		key := strings.ToLower(parts[0])
		val := strings.ToLower(parts[1])
		ip := net.ParseIP(val)
		if ip == nil {
			return nil, errors.Errorf("failed to parse IP %s", val)
		}
		out = append(out, llb.HostIP{Host: key, IP: ip})
	}
	return out, nil
}

func parseNetMode(v string) (pb.NetMode, error) {
	if v == "" {
		return llb.NetModeSandbox, nil
	}
	switch v {
	case "none":
		return llb.NetModeNone, nil
	case "host":
		return llb.NetModeHost, nil
	case "sandbox":
		return llb.NetModeSandbox, nil
	default:
		return 0, errors.Errorf("invalid netmode %s", v)
	}
}

func useFileOp(args map[string]string, caps *apicaps.CapSet) bool {
	enabled := true
	if v, ok := args["build-arg:BUILDKIT_DISABLE_FILEOP"]; ok {
		if b, err := strconv.ParseBool(v); err == nil {
			enabled = !b
		}
	}
	return enabled && caps != nil && caps.Supports(pb.CapFileBase) == nil
}

func scopeToSubDir(c *llb.State, fileop bool, dir string) *llb.State {
	if fileop {
		bc := llb.Scratch().File(llb.Copy(*c, dir, "/", &llb.CopyInfo{
			CopyDirContentsOnly: true,
		}))
		return &bc
	}
	unpack := llb.Image(dockerfile2llb.DefaultCopyImage, dockerfile2llb.WithInternalName("helper image for file operations")).
		Run(llb.Shlexf("copy %s/. /out/", path.Join("/src", dir)), llb.ReadonlyRootFS(), dockerfile2llb.WithInternalName("filtering build context"))
	unpack.AddMount("/src", *c, llb.Readonly)
	bc := unpack.AddMount("/out", llb.Scratch())
	return &bc
<<<<<<< HEAD
=======
}

func wrapSource(err error, sm *llb.SourceMap, ranges []parser.Range) error {
	if sm == nil {
		return err
	}
	s := errdefs.Source{
		Info: &pb.SourceInfo{
			Data:       sm.Data,
			Filename:   sm.Filename,
			Definition: sm.Definition.ToPB(),
		},
		Ranges: make([]*pb.Range, 0, len(ranges)),
	}
	for _, r := range ranges {
		s.Ranges = append(s.Ranges, &pb.Range{
			Start: pb.Position{
				Line:      int32(r.Start.Line),
				Character: int32(r.Start.Character),
			},
			End: pb.Position{
				Line:      int32(r.End.Line),
				Character: int32(r.End.Character),
			},
		})
	}
	return errdefs.WithSource(err, s)
>>>>>>> 847da184
}<|MERGE_RESOLUTION|>--- conflicted
+++ resolved
@@ -53,19 +53,12 @@
 	keyNameDockerfile          = "dockerfilekey"
 	keyContextSubDir           = "contextsubdir"
 	keyContextKeepGitDir       = "build-arg:BUILDKIT_CONTEXT_KEEP_GIT_DIR"
-<<<<<<< HEAD
-)
-
-var httpPrefix = regexp.MustCompile(`^https?://`)
-var gitUrlPathWithFragmentSuffix = regexp.MustCompile(`\.git(?:#.+)?$`)
-=======
 	keySyntax                  = "build-arg:BUILDKIT_SYNTAX"
 	keyHostname                = "hostname"
 )
 
 var httpPrefix = regexp.MustCompile(`^https?://`)
 var gitURLPathWithFragmentSuffix = regexp.MustCompile(`\.git(?:#.+)?$`)
->>>>>>> 847da184
 
 func Build(ctx context.Context, c client.Client) (*client.Result, error) {
 	opts := c.BuildOpts().Opts
@@ -154,11 +147,7 @@
 	fileop := useFileOp(opts, &caps)
 
 	var buildContext *llb.State
-<<<<<<< HEAD
-	isScratchContext := false
-=======
 	isNotLocalContext := false
->>>>>>> 847da184
 	if st, ok := detectGitContext(opts[localNameContext], opts[keyContextKeepGitDir]); ok {
 		if !forceLocalDockerfile {
 			src = *st
@@ -248,17 +237,7 @@
 		}
 	}
 
-<<<<<<< HEAD
-	if buildContext != nil {
-		if sub, ok := opts[keyContextSubDir]; ok {
-			buildContext = scopeToSubDir(buildContext, fileop, sub)
-		}
-	}
-
-	def, err := src.Marshal(marshalOpts...)
-=======
 	def, err := src.Marshal(ctx, marshalOpts...)
->>>>>>> 847da184
 	if err != nil {
 		return nil, errors.Wrapf(err, "failed to marshal local source")
 	}
@@ -718,8 +697,6 @@
 	unpack.AddMount("/src", *c, llb.Readonly)
 	bc := unpack.AddMount("/out", llb.Scratch())
 	return &bc
-<<<<<<< HEAD
-=======
 }
 
 func wrapSource(err error, sm *llb.SourceMap, ranges []parser.Range) error {
@@ -747,5 +724,4 @@
 		})
 	}
 	return errdefs.WithSource(err, s)
->>>>>>> 847da184
 }