--- conflicted
+++ resolved
@@ -24,11 +24,8 @@
 	"github.com/moby/buildkit/solver/pb"
 	"github.com/moby/buildkit/util/network"
 	rootlessspecconv "github.com/moby/buildkit/util/rootless/specconv"
-<<<<<<< HEAD
-=======
 	"github.com/moby/buildkit/util/stack"
 	"github.com/opencontainers/runtime-spec/specs-go"
->>>>>>> 847da184
 	"github.com/pkg/errors"
 	"github.com/sirupsen/logrus"
 )
@@ -45,16 +42,10 @@
 	ProcessMode     oci.ProcessMode
 	IdentityMapping *idtools.IdentityMapping
 	// runc run --no-pivot (unrecommended)
-<<<<<<< HEAD
-	NoPivot     bool
-	DNS         *oci.DNSConfig
-	OOMScoreAdj *int
-=======
 	NoPivot         bool
 	DNS             *oci.DNSConfig
 	OOMScoreAdj     *int
 	ApparmorProfile string
->>>>>>> 847da184
 }
 
 var defaultCommandCandidates = []string{"buildkit-runc", "runc"}
@@ -70,12 +61,9 @@
 	noPivot          bool
 	dns              *oci.DNSConfig
 	oomScoreAdj      *int
-<<<<<<< HEAD
-=======
 	running          map[string]chan error
 	mu               sync.Mutex
 	apparmorProfile  string
->>>>>>> 847da184
 }
 
 func New(opt Opt, networkProviders map[pb.NetMode]network.Provider) (executor.Executor, error) {
@@ -137,11 +125,8 @@
 		noPivot:          opt.NoPivot,
 		dns:              opt.DNS,
 		oomScoreAdj:      opt.OOMScoreAdj,
-<<<<<<< HEAD
-=======
 		running:          make(map[string]chan error),
 		apparmorProfile:  opt.ApparmorProfile,
->>>>>>> 847da184
 	}
 	return w, nil
 }
@@ -186,11 +171,7 @@
 		return err
 	}
 
-<<<<<<< HEAD
-	hostsFile, clean, err := oci.GetHostsFile(ctx, w.root, meta.ExtraHosts, w.idmap)
-=======
 	hostsFile, clean, err := oci.GetHostsFile(ctx, w.root, meta.ExtraHosts, w.idmap, meta.Hostname)
->>>>>>> 847da184
 	if err != nil {
 		return err
 	}
@@ -296,10 +277,7 @@
 		}
 	}
 
-<<<<<<< HEAD
-=======
 	spec.Process.Terminal = meta.Tty
->>>>>>> 847da184
 	spec.Process.OOMScoreAdj = w.oomScoreAdj
 	if w.rootless {
 		if err := rootlessspecconv.ToRootless(spec); err != nil {
@@ -344,17 +322,6 @@
 	}()
 
 	logrus.Debugf("> creating %s %v", id, meta.Args)
-<<<<<<< HEAD
-	status, err := w.runc.Run(runCtx, id, bundle, &runc.CreateOpts{
-		IO:      &forwardIO{stdin: stdin, stdout: stdout, stderr: stderr},
-		NoPivot: w.noPivot,
-	})
-	close(done)
-
-	if status != 0 || err != nil {
-		if err == nil {
-			err = errors.Errorf("exit code: %d", status)
-=======
 	// this is a cheat, we have not actually started, but as close as we can get with runc for now
 	if started != nil {
 		startedOnce.Do(func() {
@@ -378,7 +345,6 @@
 			exitErr = &errdefs.ExitError{
 				ExitCode: uint32(runcExitError.Status),
 			}
->>>>>>> 847da184
 		}
 		select {
 		case <-ctx.Done():
