--- conflicted
+++ resolved
@@ -17,12 +17,9 @@
 var notFirstRun bool
 var lastNotEmpty bool
 
-<<<<<<< HEAD
-=======
 // overridden by tests
 var resolvconfGet = resolvconf.Get
 
->>>>>>> 847da184
 type DNSConfig struct {
 	Nameservers   []string
 	Options       []string
@@ -95,23 +92,12 @@
 			if err != nil {
 				return "", err
 			}
-<<<<<<< HEAD
-		} else {
-			// Logic seems odd here: why are we filtering localhost IPs
-			// only if neither of the DNS configs were specified?
-			// Logic comes from https://github.com/docker/libnetwork/blob/164a77ee6d24fb2b1d61f8ad3403a51d8453899e/sandbox_dns_unix.go#L230-L269
-			f, err = resolvconf.FilterResolvDNS(f.Content, true)
-			if err != nil {
-				return "", err
-			}
-=======
 			dt = f.Content
 		}
 
 		f, err = resolvconf.FilterResolvDNS(dt, true)
 		if err != nil {
 			return "", err
->>>>>>> 847da184
 		}
 
 		tmpPath := p + ".tmp"
