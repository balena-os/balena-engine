// +build !windows

package oci

import (
	"context"

	"github.com/containerd/containerd/containers"
	"github.com/containerd/containerd/oci"
	"github.com/docker/docker/pkg/idtools"
	"github.com/docker/docker/profiles/seccomp"
	"github.com/moby/buildkit/solver/pb"
	"github.com/moby/buildkit/util/entitlements/security"
	"github.com/moby/buildkit/util/system"
	specs "github.com/opencontainers/runtime-spec/specs-go"
	"github.com/opencontainers/selinux/go-selinux/label"
)

<<<<<<< HEAD
// Ideally we don't have to import whole containerd just for the default spec

// GenerateSpec generates spec using containerd functionality.
// opts are ignored for s.Process, s.Hostname, and s.Mounts .
func GenerateSpec(ctx context.Context, meta executor.Meta, mounts []executor.Mount, id, resolvConf, hostsFile string, namespace network.Namespace, processMode ProcessMode, idmap *idtools.IdentityMapping, opts ...oci.SpecOpts) (*specs.Spec, func(), error) {
	c := &containers.Container{
		ID: id,
	}
	_, ok := namespaces.Namespace(ctx)
	if !ok {
		ctx = namespaces.WithNamespace(ctx, "buildkit")
	}
	if meta.SecurityMode == pb.SecurityMode_INSECURE {
		opts = append(opts, entitlements.WithInsecureSpec())
	} else if system.SeccompSupported() && meta.SecurityMode == pb.SecurityMode_SANDBOX {
		opts = append(opts, seccomp.WithDefaultProfile())
	}

	switch processMode {
	case NoProcessSandbox:
		// Mount for /proc is replaced in GetMounts()
		opts = append(opts,
			oci.WithHostNamespace(specs.PIDNamespace))
		// TODO(AkihiroSuda): Configure seccomp to disable ptrace (and prctl?) explicitly
	}

	// Note that containerd.GenerateSpec is namespaced so as to make
	// specs.Linux.CgroupsPath namespaced
	s, err := oci.GenerateSpec(ctx, nil, c, opts...)
	if err != nil {
		return nil, nil, err
	}
	// set the networking information on the spec
	namespace.Set(s)

	s.Process.Args = meta.Args
	s.Process.Env = meta.Env
	s.Process.Cwd = meta.Cwd
	s.Process.Rlimits = nil           // reset open files limit
	s.Process.NoNewPrivileges = false // reset nonewprivileges
	s.Hostname = "buildkitsandbox"

	s.Mounts, err = GetMounts(ctx,
		withProcessMode(processMode),
		withROBind(resolvConf, "/etc/resolv.conf"),
		withROBind(hostsFile, "/etc/hosts"),
	)
	if err != nil {
		return nil, nil, err
	}

	s.Mounts = append(s.Mounts, specs.Mount{
		Destination: "/sys/fs/cgroup",
		Type:        "cgroup",
		Source:      "cgroup",
		Options:     []string{"ro", "nosuid", "noexec", "nodev"},
	})

	if processMode == NoProcessSandbox {
		var maskedPaths []string
		for _, s := range s.Linux.MaskedPaths {
			if !hasPrefix(s, "/proc") {
				maskedPaths = append(maskedPaths, s)
			}
		}
		s.Linux.MaskedPaths = maskedPaths
		var readonlyPaths []string
		for _, s := range s.Linux.ReadonlyPaths {
			if !hasPrefix(s, "/proc") {
				readonlyPaths = append(readonlyPaths, s)
			}
		}
		s.Linux.ReadonlyPaths = readonlyPaths
	}

	if meta.SecurityMode == pb.SecurityMode_INSECURE {
		if err = oci.WithWriteableCgroupfs(ctx, nil, c, s); err != nil {
			return nil, nil, err
		}
		if err = oci.WithWriteableSysfs(ctx, nil, c, s); err != nil {
			return nil, nil, err
		}
	}

	if idmap != nil {
		s.Linux.Namespaces = append(s.Linux.Namespaces, specs.LinuxNamespace{
			Type: specs.UserNamespace,
		})
		s.Linux.UIDMappings = specMapping(idmap.UIDs())
		s.Linux.GIDMappings = specMapping(idmap.GIDs())
	}

	sm := &submounts{}

	var releasers []func() error
	releaseAll := func() {
		sm.cleanup()
		for _, f := range releasers {
			f()
		}
	}

	for _, m := range mounts {
		if m.Src == nil {
			return nil, nil, errors.Errorf("mount %s has no source", m.Dest)
		}
		mountable, err := m.Src.Mount(ctx, m.Readonly)
		if err != nil {
			releaseAll()
			return nil, nil, errors.Wrapf(err, "failed to mount %s", m.Dest)
		}
		mounts, release, err := mountable.Mount()
		if err != nil {
			releaseAll()
			return nil, nil, errors.WithStack(err)
		}
		releasers = append(releasers, release)
		for _, mount := range mounts {
			mount, err = sm.subMount(mount, m.Selector)
			if err != nil {
				releaseAll()
				return nil, nil, err
			}
			s.Mounts = append(s.Mounts, specs.Mount{
				Destination: m.Dest,
				Type:        mount.Type,
				Source:      mount.Source,
				Options:     mount.Options,
			})
		}
	}

	return s, releaseAll, nil
=======
func generateMountOpts(resolvConf, hostsFile string) ([]oci.SpecOpts, error) {
	return []oci.SpecOpts{
		// https://github.com/moby/buildkit/issues/429
		withRemovedMount("/run"),
		withROBind(resolvConf, "/etc/resolv.conf"),
		withROBind(hostsFile, "/etc/hosts"),
		withCGroup(),
	}, nil
>>>>>>> 847da184
}

// generateSecurityOpts may affect mounts, so must be called after generateMountOpts
func generateSecurityOpts(mode pb.SecurityMode, apparmorProfile string) (opts []oci.SpecOpts, _ error) {
	switch mode {
	case pb.SecurityMode_INSECURE:
		return []oci.SpecOpts{
			security.WithInsecureSpec(),
			oci.WithWriteableCgroupfs,
			oci.WithWriteableSysfs,
			func(_ context.Context, _ oci.Client, _ *containers.Container, s *oci.Spec) error {
				var err error
				s.Process.SelinuxLabel, s.Linux.MountLabel, err = label.InitLabels([]string{"disable"})
				return err
			},
		}, nil
	case pb.SecurityMode_SANDBOX:
		if system.SeccompSupported() {
			opts = append(opts, withDefaultProfile())
		}
		if apparmorProfile != "" {
			opts = append(opts, oci.WithApparmorProfile(apparmorProfile))
		}
		opts = append(opts, func(_ context.Context, _ oci.Client, _ *containers.Container, s *oci.Spec) error {
			var err error
			s.Process.SelinuxLabel, s.Linux.MountLabel, err = label.InitLabels(nil)
			return err
		})
		return opts, nil
	}
	return nil, nil
}

// generateProcessModeOpts may affect mounts, so must be called after generateMountOpts
func generateProcessModeOpts(mode ProcessMode) ([]oci.SpecOpts, error) {
	if mode == NoProcessSandbox {
		return []oci.SpecOpts{
			oci.WithHostNamespace(specs.PIDNamespace),
			withBoundProc(),
		}, nil
		// TODO(AkihiroSuda): Configure seccomp to disable ptrace (and prctl?) explicitly
	}
	return nil, nil
}

func generateIDmapOpts(idmap *idtools.IdentityMapping) ([]oci.SpecOpts, error) {
	if idmap == nil {
		return nil, nil
	}
	return []oci.SpecOpts{
		oci.WithUserNamespace(specMapping(idmap.UIDs()), specMapping(idmap.GIDs())),
	}, nil
}

// withDefaultProfile sets the default seccomp profile to the spec.
// Note: must follow the setting of process capabilities
func withDefaultProfile() oci.SpecOpts {
	return func(_ context.Context, _ oci.Client, _ *containers.Container, s *specs.Spec) error {
		var err error
		s.Linux.Seccomp, err = seccomp.GetDefaultProfile(s)
		return err
	}
}<|MERGE_RESOLUTION|>--- conflicted
+++ resolved
@@ -16,141 +16,6 @@
 	"github.com/opencontainers/selinux/go-selinux/label"
 )
 
-<<<<<<< HEAD
-// Ideally we don't have to import whole containerd just for the default spec
-
-// GenerateSpec generates spec using containerd functionality.
-// opts are ignored for s.Process, s.Hostname, and s.Mounts .
-func GenerateSpec(ctx context.Context, meta executor.Meta, mounts []executor.Mount, id, resolvConf, hostsFile string, namespace network.Namespace, processMode ProcessMode, idmap *idtools.IdentityMapping, opts ...oci.SpecOpts) (*specs.Spec, func(), error) {
-	c := &containers.Container{
-		ID: id,
-	}
-	_, ok := namespaces.Namespace(ctx)
-	if !ok {
-		ctx = namespaces.WithNamespace(ctx, "buildkit")
-	}
-	if meta.SecurityMode == pb.SecurityMode_INSECURE {
-		opts = append(opts, entitlements.WithInsecureSpec())
-	} else if system.SeccompSupported() && meta.SecurityMode == pb.SecurityMode_SANDBOX {
-		opts = append(opts, seccomp.WithDefaultProfile())
-	}
-
-	switch processMode {
-	case NoProcessSandbox:
-		// Mount for /proc is replaced in GetMounts()
-		opts = append(opts,
-			oci.WithHostNamespace(specs.PIDNamespace))
-		// TODO(AkihiroSuda): Configure seccomp to disable ptrace (and prctl?) explicitly
-	}
-
-	// Note that containerd.GenerateSpec is namespaced so as to make
-	// specs.Linux.CgroupsPath namespaced
-	s, err := oci.GenerateSpec(ctx, nil, c, opts...)
-	if err != nil {
-		return nil, nil, err
-	}
-	// set the networking information on the spec
-	namespace.Set(s)
-
-	s.Process.Args = meta.Args
-	s.Process.Env = meta.Env
-	s.Process.Cwd = meta.Cwd
-	s.Process.Rlimits = nil           // reset open files limit
-	s.Process.NoNewPrivileges = false // reset nonewprivileges
-	s.Hostname = "buildkitsandbox"
-
-	s.Mounts, err = GetMounts(ctx,
-		withProcessMode(processMode),
-		withROBind(resolvConf, "/etc/resolv.conf"),
-		withROBind(hostsFile, "/etc/hosts"),
-	)
-	if err != nil {
-		return nil, nil, err
-	}
-
-	s.Mounts = append(s.Mounts, specs.Mount{
-		Destination: "/sys/fs/cgroup",
-		Type:        "cgroup",
-		Source:      "cgroup",
-		Options:     []string{"ro", "nosuid", "noexec", "nodev"},
-	})
-
-	if processMode == NoProcessSandbox {
-		var maskedPaths []string
-		for _, s := range s.Linux.MaskedPaths {
-			if !hasPrefix(s, "/proc") {
-				maskedPaths = append(maskedPaths, s)
-			}
-		}
-		s.Linux.MaskedPaths = maskedPaths
-		var readonlyPaths []string
-		for _, s := range s.Linux.ReadonlyPaths {
-			if !hasPrefix(s, "/proc") {
-				readonlyPaths = append(readonlyPaths, s)
-			}
-		}
-		s.Linux.ReadonlyPaths = readonlyPaths
-	}
-
-	if meta.SecurityMode == pb.SecurityMode_INSECURE {
-		if err = oci.WithWriteableCgroupfs(ctx, nil, c, s); err != nil {
-			return nil, nil, err
-		}
-		if err = oci.WithWriteableSysfs(ctx, nil, c, s); err != nil {
-			return nil, nil, err
-		}
-	}
-
-	if idmap != nil {
-		s.Linux.Namespaces = append(s.Linux.Namespaces, specs.LinuxNamespace{
-			Type: specs.UserNamespace,
-		})
-		s.Linux.UIDMappings = specMapping(idmap.UIDs())
-		s.Linux.GIDMappings = specMapping(idmap.GIDs())
-	}
-
-	sm := &submounts{}
-
-	var releasers []func() error
-	releaseAll := func() {
-		sm.cleanup()
-		for _, f := range releasers {
-			f()
-		}
-	}
-
-	for _, m := range mounts {
-		if m.Src == nil {
-			return nil, nil, errors.Errorf("mount %s has no source", m.Dest)
-		}
-		mountable, err := m.Src.Mount(ctx, m.Readonly)
-		if err != nil {
-			releaseAll()
-			return nil, nil, errors.Wrapf(err, "failed to mount %s", m.Dest)
-		}
-		mounts, release, err := mountable.Mount()
-		if err != nil {
-			releaseAll()
-			return nil, nil, errors.WithStack(err)
-		}
-		releasers = append(releasers, release)
-		for _, mount := range mounts {
-			mount, err = sm.subMount(mount, m.Selector)
-			if err != nil {
-				releaseAll()
-				return nil, nil, err
-			}
-			s.Mounts = append(s.Mounts, specs.Mount{
-				Destination: m.Dest,
-				Type:        mount.Type,
-				Source:      mount.Source,
-				Options:     mount.Options,
-			})
-		}
-	}
-
-	return s, releaseAll, nil
-=======
 func generateMountOpts(resolvConf, hostsFile string) ([]oci.SpecOpts, error) {
 	return []oci.SpecOpts{
 		// https://github.com/moby/buildkit/issues/429
@@ -159,7 +24,6 @@
 		withROBind(hostsFile, "/etc/hosts"),
 		withCGroup(),
 	}, nil
->>>>>>> 847da184
 }
 
 // generateSecurityOpts may affect mounts, so must be called after generateMountOpts
