package imageutil

import (
	"context"
	"encoding/json"
<<<<<<< HEAD
	"fmt"
=======
>>>>>>> 847da184
	"sync"
	"time"

	"github.com/containerd/containerd/content"
	"github.com/containerd/containerd/images"
	"github.com/containerd/containerd/leases"
	"github.com/containerd/containerd/platforms"
	"github.com/containerd/containerd/reference"
	"github.com/containerd/containerd/remotes"
<<<<<<< HEAD
	"github.com/moby/buildkit/util/leaseutil"
=======
	"github.com/containerd/containerd/remotes/docker"
	"github.com/moby/buildkit/util/leaseutil"
	"github.com/moby/buildkit/util/resolver/retryhandler"
>>>>>>> 847da184
	digest "github.com/opencontainers/go-digest"
	specs "github.com/opencontainers/image-spec/specs-go/v1"
	"github.com/pkg/errors"
)

type ContentCache interface {
	content.Ingester
	content.Provider
}

var leasesMu sync.Mutex
var leasesF []func(context.Context) error

func CancelCacheLeases() {
	leasesMu.Lock()
	for _, f := range leasesF {
		f(context.TODO())
	}
	leasesF = nil
	leasesMu.Unlock()
}

<<<<<<< HEAD
=======
func AddLease(f func(context.Context) error) {
	leasesMu.Lock()
	leasesF = append(leasesF, f)
	leasesMu.Unlock()
}

>>>>>>> 847da184
func Config(ctx context.Context, str string, resolver remotes.Resolver, cache ContentCache, leaseManager leases.Manager, p *specs.Platform) (digest.Digest, []byte, error) {
	// TODO: fix buildkit to take interface instead of struct
	var platform platforms.MatchComparer
	if p != nil {
		platform = platforms.Only(*p)
	} else {
		platform = platforms.Default()
	}
	ref, err := reference.Parse(str)
	if err != nil {
		return "", nil, errors.WithStack(err)
	}

	if leaseManager != nil {
<<<<<<< HEAD
		ctx2, done, err := leaseutil.WithLease(ctx, leaseManager, leases.WithExpiration(5*time.Minute))
=======
		ctx2, done, err := leaseutil.WithLease(ctx, leaseManager, leases.WithExpiration(5*time.Minute), leaseutil.MakeTemporary)
>>>>>>> 847da184
		if err != nil {
			return "", nil, errors.WithStack(err)
		}
		ctx = ctx2
		defer func() {
			// this lease is not deleted to allow other components to access manifest/config from cache. It will be deleted after 5 min deadline or on pruning inactive builder
<<<<<<< HEAD
			leasesMu.Lock()
			leasesF = append(leasesF, done)
			leasesMu.Unlock()
=======
			AddLease(done)
>>>>>>> 847da184
		}()
	}

	desc := specs.Descriptor{
		Digest: ref.Digest(),
	}
	if desc.Digest != "" {
		ra, err := cache.ReaderAt(ctx, desc)
		if err == nil {
			desc.Size = ra.Size()
			mt, err := DetectManifestMediaType(ra)
			if err == nil {
				desc.MediaType = mt
			}
		}
	}
	// use resolver if desc is incomplete
	if desc.MediaType == "" {
		_, desc, err = resolver.Resolve(ctx, ref.String())
		if err != nil {
			return "", nil, err
		}
	}

	fetcher, err := resolver.Fetcher(ctx, ref.String())
	if err != nil {
		return "", nil, err
	}

	if desc.MediaType == images.MediaTypeDockerSchema1Manifest {
		return readSchema1Config(ctx, ref.String(), desc, fetcher, cache)
	}

	children := childrenConfigHandler(cache, platform)
<<<<<<< HEAD
	if m, ok := cache.(content.Manager); ok {
		children = SetChildrenLabelsNonBlobs(m, children)
	}

	handlers := []images.Handler{
		fetchWithoutRoot(remotes.FetchHandler(cache, fetcher)),
=======

	handlers := []images.Handler{
		retryhandler.New(remotes.FetchHandler(cache, fetcher), func(_ []byte) {}),
>>>>>>> 847da184
		children,
	}
	if err := images.Dispatch(ctx, images.Handlers(handlers...), nil, desc); err != nil {
		return "", nil, err
	}
	config, err := images.Config(ctx, cache, desc, platform)
	if err != nil {
		return "", nil, err
	}

	dt, err := content.ReadBlob(ctx, cache, config)
	if err != nil {
		return "", nil, err
	}

	return desc.Digest, dt, nil
}

func childrenConfigHandler(provider content.Provider, platform platforms.MatchComparer) images.HandlerFunc {
	return func(ctx context.Context, desc specs.Descriptor) ([]specs.Descriptor, error) {
		var descs []specs.Descriptor
		switch desc.MediaType {
		case images.MediaTypeDockerSchema2Manifest, specs.MediaTypeImageManifest:
			p, err := content.ReadBlob(ctx, provider, desc)
			if err != nil {
				return nil, err
			}

			// TODO(stevvooe): We just assume oci manifest, for now. There may be
			// subtle differences from the docker version.
			var manifest specs.Manifest
			if err := json.Unmarshal(p, &manifest); err != nil {
				return nil, err
			}

			descs = append(descs, manifest.Config)
		case images.MediaTypeDockerSchema2ManifestList, specs.MediaTypeImageIndex:
			p, err := content.ReadBlob(ctx, provider, desc)
			if err != nil {
				return nil, err
			}

			var index specs.Index
			if err := json.Unmarshal(p, &index); err != nil {
				return nil, err
			}

			if platform != nil {
				for _, d := range index.Manifests {
					if d.Platform == nil || platform.Match(*d.Platform) {
						descs = append(descs, d)
					}
				}
			} else {
				descs = append(descs, index.Manifests...)
			}
		case images.MediaTypeDockerSchema2Config, specs.MediaTypeImageConfig, docker.LegacyConfigMediaType:
			// childless data types.
			return nil, nil
		default:
			return nil, errors.Errorf("encountered unknown type %v; children may not be fetched", desc.MediaType)
		}

		return descs, nil
	}
}

// specs.MediaTypeImageManifest, // TODO: detect schema1/manifest-list
func DetectManifestMediaType(ra content.ReaderAt) (string, error) {
	// TODO: schema1

	dt := make([]byte, ra.Size())
	if _, err := ra.ReadAt(dt, 0); err != nil {
		return "", err
	}

	return DetectManifestBlobMediaType(dt)
}

func DetectManifestBlobMediaType(dt []byte) (string, error) {
	var mfst struct {
		MediaType *string         `json:"mediaType"`
		Config    json.RawMessage `json:"config"`
		Manifests json.RawMessage `json:"manifests"`
		Layers    json.RawMessage `json:"layers"`
	}

	if err := json.Unmarshal(dt, &mfst); err != nil {
		return "", err
	}

	mt := images.MediaTypeDockerSchema2ManifestList

	if mfst.Config != nil || mfst.Layers != nil {
		mt = images.MediaTypeDockerSchema2Manifest

		if mfst.Manifests != nil {
			return "", errors.Errorf("invalid ambiguous manifest and manifest list")
		}
	}

	if mfst.MediaType != nil {
		switch *mfst.MediaType {
		case images.MediaTypeDockerSchema2ManifestList, specs.MediaTypeImageIndex:
			if mt != images.MediaTypeDockerSchema2ManifestList {
				return "", errors.Errorf("mediaType in manifest does not match manifest contents")
			}
			mt = *mfst.MediaType
		case images.MediaTypeDockerSchema2Manifest, specs.MediaTypeImageManifest:
			if mt != images.MediaTypeDockerSchema2Manifest {
				return "", errors.Errorf("mediaType in manifest does not match manifest contents")
			}
			mt = *mfst.MediaType
		}
	}
<<<<<<< HEAD
	return images.MediaTypeDockerSchema2ManifestList, nil
}

func SetChildrenLabelsNonBlobs(manager content.Manager, f images.HandlerFunc) images.HandlerFunc {
	return func(ctx context.Context, desc specs.Descriptor) ([]specs.Descriptor, error) {
		children, err := f(ctx, desc)
		if err != nil {
			return children, err
		}

		if len(children) > 0 {
			info := content.Info{
				Digest: desc.Digest,
				Labels: map[string]string{},
			}
			fields := []string{}
			for i, ch := range children {
				switch ch.MediaType {
				case images.MediaTypeDockerSchema2Layer, images.MediaTypeDockerSchema2LayerGzip, specs.MediaTypeImageLayer, specs.MediaTypeImageLayerGzip:
					continue
				default:
				}

				info.Labels[fmt.Sprintf("containerd.io/gc.ref.content.%d", i)] = ch.Digest.String()
				fields = append(fields, fmt.Sprintf("labels.containerd.io/gc.ref.content.%d", i))
			}

			if len(info.Labels) > 0 {
				_, err := manager.Update(ctx, info, fields...)
				if err != nil {
					return nil, err
				}
			}
		}

		return children, err
	}
=======
	return mt, nil
>>>>>>> 847da184
}<|MERGE_RESOLUTION|>--- conflicted
+++ resolved
@@ -3,10 +3,6 @@
 import (
 	"context"
 	"encoding/json"
-<<<<<<< HEAD
-	"fmt"
-=======
->>>>>>> 847da184
 	"sync"
 	"time"
 
@@ -16,13 +12,9 @@
 	"github.com/containerd/containerd/platforms"
 	"github.com/containerd/containerd/reference"
 	"github.com/containerd/containerd/remotes"
-<<<<<<< HEAD
-	"github.com/moby/buildkit/util/leaseutil"
-=======
 	"github.com/containerd/containerd/remotes/docker"
 	"github.com/moby/buildkit/util/leaseutil"
 	"github.com/moby/buildkit/util/resolver/retryhandler"
->>>>>>> 847da184
 	digest "github.com/opencontainers/go-digest"
 	specs "github.com/opencontainers/image-spec/specs-go/v1"
 	"github.com/pkg/errors"
@@ -45,15 +37,12 @@
 	leasesMu.Unlock()
 }
 
-<<<<<<< HEAD
-=======
 func AddLease(f func(context.Context) error) {
 	leasesMu.Lock()
 	leasesF = append(leasesF, f)
 	leasesMu.Unlock()
 }
 
->>>>>>> 847da184
 func Config(ctx context.Context, str string, resolver remotes.Resolver, cache ContentCache, leaseManager leases.Manager, p *specs.Platform) (digest.Digest, []byte, error) {
 	// TODO: fix buildkit to take interface instead of struct
 	var platform platforms.MatchComparer
@@ -68,24 +57,14 @@
 	}
 
 	if leaseManager != nil {
-<<<<<<< HEAD
-		ctx2, done, err := leaseutil.WithLease(ctx, leaseManager, leases.WithExpiration(5*time.Minute))
-=======
 		ctx2, done, err := leaseutil.WithLease(ctx, leaseManager, leases.WithExpiration(5*time.Minute), leaseutil.MakeTemporary)
->>>>>>> 847da184
 		if err != nil {
 			return "", nil, errors.WithStack(err)
 		}
 		ctx = ctx2
 		defer func() {
 			// this lease is not deleted to allow other components to access manifest/config from cache. It will be deleted after 5 min deadline or on pruning inactive builder
-<<<<<<< HEAD
-			leasesMu.Lock()
-			leasesF = append(leasesF, done)
-			leasesMu.Unlock()
-=======
 			AddLease(done)
->>>>>>> 847da184
 		}()
 	}
 
@@ -120,18 +99,9 @@
 	}
 
 	children := childrenConfigHandler(cache, platform)
-<<<<<<< HEAD
-	if m, ok := cache.(content.Manager); ok {
-		children = SetChildrenLabelsNonBlobs(m, children)
-	}
-
-	handlers := []images.Handler{
-		fetchWithoutRoot(remotes.FetchHandler(cache, fetcher)),
-=======
 
 	handlers := []images.Handler{
 		retryhandler.New(remotes.FetchHandler(cache, fetcher), func(_ []byte) {}),
->>>>>>> 847da184
 		children,
 	}
 	if err := images.Dispatch(ctx, images.Handlers(handlers...), nil, desc); err != nil {
@@ -247,45 +217,5 @@
 			mt = *mfst.MediaType
 		}
 	}
-<<<<<<< HEAD
-	return images.MediaTypeDockerSchema2ManifestList, nil
-}
-
-func SetChildrenLabelsNonBlobs(manager content.Manager, f images.HandlerFunc) images.HandlerFunc {
-	return func(ctx context.Context, desc specs.Descriptor) ([]specs.Descriptor, error) {
-		children, err := f(ctx, desc)
-		if err != nil {
-			return children, err
-		}
-
-		if len(children) > 0 {
-			info := content.Info{
-				Digest: desc.Digest,
-				Labels: map[string]string{},
-			}
-			fields := []string{}
-			for i, ch := range children {
-				switch ch.MediaType {
-				case images.MediaTypeDockerSchema2Layer, images.MediaTypeDockerSchema2LayerGzip, specs.MediaTypeImageLayer, specs.MediaTypeImageLayerGzip:
-					continue
-				default:
-				}
-
-				info.Labels[fmt.Sprintf("containerd.io/gc.ref.content.%d", i)] = ch.Digest.String()
-				fields = append(fields, fmt.Sprintf("labels.containerd.io/gc.ref.content.%d", i))
-			}
-
-			if len(info.Labels) > 0 {
-				_, err := manager.Update(ctx, info, fields...)
-				if err != nil {
-					return nil, err
-				}
-			}
-		}
-
-		return children, err
-	}
-=======
 	return mt, nil
->>>>>>> 847da184
 }