package local

import (
	"context"
	"io/ioutil"
	"os"
	"strings"
	"time"

	"github.com/docker/docker/pkg/idtools"
	"github.com/moby/buildkit/cache"
	"github.com/moby/buildkit/exporter"
	"github.com/moby/buildkit/session"
	"github.com/moby/buildkit/session/filesync"
	"github.com/moby/buildkit/snapshot"
	"github.com/moby/buildkit/util/progress"
	"github.com/tonistiigi/fsutil"
	fstypes "github.com/tonistiigi/fsutil/types"
)

type Opt struct {
	SessionManager *session.Manager
}

type localExporter struct {
	opt Opt
	// session manager
}

func New(opt Opt) (exporter.Exporter, error) {
	le := &localExporter{opt: opt}
	return le, nil
}

func (e *localExporter) Resolve(ctx context.Context, opt map[string]string) (exporter.ExporterInstance, error) {
	li := &localExporterInstance{localExporter: e}
	return li, nil
}

type localExporterInstance struct {
	*localExporter
}

func (e *localExporterInstance) Name() string {
	return "exporting to client"
}

func (e *localExporterInstance) Export(ctx context.Context, inp exporter.Source, sessionID string) (map[string]string, error) {
	var defers []func()

	defer func() {
		for i := len(defers) - 1; i >= 0; i-- {
			defers[i]()
		}
	}()

	getDir := func(ctx context.Context, k string, ref cache.ImmutableRef) (*fsutil.Dir, error) {
		var src string
		var err error
		var idmap *idtools.IdentityMapping
		if ref == nil {
			src, err = ioutil.TempDir("", "buildkit")
			if err != nil {
				return nil, err
			}
			defers = append(defers, func() { os.RemoveAll(src) })
		} else {
			mount, err := ref.Mount(ctx, true, session.NewGroup(sessionID))
			if err != nil {
				return nil, err
			}

			lm := snapshot.LocalMounter(mount)

			src, err = lm.Mount()
			if err != nil {
				return nil, err
			}

			idmap = mount.IdentityMapping()

			defers = append(defers, func() { lm.Unmount() })
		}

		walkOpt := &fsutil.WalkOpt{}

		if idmap != nil {
			walkOpt.Map = func(p string, st *fstypes.Stat) bool {
				uid, gid, err := idmap.ToContainer(idtools.Identity{
					UID: int(st.Uid),
					GID: int(st.Gid),
				})
				if err != nil {
					return false
				}
				st.Uid = uint32(uid)
				st.Gid = uint32(gid)
				return true
			}
		}

		return &fsutil.Dir{
			FS: fsutil.NewFS(src, walkOpt),
			Stat: fstypes.Stat{
				Mode: uint32(os.ModeDir | 0755),
				Path: strings.Replace(k, "/", "_", -1),
			},
		}, nil
	}

	var fs fsutil.FS

	if len(inp.Refs) > 0 {
		dirs := make([]fsutil.Dir, 0, len(inp.Refs))
		for k, ref := range inp.Refs {
			d, err := getDir(ctx, k, ref)
			if err != nil {
				return nil, err
			}
			dirs = append(dirs, *d)
		}
		var err error
		fs, err = fsutil.SubDirFS(dirs)
		if err != nil {
			return nil, err
		}
	} else {
		d, err := getDir(ctx, "", inp.Ref)
		if err != nil {
			return nil, err
		}
		fs = d.FS
	}

<<<<<<< HEAD
	w, err := filesync.CopyFileWriter(ctx, nil, e.caller)
=======
	timeoutCtx, cancel := context.WithTimeout(ctx, 5*time.Second)
	defer cancel()

	caller, err := e.opt.SessionManager.Get(timeoutCtx, sessionID, false)
	if err != nil {
		return nil, err
	}

	w, err := filesync.CopyFileWriter(ctx, nil, caller)
>>>>>>> 847da184
	if err != nil {
		return nil, err
	}
	report := oneOffProgress(ctx, "sending tarball")
	if err := fsutil.WriteTar(ctx, fs, w); err != nil {
		w.Close()
		return nil, report(err)
	}
	return nil, report(w.Close())
}

func oneOffProgress(ctx context.Context, id string) func(err error) error {
	pw, _, _ := progress.FromContext(ctx)
	now := time.Now()
	st := progress.Status{
		Started: &now,
	}
	pw.Write(id, st)
	return func(err error) error {
		// TODO: set error on status
		now := time.Now()
		st.Completed = &now
		pw.Write(id, st)
		pw.Close()
		return err
	}
}<|MERGE_RESOLUTION|>--- conflicted
+++ resolved
@@ -132,9 +132,6 @@
 		fs = d.FS
 	}
 
-<<<<<<< HEAD
-	w, err := filesync.CopyFileWriter(ctx, nil, e.caller)
-=======
 	timeoutCtx, cancel := context.WithTimeout(ctx, 5*time.Second)
 	defer cancel()
 
@@ -144,7 +141,6 @@
 	}
 
 	w, err := filesync.CopyFileWriter(ctx, nil, caller)
->>>>>>> 847da184
 	if err != nil {
 		return nil, err
 	}
