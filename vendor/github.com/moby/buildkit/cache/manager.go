--- conflicted
+++ resolved
@@ -308,24 +308,9 @@
 	return r.Metadata()
 }
 
-func (cm *cacheManager) Metadata(id string) *metadata.StorageItem {
-	cm.mu.Lock()
-	defer cm.mu.Unlock()
-	r, ok := cm.records[id]
-	if !ok {
-		return nil
-	}
-	return r.Metadata()
-}
-
 // get requires manager lock to be taken
-<<<<<<< HEAD
-func (cm *cacheManager) get(ctx context.Context, id string, fromSnapshotter bool, opts ...RefOption) (*immutableRef, error) {
-	rec, err := cm.getRecord(ctx, id, fromSnapshotter, opts...)
-=======
 func (cm *cacheManager) get(ctx context.Context, id string, opts ...RefOption) (*immutableRef, error) {
 	rec, err := cm.getRecord(ctx, id, opts...)
->>>>>>> 847da184
 	if err != nil {
 		return nil, err
 	}
@@ -381,24 +366,16 @@
 	if rec, ok := cm.records[id]; ok {
 		if rec.isDead() {
 			return nil, errors.Wrapf(errNotFound, "failed to get dead record %s", id)
-<<<<<<< HEAD
-=======
 		}
 		if err := checkLazyProviders(rec); err != nil {
 			return nil, err
->>>>>>> 847da184
 		}
 		return rec, nil
 	}
 
 	md, ok := cm.md.Get(id)
-<<<<<<< HEAD
-	if !ok && !fromSnapshotter {
-		return nil, errors.WithStack(errNotFound)
-=======
 	if !ok {
 		return nil, errors.Wrapf(errNotFound, "%s not found", id)
->>>>>>> 847da184
 	}
 	if mutableID := getEqualMutable(md); mutableID != "" {
 		mutable, err := cm.getRecord(ctx, mutableID)
@@ -428,21 +405,10 @@
 		return rec, nil
 	}
 
-<<<<<<< HEAD
-	info, err := cm.Snapshotter.Stat(ctx, id)
-	if err != nil {
-		return nil, errors.Wrap(errNotFound, err.Error())
-	}
-
-	var parent *immutableRef
-	if info.Parent != "" {
-		parent, err = cm.get(ctx, info.Parent, fromSnapshotter, append(opts, NoUpdateLastUsed)...)
-=======
 	var parent *immutableRef
 	if parentID := getParent(md); parentID != "" {
 		var err error
 		parent, err = cm.get(ctx, parentID, append(opts, NoUpdateLastUsed)...)
->>>>>>> 847da184
 		if err != nil {
 			return nil, err
 		}
@@ -472,11 +438,7 @@
 		return nil, errors.Wrapf(errNotFound, "failed to get deleted record %s", id)
 	}
 
-<<<<<<< HEAD
-	if err := initializeMetadata(rec, opts...); err != nil {
-=======
 	if err := initializeMetadata(rec, getParent(md), opts...); err != nil {
->>>>>>> 847da184
 		return nil, err
 	}
 
@@ -498,11 +460,6 @@
 	var parentID string
 	var parentSnapshotID string
 	if s != nil {
-<<<<<<< HEAD
-		p, err := cm.Get(ctx, s.ID(), NoUpdateLastUsed)
-		if err != nil {
-			return nil, err
-=======
 		if _, ok := s.(*immutableRef); ok {
 			parent = s.Clone().(*immutableRef)
 		} else {
@@ -511,21 +468,15 @@
 				return nil, err
 			}
 			parent = p.(*immutableRef)
->>>>>>> 847da184
-		}
-		if err := p.Finalize(ctx, true); err != nil {
+		}
+		if err := parent.Finalize(ctx, true); err != nil {
 			return nil, err
 		}
-<<<<<<< HEAD
-		parentID = p.ID()
-		parent = p.(*immutableRef)
-=======
 		if err := parent.Extract(ctx, sess); err != nil {
 			return nil, err
 		}
 		parentSnapshotID = getSnapshotID(parent.md)
 		parentID = parent.ID()
->>>>>>> 847da184
 	}
 
 	defer func() {
