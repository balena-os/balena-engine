package ops

import (
	"context"
	"strings"
	"sync"

	"github.com/moby/buildkit/session"
	"github.com/moby/buildkit/solver"
	"github.com/moby/buildkit/solver/llbsolver"
	"github.com/moby/buildkit/solver/pb"
	"github.com/moby/buildkit/source"
	"github.com/moby/buildkit/worker"
	digest "github.com/opencontainers/go-digest"
)

const sourceCacheType = "buildkit.source.v0"

type sourceOp struct {
	mu       sync.Mutex
	op       *pb.Op_Source
	platform *pb.Platform
	sm       *source.Manager
	src      source.SourceInstance
	sessM    *session.Manager
	w        worker.Worker
	vtx      solver.Vertex
}

<<<<<<< HEAD
func NewSourceOp(_ solver.Vertex, op *pb.Op_Source, platform *pb.Platform, sm *source.Manager, sessM *session.Manager, w worker.Worker) (solver.Op, error) {
=======
func NewSourceOp(vtx solver.Vertex, op *pb.Op_Source, platform *pb.Platform, sm *source.Manager, sessM *session.Manager, w worker.Worker) (solver.Op, error) {
>>>>>>> 847da184
	if err := llbsolver.ValidateOp(&pb.Op{Op: op}); err != nil {
		return nil, err
	}
	return &sourceOp{
		op:       op,
		sm:       sm,
		w:        w,
		sessM:    sessM,
		platform: platform,
		vtx:      vtx,
	}, nil
}

func (s *sourceOp) instance(ctx context.Context) (source.SourceInstance, error) {
	s.mu.Lock()
	defer s.mu.Unlock()
	if s.src != nil {
		return s.src, nil
	}
	id, err := source.FromLLB(s.op, s.platform)
	if err != nil {
		return nil, err
	}
	src, err := s.sm.Resolve(ctx, id, s.sessM, s.vtx)
	if err != nil {
		return nil, err
	}
	s.src = src
	return s.src, nil
}

func (s *sourceOp) CacheMap(ctx context.Context, g session.Group, index int) (*solver.CacheMap, bool, error) {
	src, err := s.instance(ctx)
	if err != nil {
		return nil, false, err
	}
	k, cacheOpts, done, err := src.CacheKey(ctx, g, index)
	if err != nil {
		return nil, false, err
	}

	dgst := digest.FromBytes([]byte(sourceCacheType + ":" + k))

	if strings.HasPrefix(k, "session:") {
		dgst = digest.Digest("random:" + strings.TrimPrefix(dgst.String(), dgst.Algorithm().String()+":"))
	}

	return &solver.CacheMap{
		// TODO: add os/arch
		Digest: dgst,
		Opts:   cacheOpts,
	}, done, nil
}

func (s *sourceOp) Exec(ctx context.Context, g session.Group, _ []solver.Result) (outputs []solver.Result, err error) {
	src, err := s.instance(ctx)
	if err != nil {
		return nil, err
	}
	ref, err := src.Snapshot(ctx, g)
	if err != nil {
		return nil, err
	}
	return []solver.Result{worker.NewWorkerRefResult(ref, s.w)}, nil
}<|MERGE_RESOLUTION|>--- conflicted
+++ resolved
@@ -27,11 +27,7 @@
 	vtx      solver.Vertex
 }
 
-<<<<<<< HEAD
-func NewSourceOp(_ solver.Vertex, op *pb.Op_Source, platform *pb.Platform, sm *source.Manager, sessM *session.Manager, w worker.Worker) (solver.Op, error) {
-=======
 func NewSourceOp(vtx solver.Vertex, op *pb.Op_Source, platform *pb.Platform, sm *source.Manager, sessM *session.Manager, w worker.Worker) (solver.Op, error) {
->>>>>>> 847da184
 	if err := llbsolver.ValidateOp(&pb.Op{Op: op}); err != nil {
 		return nil, err
 	}
