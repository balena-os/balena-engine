--- conflicted
+++ resolved
@@ -53,22 +53,9 @@
 		}
 		b.cmsMu.Lock()
 		var cm solver.CacheManager
-<<<<<<< HEAD
-		cmId := identity.NewID()
-		if im.Type == "registry" {
-			// For compatibility with < v0.4.0
-			if ref := im.Attrs["ref"]; ref != "" {
-				cmId = ref
-			}
-		}
-		if prevCm, ok := b.cms[cmId]; !ok {
-			func(cmId string, im gw.CacheOptionsEntry) {
-				cm = newLazyCacheManager(cmId, func() (solver.CacheManager, error) {
-=======
 		if prevCm, ok := b.cms[cmID]; !ok {
 			func(cmID string, im gw.CacheOptionsEntry) {
 				cm = newLazyCacheManager(cmID, func() (solver.CacheManager, error) {
->>>>>>> 847da184
 					var cmNew solver.CacheManager
 					if err := inBuilderContext(context.TODO(), b.builder, "importing cache manifest from "+cmID, "", func(ctx context.Context, g session.Group) error {
 						resolveCI, ok := b.resolveCacheImporterFuncs[im.Type]
@@ -87,13 +74,8 @@
 					}
 					return cmNew, nil
 				})
-<<<<<<< HEAD
-			}(cmId, im)
-			b.cms[cmId] = cm
-=======
 			}(cmID, im)
 			b.cms[cmID] = cm
->>>>>>> 847da184
 		} else {
 			cm = prevCm
 		}
@@ -112,30 +94,6 @@
 		for id := range dpc.ids {
 			ids = append(ids, id)
 		}
-<<<<<<< HEAD
-		dpc := &detectPrunedCacheID{}
-
-		edge, err := Load(req.Definition, dpc.Load, ValidateEntitlements(ent), WithCacheSources(cms), RuntimePlatforms(b.platforms), WithValidateCaps())
-		if err != nil {
-			return nil, errors.Wrap(err, "failed to load LLB")
-		}
-
-		if len(dpc.ids) > 0 {
-			ids := make([]string, 0, len(dpc.ids))
-			for id := range dpc.ids {
-				ids = append(ids, id)
-			}
-			if err := b.eachWorker(func(w worker.Worker) error {
-				return w.PruneCacheMounts(ctx, ids)
-			}); err != nil {
-				return nil, err
-			}
-		}
-
-		ref, err := b.builder.Build(ctx, edge)
-		if err != nil {
-			return nil, errors.Wrap(err, "failed to build LLB")
-=======
 		if err := b.eachWorker(func(w worker.Worker) error {
 			return w.PruneCacheMounts(ctx, ids)
 		}); err != nil {
@@ -154,7 +112,6 @@
 	if wr.ImmutableRef != nil {
 		if err := wr.ImmutableRef.Finalize(ctx, false); err != nil {
 			return nil, err
->>>>>>> 847da184
 		}
 	}
 	return res, err
