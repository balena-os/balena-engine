--- conflicted
+++ resolved
@@ -10,11 +10,8 @@
 )
 
 func readUser(chopt *pb.ChownOpt, mu, mg fileoptypes.Mount) (*copy.User, error) {
-<<<<<<< HEAD
-=======
 	if chopt == nil {
 		return nil, nil
 	}
->>>>>>> 847da184
 	return nil, errors.New("only implemented in linux")
 }