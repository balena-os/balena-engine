--- conflicted
+++ resolved
@@ -48,14 +48,10 @@
 	CapExecMountSSH                  apicaps.CapID = "exec.mount.ssh"
 	CapExecCgroupsMounted            apicaps.CapID = "exec.cgroup"
 
-<<<<<<< HEAD
-	CapFileBase apicaps.CapID = "file.base"
-=======
 	CapExecMetaSecurityDeviceWhitelistV1 apicaps.CapID = "exec.meta.security.devices.v1"
 
 	CapFileBase       apicaps.CapID = "file.base"
 	CapFileRmWildcard apicaps.CapID = "file.rm.wildcard"
->>>>>>> 847da184
 
 	CapConstraints apicaps.CapID = "constraints"
 	CapPlatform    apicaps.CapID = "platform"
