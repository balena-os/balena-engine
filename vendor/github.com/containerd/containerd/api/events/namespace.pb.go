// Code generated by protoc-gen-gogo. DO NOT EDIT.
// source: github.com/containerd/containerd/api/events/namespace.proto

package events

import (
	fmt "fmt"
	proto "github.com/gogo/protobuf/proto"
	github_com_gogo_protobuf_sortkeys "github.com/gogo/protobuf/sortkeys"
	io "io"
	math "math"
<<<<<<< HEAD
=======
	math_bits "math/bits"
>>>>>>> 847da184
	reflect "reflect"
	strings "strings"
)

// Reference imports to suppress errors if they are not otherwise used.
var _ = proto.Marshal
var _ = fmt.Errorf
var _ = math.Inf

// This is a compile-time assertion to ensure that this generated file
// is compatible with the proto package it is being compiled against.
// A compilation error at this line likely means your copy of the
// proto package needs to be updated.
<<<<<<< HEAD
const _ = proto.GoGoProtoPackageIsVersion2 // please upgrade the proto package
=======
const _ = proto.GoGoProtoPackageIsVersion3 // please upgrade the proto package
>>>>>>> 847da184

type NamespaceCreate struct {
	Name                 string            `protobuf:"bytes,1,opt,name=name,proto3" json:"name,omitempty"`
	Labels               map[string]string `protobuf:"bytes,2,rep,name=labels,proto3" json:"labels,omitempty" protobuf_key:"bytes,1,opt,name=key,proto3" protobuf_val:"bytes,2,opt,name=value,proto3"`
	XXX_NoUnkeyedLiteral struct{}          `json:"-"`
	XXX_unrecognized     []byte            `json:"-"`
	XXX_sizecache        int32             `json:"-"`
<<<<<<< HEAD
}

func (m *NamespaceCreate) Reset()      { *m = NamespaceCreate{} }
func (*NamespaceCreate) ProtoMessage() {}
func (*NamespaceCreate) Descriptor() ([]byte, []int) {
	return fileDescriptor_6cd45d1d5adffe29, []int{0}
}
func (m *NamespaceCreate) XXX_Unmarshal(b []byte) error {
	return m.Unmarshal(b)
}
func (m *NamespaceCreate) XXX_Marshal(b []byte, deterministic bool) ([]byte, error) {
	if deterministic {
		return xxx_messageInfo_NamespaceCreate.Marshal(b, m, deterministic)
	} else {
		b = b[:cap(b)]
		n, err := m.MarshalTo(b)
		if err != nil {
			return nil, err
		}
		return b[:n], nil
	}
}
func (m *NamespaceCreate) XXX_Merge(src proto.Message) {
	xxx_messageInfo_NamespaceCreate.Merge(m, src)
}
func (m *NamespaceCreate) XXX_Size() int {
	return m.Size()
}
func (m *NamespaceCreate) XXX_DiscardUnknown() {
	xxx_messageInfo_NamespaceCreate.DiscardUnknown(m)
}

=======
}

func (m *NamespaceCreate) Reset()      { *m = NamespaceCreate{} }
func (*NamespaceCreate) ProtoMessage() {}
func (*NamespaceCreate) Descriptor() ([]byte, []int) {
	return fileDescriptor_6cd45d1d5adffe29, []int{0}
}
func (m *NamespaceCreate) XXX_Unmarshal(b []byte) error {
	return m.Unmarshal(b)
}
func (m *NamespaceCreate) XXX_Marshal(b []byte, deterministic bool) ([]byte, error) {
	if deterministic {
		return xxx_messageInfo_NamespaceCreate.Marshal(b, m, deterministic)
	} else {
		b = b[:cap(b)]
		n, err := m.MarshalToSizedBuffer(b)
		if err != nil {
			return nil, err
		}
		return b[:n], nil
	}
}
func (m *NamespaceCreate) XXX_Merge(src proto.Message) {
	xxx_messageInfo_NamespaceCreate.Merge(m, src)
}
func (m *NamespaceCreate) XXX_Size() int {
	return m.Size()
}
func (m *NamespaceCreate) XXX_DiscardUnknown() {
	xxx_messageInfo_NamespaceCreate.DiscardUnknown(m)
}

>>>>>>> 847da184
var xxx_messageInfo_NamespaceCreate proto.InternalMessageInfo

type NamespaceUpdate struct {
	Name                 string            `protobuf:"bytes,1,opt,name=name,proto3" json:"name,omitempty"`
	Labels               map[string]string `protobuf:"bytes,2,rep,name=labels,proto3" json:"labels,omitempty" protobuf_key:"bytes,1,opt,name=key,proto3" protobuf_val:"bytes,2,opt,name=value,proto3"`
	XXX_NoUnkeyedLiteral struct{}          `json:"-"`
	XXX_unrecognized     []byte            `json:"-"`
	XXX_sizecache        int32             `json:"-"`
<<<<<<< HEAD
}

func (m *NamespaceUpdate) Reset()      { *m = NamespaceUpdate{} }
func (*NamespaceUpdate) ProtoMessage() {}
func (*NamespaceUpdate) Descriptor() ([]byte, []int) {
	return fileDescriptor_6cd45d1d5adffe29, []int{1}
}
func (m *NamespaceUpdate) XXX_Unmarshal(b []byte) error {
	return m.Unmarshal(b)
}
func (m *NamespaceUpdate) XXX_Marshal(b []byte, deterministic bool) ([]byte, error) {
	if deterministic {
		return xxx_messageInfo_NamespaceUpdate.Marshal(b, m, deterministic)
	} else {
		b = b[:cap(b)]
		n, err := m.MarshalTo(b)
		if err != nil {
			return nil, err
		}
		return b[:n], nil
	}
}
func (m *NamespaceUpdate) XXX_Merge(src proto.Message) {
	xxx_messageInfo_NamespaceUpdate.Merge(m, src)
}
func (m *NamespaceUpdate) XXX_Size() int {
	return m.Size()
}
func (m *NamespaceUpdate) XXX_DiscardUnknown() {
	xxx_messageInfo_NamespaceUpdate.DiscardUnknown(m)
}

=======
}

func (m *NamespaceUpdate) Reset()      { *m = NamespaceUpdate{} }
func (*NamespaceUpdate) ProtoMessage() {}
func (*NamespaceUpdate) Descriptor() ([]byte, []int) {
	return fileDescriptor_6cd45d1d5adffe29, []int{1}
}
func (m *NamespaceUpdate) XXX_Unmarshal(b []byte) error {
	return m.Unmarshal(b)
}
func (m *NamespaceUpdate) XXX_Marshal(b []byte, deterministic bool) ([]byte, error) {
	if deterministic {
		return xxx_messageInfo_NamespaceUpdate.Marshal(b, m, deterministic)
	} else {
		b = b[:cap(b)]
		n, err := m.MarshalToSizedBuffer(b)
		if err != nil {
			return nil, err
		}
		return b[:n], nil
	}
}
func (m *NamespaceUpdate) XXX_Merge(src proto.Message) {
	xxx_messageInfo_NamespaceUpdate.Merge(m, src)
}
func (m *NamespaceUpdate) XXX_Size() int {
	return m.Size()
}
func (m *NamespaceUpdate) XXX_DiscardUnknown() {
	xxx_messageInfo_NamespaceUpdate.DiscardUnknown(m)
}

>>>>>>> 847da184
var xxx_messageInfo_NamespaceUpdate proto.InternalMessageInfo

type NamespaceDelete struct {
	Name                 string   `protobuf:"bytes,1,opt,name=name,proto3" json:"name,omitempty"`
	XXX_NoUnkeyedLiteral struct{} `json:"-"`
	XXX_unrecognized     []byte   `json:"-"`
	XXX_sizecache        int32    `json:"-"`
<<<<<<< HEAD
}

func (m *NamespaceDelete) Reset()      { *m = NamespaceDelete{} }
func (*NamespaceDelete) ProtoMessage() {}
func (*NamespaceDelete) Descriptor() ([]byte, []int) {
	return fileDescriptor_6cd45d1d5adffe29, []int{2}
}
func (m *NamespaceDelete) XXX_Unmarshal(b []byte) error {
	return m.Unmarshal(b)
}
func (m *NamespaceDelete) XXX_Marshal(b []byte, deterministic bool) ([]byte, error) {
	if deterministic {
		return xxx_messageInfo_NamespaceDelete.Marshal(b, m, deterministic)
	} else {
		b = b[:cap(b)]
		n, err := m.MarshalTo(b)
		if err != nil {
			return nil, err
		}
		return b[:n], nil
	}
}
func (m *NamespaceDelete) XXX_Merge(src proto.Message) {
	xxx_messageInfo_NamespaceDelete.Merge(m, src)
}
func (m *NamespaceDelete) XXX_Size() int {
	return m.Size()
}
func (m *NamespaceDelete) XXX_DiscardUnknown() {
	xxx_messageInfo_NamespaceDelete.DiscardUnknown(m)
}

=======
}

func (m *NamespaceDelete) Reset()      { *m = NamespaceDelete{} }
func (*NamespaceDelete) ProtoMessage() {}
func (*NamespaceDelete) Descriptor() ([]byte, []int) {
	return fileDescriptor_6cd45d1d5adffe29, []int{2}
}
func (m *NamespaceDelete) XXX_Unmarshal(b []byte) error {
	return m.Unmarshal(b)
}
func (m *NamespaceDelete) XXX_Marshal(b []byte, deterministic bool) ([]byte, error) {
	if deterministic {
		return xxx_messageInfo_NamespaceDelete.Marshal(b, m, deterministic)
	} else {
		b = b[:cap(b)]
		n, err := m.MarshalToSizedBuffer(b)
		if err != nil {
			return nil, err
		}
		return b[:n], nil
	}
}
func (m *NamespaceDelete) XXX_Merge(src proto.Message) {
	xxx_messageInfo_NamespaceDelete.Merge(m, src)
}
func (m *NamespaceDelete) XXX_Size() int {
	return m.Size()
}
func (m *NamespaceDelete) XXX_DiscardUnknown() {
	xxx_messageInfo_NamespaceDelete.DiscardUnknown(m)
}

>>>>>>> 847da184
var xxx_messageInfo_NamespaceDelete proto.InternalMessageInfo

func init() {
	proto.RegisterType((*NamespaceCreate)(nil), "containerd.events.NamespaceCreate")
	proto.RegisterMapType((map[string]string)(nil), "containerd.events.NamespaceCreate.LabelsEntry")
	proto.RegisterType((*NamespaceUpdate)(nil), "containerd.events.NamespaceUpdate")
	proto.RegisterMapType((map[string]string)(nil), "containerd.events.NamespaceUpdate.LabelsEntry")
	proto.RegisterType((*NamespaceDelete)(nil), "containerd.events.NamespaceDelete")
}

func init() {
	proto.RegisterFile("github.com/containerd/containerd/api/events/namespace.proto", fileDescriptor_6cd45d1d5adffe29)
}

var fileDescriptor_6cd45d1d5adffe29 = []byte{
	// 296 bytes of a gzipped FileDescriptorProto
	0x1f, 0x8b, 0x08, 0x00, 0x00, 0x00, 0x00, 0x00, 0x02, 0xff, 0xe2, 0xb2, 0x4e, 0xcf, 0x2c, 0xc9,
	0x28, 0x4d, 0xd2, 0x4b, 0xce, 0xcf, 0xd5, 0x4f, 0xce, 0xcf, 0x2b, 0x49, 0xcc, 0xcc, 0x4b, 0x2d,
	0x4a, 0x41, 0x66, 0x26, 0x16, 0x64, 0xea, 0xa7, 0x96, 0xa5, 0xe6, 0x95, 0x14, 0xeb, 0xe7, 0x25,
	0xe6, 0xa6, 0x16, 0x17, 0x24, 0x26, 0xa7, 0xea, 0x15, 0x14, 0xe5, 0x97, 0xe4, 0x0b, 0x09, 0x22,
	0x94, 0xe9, 0x41, 0x94, 0x48, 0x89, 0xa4, 0xe7, 0xa7, 0xe7, 0x83, 0x65, 0xf5, 0x41, 0x2c, 0x88,
	0x42, 0x29, 0x07, 0x82, 0xb6, 0x80, 0xd5, 0x25, 0x95, 0xa6, 0xe9, 0x17, 0xe4, 0x94, 0xa6, 0x67,
	0xe6, 0xe9, 0xa7, 0x65, 0xa6, 0xe6, 0xa4, 0x14, 0x24, 0x96, 0x64, 0x40, 0x4c, 0x50, 0x5a, 0xc1,
	0xc8, 0xc5, 0xef, 0x07, 0xb3, 0xde, 0xb9, 0x28, 0x35, 0xb1, 0x24, 0x55, 0x48, 0x88, 0x8b, 0x05,
	0xe4, 0x22, 0x09, 0x46, 0x05, 0x46, 0x0d, 0xce, 0x20, 0x30, 0x5b, 0xc8, 0x8d, 0x8b, 0x2d, 0x27,
	0x31, 0x29, 0x35, 0xa7, 0x58, 0x82, 0x49, 0x81, 0x59, 0x83, 0xdb, 0x48, 0x4f, 0x0f, 0xc3, 0x8d,
	0x7a, 0x68, 0xe6, 0xe8, 0xf9, 0x80, 0x35, 0xb8, 0xe6, 0x95, 0x14, 0x55, 0x06, 0x41, 0x75, 0x4b,
	0x59, 0x72, 0x71, 0x23, 0x09, 0x0b, 0x09, 0x70, 0x31, 0x67, 0xa7, 0x56, 0x42, 0x6d, 0x02, 0x31,
	0x85, 0x44, 0xb8, 0x58, 0xcb, 0x12, 0x73, 0x4a, 0x53, 0x25, 0x98, 0xc0, 0x62, 0x10, 0x8e, 0x15,
	0x93, 0x05, 0x23, 0xaa, 0x53, 0x43, 0x0b, 0x52, 0xa8, 0xe2, 0x54, 0x88, 0x39, 0xd4, 0x76, 0xaa,
	0x2a, 0x92, 0x4b, 0x5d, 0x52, 0x73, 0x52, 0xb1, 0xbb, 0xd4, 0x29, 0xe0, 0xc4, 0x43, 0x39, 0x86,
	0x1b, 0x0f, 0xe5, 0x18, 0x1a, 0x1e, 0xc9, 0x31, 0x9e, 0x78, 0x24, 0xc7, 0x78, 0xe1, 0x91, 0x1c,
	0xe3, 0x83, 0x47, 0x72, 0x8c, 0x0b, 0xbe, 0xc8, 0x31, 0x46, 0x19, 0x91, 0x90, 0x84, 0xac, 0x21,
	0x54, 0x04, 0x43, 0x04, 0x63, 0x12, 0x1b, 0x38, 0x66, 0x8d, 0x01, 0x01, 0x00, 0x00, 0xff, 0xff,
	0x00, 0x50, 0x87, 0x59, 0x83, 0x02, 0x00, 0x00,
}

// Field returns the value for the given fieldpath as a string, if defined.
// If the value is not defined, the second value will be false.
func (m *NamespaceCreate) Field(fieldpath []string) (string, bool) {
	if len(fieldpath) == 0 {
		return "", false
	}

	switch fieldpath[0] {
	case "name":
		return string(m.Name), len(m.Name) > 0
	case "labels":
		// Labels fields have been special-cased by name. If this breaks,
		// add better special casing to fieldpath plugin.
		if len(m.Labels) == 0 {
			return "", false
		}
		value, ok := m.Labels[strings.Join(fieldpath[1:], ".")]
		return value, ok
	}
	return "", false
}

// Field returns the value for the given fieldpath as a string, if defined.
// If the value is not defined, the second value will be false.
func (m *NamespaceUpdate) Field(fieldpath []string) (string, bool) {
	if len(fieldpath) == 0 {
		return "", false
	}

	switch fieldpath[0] {
	case "name":
		return string(m.Name), len(m.Name) > 0
	case "labels":
		// Labels fields have been special-cased by name. If this breaks,
		// add better special casing to fieldpath plugin.
		if len(m.Labels) == 0 {
			return "", false
		}
		value, ok := m.Labels[strings.Join(fieldpath[1:], ".")]
		return value, ok
	}
	return "", false
}

// Field returns the value for the given fieldpath as a string, if defined.
// If the value is not defined, the second value will be false.
func (m *NamespaceDelete) Field(fieldpath []string) (string, bool) {
	if len(fieldpath) == 0 {
		return "", false
	}

	switch fieldpath[0] {
	case "name":
		return string(m.Name), len(m.Name) > 0
	}
	return "", false
}
func (m *NamespaceCreate) Marshal() (dAtA []byte, err error) {
	size := m.Size()
	dAtA = make([]byte, size)
	n, err := m.MarshalToSizedBuffer(dAtA[:size])
	if err != nil {
		return nil, err
	}
	return dAtA[:n], nil
}

func (m *NamespaceCreate) MarshalTo(dAtA []byte) (int, error) {
	size := m.Size()
	return m.MarshalToSizedBuffer(dAtA[:size])
}

func (m *NamespaceCreate) MarshalToSizedBuffer(dAtA []byte) (int, error) {
	i := len(dAtA)
	_ = i
	var l int
	_ = l
	if m.XXX_unrecognized != nil {
		i -= len(m.XXX_unrecognized)
		copy(dAtA[i:], m.XXX_unrecognized)
	}
	if len(m.Labels) > 0 {
		for k := range m.Labels {
			v := m.Labels[k]
			baseI := i
			i -= len(v)
			copy(dAtA[i:], v)
			i = encodeVarintNamespace(dAtA, i, uint64(len(v)))
			i--
			dAtA[i] = 0x12
			i -= len(k)
			copy(dAtA[i:], k)
			i = encodeVarintNamespace(dAtA, i, uint64(len(k)))
			i--
			dAtA[i] = 0xa
			i = encodeVarintNamespace(dAtA, i, uint64(baseI-i))
			i--
			dAtA[i] = 0x12
		}
	}
<<<<<<< HEAD
	if m.XXX_unrecognized != nil {
		i += copy(dAtA[i:], m.XXX_unrecognized)
	}
	return i, nil
=======
	if len(m.Name) > 0 {
		i -= len(m.Name)
		copy(dAtA[i:], m.Name)
		i = encodeVarintNamespace(dAtA, i, uint64(len(m.Name)))
		i--
		dAtA[i] = 0xa
	}
	return len(dAtA) - i, nil
>>>>>>> 847da184
}

func (m *NamespaceUpdate) Marshal() (dAtA []byte, err error) {
	size := m.Size()
	dAtA = make([]byte, size)
	n, err := m.MarshalToSizedBuffer(dAtA[:size])
	if err != nil {
		return nil, err
	}
	return dAtA[:n], nil
}

func (m *NamespaceUpdate) MarshalTo(dAtA []byte) (int, error) {
	size := m.Size()
	return m.MarshalToSizedBuffer(dAtA[:size])
}

func (m *NamespaceUpdate) MarshalToSizedBuffer(dAtA []byte) (int, error) {
	i := len(dAtA)
	_ = i
	var l int
	_ = l
	if m.XXX_unrecognized != nil {
		i -= len(m.XXX_unrecognized)
		copy(dAtA[i:], m.XXX_unrecognized)
	}
	if len(m.Labels) > 0 {
		for k := range m.Labels {
			v := m.Labels[k]
			baseI := i
			i -= len(v)
			copy(dAtA[i:], v)
			i = encodeVarintNamespace(dAtA, i, uint64(len(v)))
			i--
			dAtA[i] = 0x12
			i -= len(k)
			copy(dAtA[i:], k)
			i = encodeVarintNamespace(dAtA, i, uint64(len(k)))
			i--
			dAtA[i] = 0xa
			i = encodeVarintNamespace(dAtA, i, uint64(baseI-i))
			i--
			dAtA[i] = 0x12
		}
	}
<<<<<<< HEAD
	if m.XXX_unrecognized != nil {
		i += copy(dAtA[i:], m.XXX_unrecognized)
	}
	return i, nil
=======
	if len(m.Name) > 0 {
		i -= len(m.Name)
		copy(dAtA[i:], m.Name)
		i = encodeVarintNamespace(dAtA, i, uint64(len(m.Name)))
		i--
		dAtA[i] = 0xa
	}
	return len(dAtA) - i, nil
>>>>>>> 847da184
}

func (m *NamespaceDelete) Marshal() (dAtA []byte, err error) {
	size := m.Size()
	dAtA = make([]byte, size)
	n, err := m.MarshalToSizedBuffer(dAtA[:size])
	if err != nil {
		return nil, err
	}
	return dAtA[:n], nil
}

func (m *NamespaceDelete) MarshalTo(dAtA []byte) (int, error) {
	size := m.Size()
	return m.MarshalToSizedBuffer(dAtA[:size])
}

func (m *NamespaceDelete) MarshalToSizedBuffer(dAtA []byte) (int, error) {
	i := len(dAtA)
	_ = i
	var l int
	_ = l
	if m.XXX_unrecognized != nil {
		i -= len(m.XXX_unrecognized)
		copy(dAtA[i:], m.XXX_unrecognized)
	}
	if len(m.Name) > 0 {
		i -= len(m.Name)
		copy(dAtA[i:], m.Name)
		i = encodeVarintNamespace(dAtA, i, uint64(len(m.Name)))
		i--
		dAtA[i] = 0xa
	}
<<<<<<< HEAD
	if m.XXX_unrecognized != nil {
		i += copy(dAtA[i:], m.XXX_unrecognized)
	}
	return i, nil
=======
	return len(dAtA) - i, nil
>>>>>>> 847da184
}

func encodeVarintNamespace(dAtA []byte, offset int, v uint64) int {
	offset -= sovNamespace(v)
	base := offset
	for v >= 1<<7 {
		dAtA[offset] = uint8(v&0x7f | 0x80)
		v >>= 7
		offset++
	}
	dAtA[offset] = uint8(v)
	return base
}
func (m *NamespaceCreate) Size() (n int) {
	if m == nil {
		return 0
	}
	var l int
	_ = l
	l = len(m.Name)
	if l > 0 {
		n += 1 + l + sovNamespace(uint64(l))
	}
	if len(m.Labels) > 0 {
		for k, v := range m.Labels {
			_ = k
			_ = v
			mapEntrySize := 1 + len(k) + sovNamespace(uint64(len(k))) + 1 + len(v) + sovNamespace(uint64(len(v)))
			n += mapEntrySize + 1 + sovNamespace(uint64(mapEntrySize))
		}
	}
	if m.XXX_unrecognized != nil {
		n += len(m.XXX_unrecognized)
	}
	return n
}

func (m *NamespaceUpdate) Size() (n int) {
	if m == nil {
		return 0
	}
	var l int
	_ = l
	l = len(m.Name)
	if l > 0 {
		n += 1 + l + sovNamespace(uint64(l))
	}
	if len(m.Labels) > 0 {
		for k, v := range m.Labels {
			_ = k
			_ = v
			mapEntrySize := 1 + len(k) + sovNamespace(uint64(len(k))) + 1 + len(v) + sovNamespace(uint64(len(v)))
			n += mapEntrySize + 1 + sovNamespace(uint64(mapEntrySize))
		}
	}
	if m.XXX_unrecognized != nil {
		n += len(m.XXX_unrecognized)
	}
	return n
}

func (m *NamespaceDelete) Size() (n int) {
	if m == nil {
		return 0
	}
	var l int
	_ = l
	l = len(m.Name)
	if l > 0 {
		n += 1 + l + sovNamespace(uint64(l))
	}
	if m.XXX_unrecognized != nil {
		n += len(m.XXX_unrecognized)
	}
	return n
}

func sovNamespace(x uint64) (n int) {
	return (math_bits.Len64(x|1) + 6) / 7
}
func sozNamespace(x uint64) (n int) {
	return sovNamespace(uint64((x << 1) ^ uint64((int64(x) >> 63))))
}
func (this *NamespaceCreate) String() string {
	if this == nil {
		return "nil"
	}
	keysForLabels := make([]string, 0, len(this.Labels))
	for k, _ := range this.Labels {
		keysForLabels = append(keysForLabels, k)
	}
	github_com_gogo_protobuf_sortkeys.Strings(keysForLabels)
	mapStringForLabels := "map[string]string{"
	for _, k := range keysForLabels {
		mapStringForLabels += fmt.Sprintf("%v: %v,", k, this.Labels[k])
	}
	mapStringForLabels += "}"
	s := strings.Join([]string{`&NamespaceCreate{`,
		`Name:` + fmt.Sprintf("%v", this.Name) + `,`,
		`Labels:` + mapStringForLabels + `,`,
		`XXX_unrecognized:` + fmt.Sprintf("%v", this.XXX_unrecognized) + `,`,
		`}`,
	}, "")
	return s
}
func (this *NamespaceUpdate) String() string {
	if this == nil {
		return "nil"
	}
	keysForLabels := make([]string, 0, len(this.Labels))
	for k, _ := range this.Labels {
		keysForLabels = append(keysForLabels, k)
	}
	github_com_gogo_protobuf_sortkeys.Strings(keysForLabels)
	mapStringForLabels := "map[string]string{"
	for _, k := range keysForLabels {
		mapStringForLabels += fmt.Sprintf("%v: %v,", k, this.Labels[k])
	}
	mapStringForLabels += "}"
	s := strings.Join([]string{`&NamespaceUpdate{`,
		`Name:` + fmt.Sprintf("%v", this.Name) + `,`,
		`Labels:` + mapStringForLabels + `,`,
		`XXX_unrecognized:` + fmt.Sprintf("%v", this.XXX_unrecognized) + `,`,
		`}`,
	}, "")
	return s
}
func (this *NamespaceDelete) String() string {
	if this == nil {
		return "nil"
	}
	s := strings.Join([]string{`&NamespaceDelete{`,
		`Name:` + fmt.Sprintf("%v", this.Name) + `,`,
		`XXX_unrecognized:` + fmt.Sprintf("%v", this.XXX_unrecognized) + `,`,
		`}`,
	}, "")
	return s
}
func valueToStringNamespace(v interface{}) string {
	rv := reflect.ValueOf(v)
	if rv.IsNil() {
		return "nil"
	}
	pv := reflect.Indirect(rv).Interface()
	return fmt.Sprintf("*%v", pv)
}
func (m *NamespaceCreate) Unmarshal(dAtA []byte) error {
	l := len(dAtA)
	iNdEx := 0
	for iNdEx < l {
		preIndex := iNdEx
		var wire uint64
		for shift := uint(0); ; shift += 7 {
			if shift >= 64 {
				return ErrIntOverflowNamespace
			}
			if iNdEx >= l {
				return io.ErrUnexpectedEOF
			}
			b := dAtA[iNdEx]
			iNdEx++
			wire |= uint64(b&0x7F) << shift
			if b < 0x80 {
				break
			}
		}
		fieldNum := int32(wire >> 3)
		wireType := int(wire & 0x7)
		if wireType == 4 {
			return fmt.Errorf("proto: NamespaceCreate: wiretype end group for non-group")
		}
		if fieldNum <= 0 {
			return fmt.Errorf("proto: NamespaceCreate: illegal tag %d (wire type %d)", fieldNum, wire)
		}
		switch fieldNum {
		case 1:
			if wireType != 2 {
				return fmt.Errorf("proto: wrong wireType = %d for field Name", wireType)
			}
			var stringLen uint64
			for shift := uint(0); ; shift += 7 {
				if shift >= 64 {
					return ErrIntOverflowNamespace
				}
				if iNdEx >= l {
					return io.ErrUnexpectedEOF
				}
				b := dAtA[iNdEx]
				iNdEx++
				stringLen |= uint64(b&0x7F) << shift
				if b < 0x80 {
					break
				}
			}
			intStringLen := int(stringLen)
			if intStringLen < 0 {
				return ErrInvalidLengthNamespace
			}
			postIndex := iNdEx + intStringLen
			if postIndex < 0 {
				return ErrInvalidLengthNamespace
			}
			if postIndex > l {
				return io.ErrUnexpectedEOF
			}
			m.Name = string(dAtA[iNdEx:postIndex])
			iNdEx = postIndex
		case 2:
			if wireType != 2 {
				return fmt.Errorf("proto: wrong wireType = %d for field Labels", wireType)
			}
			var msglen int
			for shift := uint(0); ; shift += 7 {
				if shift >= 64 {
					return ErrIntOverflowNamespace
				}
				if iNdEx >= l {
					return io.ErrUnexpectedEOF
				}
				b := dAtA[iNdEx]
				iNdEx++
				msglen |= int(b&0x7F) << shift
				if b < 0x80 {
					break
				}
			}
			if msglen < 0 {
				return ErrInvalidLengthNamespace
			}
			postIndex := iNdEx + msglen
			if postIndex < 0 {
				return ErrInvalidLengthNamespace
			}
			if postIndex > l {
				return io.ErrUnexpectedEOF
			}
			if m.Labels == nil {
				m.Labels = make(map[string]string)
			}
			var mapkey string
			var mapvalue string
			for iNdEx < postIndex {
				entryPreIndex := iNdEx
				var wire uint64
				for shift := uint(0); ; shift += 7 {
					if shift >= 64 {
						return ErrIntOverflowNamespace
					}
					if iNdEx >= l {
						return io.ErrUnexpectedEOF
					}
					b := dAtA[iNdEx]
					iNdEx++
					wire |= uint64(b&0x7F) << shift
					if b < 0x80 {
						break
					}
				}
				fieldNum := int32(wire >> 3)
				if fieldNum == 1 {
					var stringLenmapkey uint64
					for shift := uint(0); ; shift += 7 {
						if shift >= 64 {
							return ErrIntOverflowNamespace
						}
						if iNdEx >= l {
							return io.ErrUnexpectedEOF
						}
						b := dAtA[iNdEx]
						iNdEx++
						stringLenmapkey |= uint64(b&0x7F) << shift
						if b < 0x80 {
							break
						}
					}
					intStringLenmapkey := int(stringLenmapkey)
					if intStringLenmapkey < 0 {
						return ErrInvalidLengthNamespace
					}
					postStringIndexmapkey := iNdEx + intStringLenmapkey
					if postStringIndexmapkey < 0 {
						return ErrInvalidLengthNamespace
					}
					if postStringIndexmapkey > l {
						return io.ErrUnexpectedEOF
					}
					mapkey = string(dAtA[iNdEx:postStringIndexmapkey])
					iNdEx = postStringIndexmapkey
				} else if fieldNum == 2 {
					var stringLenmapvalue uint64
					for shift := uint(0); ; shift += 7 {
						if shift >= 64 {
							return ErrIntOverflowNamespace
						}
						if iNdEx >= l {
							return io.ErrUnexpectedEOF
						}
						b := dAtA[iNdEx]
						iNdEx++
						stringLenmapvalue |= uint64(b&0x7F) << shift
						if b < 0x80 {
							break
						}
					}
					intStringLenmapvalue := int(stringLenmapvalue)
					if intStringLenmapvalue < 0 {
						return ErrInvalidLengthNamespace
					}
					postStringIndexmapvalue := iNdEx + intStringLenmapvalue
					if postStringIndexmapvalue < 0 {
						return ErrInvalidLengthNamespace
					}
					if postStringIndexmapvalue > l {
						return io.ErrUnexpectedEOF
					}
					mapvalue = string(dAtA[iNdEx:postStringIndexmapvalue])
					iNdEx = postStringIndexmapvalue
				} else {
					iNdEx = entryPreIndex
					skippy, err := skipNamespace(dAtA[iNdEx:])
					if err != nil {
						return err
					}
					if skippy < 0 {
						return ErrInvalidLengthNamespace
					}
					if (iNdEx + skippy) > postIndex {
						return io.ErrUnexpectedEOF
					}
					iNdEx += skippy
				}
			}
			m.Labels[mapkey] = mapvalue
			iNdEx = postIndex
		default:
			iNdEx = preIndex
			skippy, err := skipNamespace(dAtA[iNdEx:])
			if err != nil {
				return err
			}
			if skippy < 0 {
				return ErrInvalidLengthNamespace
			}
			if (iNdEx + skippy) < 0 {
				return ErrInvalidLengthNamespace
			}
			if (iNdEx + skippy) > l {
				return io.ErrUnexpectedEOF
			}
			m.XXX_unrecognized = append(m.XXX_unrecognized, dAtA[iNdEx:iNdEx+skippy]...)
			iNdEx += skippy
		}
	}

	if iNdEx > l {
		return io.ErrUnexpectedEOF
	}
	return nil
}
func (m *NamespaceUpdate) Unmarshal(dAtA []byte) error {
	l := len(dAtA)
	iNdEx := 0
	for iNdEx < l {
		preIndex := iNdEx
		var wire uint64
		for shift := uint(0); ; shift += 7 {
			if shift >= 64 {
				return ErrIntOverflowNamespace
			}
			if iNdEx >= l {
				return io.ErrUnexpectedEOF
			}
			b := dAtA[iNdEx]
			iNdEx++
			wire |= uint64(b&0x7F) << shift
			if b < 0x80 {
				break
			}
		}
		fieldNum := int32(wire >> 3)
		wireType := int(wire & 0x7)
		if wireType == 4 {
			return fmt.Errorf("proto: NamespaceUpdate: wiretype end group for non-group")
		}
		if fieldNum <= 0 {
			return fmt.Errorf("proto: NamespaceUpdate: illegal tag %d (wire type %d)", fieldNum, wire)
		}
		switch fieldNum {
		case 1:
			if wireType != 2 {
				return fmt.Errorf("proto: wrong wireType = %d for field Name", wireType)
			}
			var stringLen uint64
			for shift := uint(0); ; shift += 7 {
				if shift >= 64 {
					return ErrIntOverflowNamespace
				}
				if iNdEx >= l {
					return io.ErrUnexpectedEOF
				}
				b := dAtA[iNdEx]
				iNdEx++
				stringLen |= uint64(b&0x7F) << shift
				if b < 0x80 {
					break
				}
			}
			intStringLen := int(stringLen)
			if intStringLen < 0 {
				return ErrInvalidLengthNamespace
			}
			postIndex := iNdEx + intStringLen
			if postIndex < 0 {
				return ErrInvalidLengthNamespace
			}
			if postIndex > l {
				return io.ErrUnexpectedEOF
			}
			m.Name = string(dAtA[iNdEx:postIndex])
			iNdEx = postIndex
		case 2:
			if wireType != 2 {
				return fmt.Errorf("proto: wrong wireType = %d for field Labels", wireType)
			}
			var msglen int
			for shift := uint(0); ; shift += 7 {
				if shift >= 64 {
					return ErrIntOverflowNamespace
				}
				if iNdEx >= l {
					return io.ErrUnexpectedEOF
				}
				b := dAtA[iNdEx]
				iNdEx++
				msglen |= int(b&0x7F) << shift
				if b < 0x80 {
					break
				}
			}
			if msglen < 0 {
				return ErrInvalidLengthNamespace
			}
			postIndex := iNdEx + msglen
			if postIndex < 0 {
				return ErrInvalidLengthNamespace
			}
			if postIndex > l {
				return io.ErrUnexpectedEOF
			}
			if m.Labels == nil {
				m.Labels = make(map[string]string)
			}
			var mapkey string
			var mapvalue string
			for iNdEx < postIndex {
				entryPreIndex := iNdEx
				var wire uint64
				for shift := uint(0); ; shift += 7 {
					if shift >= 64 {
						return ErrIntOverflowNamespace
					}
					if iNdEx >= l {
						return io.ErrUnexpectedEOF
					}
					b := dAtA[iNdEx]
					iNdEx++
					wire |= uint64(b&0x7F) << shift
					if b < 0x80 {
						break
					}
				}
				fieldNum := int32(wire >> 3)
				if fieldNum == 1 {
					var stringLenmapkey uint64
					for shift := uint(0); ; shift += 7 {
						if shift >= 64 {
							return ErrIntOverflowNamespace
						}
						if iNdEx >= l {
							return io.ErrUnexpectedEOF
						}
						b := dAtA[iNdEx]
						iNdEx++
						stringLenmapkey |= uint64(b&0x7F) << shift
						if b < 0x80 {
							break
						}
					}
					intStringLenmapkey := int(stringLenmapkey)
					if intStringLenmapkey < 0 {
						return ErrInvalidLengthNamespace
					}
					postStringIndexmapkey := iNdEx + intStringLenmapkey
					if postStringIndexmapkey < 0 {
						return ErrInvalidLengthNamespace
					}
					if postStringIndexmapkey > l {
						return io.ErrUnexpectedEOF
					}
					mapkey = string(dAtA[iNdEx:postStringIndexmapkey])
					iNdEx = postStringIndexmapkey
				} else if fieldNum == 2 {
					var stringLenmapvalue uint64
					for shift := uint(0); ; shift += 7 {
						if shift >= 64 {
							return ErrIntOverflowNamespace
						}
						if iNdEx >= l {
							return io.ErrUnexpectedEOF
						}
						b := dAtA[iNdEx]
						iNdEx++
						stringLenmapvalue |= uint64(b&0x7F) << shift
						if b < 0x80 {
							break
						}
					}
					intStringLenmapvalue := int(stringLenmapvalue)
					if intStringLenmapvalue < 0 {
						return ErrInvalidLengthNamespace
					}
					postStringIndexmapvalue := iNdEx + intStringLenmapvalue
					if postStringIndexmapvalue < 0 {
						return ErrInvalidLengthNamespace
					}
					if postStringIndexmapvalue > l {
						return io.ErrUnexpectedEOF
					}
					mapvalue = string(dAtA[iNdEx:postStringIndexmapvalue])
					iNdEx = postStringIndexmapvalue
				} else {
					iNdEx = entryPreIndex
					skippy, err := skipNamespace(dAtA[iNdEx:])
					if err != nil {
						return err
					}
					if skippy < 0 {
						return ErrInvalidLengthNamespace
					}
					if (iNdEx + skippy) > postIndex {
						return io.ErrUnexpectedEOF
					}
					iNdEx += skippy
				}
			}
			m.Labels[mapkey] = mapvalue
			iNdEx = postIndex
		default:
			iNdEx = preIndex
			skippy, err := skipNamespace(dAtA[iNdEx:])
			if err != nil {
				return err
			}
			if skippy < 0 {
				return ErrInvalidLengthNamespace
			}
			if (iNdEx + skippy) < 0 {
				return ErrInvalidLengthNamespace
			}
			if (iNdEx + skippy) > l {
				return io.ErrUnexpectedEOF
			}
			m.XXX_unrecognized = append(m.XXX_unrecognized, dAtA[iNdEx:iNdEx+skippy]...)
			iNdEx += skippy
		}
	}

	if iNdEx > l {
		return io.ErrUnexpectedEOF
	}
	return nil
}
func (m *NamespaceDelete) Unmarshal(dAtA []byte) error {
	l := len(dAtA)
	iNdEx := 0
	for iNdEx < l {
		preIndex := iNdEx
		var wire uint64
		for shift := uint(0); ; shift += 7 {
			if shift >= 64 {
				return ErrIntOverflowNamespace
			}
			if iNdEx >= l {
				return io.ErrUnexpectedEOF
			}
			b := dAtA[iNdEx]
			iNdEx++
			wire |= uint64(b&0x7F) << shift
			if b < 0x80 {
				break
			}
		}
		fieldNum := int32(wire >> 3)
		wireType := int(wire & 0x7)
		if wireType == 4 {
			return fmt.Errorf("proto: NamespaceDelete: wiretype end group for non-group")
		}
		if fieldNum <= 0 {
			return fmt.Errorf("proto: NamespaceDelete: illegal tag %d (wire type %d)", fieldNum, wire)
		}
		switch fieldNum {
		case 1:
			if wireType != 2 {
				return fmt.Errorf("proto: wrong wireType = %d for field Name", wireType)
			}
			var stringLen uint64
			for shift := uint(0); ; shift += 7 {
				if shift >= 64 {
					return ErrIntOverflowNamespace
				}
				if iNdEx >= l {
					return io.ErrUnexpectedEOF
				}
				b := dAtA[iNdEx]
				iNdEx++
				stringLen |= uint64(b&0x7F) << shift
				if b < 0x80 {
					break
				}
			}
			intStringLen := int(stringLen)
			if intStringLen < 0 {
				return ErrInvalidLengthNamespace
			}
			postIndex := iNdEx + intStringLen
			if postIndex < 0 {
				return ErrInvalidLengthNamespace
			}
			if postIndex > l {
				return io.ErrUnexpectedEOF
			}
			m.Name = string(dAtA[iNdEx:postIndex])
			iNdEx = postIndex
		default:
			iNdEx = preIndex
			skippy, err := skipNamespace(dAtA[iNdEx:])
			if err != nil {
				return err
			}
			if skippy < 0 {
				return ErrInvalidLengthNamespace
			}
			if (iNdEx + skippy) < 0 {
				return ErrInvalidLengthNamespace
			}
			if (iNdEx + skippy) > l {
				return io.ErrUnexpectedEOF
			}
			m.XXX_unrecognized = append(m.XXX_unrecognized, dAtA[iNdEx:iNdEx+skippy]...)
			iNdEx += skippy
		}
	}

	if iNdEx > l {
		return io.ErrUnexpectedEOF
	}
	return nil
}
func skipNamespace(dAtA []byte) (n int, err error) {
	l := len(dAtA)
	iNdEx := 0
	depth := 0
	for iNdEx < l {
		var wire uint64
		for shift := uint(0); ; shift += 7 {
			if shift >= 64 {
				return 0, ErrIntOverflowNamespace
			}
			if iNdEx >= l {
				return 0, io.ErrUnexpectedEOF
			}
			b := dAtA[iNdEx]
			iNdEx++
			wire |= (uint64(b) & 0x7F) << shift
			if b < 0x80 {
				break
			}
		}
		wireType := int(wire & 0x7)
		switch wireType {
		case 0:
			for shift := uint(0); ; shift += 7 {
				if shift >= 64 {
					return 0, ErrIntOverflowNamespace
				}
				if iNdEx >= l {
					return 0, io.ErrUnexpectedEOF
				}
				iNdEx++
				if dAtA[iNdEx-1] < 0x80 {
					break
				}
			}
		case 1:
			iNdEx += 8
		case 2:
			var length int
			for shift := uint(0); ; shift += 7 {
				if shift >= 64 {
					return 0, ErrIntOverflowNamespace
				}
				if iNdEx >= l {
					return 0, io.ErrUnexpectedEOF
				}
				b := dAtA[iNdEx]
				iNdEx++
				length |= (int(b) & 0x7F) << shift
				if b < 0x80 {
					break
				}
			}
			if length < 0 {
				return 0, ErrInvalidLengthNamespace
			}
			iNdEx += length
<<<<<<< HEAD
			if iNdEx < 0 {
				return 0, ErrInvalidLengthNamespace
			}
			return iNdEx, nil
		case 3:
			for {
				var innerWire uint64
				var start int = iNdEx
				for shift := uint(0); ; shift += 7 {
					if shift >= 64 {
						return 0, ErrIntOverflowNamespace
					}
					if iNdEx >= l {
						return 0, io.ErrUnexpectedEOF
					}
					b := dAtA[iNdEx]
					iNdEx++
					innerWire |= (uint64(b) & 0x7F) << shift
					if b < 0x80 {
						break
					}
				}
				innerWireType := int(innerWire & 0x7)
				if innerWireType == 4 {
					break
				}
				next, err := skipNamespace(dAtA[start:])
				if err != nil {
					return 0, err
				}
				iNdEx = start + next
				if iNdEx < 0 {
					return 0, ErrInvalidLengthNamespace
				}
			}
			return iNdEx, nil
=======
		case 3:
			depth++
>>>>>>> 847da184
		case 4:
			if depth == 0 {
				return 0, ErrUnexpectedEndOfGroupNamespace
			}
			depth--
		case 5:
			iNdEx += 4
		default:
			return 0, fmt.Errorf("proto: illegal wireType %d", wireType)
		}
		if iNdEx < 0 {
			return 0, ErrInvalidLengthNamespace
		}
		if depth == 0 {
			return iNdEx, nil
		}
	}
	return 0, io.ErrUnexpectedEOF
}

var (
<<<<<<< HEAD
	ErrInvalidLengthNamespace = fmt.Errorf("proto: negative length found during unmarshaling")
	ErrIntOverflowNamespace   = fmt.Errorf("proto: integer overflow")
=======
	ErrInvalidLengthNamespace        = fmt.Errorf("proto: negative length found during unmarshaling")
	ErrIntOverflowNamespace          = fmt.Errorf("proto: integer overflow")
	ErrUnexpectedEndOfGroupNamespace = fmt.Errorf("proto: unexpected end of group")
>>>>>>> 847da184
)<|MERGE_RESOLUTION|>--- conflicted
+++ resolved
@@ -9,10 +9,7 @@
 	github_com_gogo_protobuf_sortkeys "github.com/gogo/protobuf/sortkeys"
 	io "io"
 	math "math"
-<<<<<<< HEAD
-=======
 	math_bits "math/bits"
->>>>>>> 847da184
 	reflect "reflect"
 	strings "strings"
 )
@@ -26,11 +23,7 @@
 // is compatible with the proto package it is being compiled against.
 // A compilation error at this line likely means your copy of the
 // proto package needs to be updated.
-<<<<<<< HEAD
-const _ = proto.GoGoProtoPackageIsVersion2 // please upgrade the proto package
-=======
 const _ = proto.GoGoProtoPackageIsVersion3 // please upgrade the proto package
->>>>>>> 847da184
 
 type NamespaceCreate struct {
 	Name                 string            `protobuf:"bytes,1,opt,name=name,proto3" json:"name,omitempty"`
@@ -38,40 +31,6 @@
 	XXX_NoUnkeyedLiteral struct{}          `json:"-"`
 	XXX_unrecognized     []byte            `json:"-"`
 	XXX_sizecache        int32             `json:"-"`
-<<<<<<< HEAD
-}
-
-func (m *NamespaceCreate) Reset()      { *m = NamespaceCreate{} }
-func (*NamespaceCreate) ProtoMessage() {}
-func (*NamespaceCreate) Descriptor() ([]byte, []int) {
-	return fileDescriptor_6cd45d1d5adffe29, []int{0}
-}
-func (m *NamespaceCreate) XXX_Unmarshal(b []byte) error {
-	return m.Unmarshal(b)
-}
-func (m *NamespaceCreate) XXX_Marshal(b []byte, deterministic bool) ([]byte, error) {
-	if deterministic {
-		return xxx_messageInfo_NamespaceCreate.Marshal(b, m, deterministic)
-	} else {
-		b = b[:cap(b)]
-		n, err := m.MarshalTo(b)
-		if err != nil {
-			return nil, err
-		}
-		return b[:n], nil
-	}
-}
-func (m *NamespaceCreate) XXX_Merge(src proto.Message) {
-	xxx_messageInfo_NamespaceCreate.Merge(m, src)
-}
-func (m *NamespaceCreate) XXX_Size() int {
-	return m.Size()
-}
-func (m *NamespaceCreate) XXX_DiscardUnknown() {
-	xxx_messageInfo_NamespaceCreate.DiscardUnknown(m)
-}
-
-=======
 }
 
 func (m *NamespaceCreate) Reset()      { *m = NamespaceCreate{} }
@@ -104,7 +63,6 @@
 	xxx_messageInfo_NamespaceCreate.DiscardUnknown(m)
 }
 
->>>>>>> 847da184
 var xxx_messageInfo_NamespaceCreate proto.InternalMessageInfo
 
 type NamespaceUpdate struct {
@@ -113,40 +71,6 @@
 	XXX_NoUnkeyedLiteral struct{}          `json:"-"`
 	XXX_unrecognized     []byte            `json:"-"`
 	XXX_sizecache        int32             `json:"-"`
-<<<<<<< HEAD
-}
-
-func (m *NamespaceUpdate) Reset()      { *m = NamespaceUpdate{} }
-func (*NamespaceUpdate) ProtoMessage() {}
-func (*NamespaceUpdate) Descriptor() ([]byte, []int) {
-	return fileDescriptor_6cd45d1d5adffe29, []int{1}
-}
-func (m *NamespaceUpdate) XXX_Unmarshal(b []byte) error {
-	return m.Unmarshal(b)
-}
-func (m *NamespaceUpdate) XXX_Marshal(b []byte, deterministic bool) ([]byte, error) {
-	if deterministic {
-		return xxx_messageInfo_NamespaceUpdate.Marshal(b, m, deterministic)
-	} else {
-		b = b[:cap(b)]
-		n, err := m.MarshalTo(b)
-		if err != nil {
-			return nil, err
-		}
-		return b[:n], nil
-	}
-}
-func (m *NamespaceUpdate) XXX_Merge(src proto.Message) {
-	xxx_messageInfo_NamespaceUpdate.Merge(m, src)
-}
-func (m *NamespaceUpdate) XXX_Size() int {
-	return m.Size()
-}
-func (m *NamespaceUpdate) XXX_DiscardUnknown() {
-	xxx_messageInfo_NamespaceUpdate.DiscardUnknown(m)
-}
-
-=======
 }
 
 func (m *NamespaceUpdate) Reset()      { *m = NamespaceUpdate{} }
@@ -179,7 +103,6 @@
 	xxx_messageInfo_NamespaceUpdate.DiscardUnknown(m)
 }
 
->>>>>>> 847da184
 var xxx_messageInfo_NamespaceUpdate proto.InternalMessageInfo
 
 type NamespaceDelete struct {
@@ -187,40 +110,6 @@
 	XXX_NoUnkeyedLiteral struct{} `json:"-"`
 	XXX_unrecognized     []byte   `json:"-"`
 	XXX_sizecache        int32    `json:"-"`
-<<<<<<< HEAD
-}
-
-func (m *NamespaceDelete) Reset()      { *m = NamespaceDelete{} }
-func (*NamespaceDelete) ProtoMessage() {}
-func (*NamespaceDelete) Descriptor() ([]byte, []int) {
-	return fileDescriptor_6cd45d1d5adffe29, []int{2}
-}
-func (m *NamespaceDelete) XXX_Unmarshal(b []byte) error {
-	return m.Unmarshal(b)
-}
-func (m *NamespaceDelete) XXX_Marshal(b []byte, deterministic bool) ([]byte, error) {
-	if deterministic {
-		return xxx_messageInfo_NamespaceDelete.Marshal(b, m, deterministic)
-	} else {
-		b = b[:cap(b)]
-		n, err := m.MarshalTo(b)
-		if err != nil {
-			return nil, err
-		}
-		return b[:n], nil
-	}
-}
-func (m *NamespaceDelete) XXX_Merge(src proto.Message) {
-	xxx_messageInfo_NamespaceDelete.Merge(m, src)
-}
-func (m *NamespaceDelete) XXX_Size() int {
-	return m.Size()
-}
-func (m *NamespaceDelete) XXX_DiscardUnknown() {
-	xxx_messageInfo_NamespaceDelete.DiscardUnknown(m)
-}
-
-=======
 }
 
 func (m *NamespaceDelete) Reset()      { *m = NamespaceDelete{} }
@@ -253,7 +142,6 @@
 	xxx_messageInfo_NamespaceDelete.DiscardUnknown(m)
 }
 
->>>>>>> 847da184
 var xxx_messageInfo_NamespaceDelete proto.InternalMessageInfo
 
 func init() {
@@ -391,12 +279,6 @@
 			dAtA[i] = 0x12
 		}
 	}
-<<<<<<< HEAD
-	if m.XXX_unrecognized != nil {
-		i += copy(dAtA[i:], m.XXX_unrecognized)
-	}
-	return i, nil
-=======
 	if len(m.Name) > 0 {
 		i -= len(m.Name)
 		copy(dAtA[i:], m.Name)
@@ -405,7 +287,6 @@
 		dAtA[i] = 0xa
 	}
 	return len(dAtA) - i, nil
->>>>>>> 847da184
 }
 
 func (m *NamespaceUpdate) Marshal() (dAtA []byte, err error) {
@@ -451,12 +332,6 @@
 			dAtA[i] = 0x12
 		}
 	}
-<<<<<<< HEAD
-	if m.XXX_unrecognized != nil {
-		i += copy(dAtA[i:], m.XXX_unrecognized)
-	}
-	return i, nil
-=======
 	if len(m.Name) > 0 {
 		i -= len(m.Name)
 		copy(dAtA[i:], m.Name)
@@ -465,7 +340,6 @@
 		dAtA[i] = 0xa
 	}
 	return len(dAtA) - i, nil
->>>>>>> 847da184
 }
 
 func (m *NamespaceDelete) Marshal() (dAtA []byte, err error) {
@@ -499,14 +373,7 @@
 		i--
 		dAtA[i] = 0xa
 	}
-<<<<<<< HEAD
-	if m.XXX_unrecognized != nil {
-		i += copy(dAtA[i:], m.XXX_unrecognized)
-	}
-	return i, nil
-=======
 	return len(dAtA) - i, nil
->>>>>>> 847da184
 }
 
 func encodeVarintNamespace(dAtA []byte, offset int, v uint64) int {
@@ -1222,47 +1089,8 @@
 				return 0, ErrInvalidLengthNamespace
 			}
 			iNdEx += length
-<<<<<<< HEAD
-			if iNdEx < 0 {
-				return 0, ErrInvalidLengthNamespace
-			}
-			return iNdEx, nil
-		case 3:
-			for {
-				var innerWire uint64
-				var start int = iNdEx
-				for shift := uint(0); ; shift += 7 {
-					if shift >= 64 {
-						return 0, ErrIntOverflowNamespace
-					}
-					if iNdEx >= l {
-						return 0, io.ErrUnexpectedEOF
-					}
-					b := dAtA[iNdEx]
-					iNdEx++
-					innerWire |= (uint64(b) & 0x7F) << shift
-					if b < 0x80 {
-						break
-					}
-				}
-				innerWireType := int(innerWire & 0x7)
-				if innerWireType == 4 {
-					break
-				}
-				next, err := skipNamespace(dAtA[start:])
-				if err != nil {
-					return 0, err
-				}
-				iNdEx = start + next
-				if iNdEx < 0 {
-					return 0, ErrInvalidLengthNamespace
-				}
-			}
-			return iNdEx, nil
-=======
 		case 3:
 			depth++
->>>>>>> 847da184
 		case 4:
 			if depth == 0 {
 				return 0, ErrUnexpectedEndOfGroupNamespace
@@ -1284,12 +1112,7 @@
 }
 
 var (
-<<<<<<< HEAD
-	ErrInvalidLengthNamespace = fmt.Errorf("proto: negative length found during unmarshaling")
-	ErrIntOverflowNamespace   = fmt.Errorf("proto: integer overflow")
-=======
 	ErrInvalidLengthNamespace        = fmt.Errorf("proto: negative length found during unmarshaling")
 	ErrIntOverflowNamespace          = fmt.Errorf("proto: integer overflow")
 	ErrUnexpectedEndOfGroupNamespace = fmt.Errorf("proto: unexpected end of group")
->>>>>>> 847da184
 )