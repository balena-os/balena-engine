/*
   Copyright The containerd Authors.

   Licensed under the Apache License, Version 2.0 (the "License");
   you may not use this file except in compliance with the License.
   You may obtain a copy of the License at

       http://www.apache.org/licenses/LICENSE-2.0

   Unless required by applicable law or agreed to in writing, software
   distributed under the License is distributed on an "AS IS" BASIS,
   WITHOUT WARRANTIES OR CONDITIONS OF ANY KIND, either express or implied.
   See the License for the specific language governing permissions and
   limitations under the License.
*/

package containerd

import (
	"bytes"
	"context"
	"encoding/json"
	"fmt"
	"net/http"
	"runtime"
	"strconv"
	"sync"
	"time"

	containersapi "github.com/containerd/containerd/api/services/containers/v1"
	contentapi "github.com/containerd/containerd/api/services/content/v1"
	diffapi "github.com/containerd/containerd/api/services/diff/v1"
	eventsapi "github.com/containerd/containerd/api/services/events/v1"
	imagesapi "github.com/containerd/containerd/api/services/images/v1"
	introspectionapi "github.com/containerd/containerd/api/services/introspection/v1"
	leasesapi "github.com/containerd/containerd/api/services/leases/v1"
	namespacesapi "github.com/containerd/containerd/api/services/namespaces/v1"
	snapshotsapi "github.com/containerd/containerd/api/services/snapshots/v1"
	"github.com/containerd/containerd/api/services/tasks/v1"
	versionservice "github.com/containerd/containerd/api/services/version/v1"
	"github.com/containerd/containerd/containers"
	"github.com/containerd/containerd/content"
	contentproxy "github.com/containerd/containerd/content/proxy"
	"github.com/containerd/containerd/defaults"
	"github.com/containerd/containerd/errdefs"
	"github.com/containerd/containerd/events"
	"github.com/containerd/containerd/images"
	"github.com/containerd/containerd/leases"
	leasesproxy "github.com/containerd/containerd/leases/proxy"
	"github.com/containerd/containerd/namespaces"
	"github.com/containerd/containerd/pkg/dialer"
	"github.com/containerd/containerd/platforms"
	"github.com/containerd/containerd/plugin"
	"github.com/containerd/containerd/remotes"
	"github.com/containerd/containerd/remotes/docker"
	"github.com/containerd/containerd/remotes/docker/schema1"
	"github.com/containerd/containerd/snapshots"
	snproxy "github.com/containerd/containerd/snapshots/proxy"
	"github.com/containerd/typeurl"
	ptypes "github.com/gogo/protobuf/types"
	ocispec "github.com/opencontainers/image-spec/specs-go/v1"
	specs "github.com/opencontainers/runtime-spec/specs-go"
	"github.com/pkg/errors"
	"google.golang.org/grpc"
	"google.golang.org/grpc/health/grpc_health_v1"
)

func init() {
	const prefix = "types.containerd.io"
	// register TypeUrls for commonly marshaled external types
	major := strconv.Itoa(specs.VersionMajor)
	typeurl.Register(&specs.Spec{}, prefix, "opencontainers/runtime-spec", major, "Spec")
	typeurl.Register(&specs.Process{}, prefix, "opencontainers/runtime-spec", major, "Process")
	typeurl.Register(&specs.LinuxResources{}, prefix, "opencontainers/runtime-spec", major, "LinuxResources")
	typeurl.Register(&specs.WindowsResources{}, prefix, "opencontainers/runtime-spec", major, "WindowsResources")
}

// New returns a new containerd client that is connected to the containerd
// instance provided by address
func New(address string, opts ...ClientOpt) (*Client, error) {
	var copts clientOpts
	for _, o := range opts {
		if err := o(&copts); err != nil {
			return nil, err
		}
	}
	if copts.timeout == 0 {
		copts.timeout = 10 * time.Second
	}
	rt := fmt.Sprintf("%s.%s", plugin.RuntimePlugin, runtime.GOOS)
	if copts.defaultRuntime != "" {
		rt = copts.defaultRuntime
	}
	c := &Client{
		runtime: rt,
	}
	if copts.services != nil {
		c.services = *copts.services
	}
	if address != "" {
		gopts := []grpc.DialOption{
			grpc.WithBlock(),
			grpc.WithInsecure(),
			grpc.FailOnNonTempDialError(true),
			grpc.WithBackoffMaxDelay(3 * time.Second),
			grpc.WithDialer(dialer.Dialer),

			// TODO(stevvooe): We may need to allow configuration of this on the client.
			grpc.WithDefaultCallOptions(grpc.MaxCallRecvMsgSize(defaults.DefaultMaxRecvMsgSize)),
			grpc.WithDefaultCallOptions(grpc.MaxCallSendMsgSize(defaults.DefaultMaxSendMsgSize)),
		}
		if len(copts.dialOptions) > 0 {
			gopts = copts.dialOptions
		}
		if copts.defaultns != "" {
			unary, stream := newNSInterceptors(copts.defaultns)
			gopts = append(gopts,
				grpc.WithUnaryInterceptor(unary),
				grpc.WithStreamInterceptor(stream),
			)
		}
		connector := func() (*grpc.ClientConn, error) {
			ctx, cancel := context.WithTimeout(context.Background(), copts.timeout)
			defer cancel()
			conn, err := grpc.DialContext(ctx, dialer.DialAddress(address), gopts...)
			if err != nil {
				return nil, errors.Wrapf(err, "failed to dial %q", address)
			}
			return conn, nil
		}
		conn, err := connector()
		if err != nil {
			return nil, err
		}
		c.conn, c.connector = conn, connector
	}
	if copts.services == nil && c.conn == nil {
		return nil, errors.New("no grpc connection or services is available")
	}
	return c, nil
}

// NewWithConn returns a new containerd client that is connected to the containerd
// instance provided by the connection
func NewWithConn(conn *grpc.ClientConn, opts ...ClientOpt) (*Client, error) {
	var copts clientOpts
	for _, o := range opts {
		if err := o(&copts); err != nil {
			return nil, err
		}
	}
	c := &Client{
		conn:    conn,
		runtime: fmt.Sprintf("%s.%s", plugin.RuntimePlugin, runtime.GOOS),
	}
	if copts.services != nil {
		c.services = *copts.services
	}
	return c, nil
}

// Client is the client to interact with containerd and its various services
// using a uniform interface
type Client struct {
	services
	connMu    sync.Mutex
	conn      *grpc.ClientConn
	runtime   string
	connector func() (*grpc.ClientConn, error)
}

// Reconnect re-establishes the GRPC connection to the containerd daemon
func (c *Client) Reconnect() error {
	if c.connector == nil {
		return errors.New("unable to reconnect to containerd, no connector available")
	}
	c.connMu.Lock()
	defer c.connMu.Unlock()
	c.conn.Close()
	conn, err := c.connector()
	if err != nil {
		return err
	}
	c.conn = conn
	return nil
}

// IsServing returns true if the client can successfully connect to the
// containerd daemon and the healthcheck service returns the SERVING
// response.
// This call will block if a transient error is encountered during
// connection. A timeout can be set in the context to ensure it returns
// early.
func (c *Client) IsServing(ctx context.Context) (bool, error) {
	c.connMu.Lock()
	if c.conn == nil {
		c.connMu.Unlock()
		return false, errors.New("no grpc connection available")
	}
	c.connMu.Unlock()
	r, err := c.HealthService().Check(ctx, &grpc_health_v1.HealthCheckRequest{}, grpc.FailFast(false))
	if err != nil {
		return false, err
	}
	return r.Status == grpc_health_v1.HealthCheckResponse_SERVING, nil
}

// Containers returns all containers created in containerd
func (c *Client) Containers(ctx context.Context, filters ...string) ([]Container, error) {
	r, err := c.ContainerService().List(ctx, filters...)
	if err != nil {
		return nil, err
	}
	var out []Container
	for _, container := range r {
		out = append(out, containerFromRecord(c, container))
	}
	return out, nil
}

// NewContainer will create a new container in container with the provided id
// the id must be unique within the namespace
func (c *Client) NewContainer(ctx context.Context, id string, opts ...NewContainerOpts) (Container, error) {
	ctx, done, err := c.WithLease(ctx)
	if err != nil {
		return nil, err
	}
	defer done(ctx)

	container := containers.Container{
		ID: id,
		Runtime: containers.RuntimeInfo{
			Name: c.runtime,
		},
	}
	for _, o := range opts {
		if err := o(ctx, c, &container); err != nil {
			return nil, err
		}
	}
	r, err := c.ContainerService().Create(ctx, container)
	if err != nil {
		return nil, err
	}
	return containerFromRecord(c, r), nil
}

// LoadContainer loads an existing container from metadata
func (c *Client) LoadContainer(ctx context.Context, id string) (Container, error) {
	r, err := c.ContainerService().Get(ctx, id)
	if err != nil {
		return nil, err
	}
	return containerFromRecord(c, r), nil
}

// RemoteContext is used to configure object resolutions and transfers with
// remote content stores and image providers.
type RemoteContext struct {
	// Resolver is used to resolve names to objects, fetchers, and pushers.
	// If no resolver is provided, defaults to Docker registry resolver.
	Resolver remotes.Resolver

	// PlatformMatcher is used to match the platforms for an image
	// operation and define the preference when a single match is required
	// from multiple platforms.
	PlatformMatcher platforms.MatchComparer

	// Unpack is done after an image is pulled to extract into a snapshotter.
	// If an image is not unpacked on pull, it can be unpacked any time
	// afterwards. Unpacking is required to run an image.
	Unpack bool

	// Snapshotter used for unpacking
	Snapshotter string

	// Labels to be applied to the created image
	Labels map[string]string

	// BaseHandlers are a set of handlers which get are called on dispatch.
	// These handlers always get called before any operation specific
	// handlers.
	BaseHandlers []images.Handler

	// ConvertSchema1 is whether to convert Docker registry schema 1
	// manifests. If this option is false then any image which resolves
	// to schema 1 will return an error since schema 1 is not supported.
	ConvertSchema1 bool

	// Platforms defines which platforms to handle when doing the image operation.
	// Platforms is ignored when a PlatformMatcher is set, otherwise the
	// platforms will be used to create a PlatformMatcher with no ordering
	// preference.
	Platforms []string
}

func defaultRemoteContext() *RemoteContext {
	return &RemoteContext{
		Resolver: docker.NewResolver(docker.ResolverOptions{
			Client: http.DefaultClient,
		}),
		Snapshotter: DefaultSnapshotter,
	}
}

// Fetch downloads the provided content into containerd's content store
// and returns a non-platform specific image reference
func (c *Client) Fetch(ctx context.Context, ref string, opts ...RemoteOpt) (images.Image, error) {
	fetchCtx := defaultRemoteContext()
	for _, o := range opts {
		if err := o(c, fetchCtx); err != nil {
			return images.Image{}, err
		}
	}

	if fetchCtx.Unpack {
		return images.Image{}, errors.New("unpack on fetch not supported, try pull")
	}

	if fetchCtx.PlatformMatcher == nil {
		if len(fetchCtx.Platforms) == 0 {
			fetchCtx.PlatformMatcher = platforms.All
		} else {
			var ps []ocispec.Platform
			for _, s := range fetchCtx.Platforms {
				p, err := platforms.Parse(s)
				if err != nil {
					return images.Image{}, errors.Wrapf(err, "invalid platform %s", s)
				}
				ps = append(ps, p)
			}

			fetchCtx.PlatformMatcher = platforms.Any(ps...)
		}
	}

	ctx, done, err := c.WithLease(ctx)
	if err != nil {
		return images.Image{}, err
	}
	defer done(ctx)

	return c.fetch(ctx, fetchCtx, ref, 0)
}

// Pull downloads the provided content into containerd's content store
// and returns a platform specific image object
func (c *Client) Pull(ctx context.Context, ref string, opts ...RemoteOpt) (Image, error) {
	pullCtx := defaultRemoteContext()
	for _, o := range opts {
		if err := o(c, pullCtx); err != nil {
			return nil, err
		}
	}

	if pullCtx.PlatformMatcher == nil {
		if len(pullCtx.Platforms) > 1 {
			return nil, errors.New("cannot pull multiplatform image locally, try Fetch")
		} else if len(pullCtx.Platforms) == 0 {
			pullCtx.PlatformMatcher = platforms.Default()
		} else {
			p, err := platforms.Parse(pullCtx.Platforms[0])
			if err != nil {
				return nil, errors.Wrapf(err, "invalid platform %s", pullCtx.Platforms[0])
			}

			pullCtx.PlatformMatcher = platforms.Only(p)
		}
	}

	ctx, done, err := c.WithLease(ctx)
	if err != nil {
		return nil, err
	}
	defer done(ctx)

	img, err := c.fetch(ctx, pullCtx, ref, 1)
	if err != nil {
		return nil, err
	}

	i := NewImageWithPlatform(c, img, pullCtx.PlatformMatcher)

	if pullCtx.Unpack {
		if err := i.Unpack(ctx, pullCtx.Snapshotter); err != nil {
			return nil, errors.Wrapf(err, "failed to unpack image on snapshotter %s", pullCtx.Snapshotter)
		}
	}

	return i, nil
}

func (c *Client) fetch(ctx context.Context, rCtx *RemoteContext, ref string, limit int) (images.Image, error) {
	store := c.ContentStore()
	name, desc, err := rCtx.Resolver.Resolve(ctx, ref)
	if err != nil {
		return images.Image{}, errors.Wrapf(err, "failed to resolve reference %q", ref)
	}

	fetcher, err := rCtx.Resolver.Fetcher(ctx, name)
	if err != nil {
		return images.Image{}, errors.Wrapf(err, "failed to get fetcher for %q", name)
	}

	var (
		handler images.Handler

		isConvertible bool
		converterFunc func(context.Context, ocispec.Descriptor) (ocispec.Descriptor, error)
	)

	if desc.MediaType == images.MediaTypeDockerSchema1Manifest && rCtx.ConvertSchema1 {
		schema1Converter := schema1.NewConverter(store, fetcher)

		handler = images.Handlers(append(rCtx.BaseHandlers, schema1Converter)...)

		isConvertible = true

		converterFunc = func(ctx context.Context, _ ocispec.Descriptor) (ocispec.Descriptor, error) {
			return schema1Converter.Convert(ctx)
		}
	} else {
		// Get all the children for a descriptor
		childrenHandler := images.ChildrenHandler(store)
		// Set any children labels for that content
		childrenHandler = images.SetChildrenLabels(store, childrenHandler)
		// Filter children by platforms
		childrenHandler = images.FilterPlatforms(childrenHandler, rCtx.PlatformMatcher)
		// Sort and limit manifests if a finite number is needed
		if limit > 0 {
			childrenHandler = images.LimitManifests(childrenHandler, rCtx.PlatformMatcher, limit)
		}
<<<<<<< HEAD

		// set isConvertible to true if there is application/octet-stream media type
		convertibleHandler := images.HandlerFunc(
			func(_ context.Context, desc ocispec.Descriptor) ([]ocispec.Descriptor, error) {
				if desc.MediaType == docker.LegacyConfigMediaType {
					isConvertible = true
				}

				return []ocispec.Descriptor{}, nil
			},
		)
=======
>>>>>>> a79fabbf

		handler = images.Handlers(append(rCtx.BaseHandlers,
			remotes.FetchHandler(store, fetcher),
			convertibleHandler,
			childrenHandler,
		)...)

		converterFunc = func(ctx context.Context, desc ocispec.Descriptor) (ocispec.Descriptor, error) {
			return docker.ConvertManifest(ctx, store, desc)
		}
	}

	if err := images.Dispatch(ctx, handler, desc); err != nil {
		return images.Image{}, err
	}

	if isConvertible {
		if desc, err = converterFunc(ctx, desc); err != nil {
			return images.Image{}, err
		}
	}

	img := images.Image{
		Name:   name,
		Target: desc,
		Labels: rCtx.Labels,
	}

	is := c.ImageService()
	for {
		if created, err := is.Create(ctx, img); err != nil {
			if !errdefs.IsAlreadyExists(err) {
				return images.Image{}, err
			}

			updated, err := is.Update(ctx, img)
			if err != nil {
				// if image was removed, try create again
				if errdefs.IsNotFound(err) {
					continue
				}
				return images.Image{}, err
			}

			img = updated
		} else {
			img = created
		}

		return img, nil
	}
}

// Push uploads the provided content to a remote resource
func (c *Client) Push(ctx context.Context, ref string, desc ocispec.Descriptor, opts ...RemoteOpt) error {
	pushCtx := defaultRemoteContext()
	for _, o := range opts {
		if err := o(c, pushCtx); err != nil {
			return err
		}
	}
	if pushCtx.PlatformMatcher == nil {
		if len(pushCtx.Platforms) > 0 {
			var ps []ocispec.Platform
			for _, platform := range pushCtx.Platforms {
				p, err := platforms.Parse(platform)
				if err != nil {
					return errors.Wrapf(err, "invalid platform %s", platform)
				}
				ps = append(ps, p)
			}
			pushCtx.PlatformMatcher = platforms.Any(ps...)
		} else {
			pushCtx.PlatformMatcher = platforms.All
		}
	}

	pusher, err := pushCtx.Resolver.Pusher(ctx, ref)
	if err != nil {
		return err
	}

	return remotes.PushContent(ctx, pusher, desc, c.ContentStore(), pushCtx.PlatformMatcher, pushCtx.BaseHandlers...)
}

// GetImage returns an existing image
func (c *Client) GetImage(ctx context.Context, ref string) (Image, error) {
	i, err := c.ImageService().Get(ctx, ref)
	if err != nil {
		return nil, err
	}
	return NewImage(c, i), nil
}

// ListImages returns all existing images
func (c *Client) ListImages(ctx context.Context, filters ...string) ([]Image, error) {
	imgs, err := c.ImageService().List(ctx, filters...)
	if err != nil {
		return nil, err
	}
	images := make([]Image, len(imgs))
	for i, img := range imgs {
		images[i] = NewImage(c, img)
	}
	return images, nil
}

// Restore restores a container from a checkpoint
func (c *Client) Restore(ctx context.Context, id string, checkpoint Image, opts ...RestoreOpts) (Container, error) {
	store := c.ContentStore()
	index, err := decodeIndex(ctx, store, checkpoint.Target())
	if err != nil {
		return nil, err
	}

	ctx, done, err := c.WithLease(ctx)
	if err != nil {
		return nil, err
	}
	defer done(ctx)

	copts := []NewContainerOpts{}
	for _, o := range opts {
		copts = append(copts, o(ctx, id, c, checkpoint, index))
	}

	ctr, err := c.NewContainer(ctx, id, copts...)
	if err != nil {
		return nil, err
	}

	return ctr, nil
}

func writeIndex(ctx context.Context, index *ocispec.Index, client *Client, ref string) (d ocispec.Descriptor, err error) {
	labels := map[string]string{}
	for i, m := range index.Manifests {
		labels[fmt.Sprintf("containerd.io/gc.ref.content.%d", i)] = m.Digest.String()
	}
	data, err := json.Marshal(index)
	if err != nil {
		return ocispec.Descriptor{}, err
	}
	return writeContent(ctx, client.ContentStore(), ocispec.MediaTypeImageIndex, ref, bytes.NewReader(data), content.WithLabels(labels))
}

// Subscribe to events that match one or more of the provided filters.
//
// Callers should listen on both the envelope and errs channels. If the errs
// channel returns nil or an error, the subscriber should terminate.
//
// The subscriber can stop receiving events by canceling the provided context.
// The errs channel will be closed and return a nil error.
func (c *Client) Subscribe(ctx context.Context, filters ...string) (ch <-chan *events.Envelope, errs <-chan error) {
	return c.EventService().Subscribe(ctx, filters...)
}

// Close closes the clients connection to containerd
func (c *Client) Close() error {
	c.connMu.Lock()
	defer c.connMu.Unlock()
	if c.conn != nil {
		return c.conn.Close()
	}
	return nil
}

// NamespaceService returns the underlying Namespaces Store
func (c *Client) NamespaceService() namespaces.Store {
	if c.namespaceStore != nil {
		return c.namespaceStore
	}
	c.connMu.Lock()
	defer c.connMu.Unlock()
	return NewNamespaceStoreFromClient(namespacesapi.NewNamespacesClient(c.conn))
}

// ContainerService returns the underlying container Store
func (c *Client) ContainerService() containers.Store {
	if c.containerStore != nil {
		return c.containerStore
	}
	c.connMu.Lock()
	defer c.connMu.Unlock()
	return NewRemoteContainerStore(containersapi.NewContainersClient(c.conn))
}

// ContentStore returns the underlying content Store
func (c *Client) ContentStore() content.Store {
	if c.contentStore != nil {
		return c.contentStore
	}
	c.connMu.Lock()
	defer c.connMu.Unlock()
	return contentproxy.NewContentStore(contentapi.NewContentClient(c.conn))
}

// SnapshotService returns the underlying snapshotter for the provided snapshotter name
func (c *Client) SnapshotService(snapshotterName string) snapshots.Snapshotter {
	if c.snapshotters != nil {
		return c.snapshotters[snapshotterName]
	}
	c.connMu.Lock()
	defer c.connMu.Unlock()
	return snproxy.NewSnapshotter(snapshotsapi.NewSnapshotsClient(c.conn), snapshotterName)
}

// TaskService returns the underlying TasksClient
func (c *Client) TaskService() tasks.TasksClient {
	if c.taskService != nil {
		return c.taskService
	}
	c.connMu.Lock()
	defer c.connMu.Unlock()
	return tasks.NewTasksClient(c.conn)
}

// ImageService returns the underlying image Store
func (c *Client) ImageService() images.Store {
	if c.imageStore != nil {
		return c.imageStore
	}
	c.connMu.Lock()
	defer c.connMu.Unlock()
	return NewImageStoreFromClient(imagesapi.NewImagesClient(c.conn))
}

// DiffService returns the underlying Differ
func (c *Client) DiffService() DiffService {
	if c.diffService != nil {
		return c.diffService
	}
	c.connMu.Lock()
	defer c.connMu.Unlock()
	return NewDiffServiceFromClient(diffapi.NewDiffClient(c.conn))
}

// IntrospectionService returns the underlying Introspection Client
func (c *Client) IntrospectionService() introspectionapi.IntrospectionClient {
	c.connMu.Lock()
	defer c.connMu.Unlock()
	return introspectionapi.NewIntrospectionClient(c.conn)
}

// LeasesService returns the underlying Leases Client
func (c *Client) LeasesService() leases.Manager {
	if c.leasesService != nil {
		return c.leasesService
	}
	c.connMu.Lock()
	defer c.connMu.Unlock()
	return leasesproxy.NewLeaseManager(leasesapi.NewLeasesClient(c.conn))
}

// HealthService returns the underlying GRPC HealthClient
func (c *Client) HealthService() grpc_health_v1.HealthClient {
	c.connMu.Lock()
	defer c.connMu.Unlock()
	return grpc_health_v1.NewHealthClient(c.conn)
}

// EventService returns the underlying event service
func (c *Client) EventService() EventService {
	if c.eventService != nil {
		return c.eventService
	}
	c.connMu.Lock()
	defer c.connMu.Unlock()
	return NewEventServiceFromClient(eventsapi.NewEventsClient(c.conn))
}

// VersionService returns the underlying VersionClient
func (c *Client) VersionService() versionservice.VersionClient {
	c.connMu.Lock()
	defer c.connMu.Unlock()
	return versionservice.NewVersionClient(c.conn)
}

// Version of containerd
type Version struct {
	// Version number
	Version string
	// Revision from git that was built
	Revision string
}

// Version returns the version of containerd that the client is connected to
func (c *Client) Version(ctx context.Context) (Version, error) {
	c.connMu.Lock()
	if c.conn == nil {
		c.connMu.Unlock()
		return Version{}, errors.New("no grpc connection available")
	}
	c.connMu.Unlock()
	response, err := c.VersionService().Version(ctx, &ptypes.Empty{})
	if err != nil {
		return Version{}, err
	}
	return Version{
		Version:  response.Version,
		Revision: response.Revision,
	}, nil
}<|MERGE_RESOLUTION|>--- conflicted
+++ resolved
@@ -17,9 +17,7 @@
 package containerd
 
 import (
-	"bytes"
 	"context"
-	"encoding/json"
 	"fmt"
 	"net/http"
 	"runtime"
@@ -403,22 +401,12 @@
 	}
 
 	var (
-		handler images.Handler
-
-		isConvertible bool
-		converterFunc func(context.Context, ocispec.Descriptor) (ocispec.Descriptor, error)
+		schema1Converter *schema1.Converter
+		handler          images.Handler
 	)
-
 	if desc.MediaType == images.MediaTypeDockerSchema1Manifest && rCtx.ConvertSchema1 {
-		schema1Converter := schema1.NewConverter(store, fetcher)
-
+		schema1Converter = schema1.NewConverter(store, fetcher)
 		handler = images.Handlers(append(rCtx.BaseHandlers, schema1Converter)...)
-
-		isConvertible = true
-
-		converterFunc = func(ctx context.Context, _ ocispec.Descriptor) (ocispec.Descriptor, error) {
-			return schema1Converter.Convert(ctx)
-		}
 	} else {
 		// Get all the children for a descriptor
 		childrenHandler := images.ChildrenHandler(store)
@@ -430,38 +418,19 @@
 		if limit > 0 {
 			childrenHandler = images.LimitManifests(childrenHandler, rCtx.PlatformMatcher, limit)
 		}
-<<<<<<< HEAD
-
-		// set isConvertible to true if there is application/octet-stream media type
-		convertibleHandler := images.HandlerFunc(
-			func(_ context.Context, desc ocispec.Descriptor) ([]ocispec.Descriptor, error) {
-				if desc.MediaType == docker.LegacyConfigMediaType {
-					isConvertible = true
-				}
-
-				return []ocispec.Descriptor{}, nil
-			},
-		)
-=======
->>>>>>> a79fabbf
 
 		handler = images.Handlers(append(rCtx.BaseHandlers,
 			remotes.FetchHandler(store, fetcher),
-			convertibleHandler,
 			childrenHandler,
 		)...)
-
-		converterFunc = func(ctx context.Context, desc ocispec.Descriptor) (ocispec.Descriptor, error) {
-			return docker.ConvertManifest(ctx, store, desc)
-		}
 	}
 
 	if err := images.Dispatch(ctx, handler, desc); err != nil {
 		return images.Image{}, err
 	}
-
-	if isConvertible {
-		if desc, err = converterFunc(ctx, desc); err != nil {
+	if schema1Converter != nil {
+		desc, err = schema1Converter.Convert(ctx)
+		if err != nil {
 			return images.Image{}, err
 		}
 	}
@@ -551,45 +520,6 @@
 	return images, nil
 }
 
-// Restore restores a container from a checkpoint
-func (c *Client) Restore(ctx context.Context, id string, checkpoint Image, opts ...RestoreOpts) (Container, error) {
-	store := c.ContentStore()
-	index, err := decodeIndex(ctx, store, checkpoint.Target())
-	if err != nil {
-		return nil, err
-	}
-
-	ctx, done, err := c.WithLease(ctx)
-	if err != nil {
-		return nil, err
-	}
-	defer done(ctx)
-
-	copts := []NewContainerOpts{}
-	for _, o := range opts {
-		copts = append(copts, o(ctx, id, c, checkpoint, index))
-	}
-
-	ctr, err := c.NewContainer(ctx, id, copts...)
-	if err != nil {
-		return nil, err
-	}
-
-	return ctr, nil
-}
-
-func writeIndex(ctx context.Context, index *ocispec.Index, client *Client, ref string) (d ocispec.Descriptor, err error) {
-	labels := map[string]string{}
-	for i, m := range index.Manifests {
-		labels[fmt.Sprintf("containerd.io/gc.ref.content.%d", i)] = m.Digest.String()
-	}
-	data, err := json.Marshal(index)
-	if err != nil {
-		return ocispec.Descriptor{}, err
-	}
-	return writeContent(ctx, client.ContentStore(), ocispec.MediaTypeImageIndex, ref, bytes.NewReader(data), content.WithLabels(labels))
-}
-
 // Subscribe to events that match one or more of the provided filters.
 //
 // Callers should listen on both the envelope and errs channels. If the errs
