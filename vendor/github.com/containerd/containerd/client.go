--- conflicted
+++ resolved
@@ -164,22 +164,6 @@
 		}
 	}
 
-<<<<<<< HEAD
-	// check namespace labels for default runtime
-	if copts.defaultRuntime == "" && copts.defaultns != "" {
-		namespaces := c.NamespaceService()
-		ctx := context.Background()
-		if labels, err := namespaces.Labels(ctx, copts.defaultns); err == nil {
-			if defaultRuntime, ok := labels[defaults.DefaultRuntimeNSLabel]; ok {
-				c.runtime = defaultRuntime
-			}
-		} else {
-			return nil, err
-		}
-	}
-
-=======
->>>>>>> 847da184
 	return c, nil
 }
 
@@ -199,23 +183,11 @@
 	}
 
 	// check namespace labels for default runtime
-<<<<<<< HEAD
-	if copts.defaultRuntime == "" && copts.defaultns != "" {
-		namespaces := c.NamespaceService()
-		ctx := context.Background()
-		if labels, err := namespaces.Labels(ctx, copts.defaultns); err == nil {
-			if defaultRuntime, ok := labels[defaults.DefaultRuntimeNSLabel]; ok {
-				c.runtime = defaultRuntime
-			}
-		} else {
-			return nil, err
-=======
 	if copts.defaultRuntime == "" && c.defaultns != "" {
 		if label, err := c.GetLabel(context.Background(), defaults.DefaultRuntimeNSLabel); err != nil {
 			return nil, err
 		} else if label != "" {
 			c.runtime = label
->>>>>>> 847da184
 		}
 	}
 
