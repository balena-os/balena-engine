--- conflicted
+++ resolved
@@ -20,9 +20,7 @@
 	"context"
 
 	"github.com/containerd/containerd/containers"
-	"github.com/containerd/containerd/defaults"
 	"github.com/containerd/containerd/errdefs"
-	"github.com/containerd/containerd/namespaces"
 	"github.com/containerd/containerd/oci"
 	"github.com/containerd/containerd/snapshots"
 	"github.com/containerd/typeurl"
@@ -125,10 +123,6 @@
 // WithSnapshot uses an existing root filesystem for the container
 func WithSnapshot(id string) NewContainerOpts {
 	return func(ctx context.Context, client *Client, c *containers.Container) error {
-<<<<<<< HEAD
-		setSnapshotterIfEmpty(ctx, client, c)
-=======
->>>>>>> 847da184
 		// check that the snapshot exists, if not, fail on creation
 		var err error
 		c.Snapshotter, err = client.resolveSnapshotterName(ctx, c.Snapshotter)
@@ -155,11 +149,7 @@
 		if err != nil {
 			return err
 		}
-<<<<<<< HEAD
-		setSnapshotterIfEmpty(ctx, client, c)
-=======
-
->>>>>>> 847da184
+
 		parent := identity.ChainID(diffIDs).String()
 		c.Snapshotter, err = client.resolveSnapshotterName(ctx, c.Snapshotter)
 		if err != nil {
@@ -203,11 +193,7 @@
 		if err != nil {
 			return err
 		}
-<<<<<<< HEAD
-		setSnapshotterIfEmpty(ctx, client, c)
-=======
-
->>>>>>> 847da184
+
 		parent := identity.ChainID(diffIDs).String()
 		c.Snapshotter, err = client.resolveSnapshotterName(ctx, c.Snapshotter)
 		if err != nil {
@@ -226,24 +212,6 @@
 	}
 }
 
-<<<<<<< HEAD
-func setSnapshotterIfEmpty(ctx context.Context, client *Client, c *containers.Container) {
-	if c.Snapshotter == "" {
-		defaultSnapshotter := DefaultSnapshotter
-		namespaceService := client.NamespaceService()
-		if ns, err := namespaces.NamespaceRequired(ctx); err == nil {
-			if labels, err := namespaceService.Labels(ctx, ns); err == nil {
-				if snapshotLabel, ok := labels[defaults.DefaultSnapshotterNSLabel]; ok {
-					defaultSnapshotter = snapshotLabel
-				}
-			}
-		}
-		c.Snapshotter = defaultSnapshotter
-	}
-}
-
-=======
->>>>>>> 847da184
 // WithContainerExtension appends extension data to the container object.
 // Use this to decorate the container object with additional data for the client
 // integration.
