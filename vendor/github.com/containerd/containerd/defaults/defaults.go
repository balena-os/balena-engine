/*
   Copyright The containerd Authors.

   Licensed under the Apache License, Version 2.0 (the "License");
   you may not use this file except in compliance with the License.
   You may obtain a copy of the License at

       http://www.apache.org/licenses/LICENSE-2.0

   Unless required by applicable law or agreed to in writing, software
   distributed under the License is distributed on an "AS IS" BASIS,
   WITHOUT WARRANTIES OR CONDITIONS OF ANY KIND, either express or implied.
   See the License for the specific language governing permissions and
   limitations under the License.
*/

package defaults

const (
	// DefaultMaxRecvMsgSize defines the default maximum message size for
	// receiving protobufs passed over the GRPC API.
	DefaultMaxRecvMsgSize = 16 << 20
	// DefaultMaxSendMsgSize defines the default maximum message size for
	// sending protobufs passed over the GRPC API.
	DefaultMaxSendMsgSize = 16 << 20
<<<<<<< HEAD
	// DefaultRuntimeNSLabel defines the namespace label to check for
	// default runtime
	DefaultRuntimeNSLabel = "containerd.io/defaults/runtime"
	// DefaultSnapshotterNSLabel defines the namespances label to check for
=======
	// DefaultRuntimeNSLabel defines the namespace label to check for the
	// default runtime
	DefaultRuntimeNSLabel = "containerd.io/defaults/runtime"
	// DefaultSnapshotterNSLabel defines the namespace label to check for the
>>>>>>> 847da184
	// default snapshotter
	DefaultSnapshotterNSLabel = "containerd.io/defaults/snapshotter"
)<|MERGE_RESOLUTION|>--- conflicted
+++ resolved
@@ -23,17 +23,10 @@
 	// DefaultMaxSendMsgSize defines the default maximum message size for
 	// sending protobufs passed over the GRPC API.
 	DefaultMaxSendMsgSize = 16 << 20
-<<<<<<< HEAD
-	// DefaultRuntimeNSLabel defines the namespace label to check for
-	// default runtime
-	DefaultRuntimeNSLabel = "containerd.io/defaults/runtime"
-	// DefaultSnapshotterNSLabel defines the namespances label to check for
-=======
 	// DefaultRuntimeNSLabel defines the namespace label to check for the
 	// default runtime
 	DefaultRuntimeNSLabel = "containerd.io/defaults/runtime"
 	// DefaultSnapshotterNSLabel defines the namespace label to check for the
->>>>>>> 847da184
 	// default snapshotter
 	DefaultSnapshotterNSLabel = "containerd.io/defaults/snapshotter"
 )