--- conflicted
+++ resolved
@@ -141,15 +141,8 @@
 // replaced by env key or appended to the list
 func replaceOrAppendEnvValues(defaults, overrides []string) []string {
 	cache := make(map[string]int, len(defaults))
-<<<<<<< HEAD
-	results := make([]string, 0, len(defaults))
 	for i, e := range defaults {
 		parts := strings.SplitN(e, "=", 2)
-		results = append(results, e)
-=======
-	for i, e := range defaults {
-		parts := strings.SplitN(e, "=", 2)
->>>>>>> a79fabbf
 		cache[parts[0]] = i
 	}
 
@@ -157,11 +150,7 @@
 		// Values w/o = means they want this env to be removed/unset.
 		if !strings.Contains(value, "=") {
 			if i, exists := cache[value]; exists {
-<<<<<<< HEAD
-				results[i] = "" // Used to indicate it should be removed
-=======
 				defaults[i] = "" // Used to indicate it should be removed
->>>>>>> a79fabbf
 			}
 			continue
 		}
@@ -169,37 +158,21 @@
 		// Just do a normal set/update
 		parts := strings.SplitN(value, "=", 2)
 		if i, exists := cache[parts[0]]; exists {
-<<<<<<< HEAD
-			results[i] = value
-		} else {
-			results = append(results, value)
-=======
 			defaults[i] = value
 		} else {
 			defaults = append(defaults, value)
->>>>>>> a79fabbf
 		}
 	}
 
 	// Now remove all entries that we want to "unset"
-<<<<<<< HEAD
-	for i := 0; i < len(results); i++ {
-		if results[i] == "" {
-			results = append(results[:i], results[i+1:]...)
-=======
 	for i := 0; i < len(defaults); i++ {
 		if defaults[i] == "" {
 			defaults = append(defaults[:i], defaults[i+1:]...)
->>>>>>> a79fabbf
 			i--
 		}
 	}
 
-<<<<<<< HEAD
-	return results
-=======
 	return defaults
->>>>>>> a79fabbf
 }
 
 // WithProcessArgs replaces the args on the generated spec
@@ -337,11 +310,7 @@
 
 		setProcess(s)
 		if s.Linux != nil {
-<<<<<<< HEAD
-			s.Process.Env = replaceOrAppendEnvValues(s.Process.Env, config.Env)
-=======
 			s.Process.Env = append(s.Process.Env, config.Env...)
->>>>>>> a79fabbf
 			cmd := config.Cmd
 			if len(args) > 0 {
 				cmd = args
@@ -363,19 +332,8 @@
 			// even if there is no specified user in the image config
 			return WithAdditionalGIDs("root")(ctx, client, c, s)
 		} else if s.Windows != nil {
-<<<<<<< HEAD
-			s.Process.Env = replaceOrAppendEnvValues(s.Process.Env, config.Env)
-			cmd := config.Cmd
-			if len(args) > 0 {
-				cmd = args
-			}
-			s.Process.Args = append(config.Entrypoint, cmd...)
-
-			s.Process.Cwd = config.WorkingDir
-=======
 			s.Process.Env = config.Env
 			s.Process.Args = append(config.Entrypoint, config.Cmd...)
->>>>>>> a79fabbf
 			s.Process.User = specs.User{
 				Username: config.User,
 			}
@@ -747,7 +705,6 @@
 		}
 		if c.Snapshotter == "" {
 			return errors.Errorf("no snapshotter set for container")
-<<<<<<< HEAD
 		}
 		if c.SnapshotKey == "" {
 			return errors.Errorf("rootfs snapshot not created for container")
@@ -912,20 +869,8 @@
 				options = append(options, o)
 			}
 			s.Mounts[i].Options = options
-=======
->>>>>>> a79fabbf
-		}
-		if c.SnapshotKey == "" {
-			return errors.Errorf("rootfs snapshot not created for container")
-		}
-		snapshotter := client.SnapshotService(c.Snapshotter)
-		mounts, err := snapshotter.Mounts(ctx, c.SnapshotKey)
-		if err != nil {
-			return err
-		}
-		return mount.WithTempMount(ctx, mounts, setAdditionalGids)
-	}
-<<<<<<< HEAD
+		}
+	}
 	return nil
 }
 
@@ -1080,344 +1025,4 @@
 		s.Windows.HyperV = &specs.WindowsHyperV{}
 	}
 	return nil
-}
-
-// WithMemoryLimit sets the `Linux.LinuxResources.Memory.Limit` section to the
-// `limit` specified if the `Linux` section is not `nil`. Additionally sets the
-// `Windows.WindowsResources.Memory.Limit` section if the `Windows` section is
-// not `nil`.
-func WithMemoryLimit(limit uint64) SpecOpts {
-	return func(_ context.Context, _ Client, _ *containers.Container, s *Spec) error {
-		if s.Linux != nil {
-			if s.Linux.Resources == nil {
-				s.Linux.Resources = &specs.LinuxResources{}
-			}
-			if s.Linux.Resources.Memory == nil {
-				s.Linux.Resources.Memory = &specs.LinuxMemory{}
-			}
-			l := int64(limit)
-			s.Linux.Resources.Memory.Limit = &l
-		}
-		if s.Windows != nil {
-			if s.Windows.Resources == nil {
-				s.Windows.Resources = &specs.WindowsResources{}
-			}
-			if s.Windows.Resources.Memory == nil {
-				s.Windows.Resources.Memory = &specs.WindowsMemoryResources{}
-			}
-			s.Windows.Resources.Memory.Limit = &limit
-		}
-		return nil
-	}
-=======
-}
-
-// WithCapabilities sets Linux capabilities on the process
-func WithCapabilities(caps []string) SpecOpts {
-	return func(_ context.Context, _ Client, _ *containers.Container, s *Spec) error {
-		setCapabilities(s)
-
-		s.Process.Capabilities.Bounding = caps
-		s.Process.Capabilities.Effective = caps
-		s.Process.Capabilities.Permitted = caps
-		s.Process.Capabilities.Inheritable = caps
-
-		return nil
-	}
-}
-
-// WithAllCapabilities sets all linux capabilities for the process
-var WithAllCapabilities = WithCapabilities(getAllCapabilities())
-
-func getAllCapabilities() []string {
-	last := capability.CAP_LAST_CAP
-	// hack for RHEL6 which has no /proc/sys/kernel/cap_last_cap
-	if last == capability.Cap(63) {
-		last = capability.CAP_BLOCK_SUSPEND
-	}
-	var caps []string
-	for _, cap := range capability.List() {
-		if cap > last {
-			continue
-		}
-		caps = append(caps, "CAP_"+strings.ToUpper(cap.String()))
-	}
-	return caps
-}
-
-// WithAmbientCapabilities set the Linux ambient capabilities for the process
-// Ambient capabilities should only be set for non-root users or the caller should
-// understand how these capabilities are used and set
-func WithAmbientCapabilities(caps []string) SpecOpts {
-	return func(_ context.Context, _ Client, _ *containers.Container, s *Spec) error {
-		setCapabilities(s)
-
-		s.Process.Capabilities.Ambient = caps
-		return nil
-	}
-}
-
-var errNoUsersFound = errors.New("no users found")
-
-func getUserFromPath(root string, filter func(user.User) bool) (user.User, error) {
-	ppath, err := fs.RootPath(root, "/etc/passwd")
-	if err != nil {
-		return user.User{}, err
-	}
-	users, err := user.ParsePasswdFileFilter(ppath, filter)
-	if err != nil {
-		return user.User{}, err
-	}
-	if len(users) == 0 {
-		return user.User{}, errNoUsersFound
-	}
-	return users[0], nil
-}
-
-var errNoGroupsFound = errors.New("no groups found")
-
-func getGIDFromPath(root string, filter func(user.Group) bool) (gid uint32, err error) {
-	gpath, err := fs.RootPath(root, "/etc/group")
-	if err != nil {
-		return 0, err
-	}
-	groups, err := user.ParseGroupFileFilter(gpath, filter)
-	if err != nil {
-		return 0, err
-	}
-	if len(groups) == 0 {
-		return 0, errNoGroupsFound
-	}
-	g := groups[0]
-	return uint32(g.Gid), nil
-}
-
-func getSupplementalGroupsFromPath(root string, filter func(user.Group) bool) ([]uint32, error) {
-	gpath, err := fs.RootPath(root, "/etc/group")
-	if err != nil {
-		return []uint32{}, err
-	}
-	groups, err := user.ParseGroupFileFilter(gpath, filter)
-	if err != nil {
-		return []uint32{}, err
-	}
-	if len(groups) == 0 {
-		// if there are no additional groups; just return an empty set
-		return []uint32{}, nil
-	}
-	addlGids := []uint32{}
-	for _, grp := range groups {
-		addlGids = append(addlGids, uint32(grp.Gid))
-	}
-	return addlGids, nil
-}
-
-func isRootfsAbs(root string) bool {
-	return filepath.IsAbs(root)
-}
-
-// WithMaskedPaths sets the masked paths option
-func WithMaskedPaths(paths []string) SpecOpts {
-	return func(_ context.Context, _ Client, _ *containers.Container, s *Spec) error {
-		setLinux(s)
-		s.Linux.MaskedPaths = paths
-		return nil
-	}
-}
-
-// WithReadonlyPaths sets the read only paths option
-func WithReadonlyPaths(paths []string) SpecOpts {
-	return func(_ context.Context, _ Client, _ *containers.Container, s *Spec) error {
-		setLinux(s)
-		s.Linux.ReadonlyPaths = paths
-		return nil
-	}
-}
-
-// WithWriteableSysfs makes any sysfs mounts writeable
-func WithWriteableSysfs(_ context.Context, _ Client, _ *containers.Container, s *Spec) error {
-	for i, m := range s.Mounts {
-		if m.Type == "sysfs" {
-			var options []string
-			for _, o := range m.Options {
-				if o == "ro" {
-					o = "rw"
-				}
-				options = append(options, o)
-			}
-			s.Mounts[i].Options = options
-		}
-	}
-	return nil
-}
-
-// WithWriteableCgroupfs makes any cgroup mounts writeable
-func WithWriteableCgroupfs(_ context.Context, _ Client, _ *containers.Container, s *Spec) error {
-	for i, m := range s.Mounts {
-		if m.Type == "cgroup" {
-			var options []string
-			for _, o := range m.Options {
-				if o == "ro" {
-					o = "rw"
-				}
-				options = append(options, o)
-			}
-			s.Mounts[i].Options = options
-		}
-	}
-	return nil
-}
-
-// WithSelinuxLabel sets the process SELinux label
-func WithSelinuxLabel(label string) SpecOpts {
-	return func(_ context.Context, _ Client, _ *containers.Container, s *Spec) error {
-		setProcess(s)
-		s.Process.SelinuxLabel = label
-		return nil
-	}
-}
-
-// WithApparmorProfile sets the Apparmor profile for the process
-func WithApparmorProfile(profile string) SpecOpts {
-	return func(_ context.Context, _ Client, _ *containers.Container, s *Spec) error {
-		setProcess(s)
-		s.Process.ApparmorProfile = profile
-		return nil
-	}
-}
-
-// WithSeccompUnconfined clears the seccomp profile
-func WithSeccompUnconfined(_ context.Context, _ Client, _ *containers.Container, s *Spec) error {
-	setLinux(s)
-	s.Linux.Seccomp = nil
-	return nil
-}
-
-// WithParentCgroupDevices uses the default cgroup setup to inherit the container's parent cgroup's
-// allowed and denied devices
-func WithParentCgroupDevices(_ context.Context, _ Client, _ *containers.Container, s *Spec) error {
-	setLinux(s)
-	if s.Linux.Resources == nil {
-		s.Linux.Resources = &specs.LinuxResources{}
-	}
-	s.Linux.Resources.Devices = nil
-	return nil
-}
-
-// WithDefaultUnixDevices adds the default devices for unix such as /dev/null, /dev/random to
-// the container's resource cgroup spec
-func WithDefaultUnixDevices(_ context.Context, _ Client, _ *containers.Container, s *Spec) error {
-	setLinux(s)
-	if s.Linux.Resources == nil {
-		s.Linux.Resources = &specs.LinuxResources{}
-	}
-	intptr := func(i int64) *int64 {
-		return &i
-	}
-	s.Linux.Resources.Devices = append(s.Linux.Resources.Devices, []specs.LinuxDeviceCgroup{
-		{
-			// "/dev/null",
-			Type:   "c",
-			Major:  intptr(1),
-			Minor:  intptr(3),
-			Access: rwm,
-			Allow:  true,
-		},
-		{
-			// "/dev/random",
-			Type:   "c",
-			Major:  intptr(1),
-			Minor:  intptr(8),
-			Access: rwm,
-			Allow:  true,
-		},
-		{
-			// "/dev/full",
-			Type:   "c",
-			Major:  intptr(1),
-			Minor:  intptr(7),
-			Access: rwm,
-			Allow:  true,
-		},
-		{
-			// "/dev/tty",
-			Type:   "c",
-			Major:  intptr(5),
-			Minor:  intptr(0),
-			Access: rwm,
-			Allow:  true,
-		},
-		{
-			// "/dev/zero",
-			Type:   "c",
-			Major:  intptr(1),
-			Minor:  intptr(5),
-			Access: rwm,
-			Allow:  true,
-		},
-		{
-			// "/dev/urandom",
-			Type:   "c",
-			Major:  intptr(1),
-			Minor:  intptr(9),
-			Access: rwm,
-			Allow:  true,
-		},
-		{
-			// "/dev/console",
-			Type:   "c",
-			Major:  intptr(5),
-			Minor:  intptr(1),
-			Access: rwm,
-			Allow:  true,
-		},
-		// /dev/pts/ - pts namespaces are "coming soon"
-		{
-			Type:   "c",
-			Major:  intptr(136),
-			Access: rwm,
-			Allow:  true,
-		},
-		{
-			Type:   "c",
-			Major:  intptr(5),
-			Minor:  intptr(2),
-			Access: rwm,
-			Allow:  true,
-		},
-		{
-			// tuntap
-			Type:   "c",
-			Major:  intptr(10),
-			Minor:  intptr(200),
-			Access: rwm,
-			Allow:  true,
-		},
-	}...)
-	return nil
-}
-
-// WithPrivileged sets up options for a privileged container
-// TODO(justincormack) device handling
-var WithPrivileged = Compose(
-	WithAllCapabilities,
-	WithMaskedPaths(nil),
-	WithReadonlyPaths(nil),
-	WithWriteableSysfs,
-	WithWriteableCgroupfs,
-	WithSelinuxLabel(""),
-	WithApparmorProfile(""),
-	WithSeccompUnconfined,
-)
-
-// WithWindowsHyperV sets the Windows.HyperV section for HyperV isolation of containers.
-func WithWindowsHyperV(_ context.Context, _ Client, _ *containers.Container, s *Spec) error {
-	if s.Windows == nil {
-		s.Windows = &specs.Windows{}
-	}
-	if s.Windows.HyperV == nil {
-		s.Windows.HyperV = &specs.WindowsHyperV{}
-	}
-	return nil
->>>>>>> a79fabbf
 }