--- conflicted
+++ resolved
@@ -128,20 +128,12 @@
 	rootfs := ""
 	if len(mounts) > 0 {
 		rootfs = filepath.Join(r.Bundle, "rootfs")
-<<<<<<< HEAD
-		if err := os.Mkdir(rootfs, 0711); err != nil {
-=======
 		if err := os.Mkdir(rootfs, 0711); err != nil && !os.IsExist(err) {
->>>>>>> 847da184
 			return nil, err
 		}
 	}
 
-<<<<<<< HEAD
-	config := &proc.CreateConfig{
-=======
 	config := &process.CreateConfig{
->>>>>>> 847da184
 		ID:               r.ID,
 		Bundle:           r.Bundle,
 		Runtime:          r.Runtime,
@@ -643,11 +635,7 @@
 	return runtime.TaskUnknownTopic
 }
 
-<<<<<<< HEAD
-func newInit(ctx context.Context, path, workDir, runtimeRoot, namespace, criu string, systemdCgroup bool, platform rproc.Platform, r *proc.CreateConfig, rootfs string) (*proc.Init, error) {
-=======
 func newInit(ctx context.Context, path, workDir, runtimeRoot, namespace, criu string, systemdCgroup bool, platform stdio.Platform, r *process.CreateConfig, rootfs string) (*process.Init, error) {
->>>>>>> 847da184
 	var options runctypes.CreateOptions
 	if r.Options != nil {
 		v, err := typeurl.UnmarshalAny(r.Options)
@@ -657,13 +645,8 @@
 		options = *v.(*runctypes.CreateOptions)
 	}
 
-<<<<<<< HEAD
-	runtime := proc.NewRunc(runtimeRoot, path, namespace, r.Runtime, criu, systemdCgroup)
-	p := proc.New(r.ID, runtime, rproc.Stdio{
-=======
 	runtime := process.NewRunc(runtimeRoot, path, namespace, r.Runtime, criu, systemdCgroup)
 	p := process.New(r.ID, runtime, stdio.Stdio{
->>>>>>> 847da184
 		Stdin:    r.Stdin,
 		Stdout:   r.Stdout,
 		Stderr:   r.Stderr,
