// +build linux

/*
   Copyright The containerd Authors.

   Licensed under the Apache License, Version 2.0 (the "License");
   you may not use this file except in compliance with the License.
   You may obtain a copy of the License at

       http://www.apache.org/licenses/LICENSE-2.0

   Unless required by applicable law or agreed to in writing, software
   distributed under the License is distributed on an "AS IS" BASIS,
   WITHOUT WARRANTIES OR CONDITIONS OF ANY KIND, either express or implied.
   See the License for the specific language governing permissions and
   limitations under the License.
*/

package linux

import (
	"context"
	"crypto/sha256"
	"fmt"
	"io/ioutil"
	"os"
	"path/filepath"

	"github.com/containerd/containerd/events/exchange"
	"github.com/containerd/containerd/runtime/linux/runctypes"
	"github.com/containerd/containerd/runtime/v1/shim"
	"github.com/containerd/containerd/runtime/v1/shim/client"
	"github.com/pkg/errors"
)

// loadBundle loads an existing bundle from disk
func loadBundle(id, path, workdir string) *bundle {
	return &bundle{
		id:      id,
		path:    path,
		workDir: workdir,
	}
}

// newBundle creates a new bundle on disk at the provided path for the given id
func newBundle(id, path, workDir string, spec []byte) (b *bundle, err error) {
	if err := os.MkdirAll(path, 0711); err != nil {
		return nil, err
	}
	path = filepath.Join(path, id)
	if err := os.Mkdir(path, 0711); err != nil {
		return nil, err
	}
	defer func() {
		if err != nil {
			os.RemoveAll(path)
		}
	}()
	workDir = filepath.Join(workDir, id)
	if err := os.MkdirAll(workDir, 0711); err != nil {
		return nil, err
	}
	defer func() {
		if err != nil {
			os.RemoveAll(workDir)
		}
	}()
<<<<<<< HEAD
=======
	rootfs := filepath.Join(path, "rootfs")
	if err := os.MkdirAll(rootfs, 0711); err != nil {
		return nil, err
	}
>>>>>>> 847da184
	err = ioutil.WriteFile(filepath.Join(path, configFilename), spec, 0666)
	return &bundle{
		id:      id,
		path:    path,
		workDir: workDir,
	}, err
}

type bundle struct {
	id      string
	path    string
	workDir string
}

// ShimOpt specifies shim options for initialization and connection
type ShimOpt func(*bundle, string, *runctypes.RuncOptions) (shim.Config, client.Opt)

// ShimRemote is a ShimOpt for connecting and starting a remote shim
func ShimRemote(c *Config, daemonAddress, cgroup string, exitHandler func()) ShimOpt {
	return func(b *bundle, ns string, ropts *runctypes.RuncOptions) (shim.Config, client.Opt) {
		config := b.shimConfig(ns, c, ropts)
		return config,
			client.WithStart(c.Shim, b.shimAddress(ns), daemonAddress, cgroup, c.ShimDebug, exitHandler)
	}
}

// ShimLocal is a ShimOpt for using an in process shim implementation
func ShimLocal(c *Config, exchange *exchange.Exchange) ShimOpt {
	return func(b *bundle, ns string, ropts *runctypes.RuncOptions) (shim.Config, client.Opt) {
		return b.shimConfig(ns, c, ropts), client.WithLocal(exchange)
	}
}

// ShimConnect is a ShimOpt for connecting to an existing remote shim
func ShimConnect(c *Config, onClose func()) ShimOpt {
	return func(b *bundle, ns string, ropts *runctypes.RuncOptions) (shim.Config, client.Opt) {
		return b.shimConfig(ns, c, ropts), client.WithConnect(b.decideShimAddress(ns), onClose)
	}
}

// NewShimClient connects to the shim managing the bundle and tasks creating it if needed
func (b *bundle) NewShimClient(ctx context.Context, namespace string, getClientOpts ShimOpt, runcOpts *runctypes.RuncOptions) (*client.Client, error) {
	cfg, opt := getClientOpts(b, namespace, runcOpts)
	return client.New(ctx, cfg, opt)
}

// Delete deletes the bundle from disk
func (b *bundle) Delete() error {
	err := atomicDelete(b.path)
	if err == nil {
		return atomicDelete(b.workDir)
	}
	// error removing the bundle path; still attempt removing work dir
	err2 := atomicDelete(b.workDir)
	if err2 == nil {
		return err
	}
	return errors.Wrapf(err, "Failed to remove both bundle and workdir locations: %v", err2)
}

func (b *bundle) legacyShimAddress(namespace string) string {
	return filepath.Join(string(filepath.Separator), "containerd-shim", namespace, b.id, "shim.sock")
}

func (b *bundle) shimAddress(namespace string) string {
	d := sha256.Sum256([]byte(filepath.Join(namespace, b.id)))
	return filepath.Join(string(filepath.Separator), "containerd-shim", fmt.Sprintf("%x.sock", d))
}

func (b *bundle) loadAddress() (string, error) {
	addressPath := filepath.Join(b.path, "address")
	data, err := ioutil.ReadFile(addressPath)
	if err != nil {
		return "", err
	}
	return string(data), nil
}

func (b *bundle) decideShimAddress(namespace string) string {
	address, err := b.loadAddress()
	if err != nil {
		return b.legacyShimAddress(namespace)
	}
	return address
}

func (b *bundle) shimConfig(namespace string, c *Config, runcOptions *runctypes.RuncOptions) shim.Config {
	var (
		criuPath      string
		runtimeRoot   = c.RuntimeRoot
		systemdCgroup bool
	)
	if runcOptions != nil {
		criuPath = runcOptions.CriuPath
		systemdCgroup = runcOptions.SystemdCgroup
		if runcOptions.RuntimeRoot != "" {
			runtimeRoot = runcOptions.RuntimeRoot
		}
	}
	return shim.Config{
		Path:          b.path,
		WorkDir:       b.workDir,
		Namespace:     namespace,
		Criu:          criuPath,
		RuntimeRoot:   runtimeRoot,
		SystemdCgroup: systemdCgroup,
	}
}

// atomicDelete renames the path to a hidden file before removal
func atomicDelete(path string) error {
	// create a hidden dir for an atomic removal
	atomicPath := filepath.Join(filepath.Dir(path), fmt.Sprintf(".%s", filepath.Base(path)))
	if err := os.Rename(path, atomicPath); err != nil {
		if os.IsNotExist(err) {
			return nil
		}
		return err
	}
	return os.RemoveAll(atomicPath)
}<|MERGE_RESOLUTION|>--- conflicted
+++ resolved
@@ -65,13 +65,10 @@
 			os.RemoveAll(workDir)
 		}
 	}()
-<<<<<<< HEAD
-=======
 	rootfs := filepath.Join(path, "rootfs")
 	if err := os.MkdirAll(rootfs, 0711); err != nil {
 		return nil, err
 	}
->>>>>>> 847da184
 	err = ioutil.WriteFile(filepath.Join(path, configFilename), spec, 0666)
 	return &bundle{
 		id:      id,
