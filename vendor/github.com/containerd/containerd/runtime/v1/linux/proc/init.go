--- conflicted
+++ resolved
@@ -76,7 +76,6 @@
 	IoGID        int
 	NoPivotRoot  bool
 	NoNewKeyring bool
-	CriuWorkPath string
 }
 
 // NewRunc returns a new runc instance for a process
@@ -133,7 +132,7 @@
 		opts := &runc.RestoreOpts{
 			CheckpointOpts: runc.CheckpointOpts{
 				ImagePath:  r.Checkpoint,
-				WorkDir:    p.CriuWorkPath,
+				WorkDir:    p.WorkDir,
 				ParentPath: r.ParentCheckpoint,
 			},
 			PidFile:     pidFile,
@@ -335,7 +334,6 @@
 	defer p.mu.Unlock()
 
 	return p.initState.Pause(ctx)
-<<<<<<< HEAD
 }
 
 // Resume the init process and all its child processes
@@ -346,18 +344,6 @@
 	return p.initState.Resume(ctx)
 }
 
-=======
-}
-
-// Resume the init process and all its child processes
-func (p *Init) Resume(ctx context.Context) error {
-	p.mu.Lock()
-	defer p.mu.Unlock()
-
-	return p.initState.Resume(ctx)
-}
-
->>>>>>> a79fabbf
 // Kill the init process
 func (p *Init) Kill(ctx context.Context, signal uint32, all bool) error {
 	p.mu.Lock()
@@ -441,17 +427,8 @@
 	if !r.Exit {
 		actions = append(actions, runc.LeaveRunning)
 	}
-<<<<<<< HEAD
-	// keep criu work directory if criu work dir is set
-	work := r.WorkDir
-	if work == "" {
-		work = filepath.Join(p.WorkDir, "criu-work")
-		defer os.RemoveAll(work)
-	}
-=======
 	work := filepath.Join(p.WorkDir, "criu-work")
 	defer os.RemoveAll(work)
->>>>>>> a79fabbf
 	if err := p.runtime.Checkpoint(ctx, p.id, &runc.CheckpointOpts{
 		WorkDir:                  work,
 		ImagePath:                r.Path,
