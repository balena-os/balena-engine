/*
   Copyright The containerd Authors.

   Licensed under the Apache License, Version 2.0 (the "License");
   you may not use this file except in compliance with the License.
   You may obtain a copy of the License at

       http://www.apache.org/licenses/LICENSE-2.0

   Unless required by applicable law or agreed to in writing, software
   distributed under the License is distributed on an "AS IS" BASIS,
   WITHOUT WARRANTIES OR CONDITIONS OF ANY KIND, either express or implied.
   See the License for the specific language governing permissions and
   limitations under the License.
*/

package containerd

import (
	"context"
	"strings"
	"syscall"
	"time"

	"github.com/containerd/containerd/api/services/tasks/v1"
	"github.com/containerd/containerd/cio"
	"github.com/containerd/containerd/errdefs"
	"github.com/pkg/errors"
)

// Process represents a system process
type Process interface {
	// ID of the process
	ID() string
	// Pid is the system specific process id
	Pid() uint32
	// Start starts the process executing the user's defined binary
	Start(context.Context) error
	// Delete removes the process and any resources allocated returning the exit status
	Delete(context.Context, ...ProcessDeleteOpts) (*ExitStatus, error)
	// Kill sends the provided signal to the process
	Kill(context.Context, syscall.Signal, ...KillOpts) error
	// Wait asynchronously waits for the process to exit, and sends the exit code to the returned channel
	Wait(context.Context) (<-chan ExitStatus, error)
	// CloseIO allows various pipes to be closed on the process
	CloseIO(context.Context, ...IOCloserOpts) error
	// Resize changes the width and height of the process's terminal
	Resize(ctx context.Context, w, h uint32) error
	// IO returns the io set for the process
	IO() cio.IO
	// Status returns the executing status of the process
	Status(context.Context) (Status, error)
}

// NewExitStatus populates an ExitStatus
func NewExitStatus(code uint32, t time.Time, err error) *ExitStatus {
	return &ExitStatus{
		code:     code,
		exitedAt: t,
		err:      err,
	}
}

<<<<<<< HEAD
// ExitStatus encapsulates a process' exit status.
=======
// ExitStatus encapsulates a process's exit status.
>>>>>>> 847da184
// It is used by `Wait()` to return either a process exit code or an error
type ExitStatus struct {
	code     uint32
	exitedAt time.Time
	err      error
}

// Result returns the exit code and time of the exit status.
// An error may be returned here to which indicates there was an error
//   at some point while waiting for the exit status. It does not signify
//   an error with the process itself.
// If an error is returned, the process may still be running.
func (s ExitStatus) Result() (uint32, time.Time, error) {
	return s.code, s.exitedAt, s.err
}

// ExitCode returns the exit code of the process.
// This is only valid is Error() returns nil
func (s ExitStatus) ExitCode() uint32 {
	return s.code
}

// ExitTime returns the exit time of the process
// This is only valid is Error() returns nil
func (s ExitStatus) ExitTime() time.Time {
	return s.exitedAt
}

// Error returns the error, if any, that occurred while waiting for the
// process.
func (s ExitStatus) Error() error {
	return s.err
}

type process struct {
	id   string
	task *task
	pid  uint32
	io   cio.IO
}

func (p *process) ID() string {
	return p.id
}

// Pid returns the pid of the process
// The pid is not set until start is called and returns
func (p *process) Pid() uint32 {
	return p.pid
}

// Start starts the exec process
func (p *process) Start(ctx context.Context) error {
	r, err := p.task.client.TaskService().Start(ctx, &tasks.StartRequest{
		ContainerID: p.task.id,
		ExecID:      p.id,
	})
	if err != nil {
		if p.io != nil {
			p.io.Cancel()
			p.io.Wait()
			p.io.Close()
		}
		return errdefs.FromGRPC(err)
	}
	p.pid = r.Pid
	return nil
}

func (p *process) Kill(ctx context.Context, s syscall.Signal, opts ...KillOpts) error {
	var i KillInfo
	for _, o := range opts {
		if err := o(ctx, &i); err != nil {
			return err
		}
	}
	_, err := p.task.client.TaskService().Kill(ctx, &tasks.KillRequest{
		Signal:      uint32(s),
		ContainerID: p.task.id,
		ExecID:      p.id,
		All:         i.All,
	})
	return errdefs.FromGRPC(err)
}

func (p *process) Wait(ctx context.Context) (<-chan ExitStatus, error) {
	c := make(chan ExitStatus, 1)
	go func() {
		defer close(c)
		r, err := p.task.client.TaskService().Wait(ctx, &tasks.WaitRequest{
			ContainerID: p.task.id,
			ExecID:      p.id,
		})
		if err != nil {
			c <- ExitStatus{
				code: UnknownExitStatus,
				err:  err,
			}
			return
		}
		c <- ExitStatus{
			code:     r.ExitStatus,
			exitedAt: r.ExitedAt,
		}
	}()
	return c, nil
}

func (p *process) CloseIO(ctx context.Context, opts ...IOCloserOpts) error {
	r := &tasks.CloseIORequest{
		ContainerID: p.task.id,
		ExecID:      p.id,
	}
	var i IOCloseInfo
	for _, o := range opts {
		o(&i)
	}
	r.Stdin = i.Stdin
	_, err := p.task.client.TaskService().CloseIO(ctx, r)
	return errdefs.FromGRPC(err)
}

func (p *process) IO() cio.IO {
	return p.io
}

func (p *process) Resize(ctx context.Context, w, h uint32) error {
	_, err := p.task.client.TaskService().ResizePty(ctx, &tasks.ResizePtyRequest{
		ContainerID: p.task.id,
		Width:       w,
		Height:      h,
		ExecID:      p.id,
	})
	return errdefs.FromGRPC(err)
}

func (p *process) Delete(ctx context.Context, opts ...ProcessDeleteOpts) (*ExitStatus, error) {
	for _, o := range opts {
		if err := o(ctx, p); err != nil {
			return nil, err
		}
	}
	status, err := p.Status(ctx)
	if err != nil {
		return nil, err
	}
	switch status.Status {
	case Running, Paused, Pausing:
		return nil, errors.Wrapf(errdefs.ErrFailedPrecondition, "process must be stopped before deletion")
	}
	r, err := p.task.client.TaskService().DeleteProcess(ctx, &tasks.DeleteProcessRequest{
		ContainerID: p.task.id,
		ExecID:      p.id,
	})
	if err != nil {
		return nil, errdefs.FromGRPC(err)
	}
	if p.io != nil {
		p.io.Cancel()
		p.io.Wait()
		p.io.Close()
	}
	return &ExitStatus{code: r.ExitStatus, exitedAt: r.ExitedAt}, nil
}

func (p *process) Status(ctx context.Context) (Status, error) {
	r, err := p.task.client.TaskService().Get(ctx, &tasks.GetRequest{
		ContainerID: p.task.id,
		ExecID:      p.id,
	})
	if err != nil {
		return Status{}, errdefs.FromGRPC(err)
	}
	return Status{
		Status:     ProcessStatus(strings.ToLower(r.Process.Status.String())),
		ExitStatus: r.Process.ExitStatus,
	}, nil
}<|MERGE_RESOLUTION|>--- conflicted
+++ resolved
@@ -61,11 +61,7 @@
 	}
 }
 
-<<<<<<< HEAD
-// ExitStatus encapsulates a process' exit status.
-=======
 // ExitStatus encapsulates a process's exit status.
->>>>>>> 847da184
 // It is used by `Wait()` to return either a process exit code or an error
 type ExitStatus struct {
 	code     uint32
