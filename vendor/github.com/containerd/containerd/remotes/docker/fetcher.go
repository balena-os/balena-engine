/*
   Copyright The containerd Authors.

   Licensed under the Apache License, Version 2.0 (the "License");
   you may not use this file except in compliance with the License.
   You may obtain a copy of the License at

       http://www.apache.org/licenses/LICENSE-2.0

   Unless required by applicable law or agreed to in writing, software
   distributed under the License is distributed on an "AS IS" BASIS,
   WITHOUT WARRANTIES OR CONDITIONS OF ANY KIND, either express or implied.
   See the License for the specific language governing permissions and
   limitations under the License.
*/

package docker

import (
	"context"
	"encoding/json"
	"fmt"
	"io"
	"io/ioutil"
	"net/http"
	"net/url"
	"strings"

	"github.com/containerd/containerd/errdefs"
	"github.com/containerd/containerd/images"
	"github.com/containerd/containerd/log"
	"github.com/docker/distribution/registry/api/errcode"
	ocispec "github.com/opencontainers/image-spec/specs-go/v1"
	"github.com/pkg/errors"
)

type dockerFetcher struct {
	*dockerBase
}

func (r dockerFetcher) Fetch(ctx context.Context, desc ocispec.Descriptor) (io.ReadCloser, error) {
	ctx = log.WithLogger(ctx, log.G(ctx).WithField("digest", desc.Digest))

	hosts := r.filterHosts(HostCapabilityPull)
	if len(hosts) == 0 {
		return nil, errors.Wrap(errdefs.ErrNotFound, "no pull hosts")
	}

	ctx, err := ContextWithRepositoryScope(ctx, r.refspec, false)
	if err != nil {
		return nil, err
	}

	return newHTTPReadSeeker(desc.Size, func(offset int64) (io.ReadCloser, error) {
		// firstly try fetch via external urls
		for _, us := range desc.URLs {
			ctx = log.WithLogger(ctx, log.G(ctx).WithField("url", us))

			u, err := url.Parse(us)
			if err != nil {
				log.G(ctx).WithError(err).Debug("failed to parse")
				continue
			}
			log.G(ctx).Debug("trying alternative url")

			// Try this first, parse it
			host := RegistryHost{
				Client:       http.DefaultClient,
				Host:         u.Host,
				Scheme:       u.Scheme,
				Path:         u.Path,
				Capabilities: HostCapabilityPull,
			}
			req := r.request(host, http.MethodGet)
			// Strip namespace from base
			req.path = u.Path
			if u.RawQuery != "" {
				req.path = req.path + "?" + u.RawQuery
			}

			rc, err := r.open(ctx, req, desc.MediaType, offset)
			if err != nil {
				if errdefs.IsNotFound(err) {
					continue // try one of the other urls.
				}

				return nil, err
			}

			return rc, nil
		}

		// Try manifests endpoints for manifests types
		switch desc.MediaType {
		case images.MediaTypeDockerSchema2Manifest, images.MediaTypeDockerSchema2ManifestList,
			images.MediaTypeDockerSchema1Manifest,
			ocispec.MediaTypeImageManifest, ocispec.MediaTypeImageIndex:

			var firstErr error
			for _, host := range r.hosts {
				req := r.request(host, http.MethodGet, "manifests", desc.Digest.String())
				if err := req.addNamespace(r.refspec.Hostname()); err != nil {
					return nil, err
				}

				rc, err := r.open(ctx, req, desc.MediaType, offset)
				if err != nil {
					// Store the error for referencing later
					if firstErr == nil {
						firstErr = err
					}
					continue // try another host
				}

				return rc, nil
			}

			return nil, firstErr
		}

		// Finally use blobs endpoints
		var firstErr error
		for _, host := range r.hosts {
			req := r.request(host, http.MethodGet, "blobs", desc.Digest.String())
			if err := req.addNamespace(r.refspec.Hostname()); err != nil {
				return nil, err
			}

			rc, err := r.open(ctx, req, desc.MediaType, offset)
			if err != nil {
				// Store the error for referencing later
				if firstErr == nil {
					firstErr = err
				}
				continue // try another host
			}

			return rc, nil
		}

		if errdefs.IsNotFound(firstErr) {
			firstErr = errors.Wrapf(errdefs.ErrNotFound,
				"could not fetch content descriptor %v (%v) from remote",
				desc.Digest, desc.MediaType)
		}

		return nil, firstErr

	})
}

func (r dockerFetcher) open(ctx context.Context, req *request, mediatype string, offset int64) (io.ReadCloser, error) {
	req.header.Set("Accept", strings.Join([]string{mediatype, `*/*`}, ", "))

	if offset > 0 {
		// Note: "Accept-Ranges: bytes" cannot be trusted as some endpoints
		// will return the header without supporting the range. The content
		// range must always be checked.
		req.header.Set("Range", fmt.Sprintf("bytes=%d-", offset))
	}

	resp, err := req.doWithRetries(ctx, nil)
	if err != nil {
		return nil, err
	}

	if resp.StatusCode > 299 {
		// TODO(stevvooe): When doing a offset specific request, we should
		// really distinguish between a 206 and a 200. In the case of 200, we
		// can discard the bytes, hiding the seek behavior from the
		// implementation.
		defer resp.Body.Close()

		if resp.StatusCode == http.StatusNotFound {
			return nil, errors.Wrapf(errdefs.ErrNotFound, "content at %v not found", req.String())
		}
		var registryErr Errors
		if err := json.NewDecoder(resp.Body).Decode(&registryErr); err != nil || registryErr.Len() < 1 {
			return nil, errors.Errorf("unexpected status code %v: %v", req.String(), resp.Status)
		}
<<<<<<< HEAD
		var registryErr errcode.Errors
		if err := json.NewDecoder(resp.Body).Decode(&registryErr); err != nil || registryErr.Len() < 1 {
			return nil, errors.Errorf("unexpected status code %v: %v", u, resp.Status)
		}
		return nil, errors.Errorf("unexpected status code %v: %s - Server message: %s", u, resp.Status, registryErr.Error())
=======
		return nil, errors.Errorf("unexpected status code %v: %s - Server message: %s", req.String(), resp.Status, registryErr.Error())
>>>>>>> 847da184
	}
	if offset > 0 {
		cr := resp.Header.Get("content-range")
		if cr != "" {
			if !strings.HasPrefix(cr, fmt.Sprintf("bytes %d-", offset)) {
				return nil, errors.Errorf("unhandled content range in response: %v", cr)

			}
		} else {
			// TODO: Should any cases where use of content range
			// without the proper header be considered?
			// 206 responses?

			// Discard up to offset
			// Could use buffer pool here but this case should be rare
			n, err := io.Copy(ioutil.Discard, io.LimitReader(resp.Body, offset))
			if err != nil {
				return nil, errors.Wrap(err, "failed to discard to offset")
			}
			if n != offset {
				return nil, errors.Errorf("unable to discard to offset")
			}

		}
	}

	return resp.Body, nil
}<|MERGE_RESOLUTION|>--- conflicted
+++ resolved
@@ -29,7 +29,6 @@
 	"github.com/containerd/containerd/errdefs"
 	"github.com/containerd/containerd/images"
 	"github.com/containerd/containerd/log"
-	"github.com/docker/distribution/registry/api/errcode"
 	ocispec "github.com/opencontainers/image-spec/specs-go/v1"
 	"github.com/pkg/errors"
 )
@@ -178,15 +177,7 @@
 		if err := json.NewDecoder(resp.Body).Decode(&registryErr); err != nil || registryErr.Len() < 1 {
 			return nil, errors.Errorf("unexpected status code %v: %v", req.String(), resp.Status)
 		}
-<<<<<<< HEAD
-		var registryErr errcode.Errors
-		if err := json.NewDecoder(resp.Body).Decode(&registryErr); err != nil || registryErr.Len() < 1 {
-			return nil, errors.Errorf("unexpected status code %v: %v", u, resp.Status)
-		}
-		return nil, errors.Errorf("unexpected status code %v: %s - Server message: %s", u, resp.Status, registryErr.Error())
-=======
 		return nil, errors.Errorf("unexpected status code %v: %s - Server message: %s", req.String(), resp.Status, registryErr.Error())
->>>>>>> 847da184
 	}
 	if offset > 0 {
 		cr := resp.Header.Get("content-range")
