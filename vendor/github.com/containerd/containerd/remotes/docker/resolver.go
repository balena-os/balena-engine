--- conflicted
+++ resolved
@@ -29,7 +29,6 @@
 	"github.com/containerd/containerd/log"
 	"github.com/containerd/containerd/reference"
 	"github.com/containerd/containerd/remotes"
-	"github.com/containerd/containerd/version"
 	digest "github.com/opencontainers/go-digest"
 	ocispec "github.com/opencontainers/image-spec/specs-go/v1"
 	"github.com/pkg/errors"
@@ -76,19 +75,12 @@
 
 	// Credentials provides username and secret given a host.
 	// If username is empty but a secret is given, that secret
-<<<<<<< HEAD
-	// is interpreted as a long lived token.
-=======
 	// is interpretted as a long lived token.
->>>>>>> a79fabbf
 	// Deprecated: use Authorizer
 	Credentials func(string) (string, string, error)
 
 	// Host provides the hostname given a namespace.
 	Host func(string) (string, error)
-
-	// Headers are the HTTP request header fields sent by the resolver
-	Headers http.Header
 
 	// PlainHTTP specifies to use plain http and not https
 	PlainHTTP bool
@@ -113,10 +105,6 @@
 type dockerResolver struct {
 	auth      Authorizer
 	host      func(string) (string, error)
-<<<<<<< HEAD
-	headers   http.Header
-=======
->>>>>>> a79fabbf
 	plainHTTP bool
 	client    *http.Client
 	tracker   StatusTracker
@@ -129,35 +117,13 @@
 	}
 	if options.Host == nil {
 		options.Host = DefaultHost
-<<<<<<< HEAD
-	}
-	if options.Headers == nil {
-		options.Headers = make(http.Header)
-	}
-	if _, ok := options.Headers["Accept"]; !ok {
-		// set headers for all the types we support for resolution.
-		options.Headers.Set("Accept", strings.Join([]string{
-			images.MediaTypeDockerSchema2Manifest,
-			images.MediaTypeDockerSchema2ManifestList,
-			ocispec.MediaTypeImageManifest,
-			ocispec.MediaTypeImageIndex, "*"}, ", "))
-	}
-	if _, ok := options.Headers["User-Agent"]; !ok {
-		options.Headers.Set("User-Agent", "containerd/"+version.Version)
-	}
-=======
-	}
->>>>>>> a79fabbf
+	}
 	if options.Authorizer == nil {
 		options.Authorizer = NewAuthorizer(options.Client, options.Credentials)
 	}
 	return &dockerResolver{
 		auth:      options.Authorizer,
 		host:      options.Host,
-<<<<<<< HEAD
-		headers:   options.Headers,
-=======
->>>>>>> a79fabbf
 		plainHTTP: options.PlainHTTP,
 		client:    options.Client,
 		tracker:   options.Tracker,
@@ -216,7 +182,12 @@
 			return "", ocispec.Descriptor{}, err
 		}
 
-		req.Header = r.headers
+		// set headers for all the types we support for resolution.
+		req.Header.Set("Accept", strings.Join([]string{
+			images.MediaTypeDockerSchema2Manifest,
+			images.MediaTypeDockerSchema2ManifestList,
+			ocispec.MediaTypeImageManifest,
+			ocispec.MediaTypeImageIndex, "*"}, ", "))
 
 		log.G(ctx).Debug("resolving")
 		resp, err := fetcher.doRequestWithRetries(ctx, req, nil)
