--- conflicted
+++ resolved
@@ -18,13 +18,9 @@
 
 import (
 	"context"
-<<<<<<< HEAD
-	"io"
-=======
 	"fmt"
 	"io"
 	"io/ioutil"
->>>>>>> 847da184
 	"net/http"
 	"net/url"
 	"path"
@@ -220,32 +216,6 @@
 	return n, err
 }
 
-func getManifestMediaType(resp *http.Response) string {
-	// Strip encoding data (manifests should always be ascii JSON)
-	contentType := resp.Header.Get("Content-Type")
-	if sp := strings.IndexByte(contentType, ';'); sp != -1 {
-		contentType = contentType[0:sp]
-	}
-
-	// As of Apr 30 2019 the registry.access.redhat.com registry does not specify
-	// the content type of any data but uses schema1 manifests.
-	if contentType == "text/plain" {
-		contentType = images.MediaTypeDockerSchema1Manifest
-	}
-	return contentType
-}
-
-type countingReader struct {
-	reader    io.Reader
-	bytesRead int64
-}
-
-func (r *countingReader) Read(p []byte) (int, error) {
-	n, err := r.reader.Read(p)
-	r.bytesRead += int64(n)
-	return n, err
-}
-
 var _ remotes.Resolver = &dockerResolver{}
 
 func (r *dockerResolver) Resolve(ctx context.Context, ref string) (string, ocispec.Descriptor, error) {
@@ -310,61 +280,6 @@
 			for key, value := range r.resolveHeader {
 				req.header[key] = append(req.header[key], value...)
 			}
-<<<<<<< HEAD
-			return "", ocispec.Descriptor{}, errors.Errorf("unexpected status code %v: %v", u, resp.Status)
-		}
-		size := resp.ContentLength
-
-		// this is the only point at which we trust the registry. we use the
-		// content headers to assemble a descriptor for the name. when this becomes
-		// more robust, we mostly get this information from a secure trust store.
-		dgstHeader := digest.Digest(resp.Header.Get("Docker-Content-Digest"))
-		contentType := getManifestMediaType(resp)
-
-		if dgstHeader != "" && size != -1 {
-			if err := dgstHeader.Validate(); err != nil {
-				return "", ocispec.Descriptor{}, errors.Wrapf(err, "%q in header not a valid digest", dgstHeader)
-			}
-			dgst = dgstHeader
-		} else {
-			log.G(ctx).Debug("no Docker-Content-Digest header, fetching manifest instead")
-
-			req, err := http.NewRequest(http.MethodGet, u, nil)
-			if err != nil {
-				return "", ocispec.Descriptor{}, err
-			}
-			req.Header = r.headers
-
-			resp, err := fetcher.doRequestWithRetries(ctx, req, nil)
-			if err != nil {
-				return "", ocispec.Descriptor{}, err
-			}
-			defer resp.Body.Close()
-
-			bodyReader := countingReader{reader: resp.Body}
-
-			contentType = getManifestMediaType(resp)
-			if contentType == images.MediaTypeDockerSchema1Manifest {
-				b, err := schema1.ReadStripSignature(&bodyReader)
-				if err != nil {
-					return "", ocispec.Descriptor{}, err
-				}
-
-				dgst = digest.FromBytes(b)
-			} else {
-				dgst, err = digest.FromReader(&bodyReader)
-				if err != nil {
-					return "", ocispec.Descriptor{}, err
-				}
-			}
-			size = bodyReader.bytesRead
-		}
-
-		desc := ocispec.Descriptor{
-			Digest:    dgst,
-			MediaType: contentType,
-			Size:      size,
-=======
 
 			log.G(ctx).Debug("resolving")
 			resp, err := req.doWithRetries(ctx, nil)
@@ -461,7 +376,6 @@
 
 			log.G(ctx).WithField("desc.digest", desc.Digest).Debug("resolved")
 			return ref, desc, nil
->>>>>>> 847da184
 		}
 	}
 
