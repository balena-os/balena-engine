/*
   Copyright The containerd Authors.

   Licensed under the Apache License, Version 2.0 (the "License");
   you may not use this file except in compliance with the License.
   You may obtain a copy of the License at

       http://www.apache.org/licenses/LICENSE-2.0

   Unless required by applicable law or agreed to in writing, software
   distributed under the License is distributed on an "AS IS" BASIS,
   WITHOUT WARRANTIES OR CONDITIONS OF ANY KIND, either express or implied.
   See the License for the specific language governing permissions and
   limitations under the License.
*/

package rootfs

import (
<<<<<<< HEAD
=======
	"context"
>>>>>>> 3ba4f9b2
	"encoding/base64"
	"fmt"
	"math/rand"
	"time"

	"github.com/containerd/containerd/diff"
	"github.com/containerd/containerd/errdefs"
	"github.com/containerd/containerd/log"
	"github.com/containerd/containerd/mount"
	"github.com/containerd/containerd/snapshots"
	"github.com/opencontainers/go-digest"
	"github.com/opencontainers/image-spec/identity"
	ocispec "github.com/opencontainers/image-spec/specs-go/v1"
	"github.com/pkg/errors"
)

// Layer represents the descriptors for a layer diff. These descriptions
// include the descriptor for the uncompressed tar diff as well as a blob
// used to transport that tar. The blob descriptor may or may not describe
// a compressed object.
type Layer struct {
	Diff ocispec.Descriptor
	Blob ocispec.Descriptor
}

// ApplyLayers applies all the layers using the given snapshotter and applier.
// The returned result is a chain id digest representing all the applied layers.
// Layers are applied in order they are given, making the first layer the
// bottom-most layer in the layer chain.
func ApplyLayers(ctx context.Context, layers []Layer, sn snapshots.Snapshotter, a diff.Applier) (digest.Digest, error) {
	chain := make([]digest.Digest, len(layers))
	for i, layer := range layers {
		chain[i] = layer.Diff.Digest
	}
	chainID := identity.ChainID(chain)

	// Just stat top layer, remaining layers will have their existence checked
	// on prepare. Calling prepare on upper layers first guarantees that upper
	// layers are not removed while calling stat on lower layers
	_, err := sn.Stat(ctx, chainID.String())
	if err != nil {
		if !errdefs.IsNotFound(err) {
			return "", errors.Wrapf(err, "failed to stat snapshot %s", chainID)
		}

		if err := applyLayers(ctx, layers, chain, sn, a); err != nil && !errdefs.IsAlreadyExists(err) {
			return "", err
		}
	}

	return chainID, nil
}

// ApplyLayer applies a single layer on top of the given provided layer chain,
// using the provided snapshotter and applier. If the layer was unpacked true
// is returned, if the layer already exists false is returned.
func ApplyLayer(ctx context.Context, layer Layer, chain []digest.Digest, sn snapshots.Snapshotter, a diff.Applier, opts ...snapshots.Opt) (bool, error) {
	var (
		chainID = identity.ChainID(append(chain, layer.Diff.Digest)).String()
		applied bool
	)
	if _, err := sn.Stat(ctx, chainID); err != nil {
		if !errdefs.IsNotFound(err) {
			return false, errors.Wrapf(err, "failed to stat snapshot %s", chainID)
		}

		if err := applyLayers(ctx, []Layer{layer}, append(chain, layer.Diff.Digest), sn, a, opts...); err != nil {
			if !errdefs.IsAlreadyExists(err) {
				return false, err
			}
		} else {
			applied = true
		}
	}
	return applied, nil
}

func applyLayers(ctx context.Context, layers []Layer, chain []digest.Digest, sn snapshots.Snapshotter, a diff.Applier, opts ...snapshots.Opt) error {
	var (
		parent  = identity.ChainID(chain[:len(chain)-1])
		chainID = identity.ChainID(chain)
		layer   = layers[len(layers)-1]
		diff    ocispec.Descriptor
		key     string
		mounts  []mount.Mount
		err     error
	)

	for {
		key = fmt.Sprintf("extract-%s %s", uniquePart(), chainID)

		// Prepare snapshot with from parent, label as root
		mounts, err = sn.Prepare(ctx, key, parent.String(), opts...)
		if err != nil {
			if errdefs.IsNotFound(err) && len(layers) > 1 {
				if err := applyLayers(ctx, layers[:len(layers)-1], chain[:len(chain)-1], sn, a); err != nil {
					if !errdefs.IsAlreadyExists(err) {
						return err
					}
				}
				// Do no try applying layers again
				layers = nil
				continue
			} else if errdefs.IsAlreadyExists(err) {
				// Try a different key
				continue
			}

			// Already exists should have the caller retry
			return errors.Wrapf(err, "failed to prepare extraction snapshot %q", key)

		}
		break
	}
	defer func() {
		if err != nil {
			if !errdefs.IsAlreadyExists(err) {
				log.G(ctx).WithError(err).WithField("key", key).Infof("apply failure, attempting cleanup")
			}

			if rerr := sn.Remove(ctx, key); rerr != nil {
				log.G(ctx).WithError(rerr).WithField("key", key).Warnf("extraction snapshot removal failed")
			}
		}
	}()

	diff, err = a.Apply(ctx, layer.Blob, mounts)
	if err != nil {
		err = errors.Wrapf(err, "failed to extract layer %s", layer.Diff.Digest)
		return err
	}
	if diff.Digest != layer.Diff.Digest {
		err = errors.Errorf("wrong diff id calculated on extraction %q", diff.Digest)
		return err
	}

	if err = sn.Commit(ctx, chainID.String(), key, opts...); err != nil {
		err = errors.Wrapf(err, "failed to commit snapshot %s", key)
		return err
	}

	return nil
}

func uniquePart() string {
	t := time.Now()
	var b [3]byte
	// Ignore read failures, just decreases uniqueness
	rand.Read(b[:])
	return fmt.Sprintf("%d-%s", t.Nanosecond(), base64.URLEncoding.EncodeToString(b[:]))
}<|MERGE_RESOLUTION|>--- conflicted
+++ resolved
@@ -17,10 +17,7 @@
 package rootfs
 
 import (
-<<<<<<< HEAD
-=======
 	"context"
->>>>>>> 3ba4f9b2
 	"encoding/base64"
 	"fmt"
 	"math/rand"
