--- conflicted
+++ resolved
@@ -47,14 +47,9 @@
 	ctx    context.Context
 	closed func()
 
-<<<<<<< HEAD
-	closeOnce     sync.Once
-	userCloseFunc func()
-=======
 	closeOnce       sync.Once
 	userCloseFunc   func()
 	userCloseWaitCh chan struct{}
->>>>>>> 847da184
 
 	errOnce     sync.Once
 	err         error
@@ -81,16 +76,6 @@
 func NewClient(conn net.Conn, opts ...ClientOpts) *Client {
 	ctx, cancel := context.WithCancel(context.Background())
 	c := &Client{
-<<<<<<< HEAD
-		codec:         codec{},
-		conn:          conn,
-		channel:       newChannel(conn),
-		calls:         make(chan *callRequest),
-		closed:        cancel,
-		ctx:           ctx,
-		userCloseFunc: func() {},
-		interceptor:   defaultClientInterceptor,
-=======
 		codec:           codec{},
 		conn:            conn,
 		channel:         newChannel(conn),
@@ -100,7 +85,6 @@
 		userCloseFunc:   func() {},
 		userCloseWaitCh: make(chan struct{}),
 		interceptor:     defaultClientInterceptor,
->>>>>>> 847da184
 	}
 
 	for _, o := range opts {
@@ -193,8 +177,6 @@
 	return nil
 }
 
-<<<<<<< HEAD
-=======
 // UserOnCloseWait is used to blocks untils the user's on-close callback
 // finishes.
 func (c *Client) UserOnCloseWait(ctx context.Context) error {
@@ -206,7 +188,6 @@
 	}
 }
 
->>>>>>> 847da184
 type message struct {
 	messageHeader
 	p   []byte
@@ -283,10 +264,7 @@
 	defer func() {
 		c.conn.Close()
 		c.userCloseFunc()
-<<<<<<< HEAD
-=======
 		close(c.userCloseWaitCh)
->>>>>>> 847da184
 	}()
 
 	for {
@@ -374,11 +352,6 @@
 	case strings.Contains(err.Error(), "use of closed network connection"):
 		return ErrClosed
 	default:
-<<<<<<< HEAD
-		// if we have an epipe on a write, we cast to errclosed
-		if oerr, ok := err.(*net.OpError); ok && oerr.Op == "write" {
-			if serr, ok := oerr.Err.(*os.SyscallError); ok && serr.Err == syscall.EPIPE {
-=======
 		// if we have an epipe on a write or econnreset on a read , we cast to errclosed
 		var oerr *net.OpError
 		if errors.As(err, &oerr) && (oerr.Op == "write" || oerr.Op == "read") {
@@ -386,7 +359,6 @@
 			if sok && ((serr.Err == syscall.EPIPE && oerr.Op == "write") ||
 				(serr.Err == syscall.ECONNRESET && oerr.Op == "read")) {
 
->>>>>>> 847da184
 				return ErrClosed
 			}
 		}
