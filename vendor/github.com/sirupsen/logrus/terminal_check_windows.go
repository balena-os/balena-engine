// +build !appengine,!js,windows

package logrus

import (
	"io"
	"os"
<<<<<<< HEAD
	"syscall"

	sequences "github.com/konsorten/go-windows-terminal-sequences"
=======

	"golang.org/x/sys/windows"
>>>>>>> 847da184
)

func initTerminal(w io.Writer) {
	switch v := w.(type) {
	case *os.File:
		sequences.EnableVirtualTerminalProcessing(syscall.Handle(v.Fd()), true)
	}
}

func checkIfTerminal(w io.Writer) bool {
	var ret bool
	switch v := w.(type) {
	case *os.File:
		handle := windows.Handle(v.Fd())
		var mode uint32
<<<<<<< HEAD
		err := syscall.GetConsoleMode(syscall.Handle(v.Fd()), &mode)
		ret = (err == nil)
	default:
		ret = false
	}
	if ret {
		initTerminal(w)
	}
	return ret
=======
		if err := windows.GetConsoleMode(handle, &mode); err != nil {
			return false
		}
		mode |= windows.ENABLE_VIRTUAL_TERMINAL_PROCESSING
		if err := windows.SetConsoleMode(handle, mode); err != nil {
			return false
		}
		return true
	}
	return false
>>>>>>> 847da184
}<|MERGE_RESOLUTION|>--- conflicted
+++ resolved
@@ -5,40 +5,15 @@
 import (
 	"io"
 	"os"
-<<<<<<< HEAD
-	"syscall"
-
-	sequences "github.com/konsorten/go-windows-terminal-sequences"
-=======
 
 	"golang.org/x/sys/windows"
->>>>>>> 847da184
 )
 
-func initTerminal(w io.Writer) {
-	switch v := w.(type) {
-	case *os.File:
-		sequences.EnableVirtualTerminalProcessing(syscall.Handle(v.Fd()), true)
-	}
-}
-
 func checkIfTerminal(w io.Writer) bool {
-	var ret bool
 	switch v := w.(type) {
 	case *os.File:
 		handle := windows.Handle(v.Fd())
 		var mode uint32
-<<<<<<< HEAD
-		err := syscall.GetConsoleMode(syscall.Handle(v.Fd()), &mode)
-		ret = (err == nil)
-	default:
-		ret = false
-	}
-	if ret {
-		initTerminal(w)
-	}
-	return ret
-=======
 		if err := windows.GetConsoleMode(handle, &mode); err != nil {
 			return false
 		}
@@ -49,5 +24,4 @@
 		return true
 	}
 	return false
->>>>>>> 847da184
 }