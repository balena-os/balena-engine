package netlink

import (
	"fmt"
	"net"
	"strings"
)

// Scope is an enum representing a route scope.
type Scope uint8

type NextHopFlag int

type Destination interface {
	Family() int
	Decode([]byte) error
	Encode() ([]byte, error)
	String() string
	Equal(Destination) bool
}

type Encap interface {
	Type() int
	Decode([]byte) error
	Encode() ([]byte, error)
	String() string
	Equal(Encap) bool
}

// Route represents a netlink route.
type Route struct {
	LinkIndex  int
	ILinkIndex int
	Scope      Scope
	Dst        *net.IPNet
	Src        net.IP
	Gw         net.IP
	MultiPath  []*NexthopInfo
	Protocol   int
	Priority   int
	Table      int
	Type       int
	Tos        int
	Flags      int
	MPLSDst    *int
	NewDst     Destination
	Encap      Encap
	MTU        int
	AdvMSS     int
<<<<<<< HEAD
=======
	Hoplimit   int
>>>>>>> 847da184
}

func (r Route) String() string {
	elems := []string{}
	if len(r.MultiPath) == 0 {
		elems = append(elems, fmt.Sprintf("Ifindex: %d", r.LinkIndex))
	}
	if r.MPLSDst != nil {
		elems = append(elems, fmt.Sprintf("Dst: %d", r.MPLSDst))
	} else {
		elems = append(elems, fmt.Sprintf("Dst: %s", r.Dst))
	}
	if r.NewDst != nil {
		elems = append(elems, fmt.Sprintf("NewDst: %s", r.NewDst))
	}
	if r.Encap != nil {
		elems = append(elems, fmt.Sprintf("Encap: %s", r.Encap))
	}
	elems = append(elems, fmt.Sprintf("Src: %s", r.Src))
	if len(r.MultiPath) > 0 {
		elems = append(elems, fmt.Sprintf("Gw: %s", r.MultiPath))
	} else {
		elems = append(elems, fmt.Sprintf("Gw: %s", r.Gw))
	}
	elems = append(elems, fmt.Sprintf("Flags: %s", r.ListFlags()))
	elems = append(elems, fmt.Sprintf("Table: %d", r.Table))
	return fmt.Sprintf("{%s}", strings.Join(elems, " "))
}

func (r Route) Equal(x Route) bool {
	return r.LinkIndex == x.LinkIndex &&
		r.ILinkIndex == x.ILinkIndex &&
		r.Scope == x.Scope &&
		ipNetEqual(r.Dst, x.Dst) &&
		r.Src.Equal(x.Src) &&
		r.Gw.Equal(x.Gw) &&
		nexthopInfoSlice(r.MultiPath).Equal(x.MultiPath) &&
		r.Protocol == x.Protocol &&
		r.Priority == x.Priority &&
		r.Table == x.Table &&
		r.Type == x.Type &&
		r.Tos == x.Tos &&
		r.Hoplimit == x.Hoplimit &&
		r.Flags == x.Flags &&
		(r.MPLSDst == x.MPLSDst || (r.MPLSDst != nil && x.MPLSDst != nil && *r.MPLSDst == *x.MPLSDst)) &&
		(r.NewDst == x.NewDst || (r.NewDst != nil && r.NewDst.Equal(x.NewDst))) &&
		(r.Encap == x.Encap || (r.Encap != nil && r.Encap.Equal(x.Encap)))
}

func (r *Route) SetFlag(flag NextHopFlag) {
	r.Flags |= int(flag)
}

func (r *Route) ClearFlag(flag NextHopFlag) {
	r.Flags &^= int(flag)
}

type flagString struct {
	f NextHopFlag
	s string
}

// RouteUpdate is sent when a route changes - type is RTM_NEWROUTE or RTM_DELROUTE
type RouteUpdate struct {
	Type uint16
	Route
}

type NexthopInfo struct {
	LinkIndex int
	Hops      int
	Gw        net.IP
	Flags     int
	NewDst    Destination
	Encap     Encap
}

func (n *NexthopInfo) String() string {
	elems := []string{}
	elems = append(elems, fmt.Sprintf("Ifindex: %d", n.LinkIndex))
	if n.NewDst != nil {
		elems = append(elems, fmt.Sprintf("NewDst: %s", n.NewDst))
	}
	if n.Encap != nil {
		elems = append(elems, fmt.Sprintf("Encap: %s", n.Encap))
	}
	elems = append(elems, fmt.Sprintf("Weight: %d", n.Hops+1))
	elems = append(elems, fmt.Sprintf("Gw: %s", n.Gw))
	elems = append(elems, fmt.Sprintf("Flags: %s", n.ListFlags()))
	return fmt.Sprintf("{%s}", strings.Join(elems, " "))
}

func (n NexthopInfo) Equal(x NexthopInfo) bool {
	return n.LinkIndex == x.LinkIndex &&
		n.Hops == x.Hops &&
		n.Gw.Equal(x.Gw) &&
		n.Flags == x.Flags &&
		(n.NewDst == x.NewDst || (n.NewDst != nil && n.NewDst.Equal(x.NewDst))) &&
		(n.Encap == x.Encap || (n.Encap != nil && n.Encap.Equal(x.Encap)))
}

type nexthopInfoSlice []*NexthopInfo

func (n nexthopInfoSlice) Equal(x []*NexthopInfo) bool {
	if len(n) != len(x) {
		return false
	}
	for i := range n {
		if n[i] == nil || x[i] == nil {
			return false
		}
		if !n[i].Equal(*x[i]) {
			return false
		}
	}
	return true
}

// ipNetEqual returns true iff both IPNet are equal
func ipNetEqual(ipn1 *net.IPNet, ipn2 *net.IPNet) bool {
	if ipn1 == ipn2 {
		return true
	}
	if ipn1 == nil || ipn2 == nil {
		return false
	}
	m1, _ := ipn1.Mask.Size()
	m2, _ := ipn2.Mask.Size()
	return m1 == m2 && ipn1.IP.Equal(ipn2.IP)
}<|MERGE_RESOLUTION|>--- conflicted
+++ resolved
@@ -47,10 +47,7 @@
 	Encap      Encap
 	MTU        int
 	AdvMSS     int
-<<<<<<< HEAD
-=======
 	Hoplimit   int
->>>>>>> 847da184
 }
 
 func (r Route) String() string {
