--- conflicted
+++ resolved
@@ -3,13 +3,11 @@
 import (
 	"fmt"
 	"net"
+	"syscall"
 	"unsafe"
 
 	"github.com/vishvananda/netlink/nl"
-<<<<<<< HEAD
-=======
 	"github.com/vishvananda/netns"
->>>>>>> 847da184
 	"golang.org/x/sys/unix"
 )
 
@@ -179,14 +177,11 @@
 		req.AddData(vniData)
 	}
 
-<<<<<<< HEAD
-=======
 	if neigh.MasterIndex != 0 {
 		masterData := nl.NewRtAttr(NDA_MASTER, nl.Uint32Attr(uint32(neigh.MasterIndex)))
 		req.AddData(masterData)
 	}
 
->>>>>>> 847da184
 	_, err := req.Execute(unix.NETLINK_ROUTE, 0)
 	return err
 }
@@ -219,16 +214,7 @@
 // Equivalent to: `ip neighbor show proxy`.
 // The list can be filtered by link, ip family.
 func (h *Handle) NeighProxyList(linkIndex, family int) ([]Neigh, error) {
-<<<<<<< HEAD
-	return h.neighList(linkIndex, family, NTF_PROXY)
-}
-
-func (h *Handle) neighList(linkIndex, family, flags int) ([]Neigh, error) {
-	req := h.newNetlinkRequest(unix.RTM_GETNEIGH, unix.NLM_F_DUMP)
-	msg := Ndmsg{
-=======
 	return h.NeighListExecute(Ndmsg{
->>>>>>> 847da184
 		Family: uint8(family),
 		Index:  uint32(linkIndex),
 		Flags:  NTF_PROXY,
@@ -294,13 +280,7 @@
 			// #define RTA_LENGTH(len) (RTA_ALIGN(sizeof(struct rtattr)) + (len))
 			// #define RTA_PAYLOAD(rta) ((int)((rta)->rta_len) - RTA_LENGTH(0))
 			attrLen := attr.Attr.Len - unix.SizeofRtAttr
-<<<<<<< HEAD
-			if attrLen == 4 && (encapType == "ipip" ||
-				encapType == "sit" ||
-				encapType == "gre") {
-=======
 			if attrLen == 4 {
->>>>>>> 847da184
 				neigh.LLIPAddr = net.IP(attr.Value)
 			} else if attrLen == 16 {
 				// Can be IPv6 or FireWire HWAddr
@@ -317,11 +297,8 @@
 			neigh.Vlan = int(native.Uint16(attr.Value[0:2]))
 		case NDA_VNI:
 			neigh.VNI = int(native.Uint32(attr.Value[0:4]))
-<<<<<<< HEAD
-=======
 		case NDA_MASTER:
 			neigh.MasterIndex = int(native.Uint32(attr.Value[0:4]))
->>>>>>> 847da184
 		}
 	}
 
