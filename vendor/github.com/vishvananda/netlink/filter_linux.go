package netlink

import (
	"bytes"
	"encoding/binary"
	"encoding/hex"
	"errors"
	"fmt"
	"net"
	"syscall"

	"github.com/vishvananda/netlink/nl"
	"golang.org/x/sys/unix"
)

// Constants used in TcU32Sel.Flags.
const (
	TC_U32_TERMINAL  = nl.TC_U32_TERMINAL
	TC_U32_OFFSET    = nl.TC_U32_OFFSET
	TC_U32_VAROFFSET = nl.TC_U32_VAROFFSET
	TC_U32_EAT       = nl.TC_U32_EAT
)

// Sel of the U32 filters that contains multiple TcU32Key. This is the type
// alias and the frontend representation of nl.TcU32Sel. It is serialized into
// canonical nl.TcU32Sel with the appropriate endianness.
type TcU32Sel = nl.TcU32Sel

// TcU32Key contained of Sel in the U32 filters. This is the type alias and the
// frontend representation of nl.TcU32Key. It is serialized into chanonical
// nl.TcU32Sel with the appropriate endianness.
type TcU32Key = nl.TcU32Key

// U32 filters on many packet related properties
type U32 struct {
	FilterAttrs
	ClassId    uint32
	Divisor    uint32 // Divisor MUST be power of 2.
	Hash       uint32
	RedirIndex int
	Sel        *TcU32Sel
	Actions    []Action
}

func (filter *U32) Attrs() *FilterAttrs {
	return &filter.FilterAttrs
}

func (filter *U32) Type() string {
	return "u32"
}

// Fw filter filters on firewall marks
// NOTE: this is in filter_linux because it refers to nl.TcPolice which
//       is defined in nl/tc_linux.go
type Fw struct {
	FilterAttrs
	ClassId uint32
	// TODO remove nl type from interface
	Police nl.TcPolice
	InDev  string
	// TODO Action
	Mask   uint32
	AvRate uint32
	Rtab   [256]uint32
	Ptab   [256]uint32
}

func NewFw(attrs FilterAttrs, fattrs FilterFwAttrs) (*Fw, error) {
	var rtab [256]uint32
	var ptab [256]uint32
	rcellLog := -1
	pcellLog := -1
	avrate := fattrs.AvRate / 8
	police := nl.TcPolice{}
	police.Rate.Rate = fattrs.Rate / 8
	police.PeakRate.Rate = fattrs.PeakRate / 8
	buffer := fattrs.Buffer
	linklayer := nl.LINKLAYER_ETHERNET

	if fattrs.LinkLayer != nl.LINKLAYER_UNSPEC {
		linklayer = fattrs.LinkLayer
	}

	police.Action = int32(fattrs.Action)
	if police.Rate.Rate != 0 {
		police.Rate.Mpu = fattrs.Mpu
		police.Rate.Overhead = fattrs.Overhead
		if CalcRtable(&police.Rate, rtab[:], rcellLog, fattrs.Mtu, linklayer) < 0 {
			return nil, errors.New("TBF: failed to calculate rate table")
		}
		police.Burst = uint32(Xmittime(uint64(police.Rate.Rate), uint32(buffer)))
	}
	police.Mtu = fattrs.Mtu
	if police.PeakRate.Rate != 0 {
		police.PeakRate.Mpu = fattrs.Mpu
		police.PeakRate.Overhead = fattrs.Overhead
		if CalcRtable(&police.PeakRate, ptab[:], pcellLog, fattrs.Mtu, linklayer) < 0 {
			return nil, errors.New("POLICE: failed to calculate peak rate table")
		}
	}

	return &Fw{
		FilterAttrs: attrs,
		ClassId:     fattrs.ClassId,
		InDev:       fattrs.InDev,
		Mask:        fattrs.Mask,
		Police:      police,
		AvRate:      avrate,
		Rtab:        rtab,
		Ptab:        ptab,
	}, nil
}

func (filter *Fw) Attrs() *FilterAttrs {
	return &filter.FilterAttrs
}

func (filter *Fw) Type() string {
	return "fw"
}

// FilterDel will delete a filter from the system.
// Equivalent to: `tc filter del $filter`
func FilterDel(filter Filter) error {
	return pkgHandle.FilterDel(filter)
}

// FilterDel will delete a filter from the system.
// Equivalent to: `tc filter del $filter`
func (h *Handle) FilterDel(filter Filter) error {
	req := h.newNetlinkRequest(unix.RTM_DELTFILTER, unix.NLM_F_ACK)
	base := filter.Attrs()
	msg := &nl.TcMsg{
		Family:  nl.FAMILY_ALL,
		Ifindex: int32(base.LinkIndex),
		Handle:  base.Handle,
		Parent:  base.Parent,
		Info:    MakeHandle(base.Priority, nl.Swap16(base.Protocol)),
	}
	req.AddData(msg)

	_, err := req.Execute(unix.NETLINK_ROUTE, 0)
	return err
}

// FilterAdd will add a filter to the system.
// Equivalent to: `tc filter add $filter`
func FilterAdd(filter Filter) error {
	return pkgHandle.FilterAdd(filter)
}

// FilterAdd will add a filter to the system.
// Equivalent to: `tc filter add $filter`
func (h *Handle) FilterAdd(filter Filter) error {
	return h.filterModify(filter, unix.NLM_F_CREATE|unix.NLM_F_EXCL)
}

// FilterReplace will replace a filter.
// Equivalent to: `tc filter replace $filter`
func FilterReplace(filter Filter) error {
	return pkgHandle.FilterReplace(filter)
}

// FilterReplace will replace a filter.
// Equivalent to: `tc filter replace $filter`
func (h *Handle) FilterReplace(filter Filter) error {
	return h.filterModify(filter, unix.NLM_F_CREATE)
}

func (h *Handle) filterModify(filter Filter, flags int) error {
	native = nl.NativeEndian()
<<<<<<< HEAD
	req := h.newNetlinkRequest(unix.RTM_NEWTFILTER, unix.NLM_F_CREATE|unix.NLM_F_EXCL|unix.NLM_F_ACK)
=======
	req := h.newNetlinkRequest(unix.RTM_NEWTFILTER, flags|unix.NLM_F_ACK)
>>>>>>> 847da184
	base := filter.Attrs()
	msg := &nl.TcMsg{
		Family:  nl.FAMILY_ALL,
		Ifindex: int32(base.LinkIndex),
		Handle:  base.Handle,
		Parent:  base.Parent,
		Info:    MakeHandle(base.Priority, nl.Swap16(base.Protocol)),
	}
	req.AddData(msg)
	req.AddData(nl.NewRtAttr(nl.TCA_KIND, nl.ZeroTerminated(filter.Type())))

	options := nl.NewRtAttr(nl.TCA_OPTIONS, nil)

	switch filter := filter.(type) {
	case *U32:
		sel := filter.Sel
		if sel == nil {
			// match all
			sel = &nl.TcU32Sel{
				Nkeys: 1,
				Flags: nl.TC_U32_TERMINAL,
			}
			sel.Keys = append(sel.Keys, nl.TcU32Key{})
		}

		if native != networkOrder {
			// Copy TcU32Sel.
			cSel := *sel
			keys := make([]nl.TcU32Key, cap(sel.Keys))
			copy(keys, sel.Keys)
			cSel.Keys = keys
			sel = &cSel

			// Handle the endianness of attributes
			sel.Offmask = native.Uint16(htons(sel.Offmask))
			sel.Hmask = native.Uint32(htonl(sel.Hmask))
			for i, key := range sel.Keys {
				sel.Keys[i].Mask = native.Uint32(htonl(key.Mask))
				sel.Keys[i].Val = native.Uint32(htonl(key.Val))
			}
		}
		sel.Nkeys = uint8(len(sel.Keys))
		options.AddRtAttr(nl.TCA_U32_SEL, sel.Serialize())
		if filter.ClassId != 0 {
			options.AddRtAttr(nl.TCA_U32_CLASSID, nl.Uint32Attr(filter.ClassId))
		}
		if filter.Divisor != 0 {
			if (filter.Divisor-1)&filter.Divisor != 0 {
				return fmt.Errorf("illegal divisor %d. Must be a power of 2", filter.Divisor)
			}
			options.AddRtAttr(nl.TCA_U32_DIVISOR, nl.Uint32Attr(filter.Divisor))
		}
		if filter.Hash != 0 {
			options.AddRtAttr(nl.TCA_U32_HASH, nl.Uint32Attr(filter.Hash))
		}
		actionsAttr := options.AddRtAttr(nl.TCA_U32_ACT, nil)
		// backwards compatibility
		if filter.RedirIndex != 0 {
			filter.Actions = append([]Action{NewMirredAction(filter.RedirIndex)}, filter.Actions...)
		}
		if err := EncodeActions(actionsAttr, filter.Actions); err != nil {
			return err
		}
	case *Fw:
		if filter.Mask != 0 {
			b := make([]byte, 4)
			native.PutUint32(b, filter.Mask)
			options.AddRtAttr(nl.TCA_FW_MASK, b)
		}
		if filter.InDev != "" {
			options.AddRtAttr(nl.TCA_FW_INDEV, nl.ZeroTerminated(filter.InDev))
		}
		if (filter.Police != nl.TcPolice{}) {

			police := options.AddRtAttr(nl.TCA_FW_POLICE, nil)
			police.AddRtAttr(nl.TCA_POLICE_TBF, filter.Police.Serialize())
			if (filter.Police.Rate != nl.TcRateSpec{}) {
				payload := SerializeRtab(filter.Rtab)
				police.AddRtAttr(nl.TCA_POLICE_RATE, payload)
			}
			if (filter.Police.PeakRate != nl.TcRateSpec{}) {
				payload := SerializeRtab(filter.Ptab)
				police.AddRtAttr(nl.TCA_POLICE_PEAKRATE, payload)
			}
		}
		if filter.ClassId != 0 {
			b := make([]byte, 4)
			native.PutUint32(b, filter.ClassId)
			options.AddRtAttr(nl.TCA_FW_CLASSID, b)
		}
	case *BpfFilter:
		var bpfFlags uint32
		if filter.ClassId != 0 {
			options.AddRtAttr(nl.TCA_BPF_CLASSID, nl.Uint32Attr(filter.ClassId))
		}
		if filter.Fd >= 0 {
			options.AddRtAttr(nl.TCA_BPF_FD, nl.Uint32Attr((uint32(filter.Fd))))
		}
		if filter.Name != "" {
			options.AddRtAttr(nl.TCA_BPF_NAME, nl.ZeroTerminated(filter.Name))
		}
		if filter.DirectAction {
			bpfFlags |= nl.TCA_BPF_FLAG_ACT_DIRECT
		}
<<<<<<< HEAD
		nl.NewRtAttrChild(options, nl.TCA_BPF_FLAGS, nl.Uint32Attr(bpfFlags))
	case *MatchAll:
		actionsAttr := nl.NewRtAttrChild(options, nl.TCA_MATCHALL_ACT, nil)
=======
		options.AddRtAttr(nl.TCA_BPF_FLAGS, nl.Uint32Attr(bpfFlags))
	case *MatchAll:
		actionsAttr := options.AddRtAttr(nl.TCA_MATCHALL_ACT, nil)
>>>>>>> 847da184
		if err := EncodeActions(actionsAttr, filter.Actions); err != nil {
			return err
		}
		if filter.ClassId != 0 {
<<<<<<< HEAD
			nl.NewRtAttrChild(options, nl.TCA_MATCHALL_CLASSID, nl.Uint32Attr(filter.ClassId))
=======
			options.AddRtAttr(nl.TCA_MATCHALL_CLASSID, nl.Uint32Attr(filter.ClassId))
>>>>>>> 847da184
		}
	}

	req.AddData(options)
	_, err := req.Execute(unix.NETLINK_ROUTE, 0)
	return err
}

// FilterList gets a list of filters in the system.
// Equivalent to: `tc filter show`.
// Generally returns nothing if link and parent are not specified.
func FilterList(link Link, parent uint32) ([]Filter, error) {
	return pkgHandle.FilterList(link, parent)
}

// FilterList gets a list of filters in the system.
// Equivalent to: `tc filter show`.
// Generally returns nothing if link and parent are not specified.
func (h *Handle) FilterList(link Link, parent uint32) ([]Filter, error) {
	req := h.newNetlinkRequest(unix.RTM_GETTFILTER, unix.NLM_F_DUMP)
	msg := &nl.TcMsg{
		Family: nl.FAMILY_ALL,
		Parent: parent,
	}
	if link != nil {
		base := link.Attrs()
		h.ensureIndex(base)
		msg.Ifindex = int32(base.Index)
	}
	req.AddData(msg)

	msgs, err := req.Execute(unix.NETLINK_ROUTE, unix.RTM_NEWTFILTER)
	if err != nil {
		return nil, err
	}

	var res []Filter
	for _, m := range msgs {
		msg := nl.DeserializeTcMsg(m)

		attrs, err := nl.ParseRouteAttr(m[msg.Len():])
		if err != nil {
			return nil, err
		}

		base := FilterAttrs{
			LinkIndex: int(msg.Ifindex),
			Handle:    msg.Handle,
			Parent:    msg.Parent,
		}
		base.Priority, base.Protocol = MajorMinor(msg.Info)
		base.Protocol = nl.Swap16(base.Protocol)

		var filter Filter
		filterType := ""
		detailed := false
		for _, attr := range attrs {
			switch attr.Attr.Type {
			case nl.TCA_KIND:
				filterType = string(attr.Value[:len(attr.Value)-1])
				switch filterType {
				case "u32":
					filter = &U32{}
				case "fw":
					filter = &Fw{}
				case "bpf":
					filter = &BpfFilter{}
				case "matchall":
					filter = &MatchAll{}
				default:
					filter = &GenericFilter{FilterType: filterType}
				}
			case nl.TCA_OPTIONS:
				data, err := nl.ParseRouteAttr(attr.Value)
				if err != nil {
					return nil, err
				}
				switch filterType {
				case "u32":
					detailed, err = parseU32Data(filter, data)
					if err != nil {
						return nil, err
					}
				case "fw":
					detailed, err = parseFwData(filter, data)
					if err != nil {
						return nil, err
					}
				case "bpf":
					detailed, err = parseBpfData(filter, data)
					if err != nil {
						return nil, err
					}
				case "matchall":
					detailed, err = parseMatchAllData(filter, data)
					if err != nil {
						return nil, err
					}
				default:
					detailed = true
				}
			}
		}
		// only return the detailed version of the filter
		if detailed {
			*filter.Attrs() = base
			res = append(res, filter)
		}
	}

	return res, nil
}

func toTcGen(attrs *ActionAttrs, tcgen *nl.TcGen) {
	tcgen.Index = uint32(attrs.Index)
	tcgen.Capab = uint32(attrs.Capab)
	tcgen.Action = int32(attrs.Action)
	tcgen.Refcnt = int32(attrs.Refcnt)
	tcgen.Bindcnt = int32(attrs.Bindcnt)
}

func toAttrs(tcgen *nl.TcGen, attrs *ActionAttrs) {
	attrs.Index = int(tcgen.Index)
	attrs.Capab = int(tcgen.Capab)
	attrs.Action = TcAct(tcgen.Action)
	attrs.Refcnt = int(tcgen.Refcnt)
	attrs.Bindcnt = int(tcgen.Bindcnt)
}

func EncodeActions(attr *nl.RtAttr, actions []Action) error {
	tabIndex := int(nl.TCA_ACT_TAB)

	for _, action := range actions {
		switch action := action.(type) {
		default:
			return fmt.Errorf("unknown action type %s", action.Type())
		case *MirredAction:
			table := attr.AddRtAttr(tabIndex, nil)
			tabIndex++
			table.AddRtAttr(nl.TCA_ACT_KIND, nl.ZeroTerminated("mirred"))
			aopts := table.AddRtAttr(nl.TCA_ACT_OPTIONS, nil)
			mirred := nl.TcMirred{
				Eaction: int32(action.MirredAction),
				Ifindex: uint32(action.Ifindex),
			}
			toTcGen(action.Attrs(), &mirred.TcGen)
			aopts.AddRtAttr(nl.TCA_MIRRED_PARMS, mirred.Serialize())
		case *TunnelKeyAction:
			table := attr.AddRtAttr(tabIndex, nil)
			tabIndex++
			table.AddRtAttr(nl.TCA_ACT_KIND, nl.ZeroTerminated("tunnel_key"))
			aopts := table.AddRtAttr(nl.TCA_ACT_OPTIONS, nil)
			tun := nl.TcTunnelKey{
				Action: int32(action.Action),
			}
			toTcGen(action.Attrs(), &tun.TcGen)
			aopts.AddRtAttr(nl.TCA_TUNNEL_KEY_PARMS, tun.Serialize())
			if action.Action == TCA_TUNNEL_KEY_SET {
				aopts.AddRtAttr(nl.TCA_TUNNEL_KEY_ENC_KEY_ID, htonl(action.KeyID))
				if v4 := action.SrcAddr.To4(); v4 != nil {
					aopts.AddRtAttr(nl.TCA_TUNNEL_KEY_ENC_IPV4_SRC, v4[:])
				} else if v6 := action.SrcAddr.To16(); v6 != nil {
					aopts.AddRtAttr(nl.TCA_TUNNEL_KEY_ENC_IPV6_SRC, v6[:])
				} else {
					return fmt.Errorf("invalid src addr %s for tunnel_key action", action.SrcAddr)
				}
				if v4 := action.DstAddr.To4(); v4 != nil {
					aopts.AddRtAttr(nl.TCA_TUNNEL_KEY_ENC_IPV4_DST, v4[:])
				} else if v6 := action.DstAddr.To16(); v6 != nil {
					aopts.AddRtAttr(nl.TCA_TUNNEL_KEY_ENC_IPV6_DST, v6[:])
				} else {
					return fmt.Errorf("invalid dst addr %s for tunnel_key action", action.DstAddr)
				}
			}
		case *SkbEditAction:
			table := attr.AddRtAttr(tabIndex, nil)
			tabIndex++
			table.AddRtAttr(nl.TCA_ACT_KIND, nl.ZeroTerminated("skbedit"))
			aopts := table.AddRtAttr(nl.TCA_ACT_OPTIONS, nil)
			skbedit := nl.TcSkbEdit{}
			toTcGen(action.Attrs(), &skbedit.TcGen)
			aopts.AddRtAttr(nl.TCA_SKBEDIT_PARMS, skbedit.Serialize())
			if action.QueueMapping != nil {
				aopts.AddRtAttr(nl.TCA_SKBEDIT_QUEUE_MAPPING, nl.Uint16Attr(*action.QueueMapping))
			}
			if action.Priority != nil {
				aopts.AddRtAttr(nl.TCA_SKBEDIT_PRIORITY, nl.Uint32Attr(*action.Priority))
			}
			if action.PType != nil {
				aopts.AddRtAttr(nl.TCA_SKBEDIT_PTYPE, nl.Uint16Attr(*action.PType))
			}
			if action.Mark != nil {
				aopts.AddRtAttr(nl.TCA_SKBEDIT_MARK, nl.Uint32Attr(*action.Mark))
			}
		case *ConnmarkAction:
			table := attr.AddRtAttr(tabIndex, nil)
			tabIndex++
			table.AddRtAttr(nl.TCA_ACT_KIND, nl.ZeroTerminated("connmark"))
			aopts := table.AddRtAttr(nl.TCA_ACT_OPTIONS, nil)
			connmark := nl.TcConnmark{
				Zone: action.Zone,
			}
			toTcGen(action.Attrs(), &connmark.TcGen)
			aopts.AddRtAttr(nl.TCA_CONNMARK_PARMS, connmark.Serialize())
		case *BpfAction:
			table := attr.AddRtAttr(tabIndex, nil)
			tabIndex++
			table.AddRtAttr(nl.TCA_ACT_KIND, nl.ZeroTerminated("bpf"))
			aopts := table.AddRtAttr(nl.TCA_ACT_OPTIONS, nil)
			gen := nl.TcGen{}
			toTcGen(action.Attrs(), &gen)
			aopts.AddRtAttr(nl.TCA_ACT_BPF_PARMS, gen.Serialize())
			aopts.AddRtAttr(nl.TCA_ACT_BPF_FD, nl.Uint32Attr(uint32(action.Fd)))
			aopts.AddRtAttr(nl.TCA_ACT_BPF_NAME, nl.ZeroTerminated(action.Name))
		case *GenericAction:
			table := attr.AddRtAttr(tabIndex, nil)
			tabIndex++
			table.AddRtAttr(nl.TCA_ACT_KIND, nl.ZeroTerminated("gact"))
			aopts := table.AddRtAttr(nl.TCA_ACT_OPTIONS, nil)
			gen := nl.TcGen{}
			toTcGen(action.Attrs(), &gen)
			aopts.AddRtAttr(nl.TCA_GACT_PARMS, gen.Serialize())
		}
	}
	return nil
}

func parseActions(tables []syscall.NetlinkRouteAttr) ([]Action, error) {
	var actions []Action
	for _, table := range tables {
		var action Action
		var actionType string
		aattrs, err := nl.ParseRouteAttr(table.Value)
		if err != nil {
			return nil, err
		}
	nextattr:
		for _, aattr := range aattrs {
			switch aattr.Attr.Type {
			case nl.TCA_KIND:
				actionType = string(aattr.Value[:len(aattr.Value)-1])
				// only parse if the action is mirred or bpf
				switch actionType {
				case "mirred":
					action = &MirredAction{}
				case "bpf":
					action = &BpfAction{}
				case "connmark":
					action = &ConnmarkAction{}
				case "gact":
					action = &GenericAction{}
				case "tunnel_key":
					action = &TunnelKeyAction{}
				case "skbedit":
					action = &SkbEditAction{}
				default:
					break nextattr
				}
			case nl.TCA_OPTIONS:
				adata, err := nl.ParseRouteAttr(aattr.Value)
				if err != nil {
					return nil, err
				}
				for _, adatum := range adata {
					switch actionType {
					case "mirred":
						switch adatum.Attr.Type {
						case nl.TCA_MIRRED_PARMS:
							mirred := *nl.DeserializeTcMirred(adatum.Value)
							action.(*MirredAction).ActionAttrs = ActionAttrs{}
							toAttrs(&mirred.TcGen, action.Attrs())
							action.(*MirredAction).Ifindex = int(mirred.Ifindex)
							action.(*MirredAction).MirredAction = MirredAct(mirred.Eaction)
						}
					case "tunnel_key":
						switch adatum.Attr.Type {
						case nl.TCA_TUNNEL_KEY_PARMS:
							tun := *nl.DeserializeTunnelKey(adatum.Value)
							action.(*TunnelKeyAction).ActionAttrs = ActionAttrs{}
							toAttrs(&tun.TcGen, action.Attrs())
							action.(*TunnelKeyAction).Action = TunnelKeyAct(tun.Action)
						case nl.TCA_TUNNEL_KEY_ENC_KEY_ID:
							action.(*TunnelKeyAction).KeyID = networkOrder.Uint32(adatum.Value[0:4])
						case nl.TCA_TUNNEL_KEY_ENC_IPV6_SRC:
						case nl.TCA_TUNNEL_KEY_ENC_IPV4_SRC:
							action.(*TunnelKeyAction).SrcAddr = net.IP(adatum.Value[:])
						case nl.TCA_TUNNEL_KEY_ENC_IPV6_DST:
						case nl.TCA_TUNNEL_KEY_ENC_IPV4_DST:
							action.(*TunnelKeyAction).DstAddr = net.IP(adatum.Value[:])
						}
					case "skbedit":
						switch adatum.Attr.Type {
						case nl.TCA_SKBEDIT_PARMS:
							skbedit := *nl.DeserializeSkbEdit(adatum.Value)
							action.(*SkbEditAction).ActionAttrs = ActionAttrs{}
							toAttrs(&skbedit.TcGen, action.Attrs())
						case nl.TCA_SKBEDIT_MARK:
							mark := native.Uint32(adatum.Value[0:4])
							action.(*SkbEditAction).Mark = &mark
						case nl.TCA_SKBEDIT_PRIORITY:
							priority := native.Uint32(adatum.Value[0:4])
							action.(*SkbEditAction).Priority = &priority
						case nl.TCA_SKBEDIT_PTYPE:
							ptype := native.Uint16(adatum.Value[0:2])
							action.(*SkbEditAction).PType = &ptype
						case nl.TCA_SKBEDIT_QUEUE_MAPPING:
							mapping := native.Uint16(adatum.Value[0:2])
							action.(*SkbEditAction).QueueMapping = &mapping
						}
					case "bpf":
						switch adatum.Attr.Type {
						case nl.TCA_ACT_BPF_PARMS:
							gen := *nl.DeserializeTcGen(adatum.Value)
							toAttrs(&gen, action.Attrs())
						case nl.TCA_ACT_BPF_FD:
							action.(*BpfAction).Fd = int(native.Uint32(adatum.Value[0:4]))
						case nl.TCA_ACT_BPF_NAME:
							action.(*BpfAction).Name = string(adatum.Value[:len(adatum.Value)-1])
						}
					case "connmark":
						switch adatum.Attr.Type {
						case nl.TCA_CONNMARK_PARMS:
							connmark := *nl.DeserializeTcConnmark(adatum.Value)
							action.(*ConnmarkAction).ActionAttrs = ActionAttrs{}
							toAttrs(&connmark.TcGen, action.Attrs())
							action.(*ConnmarkAction).Zone = connmark.Zone
						}
					case "gact":
						switch adatum.Attr.Type {
						case nl.TCA_GACT_PARMS:
							gen := *nl.DeserializeTcGen(adatum.Value)
							toAttrs(&gen, action.Attrs())
						}
					}
				}
			}
		}
		actions = append(actions, action)
	}
	return actions, nil
}

func parseU32Data(filter Filter, data []syscall.NetlinkRouteAttr) (bool, error) {
	native = nl.NativeEndian()
	u32 := filter.(*U32)
	detailed := false
	for _, datum := range data {
		switch datum.Attr.Type {
		case nl.TCA_U32_SEL:
			detailed = true
			sel := nl.DeserializeTcU32Sel(datum.Value)
			u32.Sel = sel
			if native != networkOrder {
				// Handle the endianness of attributes
				u32.Sel.Offmask = native.Uint16(htons(sel.Offmask))
				u32.Sel.Hmask = native.Uint32(htonl(sel.Hmask))
				for i, key := range u32.Sel.Keys {
					u32.Sel.Keys[i].Mask = native.Uint32(htonl(key.Mask))
					u32.Sel.Keys[i].Val = native.Uint32(htonl(key.Val))
				}
			}
		case nl.TCA_U32_ACT:
			tables, err := nl.ParseRouteAttr(datum.Value)
			if err != nil {
				return detailed, err
			}
			u32.Actions, err = parseActions(tables)
			if err != nil {
				return detailed, err
			}
			for _, action := range u32.Actions {
				if action, ok := action.(*MirredAction); ok {
					u32.RedirIndex = int(action.Ifindex)
				}
			}
		case nl.TCA_U32_CLASSID:
			u32.ClassId = native.Uint32(datum.Value)
		case nl.TCA_U32_DIVISOR:
			u32.Divisor = native.Uint32(datum.Value)
		case nl.TCA_U32_HASH:
			u32.Hash = native.Uint32(datum.Value)
		}
	}
	return detailed, nil
}

func parseFwData(filter Filter, data []syscall.NetlinkRouteAttr) (bool, error) {
	native = nl.NativeEndian()
	fw := filter.(*Fw)
	detailed := true
	for _, datum := range data {
		switch datum.Attr.Type {
		case nl.TCA_FW_MASK:
			fw.Mask = native.Uint32(datum.Value[0:4])
		case nl.TCA_FW_CLASSID:
			fw.ClassId = native.Uint32(datum.Value[0:4])
		case nl.TCA_FW_INDEV:
			fw.InDev = string(datum.Value[:len(datum.Value)-1])
		case nl.TCA_FW_POLICE:
			adata, _ := nl.ParseRouteAttr(datum.Value)
			for _, aattr := range adata {
				switch aattr.Attr.Type {
				case nl.TCA_POLICE_TBF:
					fw.Police = *nl.DeserializeTcPolice(aattr.Value)
				case nl.TCA_POLICE_RATE:
					fw.Rtab = DeserializeRtab(aattr.Value)
				case nl.TCA_POLICE_PEAKRATE:
					fw.Ptab = DeserializeRtab(aattr.Value)
				}
			}
		}
	}
	return detailed, nil
}

func parseBpfData(filter Filter, data []syscall.NetlinkRouteAttr) (bool, error) {
	native = nl.NativeEndian()
	bpf := filter.(*BpfFilter)
	detailed := true
	for _, datum := range data {
		switch datum.Attr.Type {
		case nl.TCA_BPF_FD:
			bpf.Fd = int(native.Uint32(datum.Value[0:4]))
		case nl.TCA_BPF_NAME:
			bpf.Name = string(datum.Value[:len(datum.Value)-1])
		case nl.TCA_BPF_CLASSID:
			bpf.ClassId = native.Uint32(datum.Value[0:4])
		case nl.TCA_BPF_FLAGS:
			flags := native.Uint32(datum.Value[0:4])
			if (flags & nl.TCA_BPF_FLAG_ACT_DIRECT) != 0 {
				bpf.DirectAction = true
			}
		case nl.TCA_BPF_ID:
			bpf.Id = int(native.Uint32(datum.Value[0:4]))
		case nl.TCA_BPF_TAG:
			bpf.Tag = hex.EncodeToString(datum.Value[:len(datum.Value)-1])
		}
	}
	return detailed, nil
}

func parseMatchAllData(filter Filter, data []syscall.NetlinkRouteAttr) (bool, error) {
	native = nl.NativeEndian()
	matchall := filter.(*MatchAll)
	detailed := true
	for _, datum := range data {
		switch datum.Attr.Type {
		case nl.TCA_MATCHALL_CLASSID:
			matchall.ClassId = native.Uint32(datum.Value[0:4])
		case nl.TCA_MATCHALL_ACT:
			tables, err := nl.ParseRouteAttr(datum.Value)
			if err != nil {
				return detailed, err
			}
			matchall.Actions, err = parseActions(tables)
			if err != nil {
				return detailed, err
			}
		}
	}
	return detailed, nil
}

func parseMatchAllData(filter Filter, data []syscall.NetlinkRouteAttr) (bool, error) {
	native = nl.NativeEndian()
	matchall := filter.(*MatchAll)
	detailed := true
	for _, datum := range data {
		switch datum.Attr.Type {
		case nl.TCA_MATCHALL_CLASSID:
			matchall.ClassId = native.Uint32(datum.Value[0:4])
		case nl.TCA_MATCHALL_ACT:
			tables, err := nl.ParseRouteAttr(datum.Value)
			if err != nil {
				return detailed, err
			}
			matchall.Actions, err = parseActions(tables)
			if err != nil {
				return detailed, err
			}
		}
	}
	return detailed, nil
}

func AlignToAtm(size uint) uint {
	var linksize, cells int
	cells = int(size / nl.ATM_CELL_PAYLOAD)
	if (size % nl.ATM_CELL_PAYLOAD) > 0 {
		cells++
	}
	linksize = cells * nl.ATM_CELL_SIZE
	return uint(linksize)
}

func AdjustSize(sz uint, mpu uint, linklayer int) uint {
	if sz < mpu {
		sz = mpu
	}
	switch linklayer {
	case nl.LINKLAYER_ATM:
		return AlignToAtm(sz)
	default:
		return sz
	}
}

func CalcRtable(rate *nl.TcRateSpec, rtab []uint32, cellLog int, mtu uint32, linklayer int) int {
	bps := rate.Rate
	mpu := rate.Mpu
	var sz uint
	if mtu == 0 {
		mtu = 2047
	}
	if cellLog < 0 {
		cellLog = 0
		for (mtu >> uint(cellLog)) > 255 {
			cellLog++
		}
	}
	for i := 0; i < 256; i++ {
		sz = AdjustSize(uint((i+1)<<uint32(cellLog)), uint(mpu), linklayer)
		rtab[i] = uint32(Xmittime(uint64(bps), uint32(sz)))
	}
	rate.CellAlign = -1
	rate.CellLog = uint8(cellLog)
	rate.Linklayer = uint8(linklayer & nl.TC_LINKLAYER_MASK)
	return cellLog
}

func DeserializeRtab(b []byte) [256]uint32 {
	var rtab [256]uint32
	native := nl.NativeEndian()
	r := bytes.NewReader(b)
	_ = binary.Read(r, native, &rtab)
	return rtab
}

func SerializeRtab(rtab [256]uint32) []byte {
	native := nl.NativeEndian()
	var w bytes.Buffer
	_ = binary.Write(&w, native, rtab)
	return w.Bytes()
}<|MERGE_RESOLUTION|>--- conflicted
+++ resolved
@@ -170,11 +170,7 @@
 
 func (h *Handle) filterModify(filter Filter, flags int) error {
 	native = nl.NativeEndian()
-<<<<<<< HEAD
-	req := h.newNetlinkRequest(unix.RTM_NEWTFILTER, unix.NLM_F_CREATE|unix.NLM_F_EXCL|unix.NLM_F_ACK)
-=======
 	req := h.newNetlinkRequest(unix.RTM_NEWTFILTER, flags|unix.NLM_F_ACK)
->>>>>>> 847da184
 	base := filter.Attrs()
 	msg := &nl.TcMsg{
 		Family:  nl.FAMILY_ALL,
@@ -279,24 +275,14 @@
 		if filter.DirectAction {
 			bpfFlags |= nl.TCA_BPF_FLAG_ACT_DIRECT
 		}
-<<<<<<< HEAD
-		nl.NewRtAttrChild(options, nl.TCA_BPF_FLAGS, nl.Uint32Attr(bpfFlags))
-	case *MatchAll:
-		actionsAttr := nl.NewRtAttrChild(options, nl.TCA_MATCHALL_ACT, nil)
-=======
 		options.AddRtAttr(nl.TCA_BPF_FLAGS, nl.Uint32Attr(bpfFlags))
 	case *MatchAll:
 		actionsAttr := options.AddRtAttr(nl.TCA_MATCHALL_ACT, nil)
->>>>>>> 847da184
 		if err := EncodeActions(actionsAttr, filter.Actions); err != nil {
 			return err
 		}
 		if filter.ClassId != 0 {
-<<<<<<< HEAD
-			nl.NewRtAttrChild(options, nl.TCA_MATCHALL_CLASSID, nl.Uint32Attr(filter.ClassId))
-=======
 			options.AddRtAttr(nl.TCA_MATCHALL_CLASSID, nl.Uint32Attr(filter.ClassId))
->>>>>>> 847da184
 		}
 	}
 
@@ -760,28 +746,6 @@
 	return detailed, nil
 }
 
-func parseMatchAllData(filter Filter, data []syscall.NetlinkRouteAttr) (bool, error) {
-	native = nl.NativeEndian()
-	matchall := filter.(*MatchAll)
-	detailed := true
-	for _, datum := range data {
-		switch datum.Attr.Type {
-		case nl.TCA_MATCHALL_CLASSID:
-			matchall.ClassId = native.Uint32(datum.Value[0:4])
-		case nl.TCA_MATCHALL_ACT:
-			tables, err := nl.ParseRouteAttr(datum.Value)
-			if err != nil {
-				return detailed, err
-			}
-			matchall.Actions, err = parseActions(tables)
-			if err != nil {
-				return detailed, err
-			}
-		}
-	}
-	return detailed, nil
-}
-
 func AlignToAtm(size uint) uint {
 	var linksize, cells int
 	cells = int(size / nl.ATM_CELL_PAYLOAD)
