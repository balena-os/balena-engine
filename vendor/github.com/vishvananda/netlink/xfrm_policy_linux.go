--- conflicted
+++ resolved
@@ -92,12 +92,9 @@
 		req.AddData(out)
 	}
 
-<<<<<<< HEAD
-=======
 	ifId := nl.NewRtAttr(nl.XFRMA_IF_ID, nl.Uint32Attr(uint32(policy.Ifid)))
 	req.AddData(ifId)
 
->>>>>>> 847da184
 	_, err := req.Execute(unix.NETLINK_XFRM, 0)
 	return err
 }
