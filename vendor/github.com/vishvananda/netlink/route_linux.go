package netlink

import (
	"fmt"
	"net"
	"strings"
	"syscall"

	"github.com/vishvananda/netlink/nl"
	"github.com/vishvananda/netns"
	"golang.org/x/sys/unix"
)

// RtAttr is shared so it is in netlink_linux.go

const (
	SCOPE_UNIVERSE Scope = unix.RT_SCOPE_UNIVERSE
	SCOPE_SITE     Scope = unix.RT_SCOPE_SITE
	SCOPE_LINK     Scope = unix.RT_SCOPE_LINK
	SCOPE_HOST     Scope = unix.RT_SCOPE_HOST
	SCOPE_NOWHERE  Scope = unix.RT_SCOPE_NOWHERE
)

const (
	RT_FILTER_PROTOCOL uint64 = 1 << (1 + iota)
	RT_FILTER_SCOPE
	RT_FILTER_TYPE
	RT_FILTER_TOS
	RT_FILTER_IIF
	RT_FILTER_OIF
	RT_FILTER_DST
	RT_FILTER_SRC
	RT_FILTER_GW
	RT_FILTER_TABLE
	RT_FILTER_HOPLIMIT
)

const (
	FLAG_ONLINK    NextHopFlag = unix.RTNH_F_ONLINK
	FLAG_PERVASIVE NextHopFlag = unix.RTNH_F_PERVASIVE
)

var testFlags = []flagString{
	{f: FLAG_ONLINK, s: "onlink"},
	{f: FLAG_PERVASIVE, s: "pervasive"},
}

func listFlags(flag int) []string {
	var flags []string
	for _, tf := range testFlags {
		if flag&int(tf.f) != 0 {
			flags = append(flags, tf.s)
		}
	}
	return flags
}

func (r *Route) ListFlags() []string {
	return listFlags(r.Flags)
}

func (n *NexthopInfo) ListFlags() []string {
	return listFlags(n.Flags)
}

type MPLSDestination struct {
	Labels []int
}

func (d *MPLSDestination) Family() int {
	return nl.FAMILY_MPLS
}

func (d *MPLSDestination) Decode(buf []byte) error {
	d.Labels = nl.DecodeMPLSStack(buf)
	return nil
}

func (d *MPLSDestination) Encode() ([]byte, error) {
	return nl.EncodeMPLSStack(d.Labels...), nil
}

func (d *MPLSDestination) String() string {
	s := make([]string, 0, len(d.Labels))
	for _, l := range d.Labels {
		s = append(s, fmt.Sprintf("%d", l))
	}
	return strings.Join(s, "/")
}

func (d *MPLSDestination) Equal(x Destination) bool {
	o, ok := x.(*MPLSDestination)
	if !ok {
		return false
	}
	if d == nil && o == nil {
		return true
	}
	if d == nil || o == nil {
		return false
	}
	if d.Labels == nil && o.Labels == nil {
		return true
	}
	if d.Labels == nil || o.Labels == nil {
		return false
	}
	if len(d.Labels) != len(o.Labels) {
		return false
	}
	for i := range d.Labels {
		if d.Labels[i] != o.Labels[i] {
			return false
		}
	}
	return true
}

type MPLSEncap struct {
	Labels []int
}

func (e *MPLSEncap) Type() int {
	return nl.LWTUNNEL_ENCAP_MPLS
}

func (e *MPLSEncap) Decode(buf []byte) error {
	if len(buf) < 4 {
		return fmt.Errorf("lack of bytes")
	}
	native := nl.NativeEndian()
	l := native.Uint16(buf)
	if len(buf) < int(l) {
		return fmt.Errorf("lack of bytes")
	}
	buf = buf[:l]
	typ := native.Uint16(buf[2:])
	if typ != nl.MPLS_IPTUNNEL_DST {
		return fmt.Errorf("unknown MPLS Encap Type: %d", typ)
	}
	e.Labels = nl.DecodeMPLSStack(buf[4:])
	return nil
}

func (e *MPLSEncap) Encode() ([]byte, error) {
	s := nl.EncodeMPLSStack(e.Labels...)
	native := nl.NativeEndian()
	hdr := make([]byte, 4)
	native.PutUint16(hdr, uint16(len(s)+4))
	native.PutUint16(hdr[2:], nl.MPLS_IPTUNNEL_DST)
	return append(hdr, s...), nil
}

func (e *MPLSEncap) String() string {
	s := make([]string, 0, len(e.Labels))
	for _, l := range e.Labels {
		s = append(s, fmt.Sprintf("%d", l))
	}
	return strings.Join(s, "/")
}

func (e *MPLSEncap) Equal(x Encap) bool {
	o, ok := x.(*MPLSEncap)
	if !ok {
		return false
	}
	if e == nil && o == nil {
		return true
	}
	if e == nil || o == nil {
		return false
	}
	if e.Labels == nil && o.Labels == nil {
		return true
	}
	if e.Labels == nil || o.Labels == nil {
		return false
	}
	if len(e.Labels) != len(o.Labels) {
		return false
	}
	for i := range e.Labels {
		if e.Labels[i] != o.Labels[i] {
			return false
		}
	}
	return true
}

// SEG6 definitions
type SEG6Encap struct {
	Mode     int
	Segments []net.IP
}

func (e *SEG6Encap) Type() int {
	return nl.LWTUNNEL_ENCAP_SEG6
}
func (e *SEG6Encap) Decode(buf []byte) error {
	if len(buf) < 4 {
		return fmt.Errorf("lack of bytes")
	}
	native := nl.NativeEndian()
	// Get Length(l) & Type(typ) : 2 + 2 bytes
	l := native.Uint16(buf)
	if len(buf) < int(l) {
		return fmt.Errorf("lack of bytes")
	}
	buf = buf[:l] // make sure buf size upper limit is Length
	typ := native.Uint16(buf[2:])
<<<<<<< HEAD
=======
	// LWTUNNEL_ENCAP_SEG6 has only one attr type SEG6_IPTUNNEL_SRH
>>>>>>> 847da184
	if typ != nl.SEG6_IPTUNNEL_SRH {
		return fmt.Errorf("unknown SEG6 Type: %d", typ)
	}

	var err error
	e.Mode, e.Segments, err = nl.DecodeSEG6Encap(buf[4:])

	return err
}
func (e *SEG6Encap) Encode() ([]byte, error) {
	s, err := nl.EncodeSEG6Encap(e.Mode, e.Segments)
	native := nl.NativeEndian()
	hdr := make([]byte, 4)
	native.PutUint16(hdr, uint16(len(s)+4))
	native.PutUint16(hdr[2:], nl.SEG6_IPTUNNEL_SRH)
	return append(hdr, s...), err
}
func (e *SEG6Encap) String() string {
	segs := make([]string, 0, len(e.Segments))
	// append segment backwards (from n to 0) since seg#0 is the last segment.
	for i := len(e.Segments); i > 0; i-- {
		segs = append(segs, fmt.Sprintf("%s", e.Segments[i-1]))
	}
	str := fmt.Sprintf("mode %s segs %d [ %s ]", nl.SEG6EncapModeString(e.Mode),
		len(e.Segments), strings.Join(segs, " "))
	return str
}
func (e *SEG6Encap) Equal(x Encap) bool {
	o, ok := x.(*SEG6Encap)
	if !ok {
		return false
	}
	if e == o {
		return true
	}
	if e == nil || o == nil {
		return false
	}
	if e.Mode != o.Mode {
		return false
	}
	if len(e.Segments) != len(o.Segments) {
		return false
	}
	for i := range e.Segments {
		if !e.Segments[i].Equal(o.Segments[i]) {
			return false
		}
	}
	return true
}

<<<<<<< HEAD
=======
// SEG6LocalEncap definitions
type SEG6LocalEncap struct {
	Flags    [nl.SEG6_LOCAL_MAX]bool
	Action   int
	Segments []net.IP // from SRH in seg6_local_lwt
	Table    int      // table id for End.T and End.DT6
	InAddr   net.IP
	In6Addr  net.IP
	Iif      int
	Oif      int
}

func (e *SEG6LocalEncap) Type() int {
	return nl.LWTUNNEL_ENCAP_SEG6_LOCAL
}
func (e *SEG6LocalEncap) Decode(buf []byte) error {
	attrs, err := nl.ParseRouteAttr(buf)
	if err != nil {
		return err
	}
	native := nl.NativeEndian()
	for _, attr := range attrs {
		switch attr.Attr.Type {
		case nl.SEG6_LOCAL_ACTION:
			e.Action = int(native.Uint32(attr.Value[0:4]))
			e.Flags[nl.SEG6_LOCAL_ACTION] = true
		case nl.SEG6_LOCAL_SRH:
			e.Segments, err = nl.DecodeSEG6Srh(attr.Value[:])
			e.Flags[nl.SEG6_LOCAL_SRH] = true
		case nl.SEG6_LOCAL_TABLE:
			e.Table = int(native.Uint32(attr.Value[0:4]))
			e.Flags[nl.SEG6_LOCAL_TABLE] = true
		case nl.SEG6_LOCAL_NH4:
			e.InAddr = net.IP(attr.Value[0:4])
			e.Flags[nl.SEG6_LOCAL_NH4] = true
		case nl.SEG6_LOCAL_NH6:
			e.In6Addr = net.IP(attr.Value[0:16])
			e.Flags[nl.SEG6_LOCAL_NH6] = true
		case nl.SEG6_LOCAL_IIF:
			e.Iif = int(native.Uint32(attr.Value[0:4]))
			e.Flags[nl.SEG6_LOCAL_IIF] = true
		case nl.SEG6_LOCAL_OIF:
			e.Oif = int(native.Uint32(attr.Value[0:4]))
			e.Flags[nl.SEG6_LOCAL_OIF] = true
		}
	}
	return err
}
func (e *SEG6LocalEncap) Encode() ([]byte, error) {
	var err error
	native := nl.NativeEndian()
	res := make([]byte, 8)
	native.PutUint16(res, 8) // length
	native.PutUint16(res[2:], nl.SEG6_LOCAL_ACTION)
	native.PutUint32(res[4:], uint32(e.Action))
	if e.Flags[nl.SEG6_LOCAL_SRH] {
		srh, err := nl.EncodeSEG6Srh(e.Segments)
		if err != nil {
			return nil, err
		}
		attr := make([]byte, 4)
		native.PutUint16(attr, uint16(len(srh)+4))
		native.PutUint16(attr[2:], nl.SEG6_LOCAL_SRH)
		attr = append(attr, srh...)
		res = append(res, attr...)
	}
	if e.Flags[nl.SEG6_LOCAL_TABLE] {
		attr := make([]byte, 8)
		native.PutUint16(attr, 8)
		native.PutUint16(attr[2:], nl.SEG6_LOCAL_TABLE)
		native.PutUint32(attr[4:], uint32(e.Table))
		res = append(res, attr...)
	}
	if e.Flags[nl.SEG6_LOCAL_NH4] {
		attr := make([]byte, 4)
		native.PutUint16(attr, 8)
		native.PutUint16(attr[2:], nl.SEG6_LOCAL_NH4)
		ipv4 := e.InAddr.To4()
		if ipv4 == nil {
			err = fmt.Errorf("SEG6_LOCAL_NH4 has invalid IPv4 address")
			return nil, err
		}
		attr = append(attr, ipv4...)
		res = append(res, attr...)
	}
	if e.Flags[nl.SEG6_LOCAL_NH6] {
		attr := make([]byte, 4)
		native.PutUint16(attr, 20)
		native.PutUint16(attr[2:], nl.SEG6_LOCAL_NH6)
		attr = append(attr, e.In6Addr...)
		res = append(res, attr...)
	}
	if e.Flags[nl.SEG6_LOCAL_IIF] {
		attr := make([]byte, 8)
		native.PutUint16(attr, 8)
		native.PutUint16(attr[2:], nl.SEG6_LOCAL_IIF)
		native.PutUint32(attr[4:], uint32(e.Iif))
		res = append(res, attr...)
	}
	if e.Flags[nl.SEG6_LOCAL_OIF] {
		attr := make([]byte, 8)
		native.PutUint16(attr, 8)
		native.PutUint16(attr[2:], nl.SEG6_LOCAL_OIF)
		native.PutUint32(attr[4:], uint32(e.Oif))
		res = append(res, attr...)
	}
	return res, err
}
func (e *SEG6LocalEncap) String() string {
	strs := make([]string, 0, nl.SEG6_LOCAL_MAX)
	strs = append(strs, fmt.Sprintf("action %s", nl.SEG6LocalActionString(e.Action)))

	if e.Flags[nl.SEG6_LOCAL_TABLE] {
		strs = append(strs, fmt.Sprintf("table %d", e.Table))
	}
	if e.Flags[nl.SEG6_LOCAL_NH4] {
		strs = append(strs, fmt.Sprintf("nh4 %s", e.InAddr))
	}
	if e.Flags[nl.SEG6_LOCAL_NH6] {
		strs = append(strs, fmt.Sprintf("nh6 %s", e.In6Addr))
	}
	if e.Flags[nl.SEG6_LOCAL_IIF] {
		link, err := LinkByIndex(e.Iif)
		if err != nil {
			strs = append(strs, fmt.Sprintf("iif %d", e.Iif))
		} else {
			strs = append(strs, fmt.Sprintf("iif %s", link.Attrs().Name))
		}
	}
	if e.Flags[nl.SEG6_LOCAL_OIF] {
		link, err := LinkByIndex(e.Oif)
		if err != nil {
			strs = append(strs, fmt.Sprintf("oif %d", e.Oif))
		} else {
			strs = append(strs, fmt.Sprintf("oif %s", link.Attrs().Name))
		}
	}
	if e.Flags[nl.SEG6_LOCAL_SRH] {
		segs := make([]string, 0, len(e.Segments))
		//append segment backwards (from n to 0) since seg#0 is the last segment.
		for i := len(e.Segments); i > 0; i-- {
			segs = append(segs, fmt.Sprintf("%s", e.Segments[i-1]))
		}
		strs = append(strs, fmt.Sprintf("segs %d [ %s ]", len(e.Segments), strings.Join(segs, " ")))
	}
	return strings.Join(strs, " ")
}
func (e *SEG6LocalEncap) Equal(x Encap) bool {
	o, ok := x.(*SEG6LocalEncap)
	if !ok {
		return false
	}
	if e == o {
		return true
	}
	if e == nil || o == nil {
		return false
	}
	// compare all arrays first
	for i := range e.Flags {
		if e.Flags[i] != o.Flags[i] {
			return false
		}
	}
	if len(e.Segments) != len(o.Segments) {
		return false
	}
	for i := range e.Segments {
		if !e.Segments[i].Equal(o.Segments[i]) {
			return false
		}
	}
	// compare values
	if !e.InAddr.Equal(o.InAddr) || !e.In6Addr.Equal(o.In6Addr) {
		return false
	}
	if e.Action != o.Action || e.Table != o.Table || e.Iif != o.Iif || e.Oif != o.Oif {
		return false
	}
	return true
}

>>>>>>> 847da184
// RouteAdd will add a route to the system.
// Equivalent to: `ip route add $route`
func RouteAdd(route *Route) error {
	return pkgHandle.RouteAdd(route)
}

// RouteAdd will add a route to the system.
// Equivalent to: `ip route add $route`
func (h *Handle) RouteAdd(route *Route) error {
	flags := unix.NLM_F_CREATE | unix.NLM_F_EXCL | unix.NLM_F_ACK
	req := h.newNetlinkRequest(unix.RTM_NEWROUTE, flags)
	return h.routeHandle(route, req, nl.NewRtMsg())
}

// RouteReplace will add a route to the system.
// Equivalent to: `ip route replace $route`
func RouteReplace(route *Route) error {
	return pkgHandle.RouteReplace(route)
}

// RouteReplace will add a route to the system.
// Equivalent to: `ip route replace $route`
func (h *Handle) RouteReplace(route *Route) error {
	flags := unix.NLM_F_CREATE | unix.NLM_F_REPLACE | unix.NLM_F_ACK
	req := h.newNetlinkRequest(unix.RTM_NEWROUTE, flags)
	return h.routeHandle(route, req, nl.NewRtMsg())
}

// RouteDel will delete a route from the system.
// Equivalent to: `ip route del $route`
func RouteDel(route *Route) error {
	return pkgHandle.RouteDel(route)
}

// RouteDel will delete a route from the system.
// Equivalent to: `ip route del $route`
func (h *Handle) RouteDel(route *Route) error {
	req := h.newNetlinkRequest(unix.RTM_DELROUTE, unix.NLM_F_ACK)
	return h.routeHandle(route, req, nl.NewRtDelMsg())
}

func (h *Handle) routeHandle(route *Route, req *nl.NetlinkRequest, msg *nl.RtMsg) error {
	if (route.Dst == nil || route.Dst.IP == nil) && route.Src == nil && route.Gw == nil && route.MPLSDst == nil {
		return fmt.Errorf("one of Dst.IP, Src, or Gw must not be nil")
	}

	family := -1
	var rtAttrs []*nl.RtAttr

	if route.Dst != nil && route.Dst.IP != nil {
		dstLen, _ := route.Dst.Mask.Size()
		msg.Dst_len = uint8(dstLen)
		dstFamily := nl.GetIPFamily(route.Dst.IP)
		family = dstFamily
		var dstData []byte
		if dstFamily == FAMILY_V4 {
			dstData = route.Dst.IP.To4()
		} else {
			dstData = route.Dst.IP.To16()
		}
		rtAttrs = append(rtAttrs, nl.NewRtAttr(unix.RTA_DST, dstData))
	} else if route.MPLSDst != nil {
		family = nl.FAMILY_MPLS
		msg.Dst_len = uint8(20)
		msg.Type = unix.RTN_UNICAST
		rtAttrs = append(rtAttrs, nl.NewRtAttr(unix.RTA_DST, nl.EncodeMPLSStack(*route.MPLSDst)))
	}

	if route.NewDst != nil {
		if family != -1 && family != route.NewDst.Family() {
			return fmt.Errorf("new destination and destination are not the same address family")
		}
		buf, err := route.NewDst.Encode()
		if err != nil {
			return err
		}
		rtAttrs = append(rtAttrs, nl.NewRtAttr(unix.RTA_NEWDST, buf))
	}

	if route.Encap != nil {
		buf := make([]byte, 2)
		native.PutUint16(buf, uint16(route.Encap.Type()))
		rtAttrs = append(rtAttrs, nl.NewRtAttr(unix.RTA_ENCAP_TYPE, buf))
		buf, err := route.Encap.Encode()
		if err != nil {
			return err
		}
		rtAttrs = append(rtAttrs, nl.NewRtAttr(unix.RTA_ENCAP, buf))
	}

	if route.Src != nil {
		srcFamily := nl.GetIPFamily(route.Src)
		if family != -1 && family != srcFamily {
			return fmt.Errorf("source and destination ip are not the same IP family")
		}
		family = srcFamily
		var srcData []byte
		if srcFamily == FAMILY_V4 {
			srcData = route.Src.To4()
		} else {
			srcData = route.Src.To16()
		}
		// The commonly used src ip for routes is actually PREFSRC
		rtAttrs = append(rtAttrs, nl.NewRtAttr(unix.RTA_PREFSRC, srcData))
	}

	if route.Gw != nil {
		gwFamily := nl.GetIPFamily(route.Gw)
		if family != -1 && family != gwFamily {
			return fmt.Errorf("gateway, source, and destination ip are not the same IP family")
		}
		family = gwFamily
		var gwData []byte
		if gwFamily == FAMILY_V4 {
			gwData = route.Gw.To4()
		} else {
			gwData = route.Gw.To16()
		}
		rtAttrs = append(rtAttrs, nl.NewRtAttr(unix.RTA_GATEWAY, gwData))
	}

	if len(route.MultiPath) > 0 {
		buf := []byte{}
		for _, nh := range route.MultiPath {
			rtnh := &nl.RtNexthop{
				RtNexthop: unix.RtNexthop{
					Hops:    uint8(nh.Hops),
					Ifindex: int32(nh.LinkIndex),
					Flags:   uint8(nh.Flags),
				},
			}
			children := []nl.NetlinkRequestData{}
			if nh.Gw != nil {
				gwFamily := nl.GetIPFamily(nh.Gw)
				if family != -1 && family != gwFamily {
					return fmt.Errorf("gateway, source, and destination ip are not the same IP family")
				}
				if gwFamily == FAMILY_V4 {
					children = append(children, nl.NewRtAttr(unix.RTA_GATEWAY, []byte(nh.Gw.To4())))
				} else {
					children = append(children, nl.NewRtAttr(unix.RTA_GATEWAY, []byte(nh.Gw.To16())))
				}
			}
			if nh.NewDst != nil {
				if family != -1 && family != nh.NewDst.Family() {
					return fmt.Errorf("new destination and destination are not the same address family")
				}
				buf, err := nh.NewDst.Encode()
				if err != nil {
					return err
				}
				children = append(children, nl.NewRtAttr(unix.RTA_NEWDST, buf))
			}
			if nh.Encap != nil {
				buf := make([]byte, 2)
				native.PutUint16(buf, uint16(nh.Encap.Type()))
				children = append(children, nl.NewRtAttr(unix.RTA_ENCAP_TYPE, buf))
				buf, err := nh.Encap.Encode()
				if err != nil {
					return err
				}
				children = append(children, nl.NewRtAttr(unix.RTA_ENCAP, buf))
			}
			rtnh.Children = children
			buf = append(buf, rtnh.Serialize()...)
		}
		rtAttrs = append(rtAttrs, nl.NewRtAttr(unix.RTA_MULTIPATH, buf))
	}

	if route.Table > 0 {
		if route.Table >= 256 {
			msg.Table = unix.RT_TABLE_UNSPEC
			b := make([]byte, 4)
			native.PutUint32(b, uint32(route.Table))
			rtAttrs = append(rtAttrs, nl.NewRtAttr(unix.RTA_TABLE, b))
		} else {
			msg.Table = uint8(route.Table)
		}
	}

	if route.Priority > 0 {
		b := make([]byte, 4)
		native.PutUint32(b, uint32(route.Priority))
		rtAttrs = append(rtAttrs, nl.NewRtAttr(unix.RTA_PRIORITY, b))
	}
	if route.Tos > 0 {
		msg.Tos = uint8(route.Tos)
	}
	if route.Protocol > 0 {
		msg.Protocol = uint8(route.Protocol)
	}
	if route.Type > 0 {
		msg.Type = uint8(route.Type)
	}

	var metrics []*nl.RtAttr
	// TODO: support other rta_metric values
	if route.MTU > 0 {
		b := nl.Uint32Attr(uint32(route.MTU))
		metrics = append(metrics, nl.NewRtAttr(unix.RTAX_MTU, b))
	}
	if route.AdvMSS > 0 {
		b := nl.Uint32Attr(uint32(route.AdvMSS))
		metrics = append(metrics, nl.NewRtAttr(unix.RTAX_ADVMSS, b))
	}
<<<<<<< HEAD
=======
	if route.Hoplimit > 0 {
		b := nl.Uint32Attr(uint32(route.Hoplimit))
		metrics = append(metrics, nl.NewRtAttr(unix.RTAX_HOPLIMIT, b))
	}
>>>>>>> 847da184

	if metrics != nil {
		attr := nl.NewRtAttr(unix.RTA_METRICS, nil)
		for _, metric := range metrics {
			attr.AddChild(metric)
		}
		rtAttrs = append(rtAttrs, attr)
	}

	msg.Flags = uint32(route.Flags)
	msg.Scope = uint8(route.Scope)
	msg.Family = uint8(family)
	req.AddData(msg)
	for _, attr := range rtAttrs {
		req.AddData(attr)
	}

	var (
		b      = make([]byte, 4)
		native = nl.NativeEndian()
	)
	native.PutUint32(b, uint32(route.LinkIndex))

	req.AddData(nl.NewRtAttr(unix.RTA_OIF, b))

	_, err := req.Execute(unix.NETLINK_ROUTE, 0)
	return err
}

// RouteList gets a list of routes in the system.
// Equivalent to: `ip route show`.
// The list can be filtered by link and ip family.
func RouteList(link Link, family int) ([]Route, error) {
	return pkgHandle.RouteList(link, family)
}

// RouteList gets a list of routes in the system.
// Equivalent to: `ip route show`.
// The list can be filtered by link and ip family.
func (h *Handle) RouteList(link Link, family int) ([]Route, error) {
	var routeFilter *Route
	if link != nil {
		routeFilter = &Route{
			LinkIndex: link.Attrs().Index,
		}
	}
	return h.RouteListFiltered(family, routeFilter, RT_FILTER_OIF)
}

// RouteListFiltered gets a list of routes in the system filtered with specified rules.
// All rules must be defined in RouteFilter struct
func RouteListFiltered(family int, filter *Route, filterMask uint64) ([]Route, error) {
	return pkgHandle.RouteListFiltered(family, filter, filterMask)
}

// RouteListFiltered gets a list of routes in the system filtered with specified rules.
// All rules must be defined in RouteFilter struct
func (h *Handle) RouteListFiltered(family int, filter *Route, filterMask uint64) ([]Route, error) {
	req := h.newNetlinkRequest(unix.RTM_GETROUTE, unix.NLM_F_DUMP)
	infmsg := nl.NewIfInfomsg(family)
	req.AddData(infmsg)

	msgs, err := req.Execute(unix.NETLINK_ROUTE, unix.RTM_NEWROUTE)
	if err != nil {
		return nil, err
	}

	var res []Route
	for _, m := range msgs {
		msg := nl.DeserializeRtMsg(m)
		if msg.Flags&unix.RTM_F_CLONED != 0 {
			// Ignore cloned routes
			continue
		}
		if msg.Table != unix.RT_TABLE_MAIN {
			if filter == nil || filter != nil && filterMask&RT_FILTER_TABLE == 0 {
				// Ignore non-main tables
				continue
			}
		}
		route, err := deserializeRoute(m)
		if err != nil {
			return nil, err
		}
		if filter != nil {
			switch {
			case filterMask&RT_FILTER_TABLE != 0 && filter.Table != unix.RT_TABLE_UNSPEC && route.Table != filter.Table:
				continue
			case filterMask&RT_FILTER_PROTOCOL != 0 && route.Protocol != filter.Protocol:
				continue
			case filterMask&RT_FILTER_SCOPE != 0 && route.Scope != filter.Scope:
				continue
			case filterMask&RT_FILTER_TYPE != 0 && route.Type != filter.Type:
				continue
			case filterMask&RT_FILTER_TOS != 0 && route.Tos != filter.Tos:
				continue
			case filterMask&RT_FILTER_OIF != 0 && route.LinkIndex != filter.LinkIndex:
				continue
			case filterMask&RT_FILTER_IIF != 0 && route.ILinkIndex != filter.ILinkIndex:
				continue
			case filterMask&RT_FILTER_GW != 0 && !route.Gw.Equal(filter.Gw):
				continue
			case filterMask&RT_FILTER_SRC != 0 && !route.Src.Equal(filter.Src):
				continue
			case filterMask&RT_FILTER_DST != 0:
				if filter.MPLSDst == nil || route.MPLSDst == nil || (*filter.MPLSDst) != (*route.MPLSDst) {
					if !ipNetEqual(route.Dst, filter.Dst) {
						continue
					}
				}
			case filterMask&RT_FILTER_HOPLIMIT != 0 && route.Hoplimit != filter.Hoplimit:
				continue
			}
		}
		res = append(res, route)
	}
	return res, nil
}

// deserializeRoute decodes a binary netlink message into a Route struct
func deserializeRoute(m []byte) (Route, error) {
	msg := nl.DeserializeRtMsg(m)
	attrs, err := nl.ParseRouteAttr(m[msg.Len():])
	if err != nil {
		return Route{}, err
	}
	route := Route{
		Scope:    Scope(msg.Scope),
		Protocol: int(msg.Protocol),
		Table:    int(msg.Table),
		Type:     int(msg.Type),
		Tos:      int(msg.Tos),
		Flags:    int(msg.Flags),
	}

	native := nl.NativeEndian()
	var encap, encapType syscall.NetlinkRouteAttr
	for _, attr := range attrs {
		switch attr.Attr.Type {
		case unix.RTA_GATEWAY:
			route.Gw = net.IP(attr.Value)
		case unix.RTA_PREFSRC:
			route.Src = net.IP(attr.Value)
		case unix.RTA_DST:
			if msg.Family == nl.FAMILY_MPLS {
				stack := nl.DecodeMPLSStack(attr.Value)
				if len(stack) == 0 || len(stack) > 1 {
					return route, fmt.Errorf("invalid MPLS RTA_DST")
				}
				route.MPLSDst = &stack[0]
			} else {
				route.Dst = &net.IPNet{
					IP:   attr.Value,
					Mask: net.CIDRMask(int(msg.Dst_len), 8*len(attr.Value)),
				}
			}
		case unix.RTA_OIF:
			route.LinkIndex = int(native.Uint32(attr.Value[0:4]))
		case unix.RTA_IIF:
			route.ILinkIndex = int(native.Uint32(attr.Value[0:4]))
		case unix.RTA_PRIORITY:
			route.Priority = int(native.Uint32(attr.Value[0:4]))
		case unix.RTA_TABLE:
			route.Table = int(native.Uint32(attr.Value[0:4]))
		case unix.RTA_MULTIPATH:
			parseRtNexthop := func(value []byte) (*NexthopInfo, []byte, error) {
				if len(value) < unix.SizeofRtNexthop {
					return nil, nil, fmt.Errorf("lack of bytes")
				}
				nh := nl.DeserializeRtNexthop(value)
				if len(value) < int(nh.RtNexthop.Len) {
					return nil, nil, fmt.Errorf("lack of bytes")
				}
				info := &NexthopInfo{
					LinkIndex: int(nh.RtNexthop.Ifindex),
					Hops:      int(nh.RtNexthop.Hops),
					Flags:     int(nh.RtNexthop.Flags),
				}
				attrs, err := nl.ParseRouteAttr(value[unix.SizeofRtNexthop:int(nh.RtNexthop.Len)])
				if err != nil {
					return nil, nil, err
				}
				var encap, encapType syscall.NetlinkRouteAttr
				for _, attr := range attrs {
					switch attr.Attr.Type {
					case unix.RTA_GATEWAY:
						info.Gw = net.IP(attr.Value)
					case unix.RTA_NEWDST:
						var d Destination
						switch msg.Family {
						case nl.FAMILY_MPLS:
							d = &MPLSDestination{}
						}
						if err := d.Decode(attr.Value); err != nil {
							return nil, nil, err
						}
						info.NewDst = d
					case unix.RTA_ENCAP_TYPE:
						encapType = attr
					case unix.RTA_ENCAP:
						encap = attr
					}
				}

				if len(encap.Value) != 0 && len(encapType.Value) != 0 {
					typ := int(native.Uint16(encapType.Value[0:2]))
					var e Encap
					switch typ {
					case nl.LWTUNNEL_ENCAP_MPLS:
						e = &MPLSEncap{}
						if err := e.Decode(encap.Value); err != nil {
							return nil, nil, err
						}
					}
					info.Encap = e
				}

				return info, value[int(nh.RtNexthop.Len):], nil
			}
			rest := attr.Value
			for len(rest) > 0 {
				info, buf, err := parseRtNexthop(rest)
				if err != nil {
					return route, err
				}
				route.MultiPath = append(route.MultiPath, info)
				rest = buf
			}
		case unix.RTA_NEWDST:
			var d Destination
			switch msg.Family {
			case nl.FAMILY_MPLS:
				d = &MPLSDestination{}
			}
			if err := d.Decode(attr.Value); err != nil {
				return route, err
			}
			route.NewDst = d
		case unix.RTA_ENCAP_TYPE:
			encapType = attr
		case unix.RTA_ENCAP:
			encap = attr
		case unix.RTA_METRICS:
			metrics, err := nl.ParseRouteAttr(attr.Value)
			if err != nil {
				return route, err
			}
			for _, metric := range metrics {
				switch metric.Attr.Type {
				case unix.RTAX_MTU:
					route.MTU = int(native.Uint32(metric.Value[0:4]))
				case unix.RTAX_ADVMSS:
					route.AdvMSS = int(native.Uint32(metric.Value[0:4]))
<<<<<<< HEAD
=======
				case unix.RTAX_HOPLIMIT:
					route.Hoplimit = int(native.Uint32(metric.Value[0:4]))
>>>>>>> 847da184
				}
			}
		}
	}

	if len(encap.Value) != 0 && len(encapType.Value) != 0 {
		typ := int(native.Uint16(encapType.Value[0:2]))
		var e Encap
		switch typ {
		case nl.LWTUNNEL_ENCAP_MPLS:
			e = &MPLSEncap{}
			if err := e.Decode(encap.Value); err != nil {
				return route, err
			}
		case nl.LWTUNNEL_ENCAP_SEG6:
			e = &SEG6Encap{}
			if err := e.Decode(encap.Value); err != nil {
				return route, err
			}
<<<<<<< HEAD
=======
		case nl.LWTUNNEL_ENCAP_SEG6_LOCAL:
			e = &SEG6LocalEncap{}
			if err := e.Decode(encap.Value); err != nil {
				return route, err
			}
>>>>>>> 847da184
		}
		route.Encap = e
	}

	return route, nil
}

// RouteGet gets a route to a specific destination from the host system.
// Equivalent to: 'ip route get'.
func RouteGet(destination net.IP) ([]Route, error) {
	return pkgHandle.RouteGet(destination)
}

// RouteGet gets a route to a specific destination from the host system.
// Equivalent to: 'ip route get'.
func (h *Handle) RouteGet(destination net.IP) ([]Route, error) {
	req := h.newNetlinkRequest(unix.RTM_GETROUTE, unix.NLM_F_REQUEST)
	family := nl.GetIPFamily(destination)
	var destinationData []byte
	var bitlen uint8
	if family == FAMILY_V4 {
		destinationData = destination.To4()
		bitlen = 32
	} else {
		destinationData = destination.To16()
		bitlen = 128
	}
	msg := &nl.RtMsg{}
	msg.Family = uint8(family)
	msg.Dst_len = bitlen
	req.AddData(msg)

	rtaDst := nl.NewRtAttr(unix.RTA_DST, destinationData)
	req.AddData(rtaDst)

	msgs, err := req.Execute(unix.NETLINK_ROUTE, unix.RTM_NEWROUTE)
	if err != nil {
		return nil, err
	}

	var res []Route
	for _, m := range msgs {
		route, err := deserializeRoute(m)
		if err != nil {
			return nil, err
		}
		res = append(res, route)
	}
	return res, nil

}

// RouteSubscribe takes a chan down which notifications will be sent
// when routes are added or deleted. Close the 'done' chan to stop subscription.
func RouteSubscribe(ch chan<- RouteUpdate, done <-chan struct{}) error {
	return routeSubscribeAt(netns.None(), netns.None(), ch, done, nil, false)
}

// RouteSubscribeAt works like RouteSubscribe plus it allows the caller
// to choose the network namespace in which to subscribe (ns).
func RouteSubscribeAt(ns netns.NsHandle, ch chan<- RouteUpdate, done <-chan struct{}) error {
	return routeSubscribeAt(ns, netns.None(), ch, done, nil, false)
}

// RouteSubscribeOptions contains a set of options to use with
// RouteSubscribeWithOptions.
type RouteSubscribeOptions struct {
	Namespace     *netns.NsHandle
	ErrorCallback func(error)
	ListExisting  bool
}

// RouteSubscribeWithOptions work like RouteSubscribe but enable to
// provide additional options to modify the behavior. Currently, the
// namespace can be provided as well as an error callback.
func RouteSubscribeWithOptions(ch chan<- RouteUpdate, done <-chan struct{}, options RouteSubscribeOptions) error {
	if options.Namespace == nil {
		none := netns.None()
		options.Namespace = &none
	}
	return routeSubscribeAt(*options.Namespace, netns.None(), ch, done, options.ErrorCallback, options.ListExisting)
}

func routeSubscribeAt(newNs, curNs netns.NsHandle, ch chan<- RouteUpdate, done <-chan struct{}, cberr func(error), listExisting bool) error {
	s, err := nl.SubscribeAt(newNs, curNs, unix.NETLINK_ROUTE, unix.RTNLGRP_IPV4_ROUTE, unix.RTNLGRP_IPV6_ROUTE)
	if err != nil {
		return err
	}
	if done != nil {
		go func() {
			<-done
			s.Close()
		}()
	}
	if listExisting {
		req := pkgHandle.newNetlinkRequest(unix.RTM_GETROUTE,
			unix.NLM_F_DUMP)
		infmsg := nl.NewIfInfomsg(unix.AF_UNSPEC)
		req.AddData(infmsg)
		if err := s.Send(req); err != nil {
			return err
		}
	}
	go func() {
		defer close(ch)
		for {
			msgs, from, err := s.Receive()
			if err != nil {
				if cberr != nil {
					cberr(err)
				}
				return
			}
			if from.Pid != nl.PidKernel {
				if cberr != nil {
					cberr(fmt.Errorf("Wrong sender portid %d, expected %d", from.Pid, nl.PidKernel))
				}
				continue
			}
			for _, m := range msgs {
				if m.Header.Type == unix.NLMSG_DONE {
					continue
				}
				if m.Header.Type == unix.NLMSG_ERROR {
					native := nl.NativeEndian()
					error := int32(native.Uint32(m.Data[0:4]))
					if error == 0 {
						continue
					}
					if cberr != nil {
						cberr(syscall.Errno(-error))
					}
					return
				}
				route, err := deserializeRoute(m.Data)
				if err != nil {
					if cberr != nil {
						cberr(err)
					}
					return
				}
				ch <- RouteUpdate{Type: m.Header.Type, Route: route}
			}
		}
	}()

	return nil
}<|MERGE_RESOLUTION|>--- conflicted
+++ resolved
@@ -208,10 +208,7 @@
 	}
 	buf = buf[:l] // make sure buf size upper limit is Length
 	typ := native.Uint16(buf[2:])
-<<<<<<< HEAD
-=======
 	// LWTUNNEL_ENCAP_SEG6 has only one attr type SEG6_IPTUNNEL_SRH
->>>>>>> 847da184
 	if typ != nl.SEG6_IPTUNNEL_SRH {
 		return fmt.Errorf("unknown SEG6 Type: %d", typ)
 	}
@@ -264,8 +261,6 @@
 	return true
 }
 
-<<<<<<< HEAD
-=======
 // SEG6LocalEncap definitions
 type SEG6LocalEncap struct {
 	Flags    [nl.SEG6_LOCAL_MAX]bool
@@ -448,7 +443,6 @@
 	return true
 }
 
->>>>>>> 847da184
 // RouteAdd will add a route to the system.
 // Equivalent to: `ip route add $route`
 func RouteAdd(route *Route) error {
@@ -654,13 +648,10 @@
 		b := nl.Uint32Attr(uint32(route.AdvMSS))
 		metrics = append(metrics, nl.NewRtAttr(unix.RTAX_ADVMSS, b))
 	}
-<<<<<<< HEAD
-=======
 	if route.Hoplimit > 0 {
 		b := nl.Uint32Attr(uint32(route.Hoplimit))
 		metrics = append(metrics, nl.NewRtAttr(unix.RTAX_HOPLIMIT, b))
 	}
->>>>>>> 847da184
 
 	if metrics != nil {
 		attr := nl.NewRtAttr(unix.RTA_METRICS, nil)
@@ -914,11 +905,8 @@
 					route.MTU = int(native.Uint32(metric.Value[0:4]))
 				case unix.RTAX_ADVMSS:
 					route.AdvMSS = int(native.Uint32(metric.Value[0:4]))
-<<<<<<< HEAD
-=======
 				case unix.RTAX_HOPLIMIT:
 					route.Hoplimit = int(native.Uint32(metric.Value[0:4]))
->>>>>>> 847da184
 				}
 			}
 		}
@@ -938,14 +926,11 @@
 			if err := e.Decode(encap.Value); err != nil {
 				return route, err
 			}
-<<<<<<< HEAD
-=======
 		case nl.LWTUNNEL_ENCAP_SEG6_LOCAL:
 			e = &SEG6LocalEncap{}
 			if err := e.Decode(encap.Value); err != nil {
 				return route, err
 			}
->>>>>>> 847da184
 		}
 		route.Encap = e
 	}
