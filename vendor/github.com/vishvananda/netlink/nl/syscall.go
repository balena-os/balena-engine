package nl

// syscall package lack of rule atributes type.
// Thus there are defined below
const (
	FRA_UNSPEC  = iota
	FRA_DST     /* destination address */
	FRA_SRC     /* source address */
	FRA_IIFNAME /* interface name */
	FRA_GOTO    /* target to jump to (FR_ACT_GOTO) */
	FRA_UNUSED2
	FRA_PRIORITY /* priority/preference */
	FRA_UNUSED3
	FRA_UNUSED4
	FRA_UNUSED5
	FRA_FWMARK /* mark */
	FRA_FLOW   /* flow/class id */
	FRA_TUN_ID
	FRA_SUPPRESS_IFGROUP
	FRA_SUPPRESS_PREFIXLEN
	FRA_TABLE  /* Extended table id */
	FRA_FWMASK /* mask for netfilter mark */
	FRA_OIFNAME
)

// ip rule netlink request types
const (
	FR_ACT_UNSPEC = iota
	FR_ACT_TO_TBL /* Pass to fixed table */
	FR_ACT_GOTO   /* Jump to another rule */
	FR_ACT_NOP    /* No operation */
	FR_ACT_RES3
	FR_ACT_RES4
	FR_ACT_BLACKHOLE   /* Drop without notification */
	FR_ACT_UNREACHABLE /* Drop with ENETUNREACH */
	FR_ACT_PROHIBIT    /* Drop with EACCES */
)

// socket diags related
const (
	SOCK_DIAG_BY_FAMILY = 20         /* linux.sock_diag.h */
	TCPDIAG_NOCOOKIE    = 0xFFFFFFFF /* TCPDIAG_NOCOOKIE in net/ipv4/tcp_diag.h*/
)

// RTA_ENCAP subtype
const (
	MPLS_IPTUNNEL_UNSPEC = iota
	MPLS_IPTUNNEL_DST
)

// light weight tunnel encap types
const (
	LWTUNNEL_ENCAP_NONE = iota
	LWTUNNEL_ENCAP_MPLS
	LWTUNNEL_ENCAP_IP
	LWTUNNEL_ENCAP_ILA
	LWTUNNEL_ENCAP_IP6
	LWTUNNEL_ENCAP_SEG6
	LWTUNNEL_ENCAP_BPF
<<<<<<< HEAD
=======
	LWTUNNEL_ENCAP_SEG6_LOCAL
>>>>>>> 847da184
)

// routing header types
const (
	IPV6_SRCRT_STRICT = 0x01 // Deprecated; will be removed
	IPV6_SRCRT_TYPE_0 = 0    // Deprecated; will be removed
	IPV6_SRCRT_TYPE_2 = 2    // IPv6 type 2 Routing Header
	IPV6_SRCRT_TYPE_4 = 4    // Segment Routing with IPv6
)<|MERGE_RESOLUTION|>--- conflicted
+++ resolved
@@ -57,10 +57,7 @@
 	LWTUNNEL_ENCAP_IP6
 	LWTUNNEL_ENCAP_SEG6
 	LWTUNNEL_ENCAP_BPF
-<<<<<<< HEAD
-=======
 	LWTUNNEL_ENCAP_SEG6_LOCAL
->>>>>>> 847da184
 )
 
 // routing header types
