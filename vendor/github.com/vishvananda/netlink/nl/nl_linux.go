--- conflicted
+++ resolved
@@ -21,9 +21,6 @@
 	FAMILY_ALL  = unix.AF_UNSPEC
 	FAMILY_V4   = unix.AF_INET
 	FAMILY_V6   = unix.AF_INET6
-<<<<<<< HEAD
-	FAMILY_MPLS = AF_MPLS
-=======
 	FAMILY_MPLS = unix.AF_MPLS
 	// Arbitrary set value (greater than default 4k) to allow receiving
 	// from kernel more verbose messages e.g. for statistics,
@@ -31,7 +28,6 @@
 	RECEIVE_BUFFER_SIZE = 65536
 	// Kernel netlink pid
 	PidKernel uint32 = 0
->>>>>>> 847da184
 )
 
 // SupportedNlFamilies contains the list of netlink families this netlink package supports
@@ -295,13 +291,8 @@
 	return attr
 }
 
-<<<<<<< HEAD
-// AddChild adds an existing RtAttr as a child.
-func (a *RtAttr) AddChild(attr *RtAttr) {
-=======
 // AddChild adds an existing NetlinkRequestData as a child.
 func (a *RtAttr) AddChild(attr NetlinkRequestData) {
->>>>>>> 847da184
 	a.children = append(a.children, attr)
 }
 
@@ -636,21 +627,12 @@
 	if fd < 0 {
 		return nil, nil, fmt.Errorf("Receive called on a closed socket")
 	}
-<<<<<<< HEAD
-	rb := make([]byte, unix.Getpagesize())
-	nr, _, err := unix.Recvfrom(fd, rb, 0)
-=======
 	var fromAddr *unix.SockaddrNetlink
 	var rb [RECEIVE_BUFFER_SIZE]byte
 	nr, from, err := unix.Recvfrom(fd, rb[:], 0)
->>>>>>> 847da184
 	if err != nil {
 		return nil, nil, err
 	}
-<<<<<<< HEAD
-	if nr < unix.NLMSG_HDRLEN {
-		return nil, fmt.Errorf("Got short response from netlink")
-=======
 	fromAddr, ok := from.(*unix.SockaddrNetlink)
 	if !ok {
 		return nil, nil, fmt.Errorf("Error converting to netlink sockaddr")
@@ -663,7 +645,6 @@
 	nl, err := syscall.ParseNetlinkMessage(rb2)
 	if err != nil {
 		return nil, nil, err
->>>>>>> 847da184
 	}
 	return nl, fromAddr, nil
 }
