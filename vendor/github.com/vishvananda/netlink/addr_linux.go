package netlink

import (
	"fmt"
	"net"
	"strings"
	"syscall"

	"github.com/vishvananda/netlink/nl"
	"github.com/vishvananda/netns"
	"golang.org/x/sys/unix"
)

// IFA_FLAGS is a u32 attribute.
const IFA_FLAGS = 0x8

// AddrAdd will add an IP address to a link device.
//
// Equivalent to: `ip addr add $addr dev $link`
//
// If `addr` is an IPv4 address and the broadcast address is not given, it
// will be automatically computed based on the IP mask if /30 or larger.
func AddrAdd(link Link, addr *Addr) error {
	return pkgHandle.AddrAdd(link, addr)
}

// AddrAdd will add an IP address to a link device.
//
// Equivalent to: `ip addr add $addr dev $link`
//
// If `addr` is an IPv4 address and the broadcast address is not given, it
// will be automatically computed based on the IP mask if /30 or larger.
func (h *Handle) AddrAdd(link Link, addr *Addr) error {
	req := h.newNetlinkRequest(unix.RTM_NEWADDR, unix.NLM_F_CREATE|unix.NLM_F_EXCL|unix.NLM_F_ACK)
	return h.addrHandle(link, addr, req)
}

// AddrReplace will replace (or, if not present, add) an IP address on a link device.
//
// Equivalent to: `ip addr replace $addr dev $link`
//
// If `addr` is an IPv4 address and the broadcast address is not given, it
// will be automatically computed based on the IP mask if /30 or larger.
func AddrReplace(link Link, addr *Addr) error {
	return pkgHandle.AddrReplace(link, addr)
}

// AddrReplace will replace (or, if not present, add) an IP address on a link device.
//
// Equivalent to: `ip addr replace $addr dev $link`
//
// If `addr` is an IPv4 address and the broadcast address is not given, it
// will be automatically computed based on the IP mask if /30 or larger.
func (h *Handle) AddrReplace(link Link, addr *Addr) error {
	req := h.newNetlinkRequest(unix.RTM_NEWADDR, unix.NLM_F_CREATE|unix.NLM_F_REPLACE|unix.NLM_F_ACK)
	return h.addrHandle(link, addr, req)
}

// AddrDel will delete an IP address from a link device.
//
// Equivalent to: `ip addr del $addr dev $link`
//
// If `addr` is an IPv4 address and the broadcast address is not given, it
// will be automatically computed based on the IP mask if /30 or larger.
func AddrDel(link Link, addr *Addr) error {
	return pkgHandle.AddrDel(link, addr)
}

// AddrDel will delete an IP address from a link device.
// Equivalent to: `ip addr del $addr dev $link`
//
// If `addr` is an IPv4 address and the broadcast address is not given, it
// will be automatically computed based on the IP mask if /30 or larger.
func (h *Handle) AddrDel(link Link, addr *Addr) error {
	req := h.newNetlinkRequest(unix.RTM_DELADDR, unix.NLM_F_ACK)
	return h.addrHandle(link, addr, req)
}

func (h *Handle) addrHandle(link Link, addr *Addr, req *nl.NetlinkRequest) error {
	base := link.Attrs()
	if addr.Label != "" && !strings.HasPrefix(addr.Label, base.Name) {
		return fmt.Errorf("label must begin with interface name")
	}
	h.ensureIndex(base)

	family := nl.GetIPFamily(addr.IP)

	msg := nl.NewIfAddrmsg(family)
	msg.Index = uint32(base.Index)
	msg.Scope = uint8(addr.Scope)
	mask := addr.Mask
	if addr.Peer != nil {
		mask = addr.Peer.Mask
	}
	prefixlen, masklen := mask.Size()
	msg.Prefixlen = uint8(prefixlen)
	req.AddData(msg)

	var localAddrData []byte
	if family == FAMILY_V4 {
		localAddrData = addr.IP.To4()
	} else {
		localAddrData = addr.IP.To16()
	}

	localData := nl.NewRtAttr(unix.IFA_LOCAL, localAddrData)
	req.AddData(localData)
	var peerAddrData []byte
	if addr.Peer != nil {
		if family == FAMILY_V4 {
			peerAddrData = addr.Peer.IP.To4()
		} else {
			peerAddrData = addr.Peer.IP.To16()
		}
	} else {
		peerAddrData = localAddrData
	}

	addressData := nl.NewRtAttr(unix.IFA_ADDRESS, peerAddrData)
	req.AddData(addressData)

	if addr.Flags != 0 {
		if addr.Flags <= 0xff {
			msg.IfAddrmsg.Flags = uint8(addr.Flags)
		} else {
			b := make([]byte, 4)
			native.PutUint32(b, uint32(addr.Flags))
			flagsData := nl.NewRtAttr(IFA_FLAGS, b)
			req.AddData(flagsData)
		}
	}

	if family == FAMILY_V4 {
<<<<<<< HEAD
		if addr.Broadcast == nil {
			calcBroadcast := make(net.IP, masklen/8)
			for i := range localAddrData {
				calcBroadcast[i] = localAddrData[i] | ^addr.Mask[i]
			}
			addr.Broadcast = calcBroadcast
		}
		req.AddData(nl.NewRtAttr(unix.IFA_BROADCAST, addr.Broadcast))
=======
		// Automatically set the broadcast address if it is unset and the
		// subnet is large enough to sensibly have one (/30 or larger).
		// See: RFC 3021
		if addr.Broadcast == nil && prefixlen < 31 {
			calcBroadcast := make(net.IP, masklen/8)
			for i := range localAddrData {
				calcBroadcast[i] = localAddrData[i] | ^mask[i]
			}
			addr.Broadcast = calcBroadcast
		}

		if addr.Broadcast != nil {
			req.AddData(nl.NewRtAttr(unix.IFA_BROADCAST, addr.Broadcast))
		}
>>>>>>> 847da184

		if addr.Label != "" {
			labelData := nl.NewRtAttr(unix.IFA_LABEL, nl.ZeroTerminated(addr.Label))
			req.AddData(labelData)
		}
	}

	// 0 is the default value for these attributes. However, 0 means "expired", while the least-surprising default
	// value should be "forever". To compensate for that, only add the attributes if at least one of the values is
	// non-zero, which means the caller has explicitly set them
	if addr.ValidLft > 0 || addr.PreferedLft > 0 {
		cachedata := nl.IfaCacheInfo{
			IfaValid:    uint32(addr.ValidLft),
			IfaPrefered: uint32(addr.PreferedLft),
		}
		req.AddData(nl.NewRtAttr(unix.IFA_CACHEINFO, cachedata.Serialize()))
	}

	_, err := req.Execute(unix.NETLINK_ROUTE, 0)
	return err
}

// AddrList gets a list of IP addresses in the system.
// Equivalent to: `ip addr show`.
// The list can be filtered by link and ip family.
func AddrList(link Link, family int) ([]Addr, error) {
	return pkgHandle.AddrList(link, family)
}

// AddrList gets a list of IP addresses in the system.
// Equivalent to: `ip addr show`.
// The list can be filtered by link and ip family.
func (h *Handle) AddrList(link Link, family int) ([]Addr, error) {
	req := h.newNetlinkRequest(unix.RTM_GETADDR, unix.NLM_F_DUMP)
	msg := nl.NewIfInfomsg(family)
	req.AddData(msg)

	msgs, err := req.Execute(unix.NETLINK_ROUTE, unix.RTM_NEWADDR)
	if err != nil {
		return nil, err
	}

	indexFilter := 0
	if link != nil {
		base := link.Attrs()
		h.ensureIndex(base)
		indexFilter = base.Index
	}

	var res []Addr
	for _, m := range msgs {
		addr, msgFamily, ifindex, err := parseAddr(m)
		if err != nil {
			return res, err
		}

		if link != nil && ifindex != indexFilter {
			// Ignore messages from other interfaces
			continue
		}

		if family != FAMILY_ALL && msgFamily != family {
			continue
		}

		res = append(res, addr)
	}

	return res, nil
}

func parseAddr(m []byte) (addr Addr, family, index int, err error) {
	msg := nl.DeserializeIfAddrmsg(m)

	family = -1
	index = -1

	attrs, err1 := nl.ParseRouteAttr(m[msg.Len():])
	if err1 != nil {
		err = err1
		return
	}

	family = int(msg.Family)
	index = int(msg.Index)

	var local, dst *net.IPNet
	for _, attr := range attrs {
		switch attr.Attr.Type {
		case unix.IFA_ADDRESS:
			dst = &net.IPNet{
				IP:   attr.Value,
				Mask: net.CIDRMask(int(msg.Prefixlen), 8*len(attr.Value)),
			}
<<<<<<< HEAD
			addr.Peer = dst
		case unix.IFA_LOCAL:
=======
		case unix.IFA_LOCAL:
			// iproute2 manual:
			// If a peer address is specified, the local address
			// cannot have a prefix length. The network prefix is
			// associated with the peer rather than with the local
			// address.
			n := 8 * len(attr.Value)
>>>>>>> 847da184
			local = &net.IPNet{
				IP:   attr.Value,
				Mask: net.CIDRMask(n, n),
			}
<<<<<<< HEAD
			addr.IPNet = local
=======
>>>>>>> 847da184
		case unix.IFA_BROADCAST:
			addr.Broadcast = attr.Value
		case unix.IFA_LABEL:
			addr.Label = string(attr.Value[:len(attr.Value)-1])
		case IFA_FLAGS:
			addr.Flags = int(native.Uint32(attr.Value[0:4]))
		case nl.IFA_CACHEINFO:
			ci := nl.DeserializeIfaCacheInfo(attr.Value)
			addr.PreferedLft = int(ci.IfaPrefered)
			addr.ValidLft = int(ci.IfaValid)
		}
	}

	// libnl addr.c comment:
	// IPv6 sends the local address as IFA_ADDRESS with no
	// IFA_LOCAL, IPv4 sends both IFA_LOCAL and IFA_ADDRESS
	// with IFA_ADDRESS being the peer address if they differ
	//
	// But obviously, as there are IPv6 PtP addresses, too,
	// IFA_LOCAL should also be handled for IPv6.
	if local != nil {
		if family == FAMILY_V4 && local.IP.Equal(dst.IP) {
			addr.IPNet = dst
		} else {
			addr.IPNet = local
			addr.Peer = dst
		}
	} else {
		addr.IPNet = dst
	}

	addr.Scope = int(msg.Scope)

	return
}

type AddrUpdate struct {
	LinkAddress net.IPNet
	LinkIndex   int
	Flags       int
	Scope       int
	PreferedLft int
	ValidLft    int
	NewAddr     bool // true=added false=deleted
}

// AddrSubscribe takes a chan down which notifications will be sent
// when addresses change.  Close the 'done' chan to stop subscription.
func AddrSubscribe(ch chan<- AddrUpdate, done <-chan struct{}) error {
<<<<<<< HEAD
	return addrSubscribeAt(netns.None(), netns.None(), ch, done, nil, false)
=======
	return addrSubscribeAt(netns.None(), netns.None(), ch, done, nil, false, 0)
>>>>>>> 847da184
}

// AddrSubscribeAt works like AddrSubscribe plus it allows the caller
// to choose the network namespace in which to subscribe (ns).
func AddrSubscribeAt(ns netns.NsHandle, ch chan<- AddrUpdate, done <-chan struct{}) error {
<<<<<<< HEAD
	return addrSubscribeAt(ns, netns.None(), ch, done, nil, false)
=======
	return addrSubscribeAt(ns, netns.None(), ch, done, nil, false, 0)
>>>>>>> 847da184
}

// AddrSubscribeOptions contains a set of options to use with
// AddrSubscribeWithOptions.
type AddrSubscribeOptions struct {
<<<<<<< HEAD
	Namespace     *netns.NsHandle
	ErrorCallback func(error)
	ListExisting  bool
=======
	Namespace         *netns.NsHandle
	ErrorCallback     func(error)
	ListExisting      bool
	ReceiveBufferSize int
>>>>>>> 847da184
}

// AddrSubscribeWithOptions work like AddrSubscribe but enable to
// provide additional options to modify the behavior. Currently, the
// namespace can be provided as well as an error callback.
func AddrSubscribeWithOptions(ch chan<- AddrUpdate, done <-chan struct{}, options AddrSubscribeOptions) error {
	if options.Namespace == nil {
		none := netns.None()
		options.Namespace = &none
	}
<<<<<<< HEAD
	return addrSubscribeAt(*options.Namespace, netns.None(), ch, done, options.ErrorCallback, options.ListExisting)
}

func addrSubscribeAt(newNs, curNs netns.NsHandle, ch chan<- AddrUpdate, done <-chan struct{}, cberr func(error), listExisting bool) error {
=======
	return addrSubscribeAt(*options.Namespace, netns.None(), ch, done, options.ErrorCallback, options.ListExisting, options.ReceiveBufferSize)
}

func addrSubscribeAt(newNs, curNs netns.NsHandle, ch chan<- AddrUpdate, done <-chan struct{}, cberr func(error), listExisting bool, rcvbuf int) error {
>>>>>>> 847da184
	s, err := nl.SubscribeAt(newNs, curNs, unix.NETLINK_ROUTE, unix.RTNLGRP_IPV4_IFADDR, unix.RTNLGRP_IPV6_IFADDR)
	if err != nil {
		return err
	}
	if done != nil {
		go func() {
			<-done
			s.Close()
		}()
	}
<<<<<<< HEAD
=======
	if rcvbuf != 0 {
		err = pkgHandle.SetSocketReceiveBufferSize(rcvbuf, false)
		if err != nil {
			return err
		}
	}
>>>>>>> 847da184
	if listExisting {
		req := pkgHandle.newNetlinkRequest(unix.RTM_GETADDR,
			unix.NLM_F_DUMP)
		infmsg := nl.NewIfInfomsg(unix.AF_UNSPEC)
		req.AddData(infmsg)
		if err := s.Send(req); err != nil {
			return err
		}
	}
	go func() {
		defer close(ch)
		for {
			msgs, from, err := s.Receive()
			if err != nil {
				if cberr != nil {
					cberr(err)
				}
				return
			}
			if from.Pid != nl.PidKernel {
				if cberr != nil {
					cberr(fmt.Errorf("Wrong sender portid %d, expected %d", from.Pid, nl.PidKernel))
				}
				continue
			}
			for _, m := range msgs {
				if m.Header.Type == unix.NLMSG_DONE {
					continue
				}
				if m.Header.Type == unix.NLMSG_ERROR {
					native := nl.NativeEndian()
					error := int32(native.Uint32(m.Data[0:4]))
					if error == 0 {
						continue
					}
					if cberr != nil {
<<<<<<< HEAD
						cberr(syscall.Errno(-error))
					}
					return
=======
						cberr(fmt.Errorf("error message: %v",
							syscall.Errno(-error)))
					}
					continue
>>>>>>> 847da184
				}
				msgType := m.Header.Type
				if msgType != unix.RTM_NEWADDR && msgType != unix.RTM_DELADDR {
					if cberr != nil {
						cberr(fmt.Errorf("bad message type: %d", msgType))
					}
					continue
				}

				addr, _, ifindex, err := parseAddr(m.Data)
				if err != nil {
					if cberr != nil {
						cberr(fmt.Errorf("could not parse address: %v", err))
					}
					continue
				}

				ch <- AddrUpdate{LinkAddress: *addr.IPNet,
					LinkIndex:   ifindex,
					NewAddr:     msgType == unix.RTM_NEWADDR,
					Flags:       addr.Flags,
					Scope:       addr.Scope,
					PreferedLft: addr.PreferedLft,
					ValidLft:    addr.ValidLft}
			}
		}
	}()

	return nil
}<|MERGE_RESOLUTION|>--- conflicted
+++ resolved
@@ -131,16 +131,6 @@
 	}
 
 	if family == FAMILY_V4 {
-<<<<<<< HEAD
-		if addr.Broadcast == nil {
-			calcBroadcast := make(net.IP, masklen/8)
-			for i := range localAddrData {
-				calcBroadcast[i] = localAddrData[i] | ^addr.Mask[i]
-			}
-			addr.Broadcast = calcBroadcast
-		}
-		req.AddData(nl.NewRtAttr(unix.IFA_BROADCAST, addr.Broadcast))
-=======
 		// Automatically set the broadcast address if it is unset and the
 		// subnet is large enough to sensibly have one (/30 or larger).
 		// See: RFC 3021
@@ -155,7 +145,6 @@
 		if addr.Broadcast != nil {
 			req.AddData(nl.NewRtAttr(unix.IFA_BROADCAST, addr.Broadcast))
 		}
->>>>>>> 847da184
 
 		if addr.Label != "" {
 			labelData := nl.NewRtAttr(unix.IFA_LABEL, nl.ZeroTerminated(addr.Label))
@@ -250,10 +239,6 @@
 				IP:   attr.Value,
 				Mask: net.CIDRMask(int(msg.Prefixlen), 8*len(attr.Value)),
 			}
-<<<<<<< HEAD
-			addr.Peer = dst
-		case unix.IFA_LOCAL:
-=======
 		case unix.IFA_LOCAL:
 			// iproute2 manual:
 			// If a peer address is specified, the local address
@@ -261,15 +246,10 @@
 			// associated with the peer rather than with the local
 			// address.
 			n := 8 * len(attr.Value)
->>>>>>> 847da184
 			local = &net.IPNet{
 				IP:   attr.Value,
 				Mask: net.CIDRMask(n, n),
 			}
-<<<<<<< HEAD
-			addr.IPNet = local
-=======
->>>>>>> 847da184
 		case unix.IFA_BROADCAST:
 			addr.Broadcast = attr.Value
 		case unix.IFA_LABEL:
@@ -319,36 +299,22 @@
 // AddrSubscribe takes a chan down which notifications will be sent
 // when addresses change.  Close the 'done' chan to stop subscription.
 func AddrSubscribe(ch chan<- AddrUpdate, done <-chan struct{}) error {
-<<<<<<< HEAD
-	return addrSubscribeAt(netns.None(), netns.None(), ch, done, nil, false)
-=======
 	return addrSubscribeAt(netns.None(), netns.None(), ch, done, nil, false, 0)
->>>>>>> 847da184
 }
 
 // AddrSubscribeAt works like AddrSubscribe plus it allows the caller
 // to choose the network namespace in which to subscribe (ns).
 func AddrSubscribeAt(ns netns.NsHandle, ch chan<- AddrUpdate, done <-chan struct{}) error {
-<<<<<<< HEAD
-	return addrSubscribeAt(ns, netns.None(), ch, done, nil, false)
-=======
 	return addrSubscribeAt(ns, netns.None(), ch, done, nil, false, 0)
->>>>>>> 847da184
 }
 
 // AddrSubscribeOptions contains a set of options to use with
 // AddrSubscribeWithOptions.
 type AddrSubscribeOptions struct {
-<<<<<<< HEAD
-	Namespace     *netns.NsHandle
-	ErrorCallback func(error)
-	ListExisting  bool
-=======
 	Namespace         *netns.NsHandle
 	ErrorCallback     func(error)
 	ListExisting      bool
 	ReceiveBufferSize int
->>>>>>> 847da184
 }
 
 // AddrSubscribeWithOptions work like AddrSubscribe but enable to
@@ -359,17 +325,10 @@
 		none := netns.None()
 		options.Namespace = &none
 	}
-<<<<<<< HEAD
-	return addrSubscribeAt(*options.Namespace, netns.None(), ch, done, options.ErrorCallback, options.ListExisting)
-}
-
-func addrSubscribeAt(newNs, curNs netns.NsHandle, ch chan<- AddrUpdate, done <-chan struct{}, cberr func(error), listExisting bool) error {
-=======
 	return addrSubscribeAt(*options.Namespace, netns.None(), ch, done, options.ErrorCallback, options.ListExisting, options.ReceiveBufferSize)
 }
 
 func addrSubscribeAt(newNs, curNs netns.NsHandle, ch chan<- AddrUpdate, done <-chan struct{}, cberr func(error), listExisting bool, rcvbuf int) error {
->>>>>>> 847da184
 	s, err := nl.SubscribeAt(newNs, curNs, unix.NETLINK_ROUTE, unix.RTNLGRP_IPV4_IFADDR, unix.RTNLGRP_IPV6_IFADDR)
 	if err != nil {
 		return err
@@ -380,15 +339,12 @@
 			s.Close()
 		}()
 	}
-<<<<<<< HEAD
-=======
 	if rcvbuf != 0 {
 		err = pkgHandle.SetSocketReceiveBufferSize(rcvbuf, false)
 		if err != nil {
 			return err
 		}
 	}
->>>>>>> 847da184
 	if listExisting {
 		req := pkgHandle.newNetlinkRequest(unix.RTM_GETADDR,
 			unix.NLM_F_DUMP)
@@ -425,16 +381,10 @@
 						continue
 					}
 					if cberr != nil {
-<<<<<<< HEAD
-						cberr(syscall.Errno(-error))
-					}
-					return
-=======
 						cberr(fmt.Errorf("error message: %v",
 							syscall.Errno(-error)))
 					}
 					continue
->>>>>>> 847da184
 				}
 				msgType := m.Header.Type
 				if msgType != unix.RTM_NEWADDR && msgType != unix.RTM_DELADDR {
