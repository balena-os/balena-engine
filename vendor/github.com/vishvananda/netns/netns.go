// Package netns allows ultra-simple network namespace handling. NsHandles
// can be retrieved and set. Note that the current namespace is thread
// local so actions that set and reset namespaces should use LockOSThread
// to make sure the namespace doesn't change due to a goroutine switch.
// It is best to close NsHandles when you are done with them. This can be
// accomplished via a `defer ns.Close()` on the handle. Changing namespaces
// requires elevated privileges, so in most cases this code needs to be run
// as root.
package netns

import (
	"fmt"

	"golang.org/x/sys/unix"
)

// NsHandle is a handle to a network namespace. It can be cast directly
// to an int and used as a file descriptor.
type NsHandle int

// Equal determines if two network handles refer to the same network
// namespace. This is done by comparing the device and inode that the
// file descriptors point to.
func (ns NsHandle) Equal(other NsHandle) bool {
	if ns == other {
		return true
	}
	var s1, s2 unix.Stat_t
	if err := unix.Fstat(int(ns), &s1); err != nil {
		return false
	}
	if err := unix.Fstat(int(other), &s2); err != nil {
		return false
	}
	return (s1.Dev == s2.Dev) && (s1.Ino == s2.Ino)
}

// String shows the file descriptor number and its dev and inode.
func (ns NsHandle) String() string {
	if ns == -1 {
		return "NS(None)"
	}
	var s unix.Stat_t
	if err := unix.Fstat(int(ns), &s); err != nil {
		return fmt.Sprintf("NS(%d: unknown)", ns)
	}
	return fmt.Sprintf("NS(%d: %d, %d)", ns, s.Dev, s.Ino)
}

// UniqueId returns a string which uniquely identifies the namespace
// associated with the network handle.
func (ns NsHandle) UniqueId() string {
<<<<<<< HEAD
	var s syscall.Stat_t
	if ns == -1 {
		return "NS(none)"
	}
	if err := syscall.Fstat(int(ns), &s); err != nil {
=======
	if ns == -1 {
		return "NS(none)"
	}
	var s unix.Stat_t
	if err := unix.Fstat(int(ns), &s); err != nil {
>>>>>>> 847da184
		return "NS(unknown)"
	}
	return fmt.Sprintf("NS(%d:%d)", s.Dev, s.Ino)
}

// IsOpen returns true if Close() has not been called.
func (ns NsHandle) IsOpen() bool {
	return ns != -1
}

// Close closes the NsHandle and resets its file descriptor to -1.
// It is not safe to use an NsHandle after Close() is called.
func (ns *NsHandle) Close() error {
	if err := unix.Close(int(*ns)); err != nil {
		return err
	}
	(*ns) = -1
	return nil
}

// None gets an empty (closed) NsHandle.
func None() NsHandle {
	return NsHandle(-1)
}<|MERGE_RESOLUTION|>--- conflicted
+++ resolved
@@ -50,19 +50,11 @@
 // UniqueId returns a string which uniquely identifies the namespace
 // associated with the network handle.
 func (ns NsHandle) UniqueId() string {
-<<<<<<< HEAD
-	var s syscall.Stat_t
-	if ns == -1 {
-		return "NS(none)"
-	}
-	if err := syscall.Fstat(int(ns), &s); err != nil {
-=======
 	if ns == -1 {
 		return "NS(none)"
 	}
 	var s unix.Stat_t
 	if err := unix.Fstat(int(ns), &s); err != nil {
->>>>>>> 847da184
 		return "NS(unknown)"
 	}
 	return fmt.Sprintf("NS(%d:%d)", s.Dev, s.Ino)
