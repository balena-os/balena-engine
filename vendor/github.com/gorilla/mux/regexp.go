--- conflicted
+++ resolved
@@ -179,23 +179,9 @@
 			if i := strings.Index(host, ":"); i != -1 {
 				host = host[:i]
 			}
-<<<<<<< HEAD
 		}
 		return r.regexp.MatchString(host)
-	} else {
-		if r.regexpType == regexpTypeQuery {
-			return r.matchQueryString(req)
-		}
-		path := req.URL.Path
-		if r.options.useEncodedPath {
-			path = req.URL.EscapedPath()
-=======
->>>>>>> 847da184
-		}
-		return r.regexp.MatchString(host)
-	}
-<<<<<<< HEAD
-=======
+	}
 
 	if r.regexpType == regexpTypeQuery {
 		return r.matchQueryString(req)
@@ -205,7 +191,6 @@
 		path = req.URL.EscapedPath()
 	}
 	return r.regexp.MatchString(path)
->>>>>>> 847da184
 }
 
 // url builds a URL part using the given values.
