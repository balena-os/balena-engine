--- conflicted
+++ resolved
@@ -90,20 +90,14 @@
 	if err != nil {
 		logrus.Warnf("Failed to find iptables: %v", err)
 		return
-<<<<<<< HEAD
 	}
 	if out, err := exec.Command(path, "--wait", "-t", "nat", "-L", "-n").CombinedOutput(); err != nil {
 		logrus.Warnf("Running iptables --wait -t nat -L -n failed with message: `%s`, error: %v", strings.TrimSpace(string(out)), err)
-=======
-	}
-	if out, err := exec.Command(path, "--wait", "-t", "nat", "-L", "-n").CombinedOutput(); err != nil {
-		logrus.Warnf("Running iptables --wait -t nat -L -n failed with message: `%s`, error: %v", strings.TrimSpace(string(out)), err)
 	}
 	_, err = exec.LookPath("ip6tables")
 	if err != nil {
 		logrus.Warnf("Failed to find ip6tables: %v", err)
 		return
->>>>>>> 847da184
 	}
 }
 
