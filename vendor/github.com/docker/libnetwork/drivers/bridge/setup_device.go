package bridge

import (
	"fmt"
	"io/ioutil"
	"os"
	"path/filepath"

	"github.com/docker/libnetwork/netutils"
	"github.com/sirupsen/logrus"
	"github.com/vishvananda/netlink"
)

// SetupDevice create a new bridge interface/
func setupDevice(config *networkConfiguration, i *bridgeInterface) error {
	// We only attempt to create the bridge when the requested device name is
	// the default one.
	if config.BridgeName != DefaultBridgeName && config.DefaultBridge {
		return NonDefaultBridgeExistError(config.BridgeName)
	}

	// Set the bridgeInterface netlink.Bridge.
	i.Link = &netlink.Bridge{
		LinkAttrs: netlink.LinkAttrs{
			Name: config.BridgeName,
		},
	}

	// Set the bridge's MAC address. Requires kernel version 3.3 or up.
	hwAddr := netutils.GenerateRandomMAC()
	i.Link.Attrs().HardwareAddr = hwAddr
	logrus.Debugf("Setting bridge mac address to %s", hwAddr)

<<<<<<< HEAD
	if setMac {
		hwAddr := netutils.GenerateRandomMAC()
		i.Link.Attrs().HardwareAddr = hwAddr
		logrus.Debugf("Setting bridge mac address to %s", hwAddr)
	}

	if err = i.nlh.LinkAdd(i.Link); err != nil {
=======
	if err := i.nlh.LinkAdd(i.Link); err != nil {
>>>>>>> 847da184
		logrus.Debugf("Failed to create bridge %s via netlink. Trying ioctl", config.BridgeName)
		return ioctlCreateBridge(config.BridgeName, hwAddr.String())
	}

<<<<<<< HEAD
	return err
=======
	return nil
}

func setupDefaultSysctl(config *networkConfiguration, i *bridgeInterface) error {
	// Disable IPv6 router advertisements originating on the bridge
	sysPath := filepath.Join("/proc/sys/net/ipv6/conf/", config.BridgeName, "accept_ra")
	if _, err := os.Stat(sysPath); err != nil {
		logrus.
			WithField("bridge", config.BridgeName).
			WithField("syspath", sysPath).
			Info("failed to read ipv6 net.ipv6.conf.<bridge>.accept_ra")
		return nil
	}
	if err := ioutil.WriteFile(sysPath, []byte{'0', '\n'}, 0644); err != nil {
		logrus.WithError(err).Warn("unable to disable IPv6 router advertisement")
	}
	return nil
>>>>>>> 847da184
}

// SetupDeviceUp ups the given bridge interface.
func setupDeviceUp(config *networkConfiguration, i *bridgeInterface) error {
	err := i.nlh.LinkSetUp(i.Link)
	if err != nil {
		return fmt.Errorf("Failed to set link up for %s: %v", config.BridgeName, err)
	}

	// Attempt to update the bridge interface to refresh the flags status,
	// ignoring any failure to do so.
	if lnk, err := i.nlh.LinkByName(config.BridgeName); err == nil {
		i.Link = lnk
	} else {
		logrus.Warnf("Failed to retrieve link for interface (%s): %v", config.BridgeName, err)
	}
	return nil
}<|MERGE_RESOLUTION|>--- conflicted
+++ resolved
@@ -31,24 +31,11 @@
 	i.Link.Attrs().HardwareAddr = hwAddr
 	logrus.Debugf("Setting bridge mac address to %s", hwAddr)
 
-<<<<<<< HEAD
-	if setMac {
-		hwAddr := netutils.GenerateRandomMAC()
-		i.Link.Attrs().HardwareAddr = hwAddr
-		logrus.Debugf("Setting bridge mac address to %s", hwAddr)
-	}
-
-	if err = i.nlh.LinkAdd(i.Link); err != nil {
-=======
 	if err := i.nlh.LinkAdd(i.Link); err != nil {
->>>>>>> 847da184
 		logrus.Debugf("Failed to create bridge %s via netlink. Trying ioctl", config.BridgeName)
 		return ioctlCreateBridge(config.BridgeName, hwAddr.String())
 	}
 
-<<<<<<< HEAD
-	return err
-=======
 	return nil
 }
 
@@ -66,7 +53,6 @@
 		logrus.WithError(err).Warn("unable to disable IPv6 router advertisement")
 	}
 	return nil
->>>>>>> 847da184
 }
 
 // SetupDeviceUp ups the given bridge interface.
