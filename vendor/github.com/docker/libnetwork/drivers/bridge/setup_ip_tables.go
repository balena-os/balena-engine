package bridge

import (
	"errors"
	"fmt"
	"net"

	"github.com/docker/libnetwork/iptables"
	"github.com/sirupsen/logrus"
	"github.com/vishvananda/netlink"
)

// DockerChain: DOCKER iptable chain name
const (
	DockerChain = "DOCKER"
	// Isolation between bridge networks is achieved in two stages by means
	// of the following two chains in the filter table. The first chain matches
	// on the source interface being a bridge network's bridge and the
	// destination being a different interface. A positive match leads to the
	// second isolation chain. No match returns to the parent chain. The second
	// isolation chain matches on destination interface being a bridge network's
	// bridge. A positive match identifies a packet originated from one bridge
	// network's bridge destined to another bridge network's bridge and will
	// result in the packet being dropped. No match returns to the parent chain.
	IsolationChain1 = "DOCKER-ISOLATION-STAGE-1"
	IsolationChain2 = "DOCKER-ISOLATION-STAGE-2"
)

func setupIPChains(config *configuration, version iptables.IPVersion) (*iptables.ChainInfo, *iptables.ChainInfo, *iptables.ChainInfo, *iptables.ChainInfo, error) {
	// Sanity check.
	if config.EnableIPTables == false {
		return nil, nil, nil, nil, errors.New("cannot create new chains, EnableIPTable is disabled")
	}

	hairpinMode := !config.EnableUserlandProxy

	iptable := iptables.GetIptable(version)

	natChain, err := iptable.NewChain(DockerChain, iptables.Nat, hairpinMode)
	if err != nil {
		return nil, nil, nil, nil, fmt.Errorf("failed to create NAT chain %s: %v", DockerChain, err)
	}
	defer func() {
		if err != nil {
			if err := iptable.RemoveExistingChain(DockerChain, iptables.Nat); err != nil {
				logrus.Warnf("failed on removing iptables NAT chain %s on cleanup: %v", DockerChain, err)
			}
		}
	}()

	filterChain, err := iptable.NewChain(DockerChain, iptables.Filter, false)
	if err != nil {
		return nil, nil, nil, nil, fmt.Errorf("failed to create FILTER chain %s: %v", DockerChain, err)
	}
	defer func() {
		if err != nil {
			if err := iptable.RemoveExistingChain(DockerChain, iptables.Filter); err != nil {
				logrus.Warnf("failed on removing iptables FILTER chain %s on cleanup: %v", DockerChain, err)
			}
		}
	}()

	isolationChain1, err := iptable.NewChain(IsolationChain1, iptables.Filter, false)
	if err != nil {
		return nil, nil, nil, nil, fmt.Errorf("failed to create FILTER isolation chain: %v", err)
	}
	defer func() {
		if err != nil {
			if err := iptable.RemoveExistingChain(IsolationChain1, iptables.Filter); err != nil {
				logrus.Warnf("failed on removing iptables FILTER chain %s on cleanup: %v", IsolationChain1, err)
			}
		}
	}()

	isolationChain2, err := iptable.NewChain(IsolationChain2, iptables.Filter, false)
	if err != nil {
		return nil, nil, nil, nil, fmt.Errorf("failed to create FILTER isolation chain: %v", err)
	}
	defer func() {
		if err != nil {
			if err := iptable.RemoveExistingChain(IsolationChain2, iptables.Filter); err != nil {
				logrus.Warnf("failed on removing iptables FILTER chain %s on cleanup: %v", IsolationChain2, err)
			}
		}
	}()

	if err := iptable.AddReturnRule(IsolationChain1); err != nil {
		return nil, nil, nil, nil, err
	}

	if err := iptable.AddReturnRule(IsolationChain2); err != nil {
		return nil, nil, nil, nil, err
	}

	return natChain, filterChain, isolationChain1, isolationChain2, nil
}

func (n *bridgeNetwork) setupIP4Tables(config *networkConfiguration, i *bridgeInterface) error {
	d := n.driver
	d.Lock()
	driverConfig := d.config
	d.Unlock()

	// Sanity check.
	if !driverConfig.EnableIPTables {
		return errors.New("Cannot program chains, EnableIPTable is disabled")
	}

	maskedAddrv4 := &net.IPNet{
		IP:   i.bridgeIPv4.IP.Mask(i.bridgeIPv4.Mask),
		Mask: i.bridgeIPv4.Mask,
	}
	return n.setupIPTables(iptables.IPv4, maskedAddrv4, config, i)
}

func (n *bridgeNetwork) setupIP6Tables(config *networkConfiguration, i *bridgeInterface) error {
	d := n.driver
	d.Lock()
	driverConfig := d.config
	d.Unlock()

	// Sanity check.
	if !driverConfig.EnableIP6Tables {
		return errors.New("Cannot program chains, EnableIP6Tables is disabled")
	}

	maskedAddrv6 := &net.IPNet{
		IP:   i.bridgeIPv6.IP.Mask(i.bridgeIPv6.Mask),
		Mask: i.bridgeIPv6.Mask,
	}

	return n.setupIPTables(iptables.IPv6, maskedAddrv6, config, i)
}

func (n *bridgeNetwork) setupIPTables(ipVersion iptables.IPVersion, maskedAddr *net.IPNet, config *networkConfiguration, i *bridgeInterface) error {
	var err error

	d := n.driver
	d.Lock()
	driverConfig := d.config
	d.Unlock()

	// Pickup this configuration option from driver
	hairpinMode := !driverConfig.EnableUserlandProxy

	iptable := iptables.GetIptable(ipVersion)

	if config.Internal {
		if err = setupInternalNetworkRules(config.BridgeName, maskedAddr, config.EnableICC, true); err != nil {
			return fmt.Errorf("Failed to Setup IP tables: %s", err.Error())
		}
		n.registerIptCleanFunc(func() error {
			return setupInternalNetworkRules(config.BridgeName, maskedAddr, config.EnableICC, false)
		})
	} else {
		if err = setupIPTablesInternal(config.HostIP, config.BridgeName, maskedAddr, config.EnableICC, config.EnableIPMasquerade, hairpinMode, true); err != nil {
			return fmt.Errorf("Failed to Setup IP tables: %s", err.Error())
		}
		n.registerIptCleanFunc(func() error {
			return setupIPTablesInternal(config.HostIP, config.BridgeName, maskedAddr, config.EnableICC, config.EnableIPMasquerade, hairpinMode, false)
		})
		natChain, filterChain, _, _, err := n.getDriverChains(ipVersion)
		if err != nil {
			return fmt.Errorf("Failed to setup IP tables, cannot acquire chain info %s", err.Error())
		}

		err = iptable.ProgramChain(natChain, config.BridgeName, hairpinMode, true)
		if err != nil {
			return fmt.Errorf("Failed to program NAT chain: %s", err.Error())
		}

		err = iptable.ProgramChain(filterChain, config.BridgeName, hairpinMode, true)
		if err != nil {
			return fmt.Errorf("Failed to program FILTER chain: %s", err.Error())
		}

		n.registerIptCleanFunc(func() error {
			return iptable.ProgramChain(filterChain, config.BridgeName, hairpinMode, false)
		})

		if ipVersion == iptables.IPv4 {
			n.portMapper.SetIptablesChain(natChain, n.getNetworkBridgeName())
		} else {
			n.portMapperV6.SetIptablesChain(natChain, n.getNetworkBridgeName())
		}
	}

	d.Lock()
	err = iptable.EnsureJumpRule("FORWARD", IsolationChain1)
	d.Unlock()
	return err
}

type iptRule struct {
	table   iptables.Table
	chain   string
	preArgs []string
	args    []string
}

func setupIPTablesInternal(hostIP net.IP, bridgeIface string, addr *net.IPNet, icc, ipmasq, hairpin, enable bool) error {

	var (
		address   = addr.String()
		skipDNAT  = iptRule{table: iptables.Nat, chain: DockerChain, preArgs: []string{"-t", "nat"}, args: []string{"-i", bridgeIface, "-j", "RETURN"}}
		outRule   = iptRule{table: iptables.Filter, chain: "FORWARD", args: []string{"-i", bridgeIface, "!", "-o", bridgeIface, "-j", "ACCEPT"}}
		natArgs   []string
		hpNatArgs []string
	)
	// if hostIP is set use this address as the src-ip during SNAT
	if hostIP != nil {
		hostAddr := hostIP.String()
		natArgs = []string{"-s", address, "!", "-o", bridgeIface, "-j", "SNAT", "--to-source", hostAddr}
		hpNatArgs = []string{"-m", "addrtype", "--src-type", "LOCAL", "-o", bridgeIface, "-j", "SNAT", "--to-source", hostAddr}
		// Else use MASQUERADE which picks the src-ip based on NH from the route table
	} else {
		natArgs = []string{"-s", address, "!", "-o", bridgeIface, "-j", "MASQUERADE"}
		hpNatArgs = []string{"-m", "addrtype", "--src-type", "LOCAL", "-o", bridgeIface, "-j", "MASQUERADE"}
	}

	natRule := iptRule{table: iptables.Nat, chain: "POSTROUTING", preArgs: []string{"-t", "nat"}, args: natArgs}
	hpNatRule := iptRule{table: iptables.Nat, chain: "POSTROUTING", preArgs: []string{"-t", "nat"}, args: hpNatArgs}

	ipVersion := iptables.IPv4

	if addr.IP.To4() == nil {
		ipVersion = iptables.IPv6
	}

	// Set NAT.
	if ipmasq {
		if err := programChainRule(ipVersion, natRule, "NAT", enable); err != nil {
			return err
		}
	}

	if ipmasq && !hairpin {
		if err := programChainRule(ipVersion, skipDNAT, "SKIP DNAT", enable); err != nil {
			return err
		}
	}

	// In hairpin mode, masquerade traffic from localhost
	if hairpin {
		if err := programChainRule(ipVersion, hpNatRule, "MASQ LOCAL HOST", enable); err != nil {
			return err
		}
	}

	// Set Inter Container Communication.
	if err := setIcc(ipVersion, bridgeIface, icc, enable); err != nil {
		return err
	}

	// Set Accept on all non-intercontainer outgoing packets.
	return programChainRule(ipVersion, outRule, "ACCEPT NON_ICC OUTGOING", enable)
}

func programChainRule(version iptables.IPVersion, rule iptRule, ruleDescr string, insert bool) error {

	iptable := iptables.GetIptable(version)

	var (
		prefix    []string
		operation string
		condition bool
		doesExist = iptable.Exists(rule.table, rule.chain, rule.args...)
	)

	if insert {
		condition = !doesExist
		prefix = []string{"-I", rule.chain}
		operation = "enable"
	} else {
		condition = doesExist
		prefix = []string{"-D", rule.chain}
		operation = "disable"
	}
	if rule.preArgs != nil {
		prefix = append(rule.preArgs, prefix...)
	}

	if condition {
		if err := iptable.RawCombinedOutput(append(prefix, rule.args...)...); err != nil {
			return fmt.Errorf("Unable to %s %s rule: %s", operation, ruleDescr, err.Error())
		}
	}

	return nil
}

func setIcc(version iptables.IPVersion, bridgeIface string, iccEnable, insert bool) error {
	iptable := iptables.GetIptable(version)
	var (
		table      = iptables.Filter
		chain      = "FORWARD"
		args       = []string{"-i", bridgeIface, "-o", bridgeIface, "-j"}
		acceptArgs = append(args, "ACCEPT")
		dropArgs   = append(args, "DROP")
	)

	if insert {
		if !iccEnable {
			iptable.Raw(append([]string{"-D", chain}, acceptArgs...)...)

			if !iptable.Exists(table, chain, dropArgs...) {
				if err := iptable.RawCombinedOutput(append([]string{"-A", chain}, dropArgs...)...); err != nil {
					return fmt.Errorf("Unable to prevent intercontainer communication: %s", err.Error())
				}
			}
		} else {
			iptable.Raw(append([]string{"-D", chain}, dropArgs...)...)

			if !iptable.Exists(table, chain, acceptArgs...) {
				if err := iptable.RawCombinedOutput(append([]string{"-I", chain}, acceptArgs...)...); err != nil {
					return fmt.Errorf("Unable to allow intercontainer communication: %s", err.Error())
				}
			}
		}
	} else {
		// Remove any ICC rule.
		if !iccEnable {
			if iptable.Exists(table, chain, dropArgs...) {
				iptable.Raw(append([]string{"-D", chain}, dropArgs...)...)
			}
		} else {
			if iptable.Exists(table, chain, acceptArgs...) {
				iptable.Raw(append([]string{"-D", chain}, acceptArgs...)...)
			}
		}
	}

	return nil
}

// Control Inter Network Communication. Install[Remove] only if it is [not] present.
func setINC(version iptables.IPVersion, iface string, enable bool) error {
	iptable := iptables.GetIptable(version)
	var (
		action    = iptables.Insert
		actionMsg = "add"
		chains    = []string{IsolationChain1, IsolationChain2}
		rules     = [][]string{
			{"-i", iface, "!", "-o", iface, "-j", IsolationChain2},
			{"-o", iface, "-j", "DROP"},
		}
	)

	if !enable {
		action = iptables.Delete
		actionMsg = "remove"
	}

	for i, chain := range chains {
		if err := iptable.ProgramRule(iptables.Filter, chain, action, rules[i]); err != nil {
			msg := fmt.Sprintf("unable to %s inter-network communication rule: %v", actionMsg, err)
			if enable {
				if i == 1 {
					// Rollback the rule installed on first chain
<<<<<<< HEAD
					if err2 := iptables.ProgramRule(iptables.Filter, chains[0], iptables.Delete, rules[0]); err2 != nil {
=======
					if err2 := iptable.ProgramRule(iptables.Filter, chains[0], iptables.Delete, rules[0]); err2 != nil {
>>>>>>> 847da184
						logrus.Warnf("Failed to rollback iptables rule after failure (%v): %v", err, err2)
					}
				}
				return fmt.Errorf(msg)
			}
			logrus.Warn(msg)
		}
	}

	return nil
}

// Obsolete chain from previous docker versions
const oldIsolationChain = "DOCKER-ISOLATION"

func removeIPChains(version iptables.IPVersion) {
	ipt := iptables.IPTable{Version: version}

	// Remove obsolete rules from default chains
	ipt.ProgramRule(iptables.Filter, "FORWARD", iptables.Delete, []string{"-j", oldIsolationChain})

	// Remove chains
	for _, chainInfo := range []iptables.ChainInfo{
		{Name: DockerChain, Table: iptables.Nat, IPTable: ipt},
		{Name: DockerChain, Table: iptables.Filter, IPTable: ipt},
		{Name: IsolationChain1, Table: iptables.Filter, IPTable: ipt},
		{Name: IsolationChain2, Table: iptables.Filter, IPTable: ipt},
		{Name: oldIsolationChain, Table: iptables.Filter, IPTable: ipt},
	} {

		if err := chainInfo.Remove(); err != nil {
			logrus.Warnf("Failed to remove existing iptables entries in table %s chain %s : %v", chainInfo.Table, chainInfo.Name, err)
		}
	}
}

func setupInternalNetworkRules(bridgeIface string, addr *net.IPNet, icc, insert bool) error {
	var (
		inDropRule  = iptRule{table: iptables.Filter, chain: IsolationChain1, args: []string{"-i", bridgeIface, "!", "-d", addr.String(), "-j", "DROP"}}
		outDropRule = iptRule{table: iptables.Filter, chain: IsolationChain1, args: []string{"-o", bridgeIface, "!", "-s", addr.String(), "-j", "DROP"}}
	)

	version := iptables.IPv4

	if addr.IP.To4() == nil {
		version = iptables.IPv6
	}

	if err := programChainRule(version, inDropRule, "DROP INCOMING", insert); err != nil {
		return err
	}
	if err := programChainRule(version, outDropRule, "DROP OUTGOING", insert); err != nil {
		return err
	}
	// Set Inter Container Communication.
	return setIcc(version, bridgeIface, icc, insert)
}

func clearEndpointConnections(nlh *netlink.Handle, ep *bridgeEndpoint) {
	var ipv4List []net.IP
	var ipv6List []net.IP
	if ep.addr != nil {
		ipv4List = append(ipv4List, ep.addr.IP)
	}
	if ep.addrv6 != nil {
		ipv6List = append(ipv6List, ep.addrv6.IP)
	}
	iptables.DeleteConntrackEntries(nlh, ipv4List, ipv6List)
}<|MERGE_RESOLUTION|>--- conflicted
+++ resolved
@@ -357,11 +357,7 @@
 			if enable {
 				if i == 1 {
 					// Rollback the rule installed on first chain
-<<<<<<< HEAD
-					if err2 := iptables.ProgramRule(iptables.Filter, chains[0], iptables.Delete, rules[0]); err2 != nil {
-=======
 					if err2 := iptable.ProgramRule(iptables.Filter, chains[0], iptables.Delete, rules[0]); err2 != nil {
->>>>>>> 847da184
 						logrus.Warnf("Failed to rollback iptables rule after failure (%v): %v", err, err2)
 					}
 				}
