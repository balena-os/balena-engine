--- conflicted
+++ resolved
@@ -827,11 +827,7 @@
 
 	err = c.addNetwork(network)
 	if err != nil {
-<<<<<<< HEAD
-		if strings.Contains(err.Error(), "restoring existing network") {
-=======
 		if _, ok := err.(types.MaskableError); ok {
->>>>>>> 847da184
 			// This error can be ignored and set this boolean
 			// value to skip a refcount increment for configOnly networks
 			skipCfgEpCount = true
