--- conflicted
+++ resolved
@@ -147,11 +147,7 @@
 }
 
 type User struct {
-<<<<<<< HEAD
-	Uid, Gid int
-=======
 	UID, GID int
->>>>>>> 847da184
 }
 
 type Chowner func(*User) (*User, error)
@@ -179,11 +175,7 @@
 func WithChown(uid, gid int) Opt {
 	return func(ci *CopyInfo) {
 		ci.Chown = func(*User) (*User, error) {
-<<<<<<< HEAD
-			return &User{Uid: uid, Gid: gid}, nil
-=======
 			return &User{UID: uid, GID: gid}, nil
->>>>>>> 847da184
 		}
 	}
 }
