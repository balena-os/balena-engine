// +build solaris darwin freebsd

package fs

import (
	"os"
	"syscall"

	"github.com/pkg/errors"
	"golang.org/x/sys/unix"
)

func getUIDGID(fi os.FileInfo) (uid, gid int) {
	st := fi.Sys().(*syscall.Stat_t)
	return int(st.Uid), int(st.Gid)
}

func (c *copier) copyFileInfo(fi os.FileInfo, name string) error {
	st := fi.Sys().(*syscall.Stat_t)
	chown := c.chown
<<<<<<< HEAD
	uid, gid := getUidGid(fi)
	old := &User{Uid: uid, Gid: gid}
=======
	uid, gid := getUIDGID(fi)
	old := &User{UID: uid, GID: gid}
>>>>>>> 847da184
	if chown == nil {
		chown = func(u *User) (*User, error) {
			return u, nil
		}
	}
	if err := Chown(name, old, chown); err != nil {
		return errors.Wrapf(err, "failed to chown %s", name)
	}

	m := fi.Mode()
	if c.mode != nil {
		m = (m & ^os.FileMode(0777)) | os.FileMode(*c.mode&0777)
	}
	if (fi.Mode() & os.ModeSymlink) != os.ModeSymlink {
		if err := os.Chmod(name, m); err != nil {
			return errors.Wrapf(err, "failed to chmod %s", name)
		}
	}

	if c.utime != nil {
		if err := Utimes(name, c.utime); err != nil {
			return err
		}
	} else {
		timespec := []unix.Timespec{unix.Timespec(StatAtime(st)), unix.Timespec(StatMtime(st))}
		if err := unix.UtimesNanoAt(unix.AT_FDCWD, name, timespec, unix.AT_SYMLINK_NOFOLLOW); err != nil {
			return errors.Wrapf(err, "failed to utime %s", name)
		}
	}
	return nil
}

func copyDevice(dst string, fi os.FileInfo) error {
	st, ok := fi.Sys().(*syscall.Stat_t)
	if !ok {
		return errors.New("unsupported stat type")
	}
	return unix.Mknod(dst, uint32(fi.Mode()), int(st.Rdev))
}<|MERGE_RESOLUTION|>--- conflicted
+++ resolved
@@ -18,13 +18,8 @@
 func (c *copier) copyFileInfo(fi os.FileInfo, name string) error {
 	st := fi.Sys().(*syscall.Stat_t)
 	chown := c.chown
-<<<<<<< HEAD
-	uid, gid := getUidGid(fi)
-	old := &User{Uid: uid, Gid: gid}
-=======
 	uid, gid := getUIDGID(fi)
 	old := &User{UID: uid, GID: gid}
->>>>>>> 847da184
 	if chown == nil {
 		chown = func(u *User) (*User, error) {
 			return u, nil
