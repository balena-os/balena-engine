--- conflicted
+++ resolved
@@ -70,12 +70,8 @@
 	}
 }
 
-<<<<<<< HEAD
-// OnInitialize takes a series of func() arguments and appends them to a slice of func().
-=======
 // OnInitialize sets the passed functions to be run when each command's
 // Execute method is called.
->>>>>>> 3ba4f9b2
 func OnInitialize(y ...func()) {
 	initializers = append(initializers, y...)
 }
