package cobra

import (
	"bytes"
	"fmt"
	"io"
	"os"
	"sort"
	"strings"

	"github.com/spf13/pflag"
)

// Annotations for Bash completion.
const (
	BashCompFilenameExt     = "cobra_annotation_bash_completion_filename_extensions"
	BashCompCustom          = "cobra_annotation_bash_completion_custom"
	BashCompOneRequiredFlag = "cobra_annotation_bash_completion_one_required_flag"
	BashCompSubdirsInDir    = "cobra_annotation_bash_completion_subdirs_in_dir"
)

func writePreamble(buf *bytes.Buffer, name string) {
	buf.WriteString(fmt.Sprintf("# bash completion for %-36s -*- shell-script -*-\n", name))
<<<<<<< HEAD
	buf.WriteString(`
__debug()
=======
	buf.WriteString(fmt.Sprintf(`
__%[1]s_debug()
>>>>>>> 8c91e967
{
    if [[ -n ${BASH_COMP_DEBUG_FILE} ]]; then
        echo "$*" >> "${BASH_COMP_DEBUG_FILE}"
    fi
}

# Homebrew on Macs have version 1.3 of bash-completion which doesn't include
# _init_completion. This is a very minimal version of that function.
__%[1]s_init_completion()
{
    COMPREPLY=()
    _get_comp_words_by_ref "$@" cur prev words cword
}

__%[1]s_index_of_word()
{
    local w word=$1
    shift
    index=0
    for w in "$@"; do
        [[ $w = "$word" ]] && return
        index=$((index+1))
    done
    index=-1
}

__%[1]s_contains_word()
{
    local w word=$1; shift
    for w in "$@"; do
        [[ $w = "$word" ]] && return
    done
    return 1
}

__%[1]s_handle_reply()
{
    __%[1]s_debug "${FUNCNAME[0]}"
    case $cur in
        -*)
            if [[ $(type -t compopt) = "builtin" ]]; then
                compopt -o nospace
            fi
            local allflags
            if [ ${#must_have_one_flag[@]} -ne 0 ]; then
                allflags=("${must_have_one_flag[@]}")
            else
                allflags=("${flags[*]} ${two_word_flags[*]}")
            fi
            COMPREPLY=( $(compgen -W "${allflags[*]}" -- "$cur") )
            if [[ $(type -t compopt) = "builtin" ]]; then
                [[ "${COMPREPLY[0]}" == *= ]] || compopt +o nospace
            fi

            # complete after --flag=abc
            if [[ $cur == *=* ]]; then
                if [[ $(type -t compopt) = "builtin" ]]; then
                    compopt +o nospace
                fi

                local index flag
                flag="${cur%%=*}"
<<<<<<< HEAD
                __index_of_word "${flag}" "${flags_with_completion[@]}"
=======
                __%[1]s_index_of_word "${flag}" "${flags_with_completion[@]}"
>>>>>>> 8c91e967
                COMPREPLY=()
                if [[ ${index} -ge 0 ]]; then
                    PREFIX=""
                    cur="${cur#*=}"
                    ${flags_completion[${index}]}
                    if [ -n "${ZSH_VERSION}" ]; then
                        # zsh completion needs --flag= prefix
                        eval "COMPREPLY=( \"\${COMPREPLY[@]/#/${flag}=}\" )"
                    fi
                fi
            fi
            return 0;
            ;;
    esac

    # check if we are handling a flag with special work handling
    local index
    __%[1]s_index_of_word "${prev}" "${flags_with_completion[@]}"
    if [[ ${index} -ge 0 ]]; then
        ${flags_completion[${index}]}
        return
    fi

    # we are parsing a flag and don't have a special handler, no completion
    if [[ ${cur} != "${words[cword]}" ]]; then
        return
    fi

    local completions
    completions=("${commands[@]}")
    if [[ ${#must_have_one_noun[@]} -ne 0 ]]; then
        completions=("${must_have_one_noun[@]}")
    fi
    if [[ ${#must_have_one_flag[@]} -ne 0 ]]; then
        completions+=("${must_have_one_flag[@]}")
    fi
    COMPREPLY=( $(compgen -W "${completions[*]}" -- "$cur") )

    if [[ ${#COMPREPLY[@]} -eq 0 && ${#noun_aliases[@]} -gt 0 && ${#must_have_one_noun[@]} -ne 0 ]]; then
        COMPREPLY=( $(compgen -W "${noun_aliases[*]}" -- "$cur") )
    fi

    if [[ ${#COMPREPLY[@]} -eq 0 ]]; then
        declare -F __custom_func >/dev/null && __custom_func
    fi

    # available in bash-completion >= 2, not always present on macOS
    if declare -F __ltrim_colon_completions >/dev/null; then
        __ltrim_colon_completions "$cur"
    fi
<<<<<<< HEAD
=======

    # If there is only 1 completion and it is a flag with an = it will be completed
    # but we don't want a space after the =
    if [[ "${#COMPREPLY[@]}" -eq "1" ]] && [[ $(type -t compopt) = "builtin" ]] && [[ "${COMPREPLY[0]}" == --*= ]]; then
       compopt -o nospace
    fi
>>>>>>> 8c91e967
}

# The arguments should be in the form "ext1|ext2|extn"
__%[1]s_handle_filename_extension_flag()
{
    local ext="$1"
    _filedir "@(${ext})"
}

__%[1]s_handle_subdirs_in_dir_flag()
{
    local dir="$1"
    pushd "${dir}" >/dev/null 2>&1 && _filedir -d && popd >/dev/null 2>&1
}

__%[1]s_handle_flag()
{
    __%[1]s_debug "${FUNCNAME[0]}: c is $c words[c] is ${words[c]}"

    # if a command required a flag, and we found it, unset must_have_one_flag()
    local flagname=${words[c]}
    local flagvalue
    # if the word contained an =
    if [[ ${words[c]} == *"="* ]]; then
        flagvalue=${flagname#*=} # take in as flagvalue after the =
        flagname=${flagname%%=*} # strip everything after the =
        flagname="${flagname}=" # but put the = back
    fi
    __%[1]s_debug "${FUNCNAME[0]}: looking for ${flagname}"
    if __%[1]s_contains_word "${flagname}" "${must_have_one_flag[@]}"; then
        must_have_one_flag=()
    fi

    # if you set a flag which only applies to this command, don't show subcommands
    if __%[1]s_contains_word "${flagname}" "${local_nonpersistent_flags[@]}"; then
      commands=()
    fi

    # keep flag value with flagname as flaghash
    # flaghash variable is an associative array which is only supported in bash > 3.
    if [[ -z "${BASH_VERSION}" || "${BASH_VERSINFO[0]}" -gt 3 ]]; then
        if [ -n "${flagvalue}" ] ; then
            flaghash[${flagname}]=${flagvalue}
        elif [ -n "${words[ $((c+1)) ]}" ] ; then
            flaghash[${flagname}]=${words[ $((c+1)) ]}
        else
            flaghash[${flagname}]="true" # pad "true" for bool flag
        fi
    fi

    # skip the argument to a two word flag
    if __%[1]s_contains_word "${words[c]}" "${two_word_flags[@]}"; then
        c=$((c+1))
        # if we are looking for a flags value, don't show commands
        if [[ $c -eq $cword ]]; then
            commands=()
        fi
    fi

    c=$((c+1))

}

__%[1]s_handle_noun()
{
    __%[1]s_debug "${FUNCNAME[0]}: c is $c words[c] is ${words[c]}"

    if __%[1]s_contains_word "${words[c]}" "${must_have_one_noun[@]}"; then
        must_have_one_noun=()
    elif __%[1]s_contains_word "${words[c]}" "${noun_aliases[@]}"; then
        must_have_one_noun=()
    fi

    nouns+=("${words[c]}")
    c=$((c+1))
}

__%[1]s_handle_command()
{
    __%[1]s_debug "${FUNCNAME[0]}: c is $c words[c] is ${words[c]}"

    local next_command
    if [[ -n ${last_command} ]]; then
        next_command="_${last_command}_${words[c]//:/__}"
    else
        if [[ $c -eq 0 ]]; then
            next_command="_%[1]s_root_command"
        else
            next_command="_${words[c]//:/__}"
        fi
    fi
    c=$((c+1))
<<<<<<< HEAD
    __debug "${FUNCNAME[0]}: looking for ${next_command}"
=======
    __%[1]s_debug "${FUNCNAME[0]}: looking for ${next_command}"
>>>>>>> 8c91e967
    declare -F "$next_command" >/dev/null && $next_command
}

__%[1]s_handle_word()
{
    if [[ $c -ge $cword ]]; then
        __%[1]s_handle_reply
        return
    fi
    __%[1]s_debug "${FUNCNAME[0]}: c is $c words[c] is ${words[c]}"
    if [[ "${words[c]}" == -* ]]; then
        __%[1]s_handle_flag
    elif __%[1]s_contains_word "${words[c]}" "${commands[@]}"; then
        __%[1]s_handle_command
    elif [[ $c -eq 0 ]]; then
        __%[1]s_handle_command
    elif __%[1]s_contains_word "${words[c]}" "${command_aliases[@]}"; then
        # aliashash variable is an associative array which is only supported in bash > 3.
        if [[ -z "${BASH_VERSION}" || "${BASH_VERSINFO[0]}" -gt 3 ]]; then
            words[c]=${aliashash[${words[c]}]}
            __%[1]s_handle_command
        else
            __%[1]s_handle_noun
        fi
    else
        __%[1]s_handle_noun
    fi
    __%[1]s_handle_word
}

<<<<<<< HEAD
`)
=======
`, name))
>>>>>>> 8c91e967
}

func writePostscript(buf *bytes.Buffer, name string) {
	name = strings.Replace(name, ":", "__", -1)
	buf.WriteString(fmt.Sprintf("__start_%s()\n", name))
	buf.WriteString(fmt.Sprintf(`{
    local cur prev words cword
    declare -A flaghash 2>/dev/null || :
    declare -A aliashash 2>/dev/null || :
    if declare -F _init_completion >/dev/null 2>&1; then
        _init_completion -s || return
    else
        __%[1]s_init_completion -n "=" || return
    fi

    local c=0
    local flags=()
    local two_word_flags=()
    local local_nonpersistent_flags=()
    local flags_with_completion=()
    local flags_completion=()
    local commands=("%[1]s")
    local must_have_one_flag=()
    local must_have_one_noun=()
    local last_command
    local nouns=()

    __%[1]s_handle_word
}

`, name))
	buf.WriteString(fmt.Sprintf(`if [[ $(type -t compopt) = "builtin" ]]; then
    complete -o default -F __start_%s %s
else
    complete -o default -o nospace -F __start_%s %s
fi

`, name, name, name, name))
	buf.WriteString("# ex: ts=4 sw=4 et filetype=sh\n")
}

func writeCommands(buf *bytes.Buffer, cmd *Command) {
	buf.WriteString("    commands=()\n")
	for _, c := range cmd.Commands() {
		if !c.IsAvailableCommand() || c == cmd.helpCommand {
			continue
		}
		buf.WriteString(fmt.Sprintf("    commands+=(%q)\n", c.Name()))
<<<<<<< HEAD
=======
		writeCmdAliases(buf, c)
>>>>>>> 8c91e967
	}
	buf.WriteString("\n")
}

<<<<<<< HEAD
func writeFlagHandler(buf *bytes.Buffer, name string, annotations map[string][]string) {
=======
func writeFlagHandler(buf *bytes.Buffer, name string, annotations map[string][]string, cmd *Command) {
>>>>>>> 8c91e967
	for key, value := range annotations {
		switch key {
		case BashCompFilenameExt:
			buf.WriteString(fmt.Sprintf("    flags_with_completion+=(%q)\n", name))

			var ext string
			if len(value) > 0 {
<<<<<<< HEAD
				ext = "__handle_filename_extension_flag " + strings.Join(value, "|")
=======
				ext = fmt.Sprintf("__%s_handle_filename_extension_flag ", cmd.Root().Name()) + strings.Join(value, "|")
>>>>>>> 8c91e967
			} else {
				ext = "_filedir"
			}
			buf.WriteString(fmt.Sprintf("    flags_completion+=(%q)\n", ext))
		case BashCompCustom:
			buf.WriteString(fmt.Sprintf("    flags_with_completion+=(%q)\n", name))
			if len(value) > 0 {
				handlers := strings.Join(value, "; ")
				buf.WriteString(fmt.Sprintf("    flags_completion+=(%q)\n", handlers))
			} else {
				buf.WriteString("    flags_completion+=(:)\n")
			}
		case BashCompSubdirsInDir:
			buf.WriteString(fmt.Sprintf("    flags_with_completion+=(%q)\n", name))

			var ext string
			if len(value) == 1 {
<<<<<<< HEAD
				ext = "__handle_subdirs_in_dir_flag " + value[0]
=======
				ext = fmt.Sprintf("__%s_handle_subdirs_in_dir_flag ", cmd.Root().Name()) + value[0]
>>>>>>> 8c91e967
			} else {
				ext = "_filedir -d"
			}
			buf.WriteString(fmt.Sprintf("    flags_completion+=(%q)\n", ext))
		}
	}
}

<<<<<<< HEAD
func writeShortFlag(buf *bytes.Buffer, flag *pflag.Flag) {
=======
func writeShortFlag(buf *bytes.Buffer, flag *pflag.Flag, cmd *Command) {
>>>>>>> 8c91e967
	name := flag.Shorthand
	format := "    "
	if len(flag.NoOptDefVal) == 0 {
		format += "two_word_"
	}
	format += "flags+=(\"-%s\")\n"
	buf.WriteString(fmt.Sprintf(format, name))
<<<<<<< HEAD
	writeFlagHandler(buf, "-"+name, flag.Annotations)
}

func writeFlag(buf *bytes.Buffer, flag *pflag.Flag) {
=======
	writeFlagHandler(buf, "-"+name, flag.Annotations, cmd)
}

func writeFlag(buf *bytes.Buffer, flag *pflag.Flag, cmd *Command) {
>>>>>>> 8c91e967
	name := flag.Name
	format := "    flags+=(\"--%s"
	if len(flag.NoOptDefVal) == 0 {
		format += "="
	}
	format += "\")\n"
	buf.WriteString(fmt.Sprintf(format, name))
<<<<<<< HEAD
	writeFlagHandler(buf, "--"+name, flag.Annotations)
=======
	writeFlagHandler(buf, "--"+name, flag.Annotations, cmd)
>>>>>>> 8c91e967
}

func writeLocalNonPersistentFlag(buf *bytes.Buffer, flag *pflag.Flag) {
	name := flag.Name
	format := "    local_nonpersistent_flags+=(\"--%s"
	if len(flag.NoOptDefVal) == 0 {
		format += "="
	}
	format += "\")\n"
	buf.WriteString(fmt.Sprintf(format, name))
}

func writeFlags(buf *bytes.Buffer, cmd *Command) {
	buf.WriteString(`    flags=()
    two_word_flags=()
    local_nonpersistent_flags=()
    flags_with_completion=()
    flags_completion=()

`)
	localNonPersistentFlags := cmd.LocalNonPersistentFlags()
	cmd.NonInheritedFlags().VisitAll(func(flag *pflag.Flag) {
		if nonCompletableFlag(flag) {
			return
		}
<<<<<<< HEAD
		writeFlag(buf, flag)
		if len(flag.Shorthand) > 0 {
			writeShortFlag(buf, flag)
=======
		writeFlag(buf, flag, cmd)
		if len(flag.Shorthand) > 0 {
			writeShortFlag(buf, flag, cmd)
>>>>>>> 8c91e967
		}
		if localNonPersistentFlags.Lookup(flag.Name) != nil {
			writeLocalNonPersistentFlag(buf, flag)
		}
	})
	cmd.InheritedFlags().VisitAll(func(flag *pflag.Flag) {
		if nonCompletableFlag(flag) {
			return
		}
<<<<<<< HEAD
		writeFlag(buf, flag)
		if len(flag.Shorthand) > 0 {
			writeShortFlag(buf, flag)
=======
		writeFlag(buf, flag, cmd)
		if len(flag.Shorthand) > 0 {
			writeShortFlag(buf, flag, cmd)
>>>>>>> 8c91e967
		}
	})

	buf.WriteString("\n")
}

func writeRequiredFlag(buf *bytes.Buffer, cmd *Command) {
	buf.WriteString("    must_have_one_flag=()\n")
	flags := cmd.NonInheritedFlags()
	flags.VisitAll(func(flag *pflag.Flag) {
		if nonCompletableFlag(flag) {
			return
		}
		for key := range flag.Annotations {
			switch key {
			case BashCompOneRequiredFlag:
				format := "    must_have_one_flag+=(\"--%s"
				if flag.Value.Type() != "bool" {
					format += "="
				}
				format += "\")\n"
				buf.WriteString(fmt.Sprintf(format, flag.Name))

				if len(flag.Shorthand) > 0 {
					buf.WriteString(fmt.Sprintf("    must_have_one_flag+=(\"-%s\")\n", flag.Shorthand))
				}
			}
		}
	})
}

func writeRequiredNouns(buf *bytes.Buffer, cmd *Command) {
	buf.WriteString("    must_have_one_noun=()\n")
	sort.Sort(sort.StringSlice(cmd.ValidArgs))
	for _, value := range cmd.ValidArgs {
		buf.WriteString(fmt.Sprintf("    must_have_one_noun+=(%q)\n", value))
	}
}

<<<<<<< HEAD
=======
func writeCmdAliases(buf *bytes.Buffer, cmd *Command) {
	if len(cmd.Aliases) == 0 {
		return
	}

	sort.Sort(sort.StringSlice(cmd.Aliases))

	buf.WriteString(fmt.Sprint(`    if [[ -z "${BASH_VERSION}" || "${BASH_VERSINFO[0]}" -gt 3 ]]; then`, "\n"))
	for _, value := range cmd.Aliases {
		buf.WriteString(fmt.Sprintf("        command_aliases+=(%q)\n", value))
		buf.WriteString(fmt.Sprintf("        aliashash[%q]=%q\n", value, cmd.Name()))
	}
	buf.WriteString(`    fi`)
	buf.WriteString("\n")
}
>>>>>>> 8c91e967
func writeArgAliases(buf *bytes.Buffer, cmd *Command) {
	buf.WriteString("    noun_aliases=()\n")
	sort.Sort(sort.StringSlice(cmd.ArgAliases))
	for _, value := range cmd.ArgAliases {
		buf.WriteString(fmt.Sprintf("    noun_aliases+=(%q)\n", value))
	}
}

func gen(buf *bytes.Buffer, cmd *Command) {
	for _, c := range cmd.Commands() {
		if !c.IsAvailableCommand() || c == cmd.helpCommand {
			continue
		}
		gen(buf, c)
	}
	commandName := cmd.CommandPath()
	commandName = strings.Replace(commandName, " ", "_", -1)
	commandName = strings.Replace(commandName, ":", "__", -1)
<<<<<<< HEAD
	buf.WriteString(fmt.Sprintf("_%s()\n{\n", commandName))
	buf.WriteString(fmt.Sprintf("    last_command=%q\n", commandName))
=======

	if cmd.Root() == cmd {
		buf.WriteString(fmt.Sprintf("_%s_root_command()\n{\n", commandName))
	} else {
		buf.WriteString(fmt.Sprintf("_%s()\n{\n", commandName))
	}

	buf.WriteString(fmt.Sprintf("    last_command=%q\n", commandName))
	buf.WriteString("\n")
	buf.WriteString("    command_aliases=()\n")
	buf.WriteString("\n")

>>>>>>> 8c91e967
	writeCommands(buf, cmd)
	writeFlags(buf, cmd)
	writeRequiredFlag(buf, cmd)
	writeRequiredNouns(buf, cmd)
	writeArgAliases(buf, cmd)
	buf.WriteString("}\n\n")
<<<<<<< HEAD
}

// GenBashCompletion generates bash completion file and writes to the passed writer.
func (c *Command) GenBashCompletion(w io.Writer) error {
	buf := new(bytes.Buffer)
	writePreamble(buf, c.Name())
	if len(c.BashCompletionFunction) > 0 {
		buf.WriteString(c.BashCompletionFunction + "\n")
	}
	gen(buf, c)
	writePostscript(buf, c.Name())

	_, err := buf.WriteTo(w)
	return err
}

=======
}

// GenBashCompletion generates bash completion file and writes to the passed writer.
func (c *Command) GenBashCompletion(w io.Writer) error {
	buf := new(bytes.Buffer)
	writePreamble(buf, c.Name())
	if len(c.BashCompletionFunction) > 0 {
		buf.WriteString(c.BashCompletionFunction + "\n")
	}
	gen(buf, c)
	writePostscript(buf, c.Name())

	_, err := buf.WriteTo(w)
	return err
}

>>>>>>> 8c91e967
func nonCompletableFlag(flag *pflag.Flag) bool {
	return flag.Hidden || len(flag.Deprecated) > 0
}

// GenBashCompletionFile generates bash completion file.
func (c *Command) GenBashCompletionFile(filename string) error {
	outFile, err := os.Create(filename)
	if err != nil {
		return err
	}
	defer outFile.Close()

	return c.GenBashCompletion(outFile)
}

<<<<<<< HEAD
// MarkFlagRequired adds the BashCompOneRequiredFlag annotation to the named flag, if it exists.
=======
// MarkFlagRequired adds the BashCompOneRequiredFlag annotation to the named flag if it exists,
// and causes your command to report an error if invoked without the flag.
>>>>>>> 8c91e967
func (c *Command) MarkFlagRequired(name string) error {
	return MarkFlagRequired(c.Flags(), name)
}

<<<<<<< HEAD
// MarkPersistentFlagRequired adds the BashCompOneRequiredFlag annotation to the named persistent flag, if it exists.
=======
// MarkPersistentFlagRequired adds the BashCompOneRequiredFlag annotation to the named persistent flag if it exists,
// and causes your command to report an error if invoked without the flag.
>>>>>>> 8c91e967
func (c *Command) MarkPersistentFlagRequired(name string) error {
	return MarkFlagRequired(c.PersistentFlags(), name)
}

// MarkFlagRequired adds the BashCompOneRequiredFlag annotation to the named flag if it exists,
// and causes your command to report an error if invoked without the flag.
func MarkFlagRequired(flags *pflag.FlagSet, name string) error {
	return flags.SetAnnotation(name, BashCompOneRequiredFlag, []string{"true"})
}

// MarkFlagFilename adds the BashCompFilenameExt annotation to the named flag, if it exists.
// Generated bash autocompletion will select filenames for the flag, limiting to named extensions if provided.
func (c *Command) MarkFlagFilename(name string, extensions ...string) error {
	return MarkFlagFilename(c.Flags(), name, extensions...)
}

// MarkFlagCustom adds the BashCompCustom annotation to the named flag, if it exists.
// Generated bash autocompletion will call the bash function f for the flag.
func (c *Command) MarkFlagCustom(name string, f string) error {
	return MarkFlagCustom(c.Flags(), name, f)
}

// MarkPersistentFlagFilename adds the BashCompFilenameExt annotation to the named persistent flag, if it exists.
// Generated bash autocompletion will select filenames for the flag, limiting to named extensions if provided.
func (c *Command) MarkPersistentFlagFilename(name string, extensions ...string) error {
	return MarkFlagFilename(c.PersistentFlags(), name, extensions...)
}

// MarkFlagFilename adds the BashCompFilenameExt annotation to the named flag in the flag set, if it exists.
// Generated bash autocompletion will select filenames for the flag, limiting to named extensions if provided.
func MarkFlagFilename(flags *pflag.FlagSet, name string, extensions ...string) error {
	return flags.SetAnnotation(name, BashCompFilenameExt, extensions)
}

// MarkFlagCustom adds the BashCompCustom annotation to the named flag in the flag set, if it exists.
// Generated bash autocompletion will call the bash function f for the flag.
func MarkFlagCustom(flags *pflag.FlagSet, name string, f string) error {
	return flags.SetAnnotation(name, BashCompCustom, []string{f})
}<|MERGE_RESOLUTION|>--- conflicted
+++ resolved
@@ -21,13 +21,8 @@
 
 func writePreamble(buf *bytes.Buffer, name string) {
 	buf.WriteString(fmt.Sprintf("# bash completion for %-36s -*- shell-script -*-\n", name))
-<<<<<<< HEAD
-	buf.WriteString(`
-__debug()
-=======
 	buf.WriteString(fmt.Sprintf(`
 __%[1]s_debug()
->>>>>>> 8c91e967
 {
     if [[ -n ${BASH_COMP_DEBUG_FILE} ]]; then
         echo "$*" >> "${BASH_COMP_DEBUG_FILE}"
@@ -90,11 +85,7 @@
 
                 local index flag
                 flag="${cur%%=*}"
-<<<<<<< HEAD
-                __index_of_word "${flag}" "${flags_with_completion[@]}"
-=======
                 __%[1]s_index_of_word "${flag}" "${flags_with_completion[@]}"
->>>>>>> 8c91e967
                 COMPREPLY=()
                 if [[ ${index} -ge 0 ]]; then
                     PREFIX=""
@@ -145,15 +136,12 @@
     if declare -F __ltrim_colon_completions >/dev/null; then
         __ltrim_colon_completions "$cur"
     fi
-<<<<<<< HEAD
-=======
 
     # If there is only 1 completion and it is a flag with an = it will be completed
     # but we don't want a space after the =
     if [[ "${#COMPREPLY[@]}" -eq "1" ]] && [[ $(type -t compopt) = "builtin" ]] && [[ "${COMPREPLY[0]}" == --*= ]]; then
        compopt -o nospace
     fi
->>>>>>> 8c91e967
 }
 
 # The arguments should be in the form "ext1|ext2|extn"
@@ -246,11 +234,7 @@
         fi
     fi
     c=$((c+1))
-<<<<<<< HEAD
-    __debug "${FUNCNAME[0]}: looking for ${next_command}"
-=======
     __%[1]s_debug "${FUNCNAME[0]}: looking for ${next_command}"
->>>>>>> 8c91e967
     declare -F "$next_command" >/dev/null && $next_command
 }
 
@@ -281,11 +265,7 @@
     __%[1]s_handle_word
 }
 
-<<<<<<< HEAD
-`)
-=======
 `, name))
->>>>>>> 8c91e967
 }
 
 func writePostscript(buf *bytes.Buffer, name string) {
@@ -334,19 +314,12 @@
 			continue
 		}
 		buf.WriteString(fmt.Sprintf("    commands+=(%q)\n", c.Name()))
-<<<<<<< HEAD
-=======
 		writeCmdAliases(buf, c)
->>>>>>> 8c91e967
 	}
 	buf.WriteString("\n")
 }
 
-<<<<<<< HEAD
-func writeFlagHandler(buf *bytes.Buffer, name string, annotations map[string][]string) {
-=======
 func writeFlagHandler(buf *bytes.Buffer, name string, annotations map[string][]string, cmd *Command) {
->>>>>>> 8c91e967
 	for key, value := range annotations {
 		switch key {
 		case BashCompFilenameExt:
@@ -354,11 +327,7 @@
 
 			var ext string
 			if len(value) > 0 {
-<<<<<<< HEAD
-				ext = "__handle_filename_extension_flag " + strings.Join(value, "|")
-=======
 				ext = fmt.Sprintf("__%s_handle_filename_extension_flag ", cmd.Root().Name()) + strings.Join(value, "|")
->>>>>>> 8c91e967
 			} else {
 				ext = "_filedir"
 			}
@@ -376,11 +345,7 @@
 
 			var ext string
 			if len(value) == 1 {
-<<<<<<< HEAD
-				ext = "__handle_subdirs_in_dir_flag " + value[0]
-=======
 				ext = fmt.Sprintf("__%s_handle_subdirs_in_dir_flag ", cmd.Root().Name()) + value[0]
->>>>>>> 8c91e967
 			} else {
 				ext = "_filedir -d"
 			}
@@ -389,11 +354,7 @@
 	}
 }
 
-<<<<<<< HEAD
-func writeShortFlag(buf *bytes.Buffer, flag *pflag.Flag) {
-=======
 func writeShortFlag(buf *bytes.Buffer, flag *pflag.Flag, cmd *Command) {
->>>>>>> 8c91e967
 	name := flag.Shorthand
 	format := "    "
 	if len(flag.NoOptDefVal) == 0 {
@@ -401,17 +362,10 @@
 	}
 	format += "flags+=(\"-%s\")\n"
 	buf.WriteString(fmt.Sprintf(format, name))
-<<<<<<< HEAD
-	writeFlagHandler(buf, "-"+name, flag.Annotations)
-}
-
-func writeFlag(buf *bytes.Buffer, flag *pflag.Flag) {
-=======
 	writeFlagHandler(buf, "-"+name, flag.Annotations, cmd)
 }
 
 func writeFlag(buf *bytes.Buffer, flag *pflag.Flag, cmd *Command) {
->>>>>>> 8c91e967
 	name := flag.Name
 	format := "    flags+=(\"--%s"
 	if len(flag.NoOptDefVal) == 0 {
@@ -419,11 +373,7 @@
 	}
 	format += "\")\n"
 	buf.WriteString(fmt.Sprintf(format, name))
-<<<<<<< HEAD
-	writeFlagHandler(buf, "--"+name, flag.Annotations)
-=======
 	writeFlagHandler(buf, "--"+name, flag.Annotations, cmd)
->>>>>>> 8c91e967
 }
 
 func writeLocalNonPersistentFlag(buf *bytes.Buffer, flag *pflag.Flag) {
@@ -449,15 +399,9 @@
 		if nonCompletableFlag(flag) {
 			return
 		}
-<<<<<<< HEAD
-		writeFlag(buf, flag)
-		if len(flag.Shorthand) > 0 {
-			writeShortFlag(buf, flag)
-=======
 		writeFlag(buf, flag, cmd)
 		if len(flag.Shorthand) > 0 {
 			writeShortFlag(buf, flag, cmd)
->>>>>>> 8c91e967
 		}
 		if localNonPersistentFlags.Lookup(flag.Name) != nil {
 			writeLocalNonPersistentFlag(buf, flag)
@@ -467,15 +411,9 @@
 		if nonCompletableFlag(flag) {
 			return
 		}
-<<<<<<< HEAD
-		writeFlag(buf, flag)
-		if len(flag.Shorthand) > 0 {
-			writeShortFlag(buf, flag)
-=======
 		writeFlag(buf, flag, cmd)
 		if len(flag.Shorthand) > 0 {
 			writeShortFlag(buf, flag, cmd)
->>>>>>> 8c91e967
 		}
 	})
 
@@ -515,8 +453,6 @@
 	}
 }
 
-<<<<<<< HEAD
-=======
 func writeCmdAliases(buf *bytes.Buffer, cmd *Command) {
 	if len(cmd.Aliases) == 0 {
 		return
@@ -532,7 +468,6 @@
 	buf.WriteString(`    fi`)
 	buf.WriteString("\n")
 }
->>>>>>> 8c91e967
 func writeArgAliases(buf *bytes.Buffer, cmd *Command) {
 	buf.WriteString("    noun_aliases=()\n")
 	sort.Sort(sort.StringSlice(cmd.ArgAliases))
@@ -551,10 +486,6 @@
 	commandName := cmd.CommandPath()
 	commandName = strings.Replace(commandName, " ", "_", -1)
 	commandName = strings.Replace(commandName, ":", "__", -1)
-<<<<<<< HEAD
-	buf.WriteString(fmt.Sprintf("_%s()\n{\n", commandName))
-	buf.WriteString(fmt.Sprintf("    last_command=%q\n", commandName))
-=======
 
 	if cmd.Root() == cmd {
 		buf.WriteString(fmt.Sprintf("_%s_root_command()\n{\n", commandName))
@@ -567,14 +498,12 @@
 	buf.WriteString("    command_aliases=()\n")
 	buf.WriteString("\n")
 
->>>>>>> 8c91e967
 	writeCommands(buf, cmd)
 	writeFlags(buf, cmd)
 	writeRequiredFlag(buf, cmd)
 	writeRequiredNouns(buf, cmd)
 	writeArgAliases(buf, cmd)
 	buf.WriteString("}\n\n")
-<<<<<<< HEAD
 }
 
 // GenBashCompletion generates bash completion file and writes to the passed writer.
@@ -591,24 +520,6 @@
 	return err
 }
 
-=======
-}
-
-// GenBashCompletion generates bash completion file and writes to the passed writer.
-func (c *Command) GenBashCompletion(w io.Writer) error {
-	buf := new(bytes.Buffer)
-	writePreamble(buf, c.Name())
-	if len(c.BashCompletionFunction) > 0 {
-		buf.WriteString(c.BashCompletionFunction + "\n")
-	}
-	gen(buf, c)
-	writePostscript(buf, c.Name())
-
-	_, err := buf.WriteTo(w)
-	return err
-}
-
->>>>>>> 8c91e967
 func nonCompletableFlag(flag *pflag.Flag) bool {
 	return flag.Hidden || len(flag.Deprecated) > 0
 }
@@ -624,22 +535,14 @@
 	return c.GenBashCompletion(outFile)
 }
 
-<<<<<<< HEAD
-// MarkFlagRequired adds the BashCompOneRequiredFlag annotation to the named flag, if it exists.
-=======
 // MarkFlagRequired adds the BashCompOneRequiredFlag annotation to the named flag if it exists,
 // and causes your command to report an error if invoked without the flag.
->>>>>>> 8c91e967
 func (c *Command) MarkFlagRequired(name string) error {
 	return MarkFlagRequired(c.Flags(), name)
 }
 
-<<<<<<< HEAD
-// MarkPersistentFlagRequired adds the BashCompOneRequiredFlag annotation to the named persistent flag, if it exists.
-=======
 // MarkPersistentFlagRequired adds the BashCompOneRequiredFlag annotation to the named persistent flag if it exists,
 // and causes your command to report an error if invoked without the flag.
->>>>>>> 8c91e967
 func (c *Command) MarkPersistentFlagRequired(name string) error {
 	return MarkFlagRequired(c.PersistentFlags(), name)
 }
