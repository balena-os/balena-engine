// +build linux

package cgroups

import (
	"github.com/opencontainers/runc/libcontainer/configs"
)

type Manager interface {
	// Applies cgroup configuration to the process with the specified pid
	Apply(pid int) error

	// Returns the PIDs inside the cgroup set
	GetPids() ([]int, error)

	// Returns the PIDs inside the cgroup set & all sub-cgroups
	GetAllPids() ([]int, error)

	// Returns statistics for the cgroup set
	GetStats() (*Stats, error)

	// Toggles the freezer cgroup according with specified state
	Freeze(state configs.FreezerState) error

	// Destroys the cgroup set
	Destroy() error

	// Path returns a cgroup path to the specified controller/subsystem.
	// For cgroupv2, the argument is unused and can be empty.
	Path(string) string

	// GetUnifiedPath returns the unified path when running in unified mode.
	// The value corresponds to the all values of GetPaths() map.
	//
	// GetUnifiedPath returns error when running in hybrid mode as well as
	// in legacy mode.
	GetUnifiedPath() (string, error)

	// Sets the cgroup as configured.
	Set(container *configs.Config) error
<<<<<<< HEAD

	// Gets the cgroup as configured.
	GetCgroups() (*configs.Cgroup, error)
}
=======
>>>>>>> 847da184

	// GetPaths returns cgroup path(s) to save in a state file in order to restore later.
	//
	// For cgroup v1, a key is cgroup subsystem name, and the value is the path
	// to the cgroup for this subsystem.
	//
	// For cgroup v2 unified hierarchy, a key is "", and the value is the unified path.
	GetPaths() map[string]string

	// GetCgroups returns the cgroup data as configured.
	GetCgroups() (*configs.Cgroup, error)

	// GetFreezerState retrieves the current FreezerState of the cgroup.
	GetFreezerState() (configs.FreezerState, error)

	// Whether the cgroup path exists or not
	Exists() bool
}<|MERGE_RESOLUTION|>--- conflicted
+++ resolved
@@ -29,22 +29,8 @@
 	// For cgroupv2, the argument is unused and can be empty.
 	Path(string) string
 
-	// GetUnifiedPath returns the unified path when running in unified mode.
-	// The value corresponds to the all values of GetPaths() map.
-	//
-	// GetUnifiedPath returns error when running in hybrid mode as well as
-	// in legacy mode.
-	GetUnifiedPath() (string, error)
-
 	// Sets the cgroup as configured.
 	Set(container *configs.Config) error
-<<<<<<< HEAD
-
-	// Gets the cgroup as configured.
-	GetCgroups() (*configs.Cgroup, error)
-}
-=======
->>>>>>> 847da184
 
 	// GetPaths returns cgroup path(s) to save in a state file in order to restore later.
 	//
