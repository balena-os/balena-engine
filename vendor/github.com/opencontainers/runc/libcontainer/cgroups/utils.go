// +build linux

package cgroups

import (
	"bufio"
	"errors"
	"fmt"
	"io"
	"io/ioutil"
	"os"
	"path/filepath"
	"strconv"
	"strings"
	"sync"
<<<<<<< HEAD
	"syscall"
=======
>>>>>>> 847da184
	"time"

	units "github.com/docker/go-units"
	"golang.org/x/sys/unix"
)

const (
<<<<<<< HEAD
	CgroupNamePrefix  = "name="
=======
>>>>>>> 847da184
	CgroupProcesses   = "cgroup.procs"
	unifiedMountpoint = "/sys/fs/cgroup"
)

var (
	isUnifiedOnce sync.Once
	isUnified     bool
)
<<<<<<< HEAD

// HugePageSizeUnitList is a list of the units used by the linux kernel when
// naming the HugePage control files.
// https://www.kernel.org/doc/Documentation/cgroup-v1/hugetlb.txt
// TODO Since the kernel only use KB, MB and GB; TB and PB should be removed,
// depends on https://github.com/docker/go-units/commit/a09cd47f892041a4fac473133d181f5aea6fa393
var HugePageSizeUnitList = []string{"B", "KB", "MB", "GB", "TB", "PB"}

// IsCgroup2UnifiedMode returns whether we are running in cgroup v2 unified mode.
func IsCgroup2UnifiedMode() bool {
	isUnifiedOnce.Do(func() {
		var st syscall.Statfs_t
		if err := syscall.Statfs(unifiedMountpoint, &st); err != nil {
			panic("cannot statfs cgroup root")
		}
		isUnified = st.Type == unix.CGROUP2_SUPER_MAGIC
	})
	return isUnified
}

// https://www.kernel.org/doc/Documentation/cgroup-v1/cgroups.txt
func FindCgroupMountpoint(cgroupPath, subsystem string) (string, error) {
	if IsCgroup2UnifiedMode() {
		return unifiedMountpoint, nil
	}
	mnt, _, err := FindCgroupMountpointAndRoot(cgroupPath, subsystem)
	return mnt, err
}

func FindCgroupMountpointAndRoot(cgroupPath, subsystem string) (string, string, error) {
	// We are not using mount.GetMounts() because it's super-inefficient,
	// parsing it directly sped up x10 times because of not using Sscanf.
	// It was one of two major performance drawbacks in container start.
	if !isSubsystemAvailable(subsystem) {
		return "", "", NewNotFoundError(subsystem)
	}

	f, err := os.Open("/proc/self/mountinfo")
	if err != nil {
		return "", "", err
	}
	defer f.Close()

	if IsCgroup2UnifiedMode() {
		subsystem = ""
	}

	return findCgroupMountpointAndRootFromReader(f, cgroupPath, subsystem)
}

func findCgroupMountpointAndRootFromReader(reader io.Reader, cgroupPath, subsystem string) (string, string, error) {
	scanner := bufio.NewScanner(reader)
	for scanner.Scan() {
		txt := scanner.Text()
		fields := strings.Fields(txt)
		if len(fields) < 9 {
			continue
		}
		if strings.HasPrefix(fields[4], cgroupPath) {
			for _, opt := range strings.Split(fields[len(fields)-1], ",") {
				if (subsystem == "" && fields[9] == "cgroup2") || opt == subsystem {
					return fields[4], fields[3], nil
				}
			}
		}
	}
	if err := scanner.Err(); err != nil {
		return "", "", err
	}

	return "", "", NewNotFoundError(subsystem)
}

func isSubsystemAvailable(subsystem string) bool {
	if IsCgroup2UnifiedMode() {
		controllers, err := GetAllSubsystems()
		if err != nil {
			return false
		}
		for _, c := range controllers {
			if c == subsystem {
				return true
			}
		}
		return false
	}

	cgroups, err := ParseCgroupFile("/proc/self/cgroup")
	if err != nil {
		return false
	}
	_, avail := cgroups[subsystem]
	return avail
}

func GetClosestMountpointAncestor(dir, mountinfo string) string {
	deepestMountPoint := ""
	for _, mountInfoEntry := range strings.Split(mountinfo, "\n") {
		mountInfoParts := strings.Fields(mountInfoEntry)
		if len(mountInfoParts) < 5 {
			continue
		}
		mountPoint := mountInfoParts[4]
		if strings.HasPrefix(mountPoint, deepestMountPoint) && strings.HasPrefix(dir, mountPoint) {
			deepestMountPoint = mountPoint
		}
	}
	return deepestMountPoint
}

func FindCgroupMountpointDir() (string, error) {
	f, err := os.Open("/proc/self/mountinfo")
	if err != nil {
		return "", err
	}
	defer f.Close()

	scanner := bufio.NewScanner(f)
	for scanner.Scan() {
		text := scanner.Text()
		fields := strings.Split(text, " ")
		// Safe as mountinfo encodes mountpoints with spaces as \040.
		index := strings.Index(text, " - ")
		postSeparatorFields := strings.Fields(text[index+3:])
		numPostFields := len(postSeparatorFields)

		// This is an error as we can't detect if the mount is for "cgroup"
		if numPostFields == 0 {
			return "", fmt.Errorf("Found no fields post '-' in %q", text)
		}

		if postSeparatorFields[0] == "cgroup" || postSeparatorFields[0] == "cgroup2" {
			// Check that the mount is properly formatted.
			if numPostFields < 3 {
				return "", fmt.Errorf("Error found less than 3 fields post '-' in %q", text)
			}
=======
>>>>>>> 847da184

// HugePageSizeUnitList is a list of the units used by the linux kernel when
// naming the HugePage control files.
// https://www.kernel.org/doc/Documentation/cgroup-v1/hugetlb.txt
// TODO Since the kernel only use KB, MB and GB; TB and PB should be removed,
// depends on https://github.com/docker/go-units/commit/a09cd47f892041a4fac473133d181f5aea6fa393
var HugePageSizeUnitList = []string{"B", "KB", "MB", "GB", "TB", "PB"}

// IsCgroup2UnifiedMode returns whether we are running in cgroup v2 unified mode.
func IsCgroup2UnifiedMode() bool {
	isUnifiedOnce.Do(func() {
		var st unix.Statfs_t
		if err := unix.Statfs(unifiedMountpoint, &st); err != nil {
			panic("cannot statfs cgroup root")
		}
		isUnified = st.Type == unix.CGROUP2_SUPER_MAGIC
	})
	return isUnified
}

type Mount struct {
	Mountpoint string
	Root       string
	Subsystems []string
}

// GetCgroupMounts returns the mounts for the cgroup subsystems.
// all indicates whether to return just the first instance or all the mounts.
// This function should not be used from cgroupv2 code, as in this case
// all the controllers are available under the constant unifiedMountpoint.
func GetCgroupMounts(all bool) ([]Mount, error) {
	if IsCgroup2UnifiedMode() {
<<<<<<< HEAD
=======
		// TODO: remove cgroupv2 case once all external users are converted
>>>>>>> 847da184
		availableControllers, err := GetAllSubsystems()
		if err != nil {
			return nil, err
		}
		m := Mount{
			Mountpoint: unifiedMountpoint,
			Root:       unifiedMountpoint,
			Subsystems: availableControllers,
		}
		return []Mount{m}, nil
<<<<<<< HEAD
	}

	f, err := os.Open("/proc/self/mountinfo")
	if err != nil {
		return nil, err
	}
	defer f.Close()

	allSubsystems, err := ParseCgroupFile("/proc/self/cgroup")
	if err != nil {
		return nil, err
=======
>>>>>>> 847da184
	}

	return getCgroupMountsV1(all)
}

// GetAllSubsystems returns all the cgroup subsystems supported by the kernel
func GetAllSubsystems() ([]string, error) {
	// /proc/cgroups is meaningless for v2
	// https://github.com/torvalds/linux/blob/v5.3/Documentation/admin-guide/cgroup-v2.rst#deprecated-v1-core-features
	if IsCgroup2UnifiedMode() {
		// "pseudo" controllers do not appear in /sys/fs/cgroup/cgroup.controllers.
		// - devices: implemented in kernel 4.15
		// - freezer: implemented in kernel 5.2
		// We assume these are always available, as it is hard to detect availability.
		pseudo := []string{"devices", "freezer"}
		data, err := ioutil.ReadFile("/sys/fs/cgroup/cgroup.controllers")
		if err != nil {
			return nil, err
		}
		subsystems := append(pseudo, strings.Fields(string(data))...)
		return subsystems, nil
	}
	f, err := os.Open("/proc/cgroups")
	if err != nil {
		return nil, err
	}
	defer f.Close()

	subsystems := []string{}

	s := bufio.NewScanner(f)
	for s.Scan() {
		text := s.Text()
		if text[0] != '#' {
			parts := strings.Fields(text)
			if len(parts) >= 4 && parts[3] != "0" {
				subsystems = append(subsystems, parts[0])
			}
		}
	}
	if err := s.Err(); err != nil {
		return nil, err
	}
	return subsystems, nil
}

func readProcsFile(file string) ([]int, error) {
	f, err := os.Open(file)
	if err != nil {
		return nil, err
	}
	defer f.Close()

	var (
		s   = bufio.NewScanner(f)
		out = []int{}
	)

	for s.Scan() {
		if t := s.Text(); t != "" {
			pid, err := strconv.Atoi(t)
			if err != nil {
				return nil, err
			}
			out = append(out, pid)
		}
	}
	return out, s.Err()
}

// ParseCgroupFile parses the given cgroup file, typically /proc/self/cgroup
// or /proc/<pid>/cgroup, into a map of subsystems to cgroup paths, e.g.
//   "cpu": "/user.slice/user-1000.slice"
//   "pids": "/user.slice/user-1000.slice"
// etc.
//
// Note that for cgroup v2 unified hierarchy, there are no per-controller
// cgroup paths, so the resulting map will have a single element where the key
// is empty string ("") and the value is the cgroup path the <pid> is in.
func ParseCgroupFile(path string) (map[string]string, error) {
	f, err := os.Open(path)
	if err != nil {
		return nil, err
	}
	defer f.Close()

	return parseCgroupFromReader(f)
}

// helper function for ParseCgroupFile to make testing easier
func parseCgroupFromReader(r io.Reader) (map[string]string, error) {
	s := bufio.NewScanner(r)
	cgroups := make(map[string]string)

	for s.Scan() {
		text := s.Text()
		// from cgroups(7):
		// /proc/[pid]/cgroup
		// ...
		// For each cgroup hierarchy ... there is one entry
		// containing three colon-separated fields of the form:
		//     hierarchy-ID:subsystem-list:cgroup-path
		parts := strings.SplitN(text, ":", 3)
		if len(parts) < 3 {
			return nil, fmt.Errorf("invalid cgroup entry: must contain at least two colons: %v", text)
		}

		for _, subs := range strings.Split(parts[1], ",") {
			cgroups[subs] = parts[2]
		}
	}
	if err := s.Err(); err != nil {
		return nil, err
	}

	return cgroups, nil
}

<<<<<<< HEAD
func getControllerPath(subsystem string, cgroups map[string]string) (string, error) {
	if IsCgroup2UnifiedMode() {
		return "/", nil
	}

	if p, ok := cgroups[subsystem]; ok {
		return p, nil
	}

	if p, ok := cgroups[CgroupNamePrefix+subsystem]; ok {
		return p, nil
	}

	return "", NewNotFoundError(subsystem)
}

=======
>>>>>>> 847da184
func PathExists(path string) bool {
	if _, err := os.Stat(path); err != nil {
		return false
	}
	return true
}

func EnterPid(cgroupPaths map[string]string, pid int) error {
	for _, path := range cgroupPaths {
		if PathExists(path) {
			if err := WriteCgroupProc(path, pid); err != nil {
				return err
			}
		}
	}
	return nil
}

// RemovePaths iterates over the provided paths removing them.
// We trying to remove all paths five times with increasing delay between tries.
// If after all there are not removed cgroups - appropriate error will be
// returned.
func RemovePaths(paths map[string]string) (err error) {
	delay := 10 * time.Millisecond
	for i := 0; i < 5; i++ {
		if i != 0 {
			time.Sleep(delay)
			delay *= 2
		}
		for s, p := range paths {
			os.RemoveAll(p)
			// TODO: here probably should be logging
			_, err := os.Stat(p)
			// We need this strange way of checking cgroups existence because
			// RemoveAll almost always returns error, even on already removed
			// cgroups
			if os.IsNotExist(err) {
				delete(paths, s)
			}
		}
		if len(paths) == 0 {
			return nil
		}
	}
	return fmt.Errorf("Failed to remove paths: %v", paths)
}

func GetHugePageSize() ([]string, error) {
	files, err := ioutil.ReadDir("/sys/kernel/mm/hugepages")
	if err != nil {
		return []string{}, err
	}
	var fileNames []string
	for _, st := range files {
		fileNames = append(fileNames, st.Name())
	}
	return getHugePageSizeFromFilenames(fileNames)
}

func getHugePageSizeFromFilenames(fileNames []string) ([]string, error) {
	var pageSizes []string
	for _, fileName := range fileNames {
		nameArray := strings.Split(fileName, "-")
		pageSize, err := units.RAMInBytes(nameArray[1])
		if err != nil {
			return []string{}, err
		}
		sizeString := units.CustomSize("%g%s", float64(pageSize), 1024.0, HugePageSizeUnitList)
		pageSizes = append(pageSizes, sizeString)
	}

	return pageSizes, nil
}

// GetPids returns all pids, that were added to cgroup at path.
func GetPids(dir string) ([]int, error) {
	return readProcsFile(filepath.Join(dir, CgroupProcesses))
}

// GetAllPids returns all pids, that were added to cgroup at path and to all its
// subcgroups.
func GetAllPids(path string) ([]int, error) {
	var pids []int
	// collect pids from all sub-cgroups
	err := filepath.Walk(path, func(p string, info os.FileInfo, iErr error) error {
		if iErr != nil {
			return iErr
		}
		if info.IsDir() || info.Name() != CgroupProcesses {
			return nil
		}
		cPids, err := readProcsFile(p)
		if err != nil {
			return err
		}
		pids = append(pids, cPids...)
		return nil
	})
	return pids, err
}

// WriteCgroupProc writes the specified pid into the cgroup's cgroup.procs file
func WriteCgroupProc(dir string, pid int) error {
	// Normally dir should not be empty, one case is that cgroup subsystem
	// is not mounted, we will get empty dir, and we want it fail here.
	if dir == "" {
		return fmt.Errorf("no such directory for %s", CgroupProcesses)
	}

	// Dont attach any pid to the cgroup if -1 is specified as a pid
	if pid == -1 {
		return nil
	}

	cgroupProcessesFile, err := os.OpenFile(filepath.Join(dir, CgroupProcesses), os.O_WRONLY|os.O_CREATE|os.O_TRUNC, 0700)
	if err != nil {
		return fmt.Errorf("failed to write %v to %v: %v", pid, CgroupProcesses, err)
	}
	defer cgroupProcessesFile.Close()

	for i := 0; i < 5; i++ {
		_, err = cgroupProcessesFile.WriteString(strconv.Itoa(pid))
		if err == nil {
			return nil
		}

		// EINVAL might mean that the task being added to cgroup.procs is in state
		// TASK_NEW. We should attempt to do so again.
		if errors.Is(err, unix.EINVAL) {
			time.Sleep(30 * time.Millisecond)
			continue
		}

		return fmt.Errorf("failed to write %v to %v: %v", pid, CgroupProcesses, err)
	}
	return err
}

// Since the OCI spec is designed for cgroup v1, in some cases
// there is need to convert from the cgroup v1 configuration to cgroup v2
// the formula for BlkIOWeight is y = (1 + (x - 10) * 9999 / 990)
// convert linearly from [10-1000] to [1-10000]
func ConvertBlkIOToCgroupV2Value(blkIoWeight uint16) uint64 {
	if blkIoWeight == 0 {
		return 0
	}
	return uint64(1 + (uint64(blkIoWeight)-10)*9999/990)
}

// Since the OCI spec is designed for cgroup v1, in some cases
// there is need to convert from the cgroup v1 configuration to cgroup v2
// the formula for cpuShares is y = (1 + ((x - 2) * 9999) / 262142)
// convert from [2-262144] to [1-10000]
// 262144 comes from Linux kernel definition "#define MAX_SHARES (1UL << 18)"
func ConvertCPUSharesToCgroupV2Value(cpuShares uint64) uint64 {
	if cpuShares == 0 {
		return 0
	}
	return (1 + ((cpuShares-2)*9999)/262142)
}

// ConvertMemorySwapToCgroupV2Value converts MemorySwap value from OCI spec
// for use by cgroup v2 drivers. A conversion is needed since Resources.MemorySwap
// is defined as memory+swap combined, while in cgroup v2 swap is a separate value.
func ConvertMemorySwapToCgroupV2Value(memorySwap, memory int64) (int64, error) {
	// for compatibility with cgroup1 controller, set swap to unlimited in
	// case the memory is set to unlimited, and swap is not explicitly set,
	// treating the request as "set both memory and swap to unlimited".
	if memory == -1 && memorySwap == 0 {
		return -1, nil
	}
	if memorySwap == -1 || memorySwap == 0 {
		// -1 is "max", 0 is "unset", so treat as is
		return memorySwap, nil
	}
	// sanity checks
	if memory == 0 || memory == -1 {
		return 0, errors.New("unable to set swap limit without memory limit")
	}
	if memory < 0 {
		return 0, fmt.Errorf("invalid memory value: %d", memory)
	}
	if memorySwap < memory {
		return 0, errors.New("memory+swap limit should be >= memory limit")
	}

	return memorySwap - memory, nil
}<|MERGE_RESOLUTION|>--- conflicted
+++ resolved
@@ -13,10 +13,6 @@
 	"strconv"
 	"strings"
 	"sync"
-<<<<<<< HEAD
-	"syscall"
-=======
->>>>>>> 847da184
 	"time"
 
 	units "github.com/docker/go-units"
@@ -24,10 +20,6 @@
 )
 
 const (
-<<<<<<< HEAD
-	CgroupNamePrefix  = "name="
-=======
->>>>>>> 847da184
 	CgroupProcesses   = "cgroup.procs"
 	unifiedMountpoint = "/sys/fs/cgroup"
 )
@@ -36,7 +28,6 @@
 	isUnifiedOnce sync.Once
 	isUnified     bool
 )
-<<<<<<< HEAD
 
 // HugePageSizeUnitList is a list of the units used by the linux kernel when
 // naming the HugePage control files.
@@ -48,144 +39,6 @@
 // IsCgroup2UnifiedMode returns whether we are running in cgroup v2 unified mode.
 func IsCgroup2UnifiedMode() bool {
 	isUnifiedOnce.Do(func() {
-		var st syscall.Statfs_t
-		if err := syscall.Statfs(unifiedMountpoint, &st); err != nil {
-			panic("cannot statfs cgroup root")
-		}
-		isUnified = st.Type == unix.CGROUP2_SUPER_MAGIC
-	})
-	return isUnified
-}
-
-// https://www.kernel.org/doc/Documentation/cgroup-v1/cgroups.txt
-func FindCgroupMountpoint(cgroupPath, subsystem string) (string, error) {
-	if IsCgroup2UnifiedMode() {
-		return unifiedMountpoint, nil
-	}
-	mnt, _, err := FindCgroupMountpointAndRoot(cgroupPath, subsystem)
-	return mnt, err
-}
-
-func FindCgroupMountpointAndRoot(cgroupPath, subsystem string) (string, string, error) {
-	// We are not using mount.GetMounts() because it's super-inefficient,
-	// parsing it directly sped up x10 times because of not using Sscanf.
-	// It was one of two major performance drawbacks in container start.
-	if !isSubsystemAvailable(subsystem) {
-		return "", "", NewNotFoundError(subsystem)
-	}
-
-	f, err := os.Open("/proc/self/mountinfo")
-	if err != nil {
-		return "", "", err
-	}
-	defer f.Close()
-
-	if IsCgroup2UnifiedMode() {
-		subsystem = ""
-	}
-
-	return findCgroupMountpointAndRootFromReader(f, cgroupPath, subsystem)
-}
-
-func findCgroupMountpointAndRootFromReader(reader io.Reader, cgroupPath, subsystem string) (string, string, error) {
-	scanner := bufio.NewScanner(reader)
-	for scanner.Scan() {
-		txt := scanner.Text()
-		fields := strings.Fields(txt)
-		if len(fields) < 9 {
-			continue
-		}
-		if strings.HasPrefix(fields[4], cgroupPath) {
-			for _, opt := range strings.Split(fields[len(fields)-1], ",") {
-				if (subsystem == "" && fields[9] == "cgroup2") || opt == subsystem {
-					return fields[4], fields[3], nil
-				}
-			}
-		}
-	}
-	if err := scanner.Err(); err != nil {
-		return "", "", err
-	}
-
-	return "", "", NewNotFoundError(subsystem)
-}
-
-func isSubsystemAvailable(subsystem string) bool {
-	if IsCgroup2UnifiedMode() {
-		controllers, err := GetAllSubsystems()
-		if err != nil {
-			return false
-		}
-		for _, c := range controllers {
-			if c == subsystem {
-				return true
-			}
-		}
-		return false
-	}
-
-	cgroups, err := ParseCgroupFile("/proc/self/cgroup")
-	if err != nil {
-		return false
-	}
-	_, avail := cgroups[subsystem]
-	return avail
-}
-
-func GetClosestMountpointAncestor(dir, mountinfo string) string {
-	deepestMountPoint := ""
-	for _, mountInfoEntry := range strings.Split(mountinfo, "\n") {
-		mountInfoParts := strings.Fields(mountInfoEntry)
-		if len(mountInfoParts) < 5 {
-			continue
-		}
-		mountPoint := mountInfoParts[4]
-		if strings.HasPrefix(mountPoint, deepestMountPoint) && strings.HasPrefix(dir, mountPoint) {
-			deepestMountPoint = mountPoint
-		}
-	}
-	return deepestMountPoint
-}
-
-func FindCgroupMountpointDir() (string, error) {
-	f, err := os.Open("/proc/self/mountinfo")
-	if err != nil {
-		return "", err
-	}
-	defer f.Close()
-
-	scanner := bufio.NewScanner(f)
-	for scanner.Scan() {
-		text := scanner.Text()
-		fields := strings.Split(text, " ")
-		// Safe as mountinfo encodes mountpoints with spaces as \040.
-		index := strings.Index(text, " - ")
-		postSeparatorFields := strings.Fields(text[index+3:])
-		numPostFields := len(postSeparatorFields)
-
-		// This is an error as we can't detect if the mount is for "cgroup"
-		if numPostFields == 0 {
-			return "", fmt.Errorf("Found no fields post '-' in %q", text)
-		}
-
-		if postSeparatorFields[0] == "cgroup" || postSeparatorFields[0] == "cgroup2" {
-			// Check that the mount is properly formatted.
-			if numPostFields < 3 {
-				return "", fmt.Errorf("Error found less than 3 fields post '-' in %q", text)
-			}
-=======
->>>>>>> 847da184
-
-// HugePageSizeUnitList is a list of the units used by the linux kernel when
-// naming the HugePage control files.
-// https://www.kernel.org/doc/Documentation/cgroup-v1/hugetlb.txt
-// TODO Since the kernel only use KB, MB and GB; TB and PB should be removed,
-// depends on https://github.com/docker/go-units/commit/a09cd47f892041a4fac473133d181f5aea6fa393
-var HugePageSizeUnitList = []string{"B", "KB", "MB", "GB", "TB", "PB"}
-
-// IsCgroup2UnifiedMode returns whether we are running in cgroup v2 unified mode.
-func IsCgroup2UnifiedMode() bool {
-	isUnifiedOnce.Do(func() {
 		var st unix.Statfs_t
 		if err := unix.Statfs(unifiedMountpoint, &st); err != nil {
 			panic("cannot statfs cgroup root")
@@ -207,10 +60,7 @@
 // all the controllers are available under the constant unifiedMountpoint.
 func GetCgroupMounts(all bool) ([]Mount, error) {
 	if IsCgroup2UnifiedMode() {
-<<<<<<< HEAD
-=======
 		// TODO: remove cgroupv2 case once all external users are converted
->>>>>>> 847da184
 		availableControllers, err := GetAllSubsystems()
 		if err != nil {
 			return nil, err
@@ -221,20 +71,6 @@
 			Subsystems: availableControllers,
 		}
 		return []Mount{m}, nil
-<<<<<<< HEAD
-	}
-
-	f, err := os.Open("/proc/self/mountinfo")
-	if err != nil {
-		return nil, err
-	}
-	defer f.Close()
-
-	allSubsystems, err := ParseCgroupFile("/proc/self/cgroup")
-	if err != nil {
-		return nil, err
-=======
->>>>>>> 847da184
 	}
 
 	return getCgroupMountsV1(all)
@@ -353,25 +189,6 @@
 	return cgroups, nil
 }
 
-<<<<<<< HEAD
-func getControllerPath(subsystem string, cgroups map[string]string) (string, error) {
-	if IsCgroup2UnifiedMode() {
-		return "/", nil
-	}
-
-	if p, ok := cgroups[subsystem]; ok {
-		return p, nil
-	}
-
-	if p, ok := cgroups[CgroupNamePrefix+subsystem]; ok {
-		return p, nil
-	}
-
-	return "", NewNotFoundError(subsystem)
-}
-
-=======
->>>>>>> 847da184
 func PathExists(path string) bool {
 	if _, err := os.Stat(path); err != nil {
 		return false
