--- conflicted
+++ resolved
@@ -719,12 +719,6 @@
 
 			while (!ready) {
 				enum sync_t s;
-<<<<<<< HEAD
-
-				syncfd = sync_child_pipe[1];
-				close(sync_child_pipe[0]);
-=======
->>>>>>> 847da184
 
 				if (read(syncfd, &s, sizeof(s)) != sizeof(s))
 					bail("failed to sync with child: next state");
@@ -801,12 +795,6 @@
 			ready = false;
 			while (!ready) {
 				enum sync_t s;
-<<<<<<< HEAD
-
-				syncfd = sync_grandchild_pipe[1];
-				close(sync_grandchild_pipe[0]);
-=======
->>>>>>> 847da184
 
 				s = SYNC_GRANDCHILD;
 				if (write(syncfd, &s, sizeof(s)) != sizeof(s)) {
