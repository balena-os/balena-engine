--- conflicted
+++ resolved
@@ -3,10 +3,6 @@
 import (
 	"time"
 
-<<<<<<< HEAD
-	statsV1 "github.com/containerd/cgroups"
-=======
->>>>>>> 847da184
 	specs "github.com/opencontainers/runtime-spec/specs-go"
 )
 
@@ -15,26 +11,17 @@
 
 // Stats holds metrics properties as returned by containerd
 type Stats struct {
-<<<<<<< HEAD
-	Read    time.Time
-	Metrics *statsV1.Metrics
-=======
 	Read time.Time
 	// Metrics is expected to be either one of:
 	// * github.com/containerd/cgroups/stats/v1.Metrics
 	// * github.com/containerd/cgroups/stats/v2.Metrics
 	Metrics interface{}
->>>>>>> 847da184
 }
 
 // InterfaceToStats returns a stats object from the platform-specific interface.
 func InterfaceToStats(read time.Time, v interface{}) *Stats {
 	return &Stats{
-<<<<<<< HEAD
-		Metrics: v.(*statsV1.Metrics),
-=======
 		Metrics: v,
->>>>>>> 847da184
 		Read:    read,
 	}
 }
