---
title: "Engine API v1.23"
description: "API Documentation for Docker"
keywords: "API, Docker, rcli, REST, documentation"
redirect_from:
- /engine/reference/api/docker_remote_api_v1.23/
- /reference/api/docker_remote_api_v1.23/
---

<!-- This file is maintained within the moby/moby GitHub
     repository at https://github.com/moby/moby/. Make all
     pull requests against that repo. If you see this file in
     another repository, consider it read-only there, as it will
     periodically be overwritten by the definitive file. Pull
     requests which include edits to this file in other repositories
     will be rejected.
-->

## 1. Brief introduction

<<<<<<< HEAD
 - The daemon listens on `unix:///var/run/balena-engine.sock` but you can
   [Bind Docker to another host/port or a Unix socket](../reference/commandline/dockerd.md#bind-docker-to-another-host-port-or-a-unix-socket).
=======
 - The daemon listens on `unix:///var/run/docker.sock` but you can
   [Bind Docker to another host/port or a Unix socket](https://docs.docker.com/engine/reference/commandline/dockerd/#bind-docker-to-another-host-port-or-a-unix-socket).
>>>>>>> 847da184
 - The API tends to be REST. However, for some complex commands, like `attach`
   or `pull`, the HTTP connection is hijacked to transport `stdout`,
   `stdin` and `stderr`.
 - A `Content-Length` header should be present in `POST` requests to endpoints
   that expect a body.
 - To lock to a specific version of the API, you prefix the URL with the version
   of the API to use. For example, `/v1.18/info`. If no version is included in
   the URL, the maximum supported API version is used.
 - If the API version specified in the URL is not supported by the daemon, a HTTP
   `400 Bad Request` error message is returned.

## 2. Endpoints

### 2.1 Containers

#### List containers

`GET /containers/json`

List containers

**Example request**:

    GET /v1.23/containers/json?all=1&before=8dfafdbc3a40&size=1 HTTP/1.1

**Example response**:

    HTTP/1.1 200 OK
    Content-Type: application/json

    [
         {
                 "Id": "8dfafdbc3a40",
                 "Names":["/boring_feynman"],
                 "Image": "ubuntu:latest",
                 "ImageID": "d74508fb6632491cea586a1fd7d748dfc5274cd6fdfedee309ecdcbc2bf5cb82",
                 "Command": "echo 1",
                 "Created": 1367854155,
                 "State": "exited",
                 "Status": "Exit 0",
                 "Ports": [{"PrivatePort": 2222, "PublicPort": 3333, "Type": "tcp"}],
                 "Labels": {
                         "com.example.vendor": "Acme",
                         "com.example.license": "GPL",
                         "com.example.version": "1.0"
                 },
                 "SizeRw": 12288,
                 "SizeRootFs": 0,
                 "HostConfig": {
                         "NetworkMode": "default"
                 },
                 "NetworkSettings": {
                         "Networks": {
                                 "bridge": {
                                          "IPAMConfig": null,
                                          "Links": null,
                                          "Aliases": null,
                                          "NetworkID": "7ea29fc1412292a2d7bba362f9253545fecdfa8ce9a6e37dd10ba8bee7129812",
                                          "EndpointID": "2cdc4edb1ded3631c81f57966563e5c8525b81121bb3706a9a9a3ae102711f3f",
                                          "Gateway": "172.17.0.1",
                                          "IPAddress": "172.17.0.2",
                                          "IPPrefixLen": 16,
                                          "IPv6Gateway": "",
                                          "GlobalIPv6Address": "",
                                          "GlobalIPv6PrefixLen": 0,
                                          "MacAddress": "02:42:ac:11:00:02"
                                  }
                         }
                 },
                 "Mounts": [
                         {
                                  "Name": "fac362...80535",
                                  "Source": "/data",
                                  "Destination": "/data",
                                  "Driver": "local",
                                  "Mode": "ro,Z",
                                  "RW": false,
                                  "Propagation": ""
                         }
                 ]
         },
         {
                 "Id": "9cd87474be90",
                 "Names":["/coolName"],
                 "Image": "ubuntu:latest",
                 "ImageID": "d74508fb6632491cea586a1fd7d748dfc5274cd6fdfedee309ecdcbc2bf5cb82",
                 "Command": "echo 222222",
                 "Created": 1367854155,
                 "State": "exited",
                 "Status": "Exit 0",
                 "Ports": [],
                 "Labels": {},
                 "SizeRw": 12288,
                 "SizeRootFs": 0,
                 "HostConfig": {
                         "NetworkMode": "default"
                 },
                 "NetworkSettings": {
                         "Networks": {
                                 "bridge": {
                                          "IPAMConfig": null,
                                          "Links": null,
                                          "Aliases": null,
                                          "NetworkID": "7ea29fc1412292a2d7bba362f9253545fecdfa8ce9a6e37dd10ba8bee7129812",
                                          "EndpointID": "88eaed7b37b38c2a3f0c4bc796494fdf51b270c2d22656412a2ca5d559a64d7a",
                                          "Gateway": "172.17.0.1",
                                          "IPAddress": "172.17.0.8",
                                          "IPPrefixLen": 16,
                                          "IPv6Gateway": "",
                                          "GlobalIPv6Address": "",
                                          "GlobalIPv6PrefixLen": 0,
                                          "MacAddress": "02:42:ac:11:00:08"
                                  }
                         }
                 },
                 "Mounts": []
         },
         {
                 "Id": "3176a2479c92",
                 "Names":["/sleepy_dog"],
                 "Image": "ubuntu:latest",
                 "ImageID": "d74508fb6632491cea586a1fd7d748dfc5274cd6fdfedee309ecdcbc2bf5cb82",
                 "Command": "echo 3333333333333333",
                 "Created": 1367854154,
                 "State": "exited",
                 "Status": "Exit 0",
                 "Ports":[],
                 "Labels": {},
                 "SizeRw":12288,
                 "SizeRootFs":0,
                 "HostConfig": {
                         "NetworkMode": "default"
                 },
                 "NetworkSettings": {
                         "Networks": {
                                 "bridge": {
                                          "IPAMConfig": null,
                                          "Links": null,
                                          "Aliases": null,
                                          "NetworkID": "7ea29fc1412292a2d7bba362f9253545fecdfa8ce9a6e37dd10ba8bee7129812",
                                          "EndpointID": "8b27c041c30326d59cd6e6f510d4f8d1d570a228466f956edf7815508f78e30d",
                                          "Gateway": "172.17.0.1",
                                          "IPAddress": "172.17.0.6",
                                          "IPPrefixLen": 16,
                                          "IPv6Gateway": "",
                                          "GlobalIPv6Address": "",
                                          "GlobalIPv6PrefixLen": 0,
                                          "MacAddress": "02:42:ac:11:00:06"
                                  }
                         }
                 },
                 "Mounts": []
         },
         {
                 "Id": "4cb07b47f9fb",
                 "Names":["/running_cat"],
                 "Image": "ubuntu:latest",
                 "ImageID": "d74508fb6632491cea586a1fd7d748dfc5274cd6fdfedee309ecdcbc2bf5cb82",
                 "Command": "echo 444444444444444444444444444444444",
                 "Created": 1367854152,
                 "State": "exited",
                 "Status": "Exit 0",
                 "Ports": [],
                 "Labels": {},
                 "SizeRw": 12288,
                 "SizeRootFs": 0,
                 "HostConfig": {
                         "NetworkMode": "default"
                 },
                 "NetworkSettings": {
                         "Networks": {
                                 "bridge": {
                                          "IPAMConfig": null,
                                          "Links": null,
                                          "Aliases": null,
                                          "NetworkID": "7ea29fc1412292a2d7bba362f9253545fecdfa8ce9a6e37dd10ba8bee7129812",
                                          "EndpointID": "d91c7b2f0644403d7ef3095985ea0e2370325cd2332ff3a3225c4247328e66e9",
                                          "Gateway": "172.17.0.1",
                                          "IPAddress": "172.17.0.5",
                                          "IPPrefixLen": 16,
                                          "IPv6Gateway": "",
                                          "GlobalIPv6Address": "",
                                          "GlobalIPv6PrefixLen": 0,
                                          "MacAddress": "02:42:ac:11:00:05"
                                  }
                         }
                 },
                 "Mounts": []
         }
    ]

**Query parameters**:

-   **all** – 1/True/true or 0/False/false, Show all containers.
        Only running containers are shown by default (i.e., this defaults to false)
-   **limit** – Show `limit` last created
        containers, include non-running ones.
-   **since** – Show only containers created since Id, include
        non-running ones.
-   **before** – Show only containers created before Id, include
        non-running ones.
-   **size** – 1/True/true or 0/False/false, Show the containers
        sizes
-   **filters** - a JSON encoded value of the filters (a `map[string][]string`) to process on the containers list. Available filters:
  -   `exited=<int>`; -- containers with exit code of  `<int>` ;
  -   `status=`(`created`|`restarting`|`running`|`paused`|`exited`|`dead`)
  -   `label=key` or `label="key=value"` of a container label
  -   `isolation=`(`default`|`process`|`hyperv`)   (Windows daemon only)
  -   `ancestor`=(`<image-name>[:<tag>]`,  `<image id>` or `<image@digest>`)
  -   `before`=(`<container id>` or `<container name>`)
  -   `since`=(`<container id>` or `<container name>`)
  -   `volume`=(`<volume name>` or `<mount point destination>`)

**Status codes**:

-   **200** – no error
-   **400** – bad parameter
-   **500** – server error

#### Create a container

`POST /containers/create`

Create a container

**Example request**:

    POST /v1.23/containers/create HTTP/1.1
    Content-Type: application/json
    Content-Length: 12345

    {
           "Hostname": "",
           "Domainname": "",
           "User": "",
           "AttachStdin": false,
           "AttachStdout": true,
           "AttachStderr": true,
           "Tty": false,
           "OpenStdin": false,
           "StdinOnce": false,
           "Env": [
                   "FOO=bar",
                   "BAZ=quux"
           ],
           "Cmd": [
                   "date"
           ],
           "Entrypoint": "",
           "Image": "ubuntu",
           "Labels": {
                   "com.example.vendor": "Acme",
                   "com.example.license": "GPL",
                   "com.example.version": "1.0"
           },
           "Volumes": {
             "/volumes/data": {}
           },
           "WorkingDir": "",
           "NetworkDisabled": false,
           "MacAddress": "12:34:56:78:9a:bc",
           "ExposedPorts": {
                   "22/tcp": {}
           },
           "StopSignal": "SIGTERM",
           "HostConfig": {
             "Binds": ["/tmp:/tmp"],
             "Tmpfs": { "/run": "rw,noexec,nosuid,size=65536k" },
             "Links": ["redis3:redis"],
             "Memory": 0,
             "MemorySwap": 0,
             "MemoryReservation": 0,
             "KernelMemory": 0,
             "CpuShares": 512,
             "CpuPeriod": 100000,
             "CpuQuota": 50000,
             "CpusetCpus": "0,1",
             "CpusetMems": "0,1",
             "BlkioWeight": 300,
             "BlkioWeightDevice": [{}],
             "BlkioDeviceReadBps": [{}],
             "BlkioDeviceReadIOps": [{}],
             "BlkioDeviceWriteBps": [{}],
             "BlkioDeviceWriteIOps": [{}],
             "MemorySwappiness": 60,
             "OomKillDisable": false,
             "OomScoreAdj": 500,
             "PidMode": "",
             "PidsLimit": -1,
             "PortBindings": { "22/tcp": [{ "HostPort": "11022" }] },
             "PublishAllPorts": false,
             "Privileged": false,
             "ReadonlyRootfs": false,
             "Dns": ["8.8.8.8"],
             "DnsOptions": [""],
             "DnsSearch": [""],
             "ExtraHosts": null,
             "VolumesFrom": ["parent", "other:ro"],
             "CapAdd": ["NET_ADMIN"],
             "CapDrop": ["MKNOD"],
             "GroupAdd": ["newgroup"],
             "RestartPolicy": { "Name": "", "MaximumRetryCount": 0 },
             "NetworkMode": "bridge",
             "Devices": [],
             "Ulimits": [{}],
             "LogConfig": { "Type": "json-file", "Config": {} },
             "SecurityOpt": [],
             "CgroupParent": "",
             "VolumeDriver": "",
             "ShmSize": 67108864
          },
          "NetworkingConfig": {
              "EndpointsConfig": {
                  "isolated_nw" : {
                      "IPAMConfig": {
                          "IPv4Address":"172.20.30.33",
                          "IPv6Address":"2001:db8:abcd::3033"
                      },
                      "Links":["container_1", "container_2"],
                      "Aliases":["server_x", "server_y"]
                  }
              }
          }
      }

**Example response**:

      HTTP/1.1 201 Created
      Content-Type: application/json

      {
           "Id":"e90e34656806",
           "Warnings":[]
      }

**JSON parameters**:

-   **Hostname** - A string value containing the hostname to use for the
      container.
-   **Domainname** - A string value containing the domain name to use
      for the container.
-   **User** - A string value specifying the user inside the container.
-   **AttachStdin** - Boolean value, attaches to `stdin`.
-   **AttachStdout** - Boolean value, attaches to `stdout`.
-   **AttachStderr** - Boolean value, attaches to `stderr`.
-   **Tty** - Boolean value, Attach standard streams to a `tty`, including `stdin` if it is not closed.
-   **OpenStdin** - Boolean value, opens `stdin`,
-   **StdinOnce** - Boolean value, close `stdin` after the 1 attached client disconnects.
-   **Env** - A list of environment variables in the form of `["VAR=value", ...]`
-   **Labels** - Adds a map of labels to a container. To specify a map: `{"key":"value", ... }`
-   **Cmd** - Command to run specified as a string or an array of strings.
-   **Entrypoint** - Set the entry point for the container as a string or an array
      of strings.
-   **Image** - A string specifying the image name to use for the container.
-   **Volumes** - An object mapping mount point paths (strings) inside the
      container to empty objects.
-   **WorkingDir** - A string specifying the working directory for commands to
      run in.
-   **NetworkDisabled** - Boolean value, when true disables networking for the
      container
-   **ExposedPorts** - An object mapping ports to an empty object in the form of:
      `"ExposedPorts": { "<port>/<tcp|udp>: {}" }`
-   **StopSignal** - Signal to stop a container as a string or unsigned integer. `SIGTERM` by default.
-   **HostConfig**
    -   **Binds** – A list of volume bindings for this container. Each volume binding is a string in one of these forms:
           + `host-src:container-dest` to bind-mount a host path into the
             container. Both `host-src`, and `container-dest` must be an
             _absolute_ path.
           + `host-src:container-dest:ro` to make the bind mount read-only
             inside the container. Both `host-src`, and `container-dest` must be
             an _absolute_ path.
           + `volume-name:container-dest` to bind-mount a volume managed by a
             volume driver into the container. `container-dest` must be an
             _absolute_ path.
           + `volume-name:container-dest:ro` to mount the volume read-only
             inside the container.  `container-dest` must be an _absolute_ path.
    -   **Tmpfs** – A map of container directories which should be replaced by tmpfs mounts, and their corresponding
          mount options. A JSON object in the form `{ "/run": "rw,noexec,nosuid,size=65536k" }`.
    -   **Links** - A list of links for the container. Each link entry should be
          in the form of `container_name:alias`.
    -   **Memory** - Memory limit in bytes.
    -   **MemorySwap** - Total memory limit (memory + swap); set `-1` to enable unlimited swap.
          You must use this with `memory` and make the swap value larger than `memory`.
    -   **MemoryReservation** - Memory soft limit in bytes.
    -   **KernelMemory** - Kernel memory limit in bytes.
    -   **CpuShares** - An integer value containing the container's CPU Shares
          (ie. the relative weight vs other containers).
    -   **CpuPeriod** - The length of a CPU period in microseconds.
    -   **CpuQuota** - Microseconds of CPU time that the container can get in a CPU period.
    -   **CpusetCpus** - String value containing the `cgroups CpusetCpus` to use.
    -   **CpusetMems** - Memory nodes (MEMs) in which to allow execution (0-3, 0,1). Only effective on NUMA systems.
    -   **BlkioWeight** - Block IO weight (relative weight) accepts a weight value between 10 and 1000.
    -   **BlkioWeightDevice** - Block IO weight (relative device weight) in the form of:        `"BlkioWeightDevice": [{"Path": "device_path", "Weight": weight}]`
    -   **BlkioDeviceReadBps** - Limit read rate (bytes per second) from a device in the form of:	`"BlkioDeviceReadBps": [{"Path": "device_path", "Rate": rate}]`, for example:
        `"BlkioDeviceReadBps": [{"Path": "/dev/sda", "Rate": "1024"}]"`
    -   **BlkioDeviceWriteBps** - Limit write rate (bytes per second) to a device in the form of:	`"BlkioDeviceWriteBps": [{"Path": "device_path", "Rate": rate}]`, for example:
        `"BlkioDeviceWriteBps": [{"Path": "/dev/sda", "Rate": "1024"}]"`
    -   **BlkioDeviceReadIOps** - Limit read rate (IO per second) from a device in the form of:	`"BlkioDeviceReadIOps": [{"Path": "device_path", "Rate": rate}]`, for example:
        `"BlkioDeviceReadIOps": [{"Path": "/dev/sda", "Rate": "1000"}]`
    -   **BlkioDeviceWriteIOps** - Limit write rate (IO per second) to a device in the form of:	`"BlkioDeviceWriteIOps": [{"Path": "device_path", "Rate": rate}]`, for example:
        `"BlkioDeviceWriteIOps": [{"Path": "/dev/sda", "Rate": "1000"}]`
    -   **MemorySwappiness** - Tune a container's memory swappiness behavior. Accepts an integer between 0 and 100.
    -   **OomKillDisable** - Boolean value, whether to disable OOM Killer for the container or not.
    -   **OomScoreAdj** - An integer value containing the score given to the container in order to tune OOM killer preferences.
    -   **PidMode** - Set the PID (Process) Namespace mode for the container;
          `"container:<name|id>"`: joins another container's PID namespace
          `"host"`: use the host's PID namespace inside the container
    -   **PidsLimit** - Tune a container's pids limit. Set -1 for unlimited.
    -   **PortBindings** - A map of exposed container ports and the host port they
          should map to. A JSON object in the form
          `{ <port>/<protocol>: [{ "HostPort": "<port>" }] }`
          Take note that `port` is specified as a string and not an integer value.
    -   **PublishAllPorts** - Allocates an ephemeral host port for all of a container's
          exposed ports. Specified as a boolean value.

          Ports are de-allocated when the container stops and allocated when the container starts.
          The allocated port might be changed when restarting the container.

          The port is selected from the ephemeral port range that depends on the kernel.
          For example, on Linux the range is defined by `/proc/sys/net/ipv4/ip_local_port_range`.
    -   **Privileged** - Gives the container full access to the host. Specified as
          a boolean value.
    -   **ReadonlyRootfs** - Mount the container's root filesystem as read only.
          Specified as a boolean value.
    -   **Dns** - A list of DNS servers for the container to use.
    -   **DnsOptions** - A list of DNS options
    -   **DnsSearch** - A list of DNS search domains
    -   **ExtraHosts** - A list of hostnames/IP mappings to add to the
        container's `/etc/hosts` file. Specified in the form `["hostname:IP"]`.
    -   **VolumesFrom** - A list of volumes to inherit from another container.
          Specified in the form `<container name>[:<ro|rw>]`
    -   **CapAdd** - A list of kernel capabilities to add to the container.
    -   **Capdrop** - A list of kernel capabilities to drop from the container.
    -   **GroupAdd** - A list of additional groups that the container process will run as
    -   **RestartPolicy** – The behavior to apply when the container exits.  The
            value is an object with a `Name` property of either `"always"` to
            always restart, `"unless-stopped"` to restart always except when
            user has manually stopped the container or `"on-failure"` to restart only when the container
            exit code is non-zero.  If `on-failure` is used, `MaximumRetryCount`
            controls the number of times to retry before giving up.
            The default is not to restart. (optional)
            An ever increasing delay (double the previous delay, starting at 100mS)
            is added before each restart to prevent flooding the server.
    -   **UsernsMode**  - Sets the usernamespace mode for the container when usernamespace remapping option is enabled.
           supported values are: `host`.
    -   **NetworkMode** - Sets the networking mode for the container. Supported
          standard values are: `bridge`, `host`, `none`, and `container:<name|id>`. Any other value is taken
          as a custom network's name to which this container should connect to.
    -   **Devices** - A list of devices to add to the container specified as a JSON object in the
      form
          `{ "PathOnHost": "/dev/deviceName", "PathInContainer": "/dev/deviceName", "CgroupPermissions": "mrw"}`
    -   **Ulimits** - A list of ulimits to set in the container, specified as
          `{ "Name": <name>, "Soft": <soft limit>, "Hard": <hard limit> }`, for example:
          `Ulimits: { "Name": "nofile", "Soft": 1024, "Hard": 2048 }`
    -   **SecurityOpt**: A list of string values to customize labels for MLS
        systems, such as SELinux.
    -   **LogConfig** - Log configuration for the container, specified as a JSON object in the form
          `{ "Type": "<driver_name>", "Config": {"key1": "val1"}}`.
          Available types: `json-file`, `syslog`, `journald`, `gelf`, `fluentd`, `awslogs`, `splunk`, `etwlogs`, `none`.
          `json-file` logging driver.
    -   **CgroupParent** - Path to `cgroups` under which the container's `cgroup` is created. If the path is not absolute, the path is considered to be relative to the `cgroups` path of the init process. Cgroups are created if they do not already exist.
    -   **VolumeDriver** - Driver that this container users to mount volumes.
    -   **ShmSize** - Size of `/dev/shm` in bytes. The size must be greater than 0.  If omitted the system uses 64MB.

**Query parameters**:

-   **name** – Assign the specified name to the container. Must
    match `/?[a-zA-Z0-9_-]+`.

**Status codes**:

-   **201** – no error
-   **400** – bad parameter
-   **404** – no such image
-   **406** – impossible to attach (container not running)
-   **409** – conflict
-   **500** – server error

#### Inspect a container

`GET /containers/(id or name)/json`

Return low-level information on the container `id`

**Example request**:

      GET /v1.23/containers/4fa6e0f0c678/json HTTP/1.1

**Example response**:

    HTTP/1.1 200 OK
    Content-Type: application/json

	{
		"AppArmorProfile": "",
		"Args": [
			"-c",
			"exit 9"
		],
		"Config": {
			"AttachStderr": true,
			"AttachStdin": false,
			"AttachStdout": true,
			"Cmd": [
				"/bin/sh",
				"-c",
				"exit 9"
			],
			"Domainname": "",
			"Entrypoint": null,
			"Env": [
				"PATH=/usr/local/sbin:/usr/local/bin:/usr/sbin:/usr/bin:/sbin:/bin"
			],
			"ExposedPorts": null,
			"Hostname": "ba033ac44011",
			"Image": "ubuntu",
			"Labels": {
				"com.example.vendor": "Acme",
				"com.example.license": "GPL",
				"com.example.version": "1.0"
			},
			"MacAddress": "",
			"NetworkDisabled": false,
			"OnBuild": null,
			"OpenStdin": false,
			"StdinOnce": false,
			"Tty": false,
			"User": "",
			"Volumes": {
				"/volumes/data": {}
			},
			"WorkingDir": "",
			"StopSignal": "SIGTERM"
		},
		"Created": "2015-01-06T15:47:31.485331387Z",
		"Driver": "devicemapper",
		"ExecIDs": null,
		"HostConfig": {
			"Binds": null,
			"BlkioWeight": 0,
			"BlkioWeightDevice": [{}],
			"BlkioDeviceReadBps": [{}],
			"BlkioDeviceWriteBps": [{}],
			"BlkioDeviceReadIOps": [{}],
			"BlkioDeviceWriteIOps": [{}],
			"CapAdd": null,
			"CapDrop": null,
			"ContainerIDFile": "",
			"CpusetCpus": "",
			"CpusetMems": "",
			"CpuShares": 0,
			"CpuPeriod": 100000,
			"Devices": [],
			"Dns": null,
			"DnsOptions": null,
			"DnsSearch": null,
			"ExtraHosts": null,
			"IpcMode": "",
			"Links": null,
			"LxcConf": [],
			"Memory": 0,
			"MemorySwap": 0,
			"MemoryReservation": 0,
			"KernelMemory": 0,
			"OomKillDisable": false,
			"OomScoreAdj": 500,
			"NetworkMode": "bridge",
			"PidMode": "",
			"PortBindings": {},
			"Privileged": false,
			"ReadonlyRootfs": false,
			"PublishAllPorts": false,
			"RestartPolicy": {
				"MaximumRetryCount": 2,
				"Name": "on-failure"
			},
			"LogConfig": {
				"Config": null,
				"Type": "json-file"
			},
			"SecurityOpt": null,
			"VolumesFrom": null,
			"Ulimits": [{}],
			"VolumeDriver": "",
			"ShmSize": 67108864
		},
		"HostnamePath": "/var/lib/docker/containers/ba033ac4401106a3b513bc9d639eee123ad78ca3616b921167cd74b20e25ed39/hostname",
		"HostsPath": "/var/lib/docker/containers/ba033ac4401106a3b513bc9d639eee123ad78ca3616b921167cd74b20e25ed39/hosts",
		"LogPath": "/var/lib/docker/containers/1eb5fabf5a03807136561b3c00adcd2992b535d624d5e18b6cdc6a6844d9767b/1eb5fabf5a03807136561b3c00adcd2992b535d624d5e18b6cdc6a6844d9767b-json.log",
		"Id": "ba033ac4401106a3b513bc9d639eee123ad78ca3616b921167cd74b20e25ed39",
		"Image": "04c5d3b7b0656168630d3ba35d8889bd0e9caafcaeb3004d2bfbc47e7c5d35d2",
		"MountLabel": "",
		"Name": "/boring_euclid",
		"NetworkSettings": {
			"Bridge": "",
			"SandboxID": "",
			"HairpinMode": false,
			"LinkLocalIPv6Address": "",
			"LinkLocalIPv6PrefixLen": 0,
			"Ports": null,
			"SandboxKey": "",
			"SecondaryIPAddresses": null,
			"SecondaryIPv6Addresses": null,
			"EndpointID": "",
			"Gateway": "",
			"GlobalIPv6Address": "",
			"GlobalIPv6PrefixLen": 0,
			"IPAddress": "",
			"IPPrefixLen": 0,
			"IPv6Gateway": "",
			"MacAddress": "",
			"Networks": {
				"bridge": {
					"NetworkID": "7ea29fc1412292a2d7bba362f9253545fecdfa8ce9a6e37dd10ba8bee7129812",
					"EndpointID": "7587b82f0dada3656fda26588aee72630c6fab1536d36e394b2bfbcf898c971d",
					"Gateway": "172.17.0.1",
					"IPAddress": "172.17.0.2",
					"IPPrefixLen": 16,
					"IPv6Gateway": "",
					"GlobalIPv6Address": "",
					"GlobalIPv6PrefixLen": 0,
					"MacAddress": "02:42:ac:12:00:02"
				}
			}
		},
		"Path": "/bin/sh",
		"ProcessLabel": "",
		"ResolvConfPath": "/var/lib/docker/containers/ba033ac4401106a3b513bc9d639eee123ad78ca3616b921167cd74b20e25ed39/resolv.conf",
		"RestartCount": 1,
		"State": {
			"Error": "",
			"ExitCode": 9,
			"FinishedAt": "2015-01-06T15:47:32.080254511Z",
			"OOMKilled": false,
			"Dead": false,
			"Paused": false,
			"Pid": 0,
			"Restarting": false,
			"Running": true,
			"StartedAt": "2015-01-06T15:47:32.072697474Z",
			"Status": "running"
		},
		"Mounts": [
			{
				"Name": "fac362...80535",
				"Source": "/data",
				"Destination": "/data",
				"Driver": "local",
				"Mode": "ro,Z",
				"RW": false,
				"Propagation": ""
			}
		]
	}

**Example request, with size information**:

    GET /v1.23/containers/4fa6e0f0c678/json?size=1 HTTP/1.1

**Example response, with size information**:

    HTTP/1.1 200 OK
    Content-Type: application/json

    {
    ....
    "SizeRw": 0,
    "SizeRootFs": 972,
    ....
    }

**Query parameters**:

-   **size** – 1/True/true or 0/False/false, return container size information. Default is `false`.

**Status codes**:

-   **200** – no error
-   **404** – no such container
-   **500** – server error

#### List processes running inside a container

`GET /containers/(id or name)/top`

List processes running inside the container `id`. On Unix systems this
is done by running the `ps` command. This endpoint is not
supported on Windows.

**Example request**:

    GET /v1.23/containers/4fa6e0f0c678/top HTTP/1.1

**Example response**:

    HTTP/1.1 200 OK
    Content-Type: application/json

    {
       "Titles" : [
         "UID", "PID", "PPID", "C", "STIME", "TTY", "TIME", "CMD"
       ],
       "Processes" : [
         [
           "root", "13642", "882", "0", "17:03", "pts/0", "00:00:00", "/bin/bash"
         ],
         [
           "root", "13735", "13642", "0", "17:06", "pts/0", "00:00:00", "sleep 10"
         ]
       ]
    }

**Example request**:

    GET /v1.23/containers/4fa6e0f0c678/top?ps_args=aux HTTP/1.1

**Example response**:

    HTTP/1.1 200 OK
    Content-Type: application/json

    {
      "Titles" : [
        "USER","PID","%CPU","%MEM","VSZ","RSS","TTY","STAT","START","TIME","COMMAND"
      ]
      "Processes" : [
        [
          "root","13642","0.0","0.1","18172","3184","pts/0","Ss","17:03","0:00","/bin/bash"
        ],
        [
          "root","13895","0.0","0.0","4348","692","pts/0","S+","17:15","0:00","sleep 10"
        ]
      ],
    }

**Query parameters**:

-   **ps_args** – `ps` arguments to use (e.g., `aux`), defaults to `-ef`

**Status codes**:

-   **200** – no error
-   **404** – no such container
-   **500** – server error

#### Get container logs

`GET /containers/(id or name)/logs`

Get `stdout` and `stderr` logs from the container ``id``

> **Note**:
> This endpoint works only for containers with the `json-file` or `journald` logging drivers.

**Example request**:

     GET /v1.23/containers/4fa6e0f0c678/logs?stderr=1&stdout=1&timestamps=1&follow=1&tail=10&since=1428990821 HTTP/1.1

**Example response**:

     HTTP/1.1 101 UPGRADED
     Content-Type: application/vnd.docker.raw-stream
     Connection: Upgrade
     Upgrade: tcp

     {% raw %}
     {{ STREAM }}
     {% endraw %}

**Query parameters**:

-   **follow** – 1/True/true or 0/False/false, return stream. Default `false`.
-   **stdout** – 1/True/true or 0/False/false, show `stdout` log. Default `false`.
-   **stderr** – 1/True/true or 0/False/false, show `stderr` log. Default `false`.
-   **since** – UNIX timestamp (integer) to filter logs. Specifying a timestamp
    will only output log-entries since that timestamp. Default: 0 (unfiltered)
-   **timestamps** – 1/True/true or 0/False/false, print timestamps for
        every log line. Default `false`.
-   **tail** – Output specified number of lines at the end of logs: `all` or `<number>`. Default all.

**Status codes**:

-   **101** – no error, hints proxy about hijacking
-   **200** – no error, no upgrade header found
-   **404** – no such container
-   **500** – server error

#### Inspect changes on a container's filesystem

`GET /containers/(id or name)/changes`

Inspect changes on container `id`'s filesystem

**Example request**:

    GET /v1.23/containers/4fa6e0f0c678/changes HTTP/1.1

**Example response**:

    HTTP/1.1 200 OK
    Content-Type: application/json

    [
         {
                 "Path": "/dev",
                 "Kind": 0
         },
         {
                 "Path": "/dev/kmsg",
                 "Kind": 1
         },
         {
                 "Path": "/test",
                 "Kind": 1
         }
    ]

Values for `Kind`:

- `0`: Modify
- `1`: Add
- `2`: Delete

**Status codes**:

-   **200** – no error
-   **404** – no such container
-   **500** – server error

#### Export a container

`GET /containers/(id or name)/export`

Export the contents of container `id`

**Example request**:

    GET /v1.23/containers/4fa6e0f0c678/export HTTP/1.1

**Example response**:

    HTTP/1.1 200 OK
    Content-Type: application/octet-stream

    {% raw %}
    {{ TAR STREAM }}
    {% endraw %}

**Status codes**:

-   **200** – no error
-   **404** – no such container
-   **500** – server error

#### Get container stats based on resource usage

`GET /containers/(id or name)/stats`

This endpoint returns a live stream of a container's resource usage statistics.

**Example request**:

    GET /v1.23/containers/redis1/stats HTTP/1.1

**Example response**:

      HTTP/1.1 200 OK
      Content-Type: application/json

      {
         "read" : "2015-01-08T22:57:31.547920715Z",
         "pids_stats": {
            "current": 3
         },
         "networks": {
                 "eth0": {
                     "rx_bytes": 5338,
                     "rx_dropped": 0,
                     "rx_errors": 0,
                     "rx_packets": 36,
                     "tx_bytes": 648,
                     "tx_dropped": 0,
                     "tx_errors": 0,
                     "tx_packets": 8
                 },
                 "eth5": {
                     "rx_bytes": 4641,
                     "rx_dropped": 0,
                     "rx_errors": 0,
                     "rx_packets": 26,
                     "tx_bytes": 690,
                     "tx_dropped": 0,
                     "tx_errors": 0,
                     "tx_packets": 9
                 }
         },
         "memory_stats" : {
            "stats" : {
               "total_pgmajfault" : 0,
               "cache" : 0,
               "mapped_file" : 0,
               "total_inactive_file" : 0,
               "pgpgout" : 414,
               "rss" : 6537216,
               "total_mapped_file" : 0,
               "writeback" : 0,
               "unevictable" : 0,
               "pgpgin" : 477,
               "total_unevictable" : 0,
               "pgmajfault" : 0,
               "total_rss" : 6537216,
               "total_rss_huge" : 6291456,
               "total_writeback" : 0,
               "total_inactive_anon" : 0,
               "rss_huge" : 6291456,
               "hierarchical_memory_limit" : 67108864,
               "total_pgfault" : 964,
               "total_active_file" : 0,
               "active_anon" : 6537216,
               "total_active_anon" : 6537216,
               "total_pgpgout" : 414,
               "total_cache" : 0,
               "inactive_anon" : 0,
               "active_file" : 0,
               "pgfault" : 964,
               "inactive_file" : 0,
               "total_pgpgin" : 477
            },
            "max_usage" : 6651904,
            "usage" : 6537216,
            "failcnt" : 0,
            "limit" : 67108864
         },
         "blkio_stats" : {},
         "cpu_stats" : {
            "cpu_usage" : {
               "percpu_usage" : [
                  8646879,
                  24472255,
                  36438778,
                  30657443
               ],
               "usage_in_usermode" : 50000000,
               "total_usage" : 100215355,
               "usage_in_kernelmode" : 30000000
            },
            "system_cpu_usage" : 739306590000000,
            "throttling_data" : {"periods":0,"throttled_periods":0,"throttled_time":0}
         },
         "precpu_stats" : {
            "cpu_usage" : {
               "percpu_usage" : [
                  8646879,
                  24350896,
                  36438778,
                  30657443
               ],
               "usage_in_usermode" : 50000000,
               "total_usage" : 100093996,
               "usage_in_kernelmode" : 30000000
            },
            "system_cpu_usage" : 9492140000000,
            "throttling_data" : {"periods":0,"throttled_periods":0,"throttled_time":0}
         }
      }

The `precpu_stats` is the cpu statistic of *previous* read, which is used for calculating the cpu usage percent. It is not the exact copy of the `cpu_stats` field.

**Query parameters**:

-   **stream** – 1/True/true or 0/False/false, pull stats once then disconnect. Default `true`.

**Status codes**:

-   **200** – no error
-   **404** – no such container
-   **500** – server error

#### Resize a container TTY

`POST /containers/(id or name)/resize`

Resize the TTY for container with  `id`. The unit is number of characters. You must restart the container for the resize to take effect.

**Example request**:

      POST /v1.23/containers/4fa6e0f0c678/resize?h=40&w=80 HTTP/1.1

**Example response**:

      HTTP/1.1 200 OK
      Content-Length: 0
      Content-Type: text/plain; charset=utf-8

**Query parameters**:

-   **h** – height of `tty` session
-   **w** – width

**Status codes**:

-   **200** – no error
-   **404** – No such container
-   **500** – Cannot resize container

#### Start a container

`POST /containers/(id or name)/start`

Start the container `id`

> **Note**:
> For backwards compatibility, this endpoint accepts a `HostConfig` as JSON-encoded request body.
> See [create a container](#create-a-container) for details.

**Example request**:

    POST /v1.23/containers/e90e34656806/start HTTP/1.1

**Example response**:

    HTTP/1.1 204 No Content

**Query parameters**:

-   **detachKeys** – Override the key sequence for detaching a
        container. Format is a single character `[a-Z]` or `ctrl-<value>`
        where `<value>` is one of: `a-z`, `@`, `^`, `[`, `,` or `_`.

**Status codes**:

-   **204** – no error
-   **304** – container already started
-   **404** – no such container
-   **500** – server error

#### Stop a container

`POST /containers/(id or name)/stop`

Stop the container `id`

**Example request**:

    POST /v1.23/containers/e90e34656806/stop?t=5 HTTP/1.1

**Example response**:

    HTTP/1.1 204 No Content

**Query parameters**:

-   **t** – number of seconds to wait before killing the container

**Status codes**:

-   **204** – no error
-   **304** – container already stopped
-   **404** – no such container
-   **500** – server error

#### Restart a container

`POST /containers/(id or name)/restart`

Restart the container `id`

**Example request**:

    POST /v1.23/containers/e90e34656806/restart?t=5 HTTP/1.1

**Example response**:

    HTTP/1.1 204 No Content

**Query parameters**:

-   **t** – number of seconds to wait before killing the container

**Status codes**:

-   **204** – no error
-   **404** – no such container
-   **500** – server error

#### Kill a container

`POST /containers/(id or name)/kill`

Kill the container `id`

**Example request**:

    POST /v1.23/containers/e90e34656806/kill HTTP/1.1

**Example response**:

    HTTP/1.1 204 No Content

**Query parameters**:

-   **signal** - Signal to send to the container: integer or string like `SIGINT`.
        When not set, `SIGKILL` is assumed and the call waits for the container to exit.

**Status codes**:

-   **204** – no error
-   **404** – no such container
-   **500** – server error

#### Update a container

`POST /containers/(id or name)/update`

Update configuration of one or more containers.

**Example request**:

       POST /v1.23/containers/e90e34656806/update HTTP/1.1
       Content-Type: application/json
       Content-Length: 12345

       {
         "BlkioWeight": 300,
         "CpuShares": 512,
         "CpuPeriod": 100000,
         "CpuQuota": 50000,
         "CpusetCpus": "0,1",
         "CpusetMems": "0",
         "Memory": 314572800,
         "MemorySwap": 514288000,
         "MemoryReservation": 209715200,
         "KernelMemory": 52428800,
         "RestartPolicy": {
           "MaximumRetryCount": 4,
           "Name": "on-failure"
         }
       }

**Example response**:

       HTTP/1.1 200 OK
       Content-Type: application/json

       {
           "Warnings": []
       }

**Status codes**:

-   **200** – no error
-   **400** – bad parameter
-   **404** – no such container
-   **500** – server error

#### Rename a container

`POST /containers/(id or name)/rename`

Rename the container `id` to a `new_name`

**Example request**:

    POST /v1.23/containers/e90e34656806/rename?name=new_name HTTP/1.1

**Example response**:

    HTTP/1.1 204 No Content

**Query parameters**:

-   **name** – new name for the container

**Status codes**:

-   **204** – no error
-   **404** – no such container
-   **409** - conflict name already assigned
-   **500** – server error

#### Pause a container

`POST /containers/(id or name)/pause`

Pause the container `id`

**Example request**:

    POST /v1.23/containers/e90e34656806/pause HTTP/1.1

**Example response**:

    HTTP/1.1 204 No Content

**Status codes**:

-   **204** – no error
-   **404** – no such container
-   **500** – server error

#### Unpause a container

`POST /containers/(id or name)/unpause`

Unpause the container `id`

**Example request**:

    POST /v1.23/containers/e90e34656806/unpause HTTP/1.1

**Example response**:

    HTTP/1.1 204 No Content

**Status codes**:

-   **204** – no error
-   **404** – no such container
-   **500** – server error

#### Attach to a container

`POST /containers/(id or name)/attach`

Attach to the container `id`

**Example request**:

    POST /v1.23/containers/16253994b7c4/attach?logs=1&stream=0&stdout=1 HTTP/1.1

**Example response**:

    HTTP/1.1 101 UPGRADED
    Content-Type: application/vnd.docker.raw-stream
    Connection: Upgrade
    Upgrade: tcp

    {% raw %}
    {{ STREAM }}
    {% endraw %}

**Query parameters**:

-   **detachKeys** – Override the key sequence for detaching a
        container. Format is a single character `[a-Z]` or `ctrl-<value>`
        where `<value>` is one of: `a-z`, `@`, `^`, `[`, `,` or `_`.
-   **logs** – 1/True/true or 0/False/false, return logs. Default `false`.
-   **stream** – 1/True/true or 0/False/false, return stream.
        Default `false`.
-   **stdin** – 1/True/true or 0/False/false, if `stream=true`, attach
        to `stdin`. Default `false`.
-   **stdout** – 1/True/true or 0/False/false, if `logs=true`, return
        `stdout` log, if `stream=true`, attach to `stdout`. Default `false`.
-   **stderr** – 1/True/true or 0/False/false, if `logs=true`, return
        `stderr` log, if `stream=true`, attach to `stderr`. Default `false`.

**Status codes**:

-   **101** – no error, hints proxy about hijacking
-   **200** – no error, no upgrade header found
-   **400** – bad parameter
-   **404** – no such container
-   **409** - container is paused
-   **500** – server error

**Stream details**:

When using the TTY setting is enabled in
[`POST /containers/create`
](#create-a-container),
the stream is the raw data from the process PTY and client's `stdin`.
When the TTY is disabled, then the stream is multiplexed to separate
`stdout` and `stderr`.

The format is a **Header** and a **Payload** (frame).

**HEADER**

The header contains the information which the stream writes (`stdout` or
`stderr`). It also contains the size of the associated frame encoded in the
last four bytes (`uint32`).

It is encoded on the first eight bytes like this:

    header := [8]byte{STREAM_TYPE, 0, 0, 0, SIZE1, SIZE2, SIZE3, SIZE4}

`STREAM_TYPE` can be:

-   0: `stdin` (is written on `stdout`)
-   1: `stdout`
-   2: `stderr`

`SIZE1, SIZE2, SIZE3, SIZE4` are the four bytes of
the `uint32` size encoded as big endian.

**PAYLOAD**

The payload is the raw stream.

**IMPLEMENTATION**

The simplest way to implement the Attach protocol is the following:

    1.  Read eight bytes.
    2.  Choose `stdout` or `stderr` depending on the first byte.
    3.  Extract the frame size from the last four bytes.
    4.  Read the extracted size and output it on the correct output.
    5.  Goto 1.

#### Attach to a container (websocket)

`GET /containers/(id or name)/attach/ws`

Attach to the container `id` via websocket

Implements websocket protocol handshake according to [RFC 6455](http://tools.ietf.org/html/rfc6455)

**Example request**

    GET /v1.23/containers/e90e34656806/attach/ws?logs=0&stream=1&stdin=1&stdout=1&stderr=1 HTTP/1.1

**Example response**

    {% raw %}
    {{ STREAM }}
    {% endraw %}

**Query parameters**:

-   **detachKeys** – Override the key sequence for detaching a
        container. Format is a single character `[a-Z]` or `ctrl-<value>`
        where `<value>` is one of: `a-z`, `@`, `^`, `[`, `,` or `_`.
-   **logs** – 1/True/true or 0/False/false, return logs. Default `false`.
-   **stream** – 1/True/true or 0/False/false, return stream.
        Default `false`.
-   **stdin** – 1/True/true or 0/False/false, if `stream=true`, attach
        to `stdin`. Default `false`.
-   **stdout** – 1/True/true or 0/False/false, if `logs=true`, return
        `stdout` log, if `stream=true`, attach to `stdout`. Default `false`.
-   **stderr** – 1/True/true or 0/False/false, if `logs=true`, return
        `stderr` log, if `stream=true`, attach to `stderr`. Default `false`.

**Status codes**:

-   **200** – no error
-   **400** – bad parameter
-   **404** – no such container
-   **500** – server error

#### Wait a container

`POST /containers/(id or name)/wait`

Block until container `id` stops, then returns the exit code

**Example request**:

    POST /v1.23/containers/16253994b7c4/wait HTTP/1.1

**Example response**:

    HTTP/1.1 200 OK
    Content-Type: application/json

    {"StatusCode": 0}

**Status codes**:

-   **200** – no error
-   **404** – no such container
-   **500** – server error

#### Remove a container

`DELETE /containers/(id or name)`

Remove the container `id` from the filesystem

**Example request**:

    DELETE /v1.23/containers/16253994b7c4?v=1 HTTP/1.1

**Example response**:

    HTTP/1.1 204 No Content

**Query parameters**:

-   **v** – 1/True/true or 0/False/false, Remove the volumes
        associated to the container. Default `false`.
-   **force** - 1/True/true or 0/False/false, Kill then remove the container.
        Default `false`.
-   **link** - 1/True/true or 0/False/false, Remove the specified
        link associated to the container. Default `false`.

**Status codes**:

-   **204** – no error
-   **400** – bad parameter
-   **404** – no such container
-   **409** – conflict
-   **500** – server error

#### Copy files or folders from a container

`POST /containers/(id or name)/copy`

Copy files or folders of container `id`

**Deprecated** in favor of the `archive` endpoint below.

**Example request**:

    POST /v1.23/containers/4fa6e0f0c678/copy HTTP/1.1
    Content-Type: application/json
    Content-Length: 12345

    {
         "Resource": "test.txt"
    }

**Example response**:

    HTTP/1.1 200 OK
    Content-Type: application/x-tar

    {% raw %}
    {{ TAR STREAM }}
    {% endraw %}

**Status codes**:

-   **200** – no error
-   **404** – no such container
-   **500** – server error

#### Retrieving information about files and folders in a container

`HEAD /containers/(id or name)/archive`

See the description of the `X-Docker-Container-Path-Stat` header in the
following section.

#### Get an archive of a filesystem resource in a container

`GET /containers/(id or name)/archive`

Get a tar archive of a resource in the filesystem of container `id`.

**Query parameters**:

- **path** - resource in the container's filesystem to archive. Required.

    If not an absolute path, it is relative to the container's root directory.
    The resource specified by **path** must exist. To assert that the resource
    is expected to be a directory, **path** should end in `/` or  `/.`
    (assuming a path separator of `/`). If **path** ends in `/.` then this
    indicates that only the contents of the **path** directory should be
    copied. A symlink is always resolved to its target.

    > **Note**: It is not possible to copy certain system files such as resources
    > under `/proc`, `/sys`, `/dev`, and mounts created by the user in the
    > container.

**Example request**:

    GET /v1.23/containers/8cce319429b2/archive?path=/root HTTP/1.1

**Example response**:

    HTTP/1.1 200 OK
    Content-Type: application/x-tar
    X-Docker-Container-Path-Stat: eyJuYW1lIjoicm9vdCIsInNpemUiOjQwOTYsIm1vZGUiOjIxNDc0ODQwOTYsIm10aW1lIjoiMjAxNC0wMi0yN1QyMDo1MToyM1oiLCJsaW5rVGFyZ2V0IjoiIn0=

    {% raw %}
    {{ TAR STREAM }}
    {% endraw %}

On success, a response header `X-Docker-Container-Path-Stat` will be set to a
base64-encoded JSON object containing some filesystem header information about
the archived resource. The above example value would decode to the following
JSON object (whitespace added for readability):

```json
{
    "name": "root",
    "size": 4096,
    "mode": 2147484096,
    "mtime": "2014-02-27T20:51:23Z",
    "linkTarget": ""
}
```

A `HEAD` request can also be made to this endpoint if only this information is
desired.

**Status codes**:

- **200** - success, returns archive of copied resource
- **400** - client error, bad parameter, details in JSON response body, one of:
    - must specify path parameter (**path** cannot be empty)
    - not a directory (**path** was asserted to be a directory but exists as a
      file)
- **404** - client error, resource not found, one of:
    – no such container (container `id` does not exist)
    - no such file or directory (**path** does not exist)
- **500** - server error

#### Extract an archive of files or folders to a directory in a container

`PUT /containers/(id or name)/archive`

Upload a tar archive to be extracted to a path in the filesystem of container
`id`.

**Query parameters**:

- **path** - path to a directory in the container
    to extract the archive's contents into. Required.

    If not an absolute path, it is relative to the container's root directory.
    The **path** resource must exist.
- **noOverwriteDirNonDir** - If "1", "true", or "True" then it will be an error
    if unpacking the given content would cause an existing directory to be
    replaced with a non-directory and vice versa.

**Example request**:

    PUT /v1.23/containers/8cce319429b2/archive?path=/vol1 HTTP/1.1
    Content-Type: application/x-tar

    {% raw %}
    {{ TAR STREAM }}
    {% endraw %}

**Example response**:

    HTTP/1.1 200 OK

**Status codes**:

- **200** – the content was extracted successfully
- **400** - client error, bad parameter, details in JSON response body, one of:
    - must specify path parameter (**path** cannot be empty)
    - not a directory (**path** should be a directory but exists as a file)
    - unable to overwrite existing directory with non-directory
      (if **noOverwriteDirNonDir**)
    - unable to overwrite existing non-directory with directory
      (if **noOverwriteDirNonDir**)
- **403** - client error, permission denied, the volume
    or container rootfs is marked as read-only.
- **404** - client error, resource not found, one of:
    – no such container (container `id` does not exist)
    - no such file or directory (**path** resource does not exist)
- **500** – server error

### 2.2 Images

#### List Images

`GET /images/json`

**Example request**:

    GET /v1.23/images/json?all=0 HTTP/1.1

**Example response**:

    HTTP/1.1 200 OK
    Content-Type: application/json

    [
      {
         "RepoTags": [
           "ubuntu:12.04",
           "ubuntu:precise",
           "ubuntu:latest"
         ],
         "Id": "8dbd9e392a964056420e5d58ca5cc376ef18e2de93b5cc90e868a1bbc8318c1c",
         "Created": 1365714795,
         "Size": 131506275,
         "VirtualSize": 131506275,
         "Labels": {}
      },
      {
         "RepoTags": [
           "ubuntu:12.10",
           "ubuntu:quantal"
         ],
         "ParentId": "27cf784147099545",
         "Id": "b750fe79269d2ec9a3c593ef05b4332b1d1a02a62b4accb2c21d589ff2f5f2dc",
         "Created": 1364102658,
         "Size": 24653,
         "VirtualSize": 180116135,
         "Labels": {
            "com.example.version": "v1"
         }
      }
    ]

**Example request, with digest information**:

    GET /v1.23/images/json?digests=1 HTTP/1.1

**Example response, with digest information**:

    HTTP/1.1 200 OK
    Content-Type: application/json

    [
      {
        "Created": 1420064636,
        "Id": "4986bf8c15363d1c5d15512d5266f8777bfba4974ac56e3270e7760f6f0a8125",
        "ParentId": "ea13149945cb6b1e746bf28032f02e9b5a793523481a0a18645fc77ad53c4ea2",
        "RepoDigests": [
          "localhost:5000/test/busybox@sha256:cbbf2f9a99b47fc460d422812b6a5adff7dfee951d8fa2e4a98caa0382cfbdbf"
        ],
        "RepoTags": [
          "localhost:5000/test/busybox:latest",
          "playdate:latest"
        ],
        "Size": 0,
        "VirtualSize": 2429728,
        "Labels": {}
      }
    ]

The response shows a single image `Id` associated with two repositories
(`RepoTags`): `localhost:5000/test/busybox`: and `playdate`. A caller can use
either of the `RepoTags` values `localhost:5000/test/busybox:latest` or
`playdate:latest` to reference the image.

You can also use `RepoDigests` values to reference an image. In this response,
the array has only one reference and that is to the
`localhost:5000/test/busybox` repository; the `playdate` repository has no
digest. You can reference this digest using the value:
`localhost:5000/test/busybox@sha256:cbbf2f9a99b47fc460d...`

See the `docker run` and `docker build` commands for examples of digest and tag
references on the command line.

**Query parameters**:

-   **all** – 1/True/true or 0/False/false, default false
-   **filters** – a JSON encoded value of the filters (a map[string][]string) to process on the images list. Available filters:
  -   `dangling=true`
  -   `label=key` or `label="key=value"` of an image label
-   **filter** - only return images with the specified name

#### Build image from a Dockerfile

`POST /build`

Build an image from a Dockerfile

**Example request**:

    POST /v1.23/build HTTP/1.1
    Content-Type: application/x-tar

    {% raw %}
    {{ TAR STREAM }}
    {% endraw %}

**Example response**:

    HTTP/1.1 200 OK
    Content-Type: application/json

    {"stream": "Step 1/5..."}
    {"stream": "..."}
    {"error": "Error...", "errorDetail": {"code": 123, "message": "Error..."}}

The input stream must be a `tar` archive compressed with one of the
following algorithms: `identity` (no compression), `gzip`, `bzip2`, `xz`.

The archive must include a build instructions file, typically called
`Dockerfile` at the archive's root. The `dockerfile` parameter may be
used to specify a different build instructions file. To do this, its value must be
the path to the alternate build instructions file to use.

The archive may include any number of other files,
which are accessible in the build context (See the [*ADD build
command*](https://docs.docker.com/engine/reference/builder/#add)).

The Docker daemon performs a preliminary validation of the `Dockerfile` before
starting the build, and returns an error if the syntax is incorrect. After that,
each instruction is run one-by-one until the ID of the new image is output.

The build is canceled if the client drops the connection by quitting
or being killed.

**Query parameters**:

-   **dockerfile** - Path within the build context to the `Dockerfile`. This is
        ignored if `remote` is specified and points to an external `Dockerfile`.
-   **t** – A name and optional tag to apply to the image in the `name:tag` format.
        If you omit the `tag` the default `latest` value is assumed.
        You can provide one or more `t` parameters.
-   **remote** – A Git repository URI or HTTP/HTTPS context URI. If the
        URI points to a single text file, the file's contents are placed into
        a file called `Dockerfile` and the image is built from that file. If
        the URI points to a tarball, the file is downloaded by the daemon and
        the contents therein used as the context for the build. If the URI
        points to a tarball and the `dockerfile` parameter is also specified,
        there must be a file with the corresponding path inside the tarball.
-   **q** – Suppress verbose build output.
-   **nocache** – Do not use the cache when building the image.
-   **pull** - Attempt to pull the image even if an older image exists locally.
-   **rm** - Remove intermediate containers after a successful build (default behavior).
-   **forcerm** - Always remove intermediate containers (includes `rm`).
-   **memory** - Set memory limit for build.
-   **memswap** - Total memory (memory + swap), `-1` to enable unlimited swap.
-   **cpushares** - CPU shares (relative weight).
-   **cpusetcpus** - CPUs in which to allow execution (e.g., `0-3`, `0,1`).
-   **cpuperiod** - The length of a CPU period in microseconds.
-   **cpuquota** - Microseconds of CPU time that the container can get in a CPU period.
-   **buildargs** – JSON map of string pairs for build-time variables. Users pass
        these values at build-time. Docker uses the `buildargs` as the environment
        context for command(s) run via the Dockerfile's `RUN` instruction or for
        variable expansion in other Dockerfile instructions. This is not meant for
        passing secret values. [Read more about the buildargs instruction](https://docs.docker.com/engine/reference/builder/#arg)
-   **shmsize** - Size of `/dev/shm` in bytes. The size must be greater than 0.  If omitted the system uses 64MB.
-   **labels** – JSON map of string pairs for labels to set on the image.

**Request Headers**:

-   **Content-type** – Set to `"application/x-tar"`.
-   **X-Registry-Config** – A base64-url-safe-encoded Registry Auth Config JSON
        object with the following structure:

            {
                "docker.example.com": {
                    "username": "janedoe",
                    "password": "hunter2"
                },
                "https://index.docker.io/v1/": {
                    "username": "mobydock",
                    "password": "conta1n3rize14"
                }
            }

    This object maps the hostname of a registry to an object containing the
    "username" and "password" for that registry. Multiple registries may
    be specified as the build may be based on an image requiring
    authentication to pull from any arbitrary registry. Only the registry
    domain name (and port if not the default "443") are required. However
    (for legacy reasons) the "official" Docker, Inc. hosted registry must
    be specified with both a "https://" prefix and a "/v1/" suffix even
    though Docker will prefer to use the v2 registry API.

**Status codes**:

-   **200** – no error
-   **500** – server error

#### Create an image

`POST /images/create`

Create an image either by pulling it from the registry or by importing it

**Example request**:

    POST /v1.23/images/create?fromImage=busybox&tag=latest HTTP/1.1

**Example response**:

    HTTP/1.1 200 OK
    Content-Type: application/json

    {"status": "Pulling..."}
    {"status": "Pulling", "progress": "1 B/ 100 B", "progressDetail": {"current": 1, "total": 100}}
    {"error": "Invalid..."}
    ...

When using this endpoint to pull an image from the registry, the
`X-Registry-Auth` header can be used to include
a base64-encoded AuthConfig object.

**Query parameters**:

-   **fromImage** – Name of the image to pull. The name may include a tag or
        digest. This parameter may only be used when pulling an image.
        The pull is cancelled if the HTTP connection is closed.
-   **fromSrc** – Source to import.  The value may be a URL from which the image
        can be retrieved or `-` to read the image from the request body.
        This parameter may only be used when importing an image.
-   **repo** – Repository name given to an image when it is imported.
        The repo may include a tag. This parameter may only be used when importing
        an image.
-   **tag** – Tag or digest. If empty when pulling an image, this causes all tags
        for the given image to be pulled.

**Request Headers**:

-   **X-Registry-Auth** – base64-encoded AuthConfig object, containing either login information, or a token
    - Credential based login:

        ```
    {
            "username": "jdoe",
            "password": "secret",
            "email": "jdoe@acme.com"
    }
        ```

    - Token based login:

        ```
    {
            "identitytoken": "9cbaf023786cd7..."
    }
        ```

**Status codes**:

-   **200** – no error
-   **404** - repository does not exist or no read access
-   **500** – server error



#### Inspect an image

`GET /images/(name)/json`

Return low-level information on the image `name`

**Example request**:

    GET /v1.23/images/example/json HTTP/1.1

**Example response**:

    HTTP/1.1 200 OK
    Content-Type: application/json

    {
       "Id" : "sha256:85f05633ddc1c50679be2b16a0479ab6f7637f8884e0cfe0f4d20e1ebb3d6e7c",
       "Container" : "cb91e48a60d01f1e27028b4fc6819f4f290b3cf12496c8176ec714d0d390984a",
       "Comment" : "",
       "Os" : "linux",
       "Architecture" : "amd64",
       "Parent" : "sha256:91e54dfb11794fad694460162bf0cb0a4fa710cfa3f60979c177d920813e267c",
       "ContainerConfig" : {
          "Tty" : false,
          "Hostname" : "e611e15f9c9d",
          "Volumes" : null,
          "Domainname" : "",
          "AttachStdout" : false,
          "PublishService" : "",
          "AttachStdin" : false,
          "OpenStdin" : false,
          "StdinOnce" : false,
          "NetworkDisabled" : false,
          "OnBuild" : [],
          "Image" : "91e54dfb11794fad694460162bf0cb0a4fa710cfa3f60979c177d920813e267c",
          "User" : "",
          "WorkingDir" : "",
          "Entrypoint" : null,
          "MacAddress" : "",
          "AttachStderr" : false,
          "Labels" : {
             "com.example.license" : "GPL",
             "com.example.version" : "1.0",
             "com.example.vendor" : "Acme"
          },
          "Env" : [
             "PATH=/usr/local/sbin:/usr/local/bin:/usr/sbin:/usr/bin:/sbin:/bin"
          ],
          "ExposedPorts" : null,
          "Cmd" : [
             "/bin/sh",
             "-c",
             "#(nop) LABEL com.example.vendor=Acme com.example.license=GPL com.example.version=1.0"
          ]
       },
       "DockerVersion" : "1.9.0-dev",
       "VirtualSize" : 188359297,
       "Size" : 0,
       "Author" : "",
       "Created" : "2015-09-10T08:30:53.26995814Z",
       "GraphDriver" : {
          "Name" : "aufs",
          "Data" : null
       },
       "RepoDigests" : [
          "localhost:5000/test/busybox/example@sha256:cbbf2f9a99b47fc460d422812b6a5adff7dfee951d8fa2e4a98caa0382cfbdbf"
       ],
       "RepoTags" : [
          "example:1.0",
          "example:latest",
          "example:stable"
       ],
       "Config" : {
          "Image" : "91e54dfb11794fad694460162bf0cb0a4fa710cfa3f60979c177d920813e267c",
          "NetworkDisabled" : false,
          "OnBuild" : [],
          "StdinOnce" : false,
          "PublishService" : "",
          "AttachStdin" : false,
          "OpenStdin" : false,
          "Domainname" : "",
          "AttachStdout" : false,
          "Tty" : false,
          "Hostname" : "e611e15f9c9d",
          "Volumes" : null,
          "Cmd" : [
             "/bin/bash"
          ],
          "ExposedPorts" : null,
          "Env" : [
             "PATH=/usr/local/sbin:/usr/local/bin:/usr/sbin:/usr/bin:/sbin:/bin"
          ],
          "Labels" : {
             "com.example.vendor" : "Acme",
             "com.example.version" : "1.0",
             "com.example.license" : "GPL"
          },
          "Entrypoint" : null,
          "MacAddress" : "",
          "AttachStderr" : false,
          "WorkingDir" : "",
          "User" : ""
       },
       "RootFS": {
           "Type": "layers",
           "Layers": [
               "sha256:1834950e52ce4d5a88a1bbd131c537f4d0e56d10ff0dd69e66be3b7dfa9df7e6",
               "sha256:5f70bf18a086007016e948b04aed3b82103a36bea41755b6cddfaf10ace3c6ef"
           ]
       }
    }

**Status codes**:

-   **200** – no error
-   **404** – no such image
-   **500** – server error

#### Get the history of an image

`GET /images/(name)/history`

Return the history of the image `name`

**Example request**:

    GET /v1.23/images/ubuntu/history HTTP/1.1

**Example response**:

    HTTP/1.1 200 OK
    Content-Type: application/json

    [
        {
            "Id": "3db9c44f45209632d6050b35958829c3a2aa256d81b9a7be45b362ff85c54710",
            "Created": 1398108230,
            "CreatedBy": "/bin/sh -c #(nop) ADD file:eb15dbd63394e063b805a3c32ca7bf0266ef64676d5a6fab4801f2e81e2a5148 in /",
            "Tags": [
                "ubuntu:lucid",
                "ubuntu:10.04"
            ],
            "Size": 182964289,
            "Comment": ""
        },
        {
            "Id": "6cfa4d1f33fb861d4d114f43b25abd0ac737509268065cdfd69d544a59c85ab8",
            "Created": 1398108222,
            "CreatedBy": "/bin/sh -c #(nop) MAINTAINER Tianon Gravi <admwiggin@gmail.com> - mkimage-debootstrap.sh -i iproute,iputils-ping,ubuntu-minimal -t lucid.tar.xz lucid http://archive.ubuntu.com/ubuntu/",
            "Tags": null,
            "Size": 0,
            "Comment": ""
        },
        {
            "Id": "511136ea3c5a64f264b78b5433614aec563103b4d4702f3ba7d4d2698e22c158",
            "Created": 1371157430,
            "CreatedBy": "",
            "Tags": [
                "scratch12:latest",
                "scratch:latest"
            ],
            "Size": 0,
            "Comment": "Imported from -"
        }
    ]

**Status codes**:

-   **200** – no error
-   **404** – no such image
-   **500** – server error

#### Push an image on the registry

`POST /images/(name)/push`

Push the image `name` on the registry

**Example request**:

    POST /v1.23/images/test/push HTTP/1.1

**Example response**:

    HTTP/1.1 200 OK
    Content-Type: application/json

    {"status": "Pushing..."}
    {"status": "Pushing", "progress": "1/? (n/a)", "progressDetail": {"current": 1}}}
    {"error": "Invalid..."}
    ...

If you wish to push an image on to a private registry, that image must already have a tag
into a repository which references that registry `hostname` and `port`.  This repository name should
then be used in the URL. This duplicates the command line's flow.

The push is cancelled if the HTTP connection is closed.

**Example request**:

    POST /v1.23/images/registry.acme.com:5000/test/push HTTP/1.1


**Query parameters**:

-   **tag** – The tag to associate with the image on the registry. This is optional.

**Request Headers**:

-   **X-Registry-Auth** – base64-encoded AuthConfig object, containing either login information, or a token
    - Credential based login:

        ```
    {
            "username": "jdoe",
            "password": "secret",
            "email": "jdoe@acme.com",
    }
        ```

    - Identity token based login:

        ```
    {
            "identitytoken": "9cbaf023786cd7..."
    }
        ```

**Status codes**:

-   **200** – no error
-   **404** – no such image
-   **500** – server error

#### Tag an image into a repository

`POST /images/(name)/tag`

Tag the image `name` into a repository

**Example request**:

    POST /v1.23/images/test/tag?repo=myrepo&force=0&tag=v42 HTTP/1.1

**Example response**:

    HTTP/1.1 201 Created

**Query parameters**:

-   **repo** – The repository to tag in
-   **force** – 1/True/true or 0/False/false, default false
-   **tag** - The new tag name

**Status codes**:

-   **201** – no error
-   **400** – bad parameter
-   **404** – no such image
-   **409** – conflict
-   **500** – server error

#### Remove an image

`DELETE /images/(name)`

Remove the image `name` from the filesystem

**Example request**:

    DELETE /v1.23/images/test HTTP/1.1

**Example response**:

    HTTP/1.1 200 OK
    Content-type: application/json

    [
     {"Untagged": "3e2f21a89f"},
     {"Deleted": "3e2f21a89f"},
     {"Deleted": "53b4f83ac9"}
    ]

**Query parameters**:

-   **force** – 1/True/true or 0/False/false, default false
-   **noprune** – 1/True/true or 0/False/false, default false

**Status codes**:

-   **200** – no error
-   **404** – no such image
-   **409** – conflict
-   **500** – server error

#### Search images

`GET /images/search`

Search for an image on [Docker Hub](https://hub.docker.com).

> **Note**:
> The response keys have changed from API v1.6 to reflect the JSON
> sent by the registry server to the docker daemon's request.

**Example request**:

    GET /v1.23/images/search?term=sshd HTTP/1.1

**Example response**:

    HTTP/1.1 200 OK
    Content-Type: application/json

    [
            {
                "description": "",
                "is_official": false,
                "is_automated": false,
                "name": "wma55/u1210sshd",
                "star_count": 0
            },
            {
                "description": "",
                "is_official": false,
                "is_automated": false,
                "name": "jdswinbank/sshd",
                "star_count": 0
            },
            {
                "description": "",
                "is_official": false,
                "is_automated": false,
                "name": "vgauthier/sshd",
                "star_count": 0
            }
    ...
    ]

**Query parameters**:

-   **term** – term to search

**Status codes**:

-   **200** – no error
-   **500** – server error

### 2.3 Misc

#### Check auth configuration

`POST /auth`

Validate credentials for a registry and get identity token,
if available, for accessing the registry without password.

**Example request**:

    POST /v1.23/auth HTTP/1.1
    Content-Type: application/json
    Content-Length: 12345

    {
         "username": "hannibal",
         "password": "xxxx",
         "serveraddress": "https://index.docker.io/v1/"
    }

**Example response**:

    HTTP/1.1 200 OK

    {
         "Status": "Login Succeeded",
         "IdentityToken": "9cbaf023786cd7..."
    }

**Status codes**:

-   **200** – no error
-   **204** – no error
-   **500** – server error

#### Display system-wide information

`GET /info`

Display system-wide information

**Example request**:

    GET /v1.23/info HTTP/1.1

**Example response**:

    HTTP/1.1 200 OK
    Content-Type: application/json

    {
        "Architecture": "x86_64",
        "ClusterStore": "etcd://localhost:2379",
        "CgroupDriver": "cgroupfs",
        "Containers": 11,
        "ContainersRunning": 7,
        "ContainersStopped": 3,
        "ContainersPaused": 1,
        "CpuCfsPeriod": true,
        "CpuCfsQuota": true,
        "Debug": false,
        "DockerRootDir": "/var/lib/docker",
        "Driver": "btrfs",
        "DriverStatus": [[""]],
        "ExecutionDriver": "native-0.1",
        "ExperimentalBuild": false,
        "HttpProxy": "http://test:test@localhost:8080",
        "HttpsProxy": "https://test:test@localhost:8080",
        "ID": "7TRN:IPZB:QYBB:VPBQ:UMPP:KARE:6ZNR:XE6T:7EWV:PKF4:ZOJD:TPYS",
        "IPv4Forwarding": true,
        "Images": 16,
        "IndexServerAddress": "https://index.docker.io/v1/",
        "InitPath": "/usr/bin/docker",
        "InitSha1": "",
        "KernelMemory": true,
        "KernelVersion": "3.12.0-1-amd64",
        "Labels": [
            "storage=ssd"
        ],
        "MemTotal": 2099236864,
        "MemoryLimit": true,
        "NCPU": 1,
        "NEventsListener": 0,
        "NFd": 11,
        "NGoroutines": 21,
        "Name": "prod-server-42",
        "NoProxy": "9.81.1.160",
        "OomKillDisable": true,
        "OSType": "linux",
        "OperatingSystem": "Boot2Docker",
        "Plugins": {
            "Volume": [
                "local"
            ],
            "Network": [
                "null",
                "host",
                "bridge"
            ]
        },
        "RegistryConfig": {
            "IndexConfigs": {
                "docker.io": {
                    "Mirrors": null,
                    "Name": "docker.io",
                    "Official": true,
                    "Secure": true
                }
            },
            "InsecureRegistryCIDRs": [
                "127.0.0.0/8"
            ]
        },
        "ServerVersion": "1.9.0",
        "SwapLimit": false,
        "SystemStatus": [["State", "Healthy"]],
        "SystemTime": "2015-03-10T11:11:23.730591467-07:00"
    }

**Status codes**:

-   **200** – no error
-   **500** – server error

#### Show the docker version information

`GET /version`

Show the docker version information

**Example request**:

    GET /v1.23/version HTTP/1.1

**Example response**:

    HTTP/1.1 200 OK
    Content-Type: application/json

    {
         "Version": "1.11.0",
         "Os": "linux",
         "KernelVersion": "3.19.0-23-generic",
         "GoVersion": "go1.4.2",
         "GitCommit": "e75da4b",
         "Arch": "amd64",
         "ApiVersion": "1.23",
         "BuildTime": "2015-12-01T07:09:13.444803460+00:00",
         "Experimental": true
    }

**Status codes**:

-   **200** – no error
-   **500** – server error

#### Ping the docker server

`GET /_ping`

Ping the docker server

**Example request**:

    GET /v1.23/_ping HTTP/1.1

**Example response**:

    HTTP/1.1 200 OK
    Content-Type: text/plain

    OK

**Status codes**:

-   **200** - no error
-   **500** - server error

#### Create a new image from a container's changes

`POST /commit`

Create a new image from a container's changes

**Example request**:

    POST /v1.23/commit?container=44c004db4b17&comment=message&repo=myrepo HTTP/1.1
    Content-Type: application/json
    Content-Length: 12345

    {
         "Hostname": "",
         "Domainname": "",
         "User": "",
         "AttachStdin": false,
         "AttachStdout": true,
         "AttachStderr": true,
         "Tty": false,
         "OpenStdin": false,
         "StdinOnce": false,
         "Env": null,
         "Cmd": [
                 "date"
         ],
         "Mounts": [
           {
             "Source": "/data",
             "Destination": "/data",
             "Mode": "ro,Z",
             "RW": false
           }
         ],
         "Labels": {
                 "key1": "value1",
                 "key2": "value2"
          },
         "WorkingDir": "",
         "NetworkDisabled": false,
         "ExposedPorts": {
                 "22/tcp": {}
         }
    }

**Example response**:

    HTTP/1.1 201 Created
    Content-Type: application/json

    {"Id": "596069db4bf5"}

**JSON parameters**:

-  **config** - the container's configuration

**Query parameters**:

-   **container** – source container
-   **repo** – repository
-   **tag** – tag
-   **comment** – commit message
-   **author** – author (e.g., "John Hannibal Smith
    <[hannibal@a-team.com](mailto:hannibal%40a-team.com)>")
-   **pause** – 1/True/true or 0/False/false, whether to pause the container before committing
-   **changes** – Dockerfile instructions to apply while committing

**Status codes**:

-   **201** – no error
-   **404** – no such container
-   **500** – server error

#### Monitor Docker's events

`GET /events`

Get container events from docker, in real time via streaming.

Docker containers report the following events:

    attach, commit, copy, create, destroy, die, exec_create, exec_start, export, kill, oom, pause, rename, resize, restart, start, stop, top, unpause, update

Docker images report the following events:

    delete, import, pull, push, tag, untag

Docker volumes report the following events:

    create, mount, unmount, destroy

Docker networks report the following events:

    create, connect, disconnect, destroy

**Example request**:

    GET /v1.23/events?since=1374067924

**Example response**:

    HTTP/1.1 200 OK
    Content-Type: application/json
    Server: Docker/1.11.0 (linux)
    Date: Fri, 29 Apr 2016 15:18:06 GMT
    Transfer-Encoding: chunked

    {
      "status": "pull",
      "id": "alpine:latest",
      "Type": "image",
      "Action": "pull",
      "Actor": {
        "ID": "alpine:latest",
        "Attributes": {
          "name": "alpine"
        }
      },
      "time": 1461943101,
      "timeNano": 1461943101301854122
    }
    {
      "status": "create",
      "id": "ede54ee1afda366ab42f824e8a5ffd195155d853ceaec74a927f249ea270c743",
      "from": "alpine",
      "Type": "container",
      "Action": "create",
      "Actor": {
        "ID": "ede54ee1afda366ab42f824e8a5ffd195155d853ceaec74a927f249ea270c743",
        "Attributes": {
          "com.example.some-label": "some-label-value",
          "image": "alpine",
          "name": "my-container"
        }
      },
      "time": 1461943101,
      "timeNano": 1461943101381709551
    }
    {
      "status": "attach",
      "id": "ede54ee1afda366ab42f824e8a5ffd195155d853ceaec74a927f249ea270c743",
      "from": "alpine",
      "Type": "container",
      "Action": "attach",
      "Actor": {
        "ID": "ede54ee1afda366ab42f824e8a5ffd195155d853ceaec74a927f249ea270c743",
        "Attributes": {
          "com.example.some-label": "some-label-value",
          "image": "alpine",
          "name": "my-container"
        }
      },
      "time": 1461943101,
      "timeNano": 1461943101383858412
    }
    {
      "Type": "network",
      "Action": "connect",
      "Actor": {
        "ID": "7dc8ac97d5d29ef6c31b6052f3938c1e8f2749abbd17d1bd1febf2608db1b474",
        "Attributes": {
          "container": "ede54ee1afda366ab42f824e8a5ffd195155d853ceaec74a927f249ea270c743",
          "name": "bridge",
          "type": "bridge"
        }
      },
      "time": 1461943101,
      "timeNano": 1461943101394865557
    }
    {
      "status": "start",
      "id": "ede54ee1afda366ab42f824e8a5ffd195155d853ceaec74a927f249ea270c743",
      "from": "alpine",
      "Type": "container",
      "Action": "start",
      "Actor": {
        "ID": "ede54ee1afda366ab42f824e8a5ffd195155d853ceaec74a927f249ea270c743",
        "Attributes": {
          "com.example.some-label": "some-label-value",
          "image": "alpine",
          "name": "my-container"
        }
      },
      "time": 1461943101,
      "timeNano": 1461943101607533796
    }
    {
      "status": "resize",
      "id": "ede54ee1afda366ab42f824e8a5ffd195155d853ceaec74a927f249ea270c743",
      "from": "alpine",
      "Type": "container",
      "Action": "resize",
      "Actor": {
        "ID": "ede54ee1afda366ab42f824e8a5ffd195155d853ceaec74a927f249ea270c743",
        "Attributes": {
          "com.example.some-label": "some-label-value",
          "height": "46",
          "image": "alpine",
          "name": "my-container",
          "width": "204"
        }
      },
      "time": 1461943101,
      "timeNano": 1461943101610269268
    }
    {
      "status": "die",
      "id": "ede54ee1afda366ab42f824e8a5ffd195155d853ceaec74a927f249ea270c743",
      "from": "alpine",
      "Type": "container",
      "Action": "die",
      "Actor": {
        "ID": "ede54ee1afda366ab42f824e8a5ffd195155d853ceaec74a927f249ea270c743",
        "Attributes": {
          "com.example.some-label": "some-label-value",
          "exitCode": "0",
          "image": "alpine",
          "name": "my-container"
        }
      },
      "time": 1461943105,
      "timeNano": 1461943105079144137
    }
    {
      "Type": "network",
      "Action": "disconnect",
      "Actor": {
        "ID": "7dc8ac97d5d29ef6c31b6052f3938c1e8f2749abbd17d1bd1febf2608db1b474",
        "Attributes": {
          "container": "ede54ee1afda366ab42f824e8a5ffd195155d853ceaec74a927f249ea270c743",
          "name": "bridge",
          "type": "bridge"
        }
      },
      "time": 1461943105,
      "timeNano": 1461943105230860245
    }
    {
      "status": "destroy",
      "id": "ede54ee1afda366ab42f824e8a5ffd195155d853ceaec74a927f249ea270c743",
      "from": "alpine",
      "Type": "container",
      "Action": "destroy",
      "Actor": {
        "ID": "ede54ee1afda366ab42f824e8a5ffd195155d853ceaec74a927f249ea270c743",
        "Attributes": {
          "com.example.some-label": "some-label-value",
          "image": "alpine",
          "name": "my-container"
        }
      },
      "time": 1461943105,
      "timeNano": 1461943105338056026
    }

**Query parameters**:

-   **since** – Timestamp. Show all events created since timestamp and then stream
-   **until** – Timestamp. Show events created until given timestamp and stop streaming
-   **filters** – A json encoded value of the filters (a map[string][]string) to process on the event list. Available filters:
  -   `container=<string>`; -- container to filter
  -   `event=<string>`; -- event to filter
  -   `image=<string>`; -- image to filter
  -   `label=<string>`; -- image and container label to filter
  -   `type=<string>`; -- either `container` or `image` or `volume` or `network`
  -   `volume=<string>`; -- volume to filter
  -   `network=<string>`; -- network to filter

**Status codes**:

-   **200** – no error
-   **500** – server error

#### Get a tarball containing all images in a repository

`GET /images/(name)/get`

Get a tarball containing all images and metadata for the repository specified
by `name`.

If `name` is a specific name and tag (e.g. ubuntu:latest), then only that image
(and its parents) are returned. If `name` is an image ID, similarly only that
image (and its parents) are returned, but with the exclusion of the
'repositories' file in the tarball, as there were no image names referenced.

See the [image tarball format](#image-tarball-format) for more details.

**Example request**

    GET /v1.23/images/ubuntu/get

**Example response**:

    HTTP/1.1 200 OK
    Content-Type: application/x-tar

    Binary data stream

**Status codes**:

-   **200** – no error
-   **500** – server error

#### Get a tarball containing all images

`GET /images/get`

Get a tarball containing all images and metadata for one or more repositories.

For each value of the `names` parameter: if it is a specific name and tag (e.g.
`ubuntu:latest`), then only that image (and its parents) are returned; if it is
an image ID, similarly only that image (and its parents) are returned and there
would be no names referenced in the 'repositories' file for this image ID.

See the [image tarball format](#image-tarball-format) for more details.

**Example request**

    GET /v1.23/images/get?names=myname%2Fmyapp%3Alatest&names=busybox

**Example response**:

    HTTP/1.1 200 OK
    Content-Type: application/x-tar

    Binary data stream

**Status codes**:

-   **200** – no error
-   **500** – server error

#### Load a tarball with a set of images and tags into docker

`POST /images/load`

Load a set of images and tags into a Docker repository.
See the [image tarball format](#image-tarball-format) for more details.

**Example request**

    POST /v1.23/images/load
    Content-Type: application/x-tar
    Content-Length: 12345

    Tarball in body

**Example response**:

    HTTP/1.1 200 OK
    Content-Type: application/json
    Transfer-Encoding: chunked

    {"status":"Loading layer","progressDetail":{"current":32768,"total":1292800},"progress":"[=                                                 ] 32.77 kB/1.293 MB","id":"8ac8bfaff55a"}
    {"status":"Loading layer","progressDetail":{"current":65536,"total":1292800},"progress":"[==                                                ] 65.54 kB/1.293 MB","id":"8ac8bfaff55a"}
    {"status":"Loading layer","progressDetail":{"current":98304,"total":1292800},"progress":"[===                                               ]  98.3 kB/1.293 MB","id":"8ac8bfaff55a"}
    {"status":"Loading layer","progressDetail":{"current":131072,"total":1292800},"progress":"[=====                                             ] 131.1 kB/1.293 MB","id":"8ac8bfaff55a"}
    ...
    {"stream":"Loaded image: busybox:latest\n"}

**Example response**:

If the "quiet" query parameter is set to `true` / `1` (`?quiet=1`), progress
details are suppressed, and only a confirmation message is returned once the
action completes.

    HTTP/1.1 200 OK
    Content-Type: application/json
    Transfer-Encoding: chunked

    {"stream":"Loaded image: busybox:latest\n"}

**Query parameters**:

-   **quiet** – Boolean value, suppress progress details during load. Defaults
      to `0` / `false` if omitted.

**Status codes**:

-   **200** – no error
-   **500** – server error

#### Image tarball format

An image tarball contains one directory per image layer (named using its long ID),
each containing these files:

- `VERSION`: currently `1.0` - the file format version
- `json`: detailed layer information, similar to `docker inspect layer_id`
- `layer.tar`: A tarfile containing the filesystem changes in this layer

The `layer.tar` file contains `aufs` style `.wh..wh.aufs` files and directories
for storing attribute changes and deletions.

If the tarball defines a repository, the tarball should also include a `repositories` file at
the root that contains a list of repository and tag names mapped to layer IDs.

```
{"hello-world":
    {"latest": "565a9d68a73f6706862bfe8409a7f659776d4d60a8d096eb4a3cbce6999cc2a1"}
}
```

#### Exec Create

`POST /containers/(id or name)/exec`

Sets up an exec instance in a running container `id`

**Example request**:

    POST /v1.23/containers/e90e34656806/exec HTTP/1.1
    Content-Type: application/json
    Content-Length: 12345

    {
      "AttachStdin": true,
      "AttachStdout": true,
      "AttachStderr": true,
      "Cmd": ["sh"],
      "DetachKeys": "ctrl-p,ctrl-q",
      "Privileged": true,
      "Tty": true,
      "User": "123:456"
    }

**Example response**:

    HTTP/1.1 201 Created
    Content-Type: application/json

    {
         "Id": "f90e34656806",
         "Warnings":[]
    }

**JSON parameters**:

-   **AttachStdin** - Boolean value, attaches to `stdin` of the `exec` command.
-   **AttachStdout** - Boolean value, attaches to `stdout` of the `exec` command.
-   **AttachStderr** - Boolean value, attaches to `stderr` of the `exec` command.
-   **DetachKeys** – Override the key sequence for detaching a
        container. Format is a single character `[a-Z]` or `ctrl-<value>`
        where `<value>` is one of: `a-z`, `@`, `^`, `[`, `,` or `_`.
-   **Tty** - Boolean value to allocate a pseudo-TTY.
-   **Cmd** - Command to run specified as a string or an array of strings.
-   **Privileged** - Boolean value, runs the exec process with extended privileges.
-   **User** - A string value specifying the user, and optionally, group to run
        the exec process inside the container. Format is one of: `"user"`,
        `"user:group"`, `"uid"`, or `"uid:gid"`.

**Status codes**:

-   **201** – no error
-   **404** – no such container
-   **409** - container is paused
-   **500** - server error

#### Exec Start

`POST /exec/(id)/start`

Starts a previously set up `exec` instance `id`. If `detach` is true, this API
returns after starting the `exec` command. Otherwise, this API sets up an
interactive session with the `exec` command.

**Example request**:

    POST /v1.23/exec/e90e34656806/start HTTP/1.1
    Content-Type: application/json
    Content-Length: 12345

    {
     "Detach": false,
     "Tty": false
    }

**Example response**:

    HTTP/1.1 200 OK
    Content-Type: application/vnd.docker.raw-stream

    {% raw %}
    {{ STREAM }}
    {% endraw %}

**JSON parameters**:

-   **Detach** - Detach from the `exec` command.
-   **Tty** - Boolean value to allocate a pseudo-TTY.

**Status codes**:

-   **200** – no error
-   **404** – no such exec instance
-   **409** - container is paused

**Stream details**:

Similar to the stream behavior of `POST /containers/(id or name)/attach` API

#### Exec Resize

`POST /exec/(id)/resize`

Resizes the `tty` session used by the `exec` command `id`.  The unit is number of characters.
This API is valid only if `tty` was specified as part of creating and starting the `exec` command.

**Example request**:

    POST /v1.23/exec/e90e34656806/resize?h=40&w=80 HTTP/1.1
    Content-Type: text/plain

**Example response**:

    HTTP/1.1 201 Created
    Content-Type: text/plain

**Query parameters**:

-   **h** – height of `tty` session
-   **w** – width

**Status codes**:

-   **201** – no error
-   **404** – no such exec instance

#### Exec Inspect

`GET /exec/(id)/json`

Return low-level information about the `exec` command `id`.

**Example request**:

    GET /v1.23/exec/11fb006128e8ceb3942e7c58d77750f24210e35f879dd204ac975c184b820b39/json HTTP/1.1

**Example response**:

    HTTP/1.1 200 OK
    Content-Type: application/json

    {
      "CanRemove": false,
      "ContainerID": "b53ee82b53a40c7dca428523e34f741f3abc51d9f297a14ff874bf761b995126",
      "DetachKeys": "",
      "ExitCode": 2,
      "ID": "f33bbfb39f5b142420f4759b2348913bd4a8d1a6d7fd56499cb41a1bb91d7b3b",
      "OpenStderr": true,
      "OpenStdin": true,
      "OpenStdout": true,
      "ProcessConfig": {
        "arguments": [
          "-c",
          "exit 2"
        ],
        "entrypoint": "sh",
        "privileged": false,
        "tty": true,
        "user": "1000"
      },
      "Running": false
    }

**Status codes**:

-   **200** – no error
-   **404** – no such exec instance
-   **500** - server error

### 2.4 Volumes

#### List volumes

`GET /volumes`

**Example request**:

    GET /v1.23/volumes HTTP/1.1

**Example response**:

    HTTP/1.1 200 OK
    Content-Type: application/json

    {
      "Volumes": [
        {
          "Name": "tardis",
          "Driver": "local",
          "Mountpoint": "/var/lib/docker/volumes/tardis"
        }
      ],
      "Warnings": []
    }

**Query parameters**:

- **filters** - JSON encoded value of the filters (a `map[string][]string`) to process on the volumes list. There is one available filter: `dangling=true`

**Status codes**:

-   **200** - no error
-   **500** - server error

#### Create a volume

`POST /volumes/create`

Create a volume

**Example request**:

    POST /v1.23/volumes/create HTTP/1.1
    Content-Type: application/json
    Content-Length: 12345

    {
      "Name": "tardis",
      "Labels": {
        "com.example.some-label": "some-value",
        "com.example.some-other-label": "some-other-value"
      }
    }

**Example response**:

    HTTP/1.1 201 Created
    Content-Type: application/json

    {
      "Name": "tardis",
      "Driver": "local",
      "Mountpoint": "/var/lib/docker/volumes/tardis",
      "Labels": {
        "com.example.some-label": "some-value",
        "com.example.some-other-label": "some-other-value"
      }
    }

**Status codes**:

- **201** - no error
- **500**  - server error

**JSON parameters**:

- **Name** - The new volume's name. If not specified, Docker generates a name.
- **Driver** - Name of the volume driver to use. Defaults to `local` for the name.
- **DriverOpts** - A mapping of driver options and values. These options are
    passed directly to the driver and are driver specific.
- **Labels** - Labels to set on the volume, specified as a map: `{"key":"value","key2":"value2"}`

#### Inspect a volume

`GET /volumes/(name)`

Return low-level information on the volume `name`

**Example request**:

    GET /v1.23/volumes/tardis

**Example response**:

    HTTP/1.1 200 OK
    Content-Type: application/json

    {
      "Name": "tardis",
      "Driver": "local",
      "Mountpoint": "/var/lib/docker/volumes/tardis/_data",
      "Labels": {
          "com.example.some-label": "some-value",
          "com.example.some-other-label": "some-other-value"
      }
    }

**Status codes**:

-   **200** - no error
-   **404** - no such volume
-   **500** - server error

#### Remove a volume

`DELETE /volumes/(name)`

Instruct the driver to remove the volume (`name`).

**Example request**:

    DELETE /v1.23/volumes/tardis HTTP/1.1

**Example response**:

    HTTP/1.1 204 No Content

**Status codes**:

-   **204** - no error
-   **404** - no such volume or volume driver
-   **409** - volume is in use and cannot be removed
-   **500** - server error

### 3.5 Networks

#### List networks

`GET /networks`

**Example request**:

    GET /v1.23/networks?filters={"type":{"custom":true}} HTTP/1.1

**Example response**:

```
HTTP/1.1 200 OK
Content-Type: application/json

[
  {
    "Name": "bridge",
    "Id": "f2de39df4171b0dc801e8002d1d999b77256983dfc63041c0f34030aa3977566",
    "Scope": "local",
    "Driver": "bridge",
    "EnableIPv6": false,
    "Internal": false,
    "IPAM": {
      "Driver": "default",
      "Config": [
        {
          "Subnet": "172.17.0.0/16"
        }
      ]
    },
    "Containers": {
      "39b69226f9d79f5634485fb236a23b2fe4e96a0a94128390a7fbbcc167065867": {
        "EndpointID": "ed2419a97c1d9954d05b46e462e7002ea552f216e9b136b80a7db8d98b442eda",
        "MacAddress": "02:42:ac:11:00:02",
        "IPv4Address": "172.17.0.2/16",
        "IPv6Address": ""
      }
    },
    "Options": {
      "com.docker.network.bridge.default_bridge": "true",
      "com.docker.network.bridge.enable_icc": "true",
      "com.docker.network.bridge.enable_ip_masquerade": "true",
      "com.docker.network.bridge.host_binding_ipv4": "0.0.0.0",
      "com.docker.network.bridge.name": "docker0",
      "com.docker.network.driver.mtu": "1500"
    }
  },
  {
    "Name": "none",
    "Id": "e086a3893b05ab69242d3c44e49483a3bbbd3a26b46baa8f61ab797c1088d794",
    "Scope": "local",
    "Driver": "null",
    "EnableIPv6": false,
    "Internal": false,
    "IPAM": {
      "Driver": "default",
      "Config": []
    },
    "Containers": {},
    "Options": {}
  },
  {
    "Name": "host",
    "Id": "13e871235c677f196c4e1ecebb9dc733b9b2d2ab589e30c539efeda84a24215e",
    "Scope": "local",
    "Driver": "host",
    "EnableIPv6": false,
    "Internal": false,
    "IPAM": {
      "Driver": "default",
      "Config": []
    },
    "Containers": {},
    "Options": {}
  }
]
```

**Query parameters**:

- **filters** - JSON encoded network list filter. The filter value is one of:
  -   `id=<network-id>` Matches all or part of a network id.
  -   `name=<network-name>` Matches all or part of a network name.
  -   `type=["custom"|"builtin"]` Filters networks by type. The `custom` keyword returns all user-defined networks.

**Status codes**:

-   **200** - no error
-   **500** - server error

#### Inspect network

`GET /networks/(id or name)`

Return low-level information on the network `id`

**Example request**:

    GET /v1.23/networks/7d86d31b1478e7cca9ebed7e73aa0fdeec46c5ca29497431d3007d2d9e15ed99 HTTP/1.1

**Example response**:

```
HTTP/1.1 200 OK
Content-Type: application/json

{
  "Name": "net01",
  "Id": "7d86d31b1478e7cca9ebed7e73aa0fdeec46c5ca29497431d3007d2d9e15ed99",
  "Scope": "local",
  "Driver": "bridge",
  "EnableIPv6": false,
  "IPAM": {
    "Driver": "default",
    "Config": [
      {
        "Subnet": "172.19.0.0/16",
        "Gateway": "172.19.0.1/16"
      }
    ],
    "Options": {
        "foo": "bar"
    }
  },
  "Internal": false,
  "Containers": {
    "19a4d5d687db25203351ed79d478946f861258f018fe384f229f2efa4b23513c": {
      "Name": "test",
      "EndpointID": "628cadb8bcb92de107b2a1e516cbffe463e321f548feb37697cce00ad694f21a",
      "MacAddress": "02:42:ac:13:00:02",
      "IPv4Address": "172.19.0.2/16",
      "IPv6Address": ""
    }
  },
  "Options": {
    "com.docker.network.bridge.default_bridge": "true",
    "com.docker.network.bridge.enable_icc": "true",
    "com.docker.network.bridge.enable_ip_masquerade": "true",
    "com.docker.network.bridge.host_binding_ipv4": "0.0.0.0",
    "com.docker.network.bridge.name": "docker0",
    "com.docker.network.driver.mtu": "1500"
  },
  "Labels": {
    "com.example.some-label": "some-value",
    "com.example.some-other-label": "some-other-value"
  }
}
```

**Status codes**:

-   **200** - no error
-   **404** - network not found
-   **500** - server error

#### Create a network

`POST /networks/create`

Create a network

**Example request**:

```
POST /v1.23/networks/create HTTP/1.1
Content-Type: application/json
Content-Length: 12345

{
  "Name":"isolated_nw",
  "CheckDuplicate":true,
  "Driver":"bridge",
  "EnableIPv6": true,
  "IPAM":{
    "Driver": "default",
    "Config":[
      {
        "Subnet":"172.20.0.0/16",
        "IPRange":"172.20.10.0/24",
        "Gateway":"172.20.10.11"
      },
      {
        "Subnet":"2001:db8:abcd::/64",
        "Gateway":"2001:db8:abcd::1011"
      }
    ],
    "Options": {
      "foo": "bar"
    }
  },
  "Internal":true,
  "Options": {
    "com.docker.network.bridge.default_bridge": "true",
    "com.docker.network.bridge.enable_icc": "true",
    "com.docker.network.bridge.enable_ip_masquerade": "true",
    "com.docker.network.bridge.host_binding_ipv4": "0.0.0.0",
    "com.docker.network.bridge.name": "docker0",
    "com.docker.network.driver.mtu": "1500"
  },
  "Labels": {
    "com.example.some-label": "some-value",
    "com.example.some-other-label": "some-other-value"
  }
}
```

**Example response**:

```
HTTP/1.1 201 Created
Content-Type: application/json

{
  "Id": "22be93d5babb089c5aab8dbc369042fad48ff791584ca2da2100db837a1c7c30",
  "Warning": ""
}
```

**Status codes**:

- **201** - no error
- **404** - plugin not found
- **500** - server error

**JSON parameters**:

- **Name** - The new network's name. this is a mandatory field
- **CheckDuplicate** - Requests daemon to check for networks with same name. Defaults to `false`.
    Since Network is primarily keyed based on a random ID and not on the name, 
    and network name is strictly a user-friendly alias to the network 
    which is uniquely identified using ID, there is no guaranteed way to check for duplicates. 
    This parameter CheckDuplicate is there to provide a best effort checking of any networks 
    which has the same name but it is not guaranteed to catch all name collisions.
- **Driver** - Name of the network driver plugin to use. Defaults to `bridge` driver
- **Internal** - Restrict external access to the network
- **IPAM** - Optional custom IP scheme for the network
  - **Driver** - Name of the IPAM driver to use. Defaults to `default` driver
  - **Config** - List of IPAM configuration options, specified as a map:
      `{"Subnet": <CIDR>, "IPRange": <CIDR>, "Gateway": <IP address>, "AuxAddress": <device_name:IP address>}`
  - **Options** - Driver-specific options, specified as a map: `{"option":"value" [,"option2":"value2"]}`
- **EnableIPv6** - Enable IPv6 on the network
- **Options** - Network specific options to be used by the drivers
- **Labels** - Labels to set on the network, specified as a map: `{"key":"value" [,"key2":"value2"]}`

#### Connect a container to a network

`POST /networks/(id or name)/connect`

Connect a container to a network

**Example request**:

```
POST /v1.23/networks/22be93d5babb089c5aab8dbc369042fad48ff791584ca2da2100db837a1c7c30/connect HTTP/1.1
Content-Type: application/json
Content-Length: 12345

{
  "Container":"3613f73ba0e4",
  "EndpointConfig": {
    "IPAMConfig": {
        "IPv4Address":"172.24.56.89",
        "IPv6Address":"2001:db8::5689"
    }
  }
}
```

**Example response**:

    HTTP/1.1 200 OK

**Status codes**:

- **200** - no error
- **404** - network or container is not found
- **500** - Internal Server Error

**JSON parameters**:

- **container** - container-id/name to be connected to the network

#### Disconnect a container from a network

`POST /networks/(id or name)/disconnect`

Disconnect a container from a network

**Example request**:

```
POST /v1.23/networks/22be93d5babb089c5aab8dbc369042fad48ff791584ca2da2100db837a1c7c30/disconnect HTTP/1.1
Content-Type: application/json
Content-Length: 12345

{
  "Container":"3613f73ba0e4",
  "Force":false
}
```

**Example response**:

    HTTP/1.1 200 OK

**Status codes**:

- **200** - no error
- **404** - network or container not found
- **500** - Internal Server Error

**JSON parameters**:

- **Container** - container-id/name to be disconnected from a network
- **Force** - Force the container to disconnect from a network

#### Remove a network

`DELETE /networks/(id or name)`

Instruct the driver to remove the network (`id`).

**Example request**:

    DELETE /v1.23/networks/22be93d5babb089c5aab8dbc369042fad48ff791584ca2da2100db837a1c7c30 HTTP/1.1

**Example response**:

    HTTP/1.1 204 No Content

**Status codes**:

-   **204** - no error
-   **403** - operation not supported for pre-defined networks
-   **404** - no such network
-   **500** - server error

## 3. Going further

### 3.1 Inside `docker run`

As an example, the `docker run` command line makes the following API calls:

- Create the container

- If the status code is 404, it means the image doesn't exist:
    - Try to pull it.
    - Then, retry to create the container.

- Start the container.

- If you are not in detached mode:
- Attach to the container, using `logs=1` (to have `stdout` and
      `stderr` from the container's start) and `stream=1`

- If in detached mode or only `stdin` is attached, display the container's id.

### 3.2 Hijacking

In this version of the API, `/attach`, uses hijacking to transport `stdin`,
`stdout`, and `stderr` on the same socket.

To hint potential proxies about connection hijacking, Docker client sends
connection upgrade headers similarly to websocket.

    Upgrade: tcp
    Connection: Upgrade

When Docker daemon detects the `Upgrade` header, it switches its status code
from **200 OK** to **101 UPGRADED** and resends the same headers.


### 3.3 CORS Requests

To set cross origin requests to the Engine API please give values to
`--api-cors-header` when running Docker in daemon mode. Set * (asterisk) allows all,
default or blank means CORS disabled

    $ dockerd -H="192.168.1.9:2375" --api-cors-header="http://foo.bar"<|MERGE_RESOLUTION|>--- conflicted
+++ resolved
@@ -18,13 +18,8 @@
 
 ## 1. Brief introduction
 
-<<<<<<< HEAD
- - The daemon listens on `unix:///var/run/balena-engine.sock` but you can
-   [Bind Docker to another host/port or a Unix socket](../reference/commandline/dockerd.md#bind-docker-to-another-host-port-or-a-unix-socket).
-=======
  - The daemon listens on `unix:///var/run/docker.sock` but you can
    [Bind Docker to another host/port or a Unix socket](https://docs.docker.com/engine/reference/commandline/dockerd/#bind-docker-to-another-host-port-or-a-unix-socket).
->>>>>>> 847da184
  - The API tends to be REST. However, for some complex commands, like `attach`
    or `pull`, the HTTP connection is hijacked to transport `stdout`,
    `stdin` and `stderr`.
