--- conflicted
+++ resolved
@@ -1,194 +1,3 @@
 Moved to https://docs.docker.com/go/rootless/
 
-<<<<<<< HEAD
-The rootless mode allows running `dockerd` as an unprivileged user, using `user_namespaces(7)`, `mount_namespaces(7)`, `network_namespaces(7)`.
-
-No SETUID/SETCAP binary is required except `newuidmap` and `newgidmap`.
-
-## Requirements
-* `newuidmap` and `newgidmap` need to be installed on the host. These commands are provided by the `uidmap` package on most distros.
-
-* `/etc/subuid` and `/etc/subgid` should contain >= 65536 sub-IDs. e.g. `penguin:231072:65536`.
-
-```console
-$ id -u
-1001
-$ whoami
-penguin
-$ grep ^$(whoami): /etc/subuid
-penguin:231072:65536
-$ grep ^$(whoami): /etc/subgid
-penguin:231072:65536
-```
-
-### Distribution-specific hint
-
-Using Ubuntu kernel is recommended.
-
-#### Ubuntu
-* No preparation is needed.
-* `overlay2` is enabled by default ([Ubuntu-specific kernel patch](https://kernel.ubuntu.com/git/ubuntu/ubuntu-bionic.git/commit/fs/overlayfs?id=3b7da90f28fe1ed4b79ef2d994c81efbc58f1144)).
-* Known to work on Ubuntu 16.04 and 18.04.
-
-#### Debian GNU/Linux
-* Add `kernel.unprivileged_userns_clone=1` to `/etc/sysctl.conf` (or `/etc/sysctl.d`) and run `sudo sysctl -p`
-* To use `overlay2` storage driver (recommended), run `sudo modprobe overlay permit_mounts_in_userns=1` ([Debian-specific kernel patch, introduced in Debian 10](https://salsa.debian.org/kernel-team/linux/blob/283390e7feb21b47779b48e0c8eb0cc409d2c815/debian/patches/debian/overlayfs-permit-mounts-in-userns.patch)). Put the configuration to `/etc/modprobe.d` for persistence.
-* Known to work on Debian 9 and 10. `overlay2` is only supported since Debian 10 and needs `modprobe` configuration described above.
-
-#### Arch Linux
-* Add `kernel.unprivileged_userns_clone=1` to `/etc/sysctl.conf` (or `/etc/sysctl.d`) and run `sudo sysctl -p`
-
-#### openSUSE
-* `sudo modprobe ip_tables iptable_mangle iptable_nat iptable_filter` is required. (This is likely to be required on other distros as well)
-* Known to work on openSUSE 15.
-
-#### Fedora 31 and later
-* Run `sudo grubby --update-kernel=ALL --args="systemd.unified_cgroup_hierarchy=0"` and reboot.
-
-#### Fedora 30
-* No preparation is needed
-
-#### RHEL/CentOS 8
-* No preparation is needed
-
-#### RHEL/CentOS 7
-* Add `user.max_user_namespaces=28633` to `/etc/sysctl.conf` (or `/etc/sysctl.d`) and run `sudo sysctl -p`
-* `systemctl --user` does not work by default. Run the daemon directly without systemd: `dockerd-rootless.sh --experimental --storage-driver vfs`
-* Known to work on RHEL/CentOS 7.7. Older releases require extra configuration steps.
-* RHEL/CentOS 7.6 and older releases require [COPR package `vbatts/shadow-utils-newxidmap`](https://copr.fedorainfracloud.org/coprs/vbatts/shadow-utils-newxidmap/) to be installed.
-* RHEL/CentOS 7.5 and older releases require running `sudo grubby --update-kernel=ALL --args="user_namespace.enable=1"` and reboot.
-
-## Known limitations
-
-* Only `vfs` graphdriver is supported. However, on Ubuntu and Debian 10, `overlay2` and `overlay` are also supported.
-* Following features are not supported:
-  * Cgroups (including `docker top`, which depends on the cgroups device controller)
-  * Apparmor
-  * Checkpoint
-  * Overlay network
-  * Exposing SCTP ports
-* To use `ping` command, see [Routing ping packets](#routing-ping-packets)
-* To expose privileged TCP/UDP ports (< 1024), see [Exposing privileged ports](#exposing-privileged-ports)
-
-## Install
-
-The installation script is available at https://get.docker.com/rootless .
-
-```console
-$ curl -fsSL https://get.docker.com/rootless | sh
-```
-
-Make sure to run the script as a non-root user.
-
-The script will show the environment variables that are needed to be set:
-
-```console
-$ curl -fsSL https://get.docker.com/rootless | sh
-...
-# Docker binaries are installed in /home/penguin/bin
-# WARN: dockerd is not in your current PATH or pointing to /home/penguin/bin/dockerd
-# Make sure the following environment variables are set (or add them to ~/.bashrc):
-
-export PATH=/home/penguin/bin:$PATH
-export PATH=$PATH:/sbin
-export DOCKER_HOST=unix:///run/user/1001/docker.sock
-
-#
-# To control docker service run:
-# systemctl --user (start|stop|restart) docker
-#
-```
-
-To install the binaries manually without using the installer, extract `docker-rootless-extras-<version>.tar.gz` along with `docker-<version>.tar.gz`: https://download.docker.com/linux/static/stable/x86_64/
-
-## Usage
-
-### Daemon
-
-Use `systemctl --user` to manage the lifecycle of the daemon:
-```console
-$ systemctl --user start docker
-```
-
-To launch the daemon on system startup, enable systemd lingering:
-```console
-$ sudo loginctl enable-linger $(whoami)
-```
-
-To run the daemon directly without systemd, you need to run `dockerd-rootless.sh` instead of `dockerd`:
-```console
-$ dockerd-rootless.sh --experimental --storage-driver vfs
-```
-
-As Rootless mode is experimental, currently you always need to run `dockerd-rootless.sh` with `--experimental`.
-You also need `--storage-driver vfs` unless using Ubuntu or Debian 10 kernel.
-
-Remarks:
-* The socket path is set to `$XDG_RUNTIME_DIR/docker.sock` by default. `$XDG_RUNTIME_DIR` is typically set to `/run/user/$UID`.
-* The data dir is set to `~/.local/share/docker` by default.
-* The exec dir is set to `$XDG_RUNTIME_DIR/docker` by default.
-* The daemon config dir is set to `~/.config/docker` (not `~/.docker`, which is used by the client) by default.
-* The `dockerd-rootless.sh` script executes `dockerd` in its own user, mount, and network namespaces. You can enter the namespaces by running `nsenter -U --preserve-credentials -n -m -t $(cat $XDG_RUNTIME_DIR/docker.pid)`.
-* `docker info` shows `rootless` in `SecurityOptions`
-* `docker info` shows `none` as `Cgroup Driver`
-
-### Client
-
-You need to set the socket path explicitly.
-
-```console
-$ export DOCKER_HOST=unix://$XDG_RUNTIME_DIR/docker.sock
-$ docker run -d nginx
-```
-
-### Rootless Docker in Docker
-
-To run Rootless Docker inside "rootful" Docker, use `docker:<version>-dind-rootless` image instead of `docker:<version>-dind` image.
-
-```console
-$ docker run -d --name dind-rootless --privileged docker:19.03-dind-rootless --experimental
-```
-
-`docker:<version>-dind-rootless` image runs as a non-root user (UID 1000).
-However, `--privileged` is required for disabling seccomp, AppArmor, and mount masks.
-
-### Expose Docker API socket via TCP
-
-To expose the Docker API socket via TCP, you need to launch `dockerd-rootless.sh` with `DOCKERD_ROOTLESS_ROOTLESSKIT_FLAGS="-p 0.0.0.0:2376:2376/tcp"`.
-
-```console
-$ DOCKERD_ROOTLESS_ROOTLESSKIT_FLAGS="-p 0.0.0.0:2376:2376/tcp" \
- dockerd-rootless.sh --experimental \
- -H tcp://0.0.0.0:2376 \
- --tlsverify --tlscacert=ca.pem --tlscert=cert.pem --tlskey=key.pem
-```
-
-### Routing ping packets
-
-Add `net.ipv4.ping_group_range = 0   2147483647` to `/etc/sysctl.conf` (or `/etc/sysctl.d`) and run `sudo sysctl -p`.
-
-### Exposing privileged ports
-
-To expose privileged ports (< 1024), set `CAP_NET_BIND_SERVICE` on `rootlesskit` binary.
-
-```console
-$ sudo setcap cap_net_bind_service=ep $HOME/bin/rootlesskit
-```
-
-Or add `net.ipv4.ip_unprivileged_port_start=0` to `/etc/sysctl.conf` (or `/etc/sysctl.d`) and run `sudo sysctl -p`.
-
-### Limiting resources
-
-Currently rootless mode ignores cgroup-related `docker run` flags such as `--cpus` and `memory`.
-However, traditional `ulimit` and [`cpulimit`](https://github.com/opsengine/cpulimit) can be still used, though it works in process-granularity rather than container-granularity.
-
-### Changing network stack
-
-`dockerd-rootless.sh` uses [slirp4netns](https://github.com/rootless-containers/slirp4netns) (if installed) or [VPNKit](https://github.com/moby/vpnkit) as the network stack by default.
-These network stacks run in userspace and might have performance overhead. See [RootlessKit documentation](https://github.com/rootless-containers/rootlesskit/tree/v0.6.0#network-drivers) for further information.
-
-Optionally, you can use `lxc-user-nic` instead for the best performance.
-To use `lxc-user-nic`, you need to edit [`/etc/lxc/lxc-usernet`](https://github.com/rootless-containers/rootlesskit/tree/v0.6.0#--netlxc-user-nic-experimental) and set `$DOCKERD_ROOTLESS_ROOTLESSKIT_NET=lxc-user-nic`.
-=======
-<!-- do not remove this file, as there is a lot of links to https://github.com/moby/moby/blob/master/docs/rootless.md -->
->>>>>>> 847da184
+<!-- do not remove this file, as there is a lot of links to https://github.com/moby/moby/blob/master/docs/rootless.md -->