--- conflicted
+++ resolved
@@ -53,23 +53,13 @@
 func TestParseDockerDaemonHost(t *testing.T) {
 	invalids := map[string]string{
 
-<<<<<<< HEAD
-		"tcp:a.b.c.d":                          "",
-		"tcp:a.b.c.d/path":                     "",
-		"udp://127.0.0.1":                      "Invalid bind address format: udp://127.0.0.1",
-		"udp://127.0.0.1:2375":                 "Invalid bind address format: udp://127.0.0.1:2375",
-		"tcp://unix:///run/balena-engine.sock": "Invalid proto, expected tcp: unix:///run/balena-engine.sock",
-		" tcp://:7777/path ":                   "Invalid bind address format:  tcp://:7777/path ",
-		"":                                     "Invalid bind address format: ",
-=======
 		"tcp:a.b.c.d":                   "",
 		"tcp:a.b.c.d/path":              "",
 		"udp://127.0.0.1":               "Invalid bind address format: udp://127.0.0.1",
 		"udp://127.0.0.1:2375":          "Invalid bind address format: udp://127.0.0.1:2375",
-		"tcp://unix:///run/docker.sock": "Invalid proto, expected tcp: unix:///run/docker.sock",
+		"tcp://unix:///run/balena-engine.sock": "Invalid proto, expected tcp: unix:///run/balena-engine.sock",
 		" tcp://:7777/path ":            "Invalid bind address format:  tcp://:7777/path ",
 		"":                              "Invalid bind address format: ",
->>>>>>> 847da184
 	}
 	valids := map[string]string{
 		"0.0.0.1:":                       "tcp://0.0.0.1:2375",
