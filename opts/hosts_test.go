package opts // import "github.com/docker/docker/opts"

import (
	"fmt"
	"strings"
	"testing"
)

func TestParseHost(t *testing.T) {
	invalid := map[string]string{
		"something with spaces": `invalid bind address (something with spaces): parse "tcp://something with spaces": invalid character " " in host name`,
		"://":                   `invalid bind address (://): unsupported proto ''`,
		"unknown://":            `invalid bind address (unknown://): unsupported proto 'unknown'`,
		"tcp://:port":           `invalid bind address (tcp://:port): parse "tcp://:port": invalid port ":port" after host`,
		"tcp://invalid:port":    `invalid bind address (tcp://invalid:port): parse "tcp://invalid:port": invalid port ":port" after host`,
		"tcp://:5555/":          `invalid bind address (tcp://:5555/): should not contain a path element`,
		"tcp://:5555/p":         `invalid bind address (tcp://:5555/p): should not contain a path element`,
		"tcp://0.0.0.0:5555/":   `invalid bind address (tcp://0.0.0.0:5555/): should not contain a path element`,
		"tcp://0.0.0.0:5555/p":  `invalid bind address (tcp://0.0.0.0:5555/p): should not contain a path element`,
		"tcp://[::1]:/":         `invalid bind address (tcp://[::1]:/): should not contain a path element`,
		"tcp://[::1]:5555/":     `invalid bind address (tcp://[::1]:5555/): should not contain a path element`,
		"tcp://[::1]:5555/p":    `invalid bind address (tcp://[::1]:5555/p): should not contain a path element`,
		" tcp://:5555/path ":    `invalid bind address (tcp://:5555/path): should not contain a path element`,
	}

	valid := map[string]string{
		"":                         DefaultHost,
		" ":                        DefaultHost,
		"  ":                       DefaultHost,
		"fd://":                    "fd://",
		"fd://something":           "fd://something",
		"tcp://host:":              fmt.Sprintf("tcp://host:%d", DefaultHTTPPort),
		"tcp://":                   DefaultTCPHost,
		"tcp://:":                  DefaultTCPHost,
		"tcp://:5555":              fmt.Sprintf("tcp://%s:5555", DefaultHTTPHost),
		"tcp://[::1]":              fmt.Sprintf(`tcp://[::1]:%d`, DefaultHTTPPort),
		"tcp://[::1]:":             fmt.Sprintf(`tcp://[::1]:%d`, DefaultHTTPPort),
		"tcp://[::1]:5555":         `tcp://[::1]:5555`,
		"tcp://0.0.0.0:5555":       "tcp://0.0.0.0:5555",
		"tcp://192.168:5555":       "tcp://192.168:5555",
		"tcp://192.168.0.1:5555":   "tcp://192.168.0.1:5555",
		"tcp://0.0.0.0:1234567890": "tcp://0.0.0.0:1234567890", // yeah it's valid :P
		"tcp://docker.com:5555":    "tcp://docker.com:5555",
		"unix://":                  "unix://" + DefaultUnixSocket,
		"unix://path/to/socket":    "unix://path/to/socket",
		"npipe://":                 "npipe://" + DefaultNamedPipe,
		"npipe:////./pipe/foo":     "npipe:////./pipe/foo",
	}

	for value, expectedError := range invalid {
		t.Run(value, func(t *testing.T) {
			_, err := ParseHost(false, false, value)
			if err == nil || err.Error() != expectedError {
				t.Errorf(`expected error "%s", got "%v"`, expectedError, err)
			}
		})
	}

	for value, expected := range valid {
		t.Run(value, func(t *testing.T) {
			actual, err := ParseHost(false, false, value)
			if err != nil {
				t.Errorf(`unexpected error: "%v"`, err)
			}
			if actual != expected {
				t.Errorf(`expected "%s", got "%s""`, expected, actual)
			}
		})
	}
}

func TestParseDockerDaemonHost(t *testing.T) {
	invalids := map[string]string{
<<<<<<< HEAD

		"tcp:a.b.c.d":                   "",
		"tcp:a.b.c.d/path":              "",
		"udp://127.0.0.1":               "Invalid bind address format: udp://127.0.0.1",
		"udp://127.0.0.1:2375":          "Invalid bind address format: udp://127.0.0.1:2375",
		"tcp://unix:///run/balena-engine.sock": "Invalid proto, expected tcp: unix:///run/balena-engine.sock",
		" tcp://:7777/path ":            "Invalid bind address format:  tcp://:7777/path ",
		"":                              "Invalid bind address format: ",
	}
	valids := map[string]string{
		"0.0.0.1:":                       "tcp://0.0.0.1:2375",
		"0.0.0.1:5555":                   "tcp://0.0.0.1:5555",
		"0.0.0.1:5555/path":              "tcp://0.0.0.1:5555/path",
		"[::1]:":                         "tcp://[::1]:2375",
		"[::1]:5555/path":                "tcp://[::1]:5555/path",
		"[0:0:0:0:0:0:0:1]:":             "tcp://[0:0:0:0:0:0:0:1]:2375",
		"[0:0:0:0:0:0:0:1]:5555/path":    "tcp://[0:0:0:0:0:0:0:1]:5555/path",
		":6666":                          fmt.Sprintf("tcp://%s:6666", DefaultHTTPHost),
		":6666/path":                     fmt.Sprintf("tcp://%s:6666/path", DefaultHTTPHost),
		"tcp://":                         DefaultTCPHost,
		"tcp://:7777":                    fmt.Sprintf("tcp://%s:7777", DefaultHTTPHost),
		"tcp://:7777/path":               fmt.Sprintf("tcp://%s:7777/path", DefaultHTTPHost),
		"unix:///run/balena-engine.sock": "unix:///run/balena-engine.sock",
		"unix://":                        "unix://" + DefaultUnixSocket,
		"fd://":                          "fd://",
		"fd://something":                 "fd://something",
		"localhost:":                     "tcp://localhost:2375",
		"localhost:5555":                 "tcp://localhost:5555",
		"localhost:5555/path":            "tcp://localhost:5555/path",
=======
		"tcp:a.b.c.d":                   `invalid bind address (tcp:a.b.c.d): parse "tcp://tcp:a.b.c.d": invalid port ":a.b.c.d" after host`,
		"tcp:a.b.c.d/path":              `invalid bind address (tcp:a.b.c.d/path): parse "tcp://tcp:a.b.c.d/path": invalid port ":a.b.c.d" after host`,
		"tcp://127.0.0.1/":              "invalid bind address (tcp://127.0.0.1/): should not contain a path element",
		"udp://127.0.0.1":               "invalid bind address (udp://127.0.0.1): unsupported proto 'udp'",
		"udp://127.0.0.1:5555":          "invalid bind address (udp://127.0.0.1:5555): unsupported proto 'udp'",
		"tcp://unix:///run/docker.sock": "invalid bind address (tcp://unix:///run/docker.sock): should not contain a path element",
		" tcp://:5555/path ":            "invalid bind address ( tcp://:5555/path ): unsupported proto ' tcp'",
		"":                              "invalid bind address (): unsupported proto ''",
		":5555/path":                    "invalid bind address (:5555/path): should not contain a path element",
		"0.0.0.1:5555/path":             "invalid bind address (0.0.0.1:5555/path): should not contain a path element",
		"[::1]:5555/path":               "invalid bind address ([::1]:5555/path): should not contain a path element",
		"[0:0:0:0:0:0:0:1]:5555/path":   "invalid bind address ([0:0:0:0:0:0:0:1]:5555/path): should not contain a path element",
		"tcp://:5555/path":              "invalid bind address (tcp://:5555/path): should not contain a path element",
		"localhost:5555/path":           "invalid bind address (localhost:5555/path): should not contain a path element",
	}
	valids := map[string]string{
		":":                       DefaultTCPHost,
		":5555":                   fmt.Sprintf("tcp://%s:5555", DefaultHTTPHost),
		"0.0.0.1:":                fmt.Sprintf("tcp://0.0.0.1:%d", DefaultHTTPPort),
		"0.0.0.1:5555":            "tcp://0.0.0.1:5555",
		"[::1]":                   fmt.Sprintf("tcp://[::1]:%d", DefaultHTTPPort),
		"[::1]:":                  fmt.Sprintf("tcp://[::1]:%d", DefaultHTTPPort),
		"[::1]:5555":              "tcp://[::1]:5555",
		"[0:0:0:0:0:0:0:1]":       fmt.Sprintf("tcp://[0:0:0:0:0:0:0:1]:%d", DefaultHTTPPort),
		"[0:0:0:0:0:0:0:1]:":      fmt.Sprintf("tcp://[0:0:0:0:0:0:0:1]:%d", DefaultHTTPPort),
		"[0:0:0:0:0:0:0:1]:5555":  "tcp://[0:0:0:0:0:0:0:1]:5555",
		"localhost":               fmt.Sprintf("tcp://localhost:%d", DefaultHTTPPort),
		"localhost:":              fmt.Sprintf("tcp://localhost:%d", DefaultHTTPPort),
		"localhost:5555":          "tcp://localhost:5555",
		"fd://":                   "fd://",
		"fd://something":          "fd://something",
		"npipe://":                "npipe://" + DefaultNamedPipe,
		"npipe:////./pipe/foo":    "npipe:////./pipe/foo",
		"tcp://":                  DefaultTCPHost,
		"tcp://:5555":             fmt.Sprintf("tcp://%s:5555", DefaultHTTPHost),
		"tcp://[::1]":             fmt.Sprintf("tcp://[::1]:%d", DefaultHTTPPort),
		"tcp://[::1]:":            fmt.Sprintf("tcp://[::1]:%d", DefaultHTTPPort),
		"tcp://[::1]:5555":        "tcp://[::1]:5555",
		"unix://":                 "unix://" + DefaultUnixSocket,
		"unix:///run/docker.sock": "unix:///run/docker.sock",
>>>>>>> 38633e79
	}
	for invalidAddr, expectedError := range invalids {
		t.Run(invalidAddr, func(t *testing.T) {
			addr, err := parseDaemonHost(invalidAddr)
			if err == nil || err.Error() != expectedError {
				t.Errorf(`expected error "%s", got "%v"`, expectedError, err)
			}
			if addr != "" {
				t.Errorf(`expected addr to be empty, got "%s""`, addr)
			}
		})
	}
	for validAddr, expectedAddr := range valids {
		t.Run(validAddr, func(t *testing.T) {
			addr, err := parseDaemonHost(validAddr)
			if err != nil {
				t.Errorf(`unexpected error: "%v"`, err)
			}
			if addr != expectedAddr {
				t.Errorf(`expected "%s", got "%s""`, expectedAddr, addr)
			}
		})
	}
}

func TestParseTCP(t *testing.T) {
	var (
		defaultHTTPHost = "tcp://127.0.0.1:8888"
	)
	invalids := map[string]string{
		"tcp:a.b.c.d":                 `invalid bind address (tcp:a.b.c.d): parse "tcp://tcp:a.b.c.d": invalid port ":a.b.c.d" after host`,
		"tcp:a.b.c.d/path":            `invalid bind address (tcp:a.b.c.d/path): parse "tcp://tcp:a.b.c.d/path": invalid port ":a.b.c.d" after host`,
		"udp://127.0.0.1":             "invalid bind address (udp://127.0.0.1): unsupported proto 'udp'",
		"udp://127.0.0.1:5555":        "invalid bind address (udp://127.0.0.1:5555): unsupported proto 'udp'",
		":5555/path":                  "invalid bind address (:5555/path): should not contain a path element",
		"0.0.0.1:5555/path":           "invalid bind address (0.0.0.1:5555/path): should not contain a path element",
		"[::1]:5555/path":             "invalid bind address ([::1]:5555/path): should not contain a path element",
		"[0:0:0:0:0:0:0:1]:5555/path": "invalid bind address ([0:0:0:0:0:0:0:1]:5555/path): should not contain a path element",
		"tcp://:5555/path":            "invalid bind address (tcp://:5555/path): should not contain a path element",
		"localhost:5555/path":         "invalid bind address (localhost:5555/path): should not contain a path element",
	}
	invalidDefaults := map[string]string{
		"localhost":                 `invalid default address (localhost): unsupported proto ''`,
		"udp://localhost":           `invalid default address (udp://localhost): unsupported proto 'udp'`,
		"tcp://localhost:noport":    `invalid default address (tcp://localhost:noport): parse "tcp://localhost:noport": invalid port ":noport" after host`,
		"tcp://localhost:5555/path": `invalid default address (tcp://localhost:5555/path): should not contain a path element`,
	}
	valids := map[string]string{
		"":                       defaultHTTPHost,
		"0.0.0.1":                "tcp://0.0.0.1:8888",
		"0.0.0.1:":               "tcp://0.0.0.1:8888",
		"0.0.0.1:5555":           "tcp://0.0.0.1:5555",
		":":                      "tcp://127.0.0.1:8888",
		":5555":                  "tcp://127.0.0.1:5555",
		"[::1]":                  "tcp://[::1]:8888",
		"[::1]:":                 "tcp://[::1]:8888",
		"[::1]:5555":             "tcp://[::1]:5555",
		"[0:0:0:0:0:0:0:1]":      "tcp://[0:0:0:0:0:0:0:1]:8888",
		"[0:0:0:0:0:0:0:1]:":     "tcp://[0:0:0:0:0:0:0:1]:8888",
		"[0:0:0:0:0:0:0:1]:5555": "tcp://[0:0:0:0:0:0:0:1]:5555",
		"localhost":              "tcp://localhost:8888",
		"localhost:":             "tcp://localhost:8888",
		"localhost:5555":         "tcp://localhost:5555",
		"tcp://":                 defaultHTTPHost,
		"tcp://:":                defaultHTTPHost,
		"tcp://:5555":            "tcp://127.0.0.1:5555",
	}
	for invalidAddr, expectedError := range invalids {
		t.Run(invalidAddr, func(t *testing.T) {
			addr, err := ParseTCPAddr(invalidAddr, defaultHTTPHost)
			if err == nil || err.Error() != expectedError {
				t.Errorf(`expected error "%s", got "%v"`, expectedError, err)
			}
			if addr != "" {
				t.Errorf(`expected addr to be empty, got "%s""`, addr)
			}
		})
	}
	for invalidAddr, expectedError := range invalidDefaults {
		t.Run("default "+invalidAddr, func(t *testing.T) {
			_, err := ParseTCPAddr("tcp://0.0.0.0:2375", invalidAddr)
			if err == nil || err.Error() != expectedError {
				t.Errorf(`expected error "%s", got "%v"`, expectedError, err)
			}
		})
	}
	for validAddr, expectedAddr := range valids {
		t.Run(validAddr, func(t *testing.T) {
			addr, err := ParseTCPAddr(validAddr, defaultHTTPHost)
			if err != nil {
				t.Errorf(`unexpected error: "%v"`, err)
			}
			if addr != expectedAddr {
				t.Errorf(`expected "%s", got "%s""`, expectedAddr, addr)
			}
		})
	}
}

func TestParseInvalidUnixAddrInvalid(t *testing.T) {
<<<<<<< HEAD
	if _, err := parseSimpleProtoAddr("unix", "tcp://127.0.0.1", "unix:///var/run/balena-engine.sock"); err == nil || err.Error() != "Invalid proto, expected unix: tcp://127.0.0.1" {
		t.Fatalf("Expected an error, got %v", err)
	}
	if _, err := parseSimpleProtoAddr("unix", "unix://tcp://127.0.0.1", "/var/run/balena-engine.sock"); err == nil || err.Error() != "Invalid proto, expected unix: tcp://127.0.0.1" {
=======
	if _, err := parseSimpleProtoAddr("unix", "tcp://127.0.0.1", "unix:///var/run/docker.sock"); err == nil || err.Error() != "invalid proto, expected unix: tcp://127.0.0.1" {
		t.Fatalf("Expected an error, got %v", err)
	}
	if _, err := parseSimpleProtoAddr("unix", "unix://tcp://127.0.0.1", "/var/run/docker.sock"); err == nil || err.Error() != "invalid proto, expected unix: tcp://127.0.0.1" {
>>>>>>> 38633e79
		t.Fatalf("Expected an error, got %v", err)
	}
	if v, err := parseSimpleProtoAddr("unix", "", "/var/run/balena-engine.sock"); err != nil || v != "unix:///var/run/balena-engine.sock" {
		t.Fatalf("Expected an %v, got %v", v, "unix:///var/run/balena-engine.sock")
	}
}

func TestValidateExtraHosts(t *testing.T) {
	valid := []string{
		`myhost:192.168.0.1`,
		`thathost:10.0.2.1`,
		`anipv6host:2003:ab34:e::1`,
		`ipv6local:::1`,
	}

	invalid := map[string]string{
		`myhost:192.notanipaddress.1`:  `invalid IP`,
		`thathost-nosemicolon10.0.0.1`: `bad format`,
		`anipv6host:::::1`:             `invalid IP`,
		`ipv6local:::0::`:              `invalid IP`,
	}

	for _, extrahost := range valid {
		if _, err := ValidateExtraHost(extrahost); err != nil {
			t.Fatalf("ValidateExtraHost(`"+extrahost+"`) should succeed: error %v", err)
		}
	}

	for extraHost, expectedError := range invalid {
		if _, err := ValidateExtraHost(extraHost); err == nil {
			t.Fatalf("ValidateExtraHost(`%q`) should have failed validation", extraHost)
		} else {
			if !strings.Contains(err.Error(), expectedError) {
				t.Fatalf("ValidateExtraHost(`%q`) error should contain %q", extraHost, expectedError)
			}
		}
	}
}<|MERGE_RESOLUTION|>--- conflicted
+++ resolved
@@ -71,37 +71,6 @@
 
 func TestParseDockerDaemonHost(t *testing.T) {
 	invalids := map[string]string{
-<<<<<<< HEAD
-
-		"tcp:a.b.c.d":                   "",
-		"tcp:a.b.c.d/path":              "",
-		"udp://127.0.0.1":               "Invalid bind address format: udp://127.0.0.1",
-		"udp://127.0.0.1:2375":          "Invalid bind address format: udp://127.0.0.1:2375",
-		"tcp://unix:///run/balena-engine.sock": "Invalid proto, expected tcp: unix:///run/balena-engine.sock",
-		" tcp://:7777/path ":            "Invalid bind address format:  tcp://:7777/path ",
-		"":                              "Invalid bind address format: ",
-	}
-	valids := map[string]string{
-		"0.0.0.1:":                       "tcp://0.0.0.1:2375",
-		"0.0.0.1:5555":                   "tcp://0.0.0.1:5555",
-		"0.0.0.1:5555/path":              "tcp://0.0.0.1:5555/path",
-		"[::1]:":                         "tcp://[::1]:2375",
-		"[::1]:5555/path":                "tcp://[::1]:5555/path",
-		"[0:0:0:0:0:0:0:1]:":             "tcp://[0:0:0:0:0:0:0:1]:2375",
-		"[0:0:0:0:0:0:0:1]:5555/path":    "tcp://[0:0:0:0:0:0:0:1]:5555/path",
-		":6666":                          fmt.Sprintf("tcp://%s:6666", DefaultHTTPHost),
-		":6666/path":                     fmt.Sprintf("tcp://%s:6666/path", DefaultHTTPHost),
-		"tcp://":                         DefaultTCPHost,
-		"tcp://:7777":                    fmt.Sprintf("tcp://%s:7777", DefaultHTTPHost),
-		"tcp://:7777/path":               fmt.Sprintf("tcp://%s:7777/path", DefaultHTTPHost),
-		"unix:///run/balena-engine.sock": "unix:///run/balena-engine.sock",
-		"unix://":                        "unix://" + DefaultUnixSocket,
-		"fd://":                          "fd://",
-		"fd://something":                 "fd://something",
-		"localhost:":                     "tcp://localhost:2375",
-		"localhost:5555":                 "tcp://localhost:5555",
-		"localhost:5555/path":            "tcp://localhost:5555/path",
-=======
 		"tcp:a.b.c.d":                   `invalid bind address (tcp:a.b.c.d): parse "tcp://tcp:a.b.c.d": invalid port ":a.b.c.d" after host`,
 		"tcp:a.b.c.d/path":              `invalid bind address (tcp:a.b.c.d/path): parse "tcp://tcp:a.b.c.d/path": invalid port ":a.b.c.d" after host`,
 		"tcp://127.0.0.1/":              "invalid bind address (tcp://127.0.0.1/): should not contain a path element",
@@ -142,7 +111,6 @@
 		"tcp://[::1]:5555":        "tcp://[::1]:5555",
 		"unix://":                 "unix://" + DefaultUnixSocket,
 		"unix:///run/docker.sock": "unix:///run/docker.sock",
->>>>>>> 38633e79
 	}
 	for invalidAddr, expectedError := range invalids {
 		t.Run(invalidAddr, func(t *testing.T) {
@@ -243,17 +211,10 @@
 }
 
 func TestParseInvalidUnixAddrInvalid(t *testing.T) {
-<<<<<<< HEAD
-	if _, err := parseSimpleProtoAddr("unix", "tcp://127.0.0.1", "unix:///var/run/balena-engine.sock"); err == nil || err.Error() != "Invalid proto, expected unix: tcp://127.0.0.1" {
-		t.Fatalf("Expected an error, got %v", err)
-	}
-	if _, err := parseSimpleProtoAddr("unix", "unix://tcp://127.0.0.1", "/var/run/balena-engine.sock"); err == nil || err.Error() != "Invalid proto, expected unix: tcp://127.0.0.1" {
-=======
 	if _, err := parseSimpleProtoAddr("unix", "tcp://127.0.0.1", "unix:///var/run/docker.sock"); err == nil || err.Error() != "invalid proto, expected unix: tcp://127.0.0.1" {
 		t.Fatalf("Expected an error, got %v", err)
 	}
 	if _, err := parseSimpleProtoAddr("unix", "unix://tcp://127.0.0.1", "/var/run/docker.sock"); err == nil || err.Error() != "invalid proto, expected unix: tcp://127.0.0.1" {
->>>>>>> 38633e79
 		t.Fatalf("Expected an error, got %v", err)
 	}
 	if v, err := parseSimpleProtoAddr("unix", "", "/var/run/balena-engine.sock"); err != nil || v != "unix:///var/run/balena-engine.sock" {
