--- conflicted
+++ resolved
@@ -25,11 +25,7 @@
 }
 
 // New creates a new containerd plugin executor
-<<<<<<< HEAD
-func New(ctx context.Context, rootDir string, cli *containerd.Client, ns string, exitHandler ExitHandler) (*Executor, error) {
-=======
 func New(ctx context.Context, rootDir string, cli *containerd.Client, ns string, exitHandler ExitHandler, runtime types.Runtime) (*Executor, error) {
->>>>>>> 847da184
 	e := &Executor{
 		rootDir:     rootDir,
 		exitHandler: exitHandler,
