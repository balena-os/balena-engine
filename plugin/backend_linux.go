--- conflicted
+++ resolved
@@ -149,15 +149,11 @@
 	return s.config, nil
 }
 
-<<<<<<< HEAD
 func (s *tempConfigStore) GetTarSeekStream(d digest.Digest) (ioutils.ReadSeekCloser, error) {
 	return nil, fmt.Errorf("unimplemented")
 }
 
-func (s *tempConfigStore) RootFSAndOSFromConfig(c []byte) (*image.RootFS, layer.OS, error) {
-=======
 func (s *tempConfigStore) RootFSFromConfig(c []byte) (*image.RootFS, error) {
->>>>>>> 8c91e967
 	return configToRootFS(c)
 }
 
@@ -550,15 +546,11 @@
 	return ioutil.ReadAll(rwc)
 }
 
-<<<<<<< HEAD
 func (s *pluginConfigStore) GetTarSeekStream(d digest.Digest) (ioutils.ReadSeekCloser, error) {
 	return nil, fmt.Errorf("unimplemented")
 }
 
-func (s *pluginConfigStore) RootFSAndOSFromConfig(c []byte) (*image.RootFS, layer.OS, error) {
-=======
 func (s *pluginConfigStore) RootFSFromConfig(c []byte) (*image.RootFS, error) {
->>>>>>> 8c91e967
 	return configToRootFS(c)
 }
 
