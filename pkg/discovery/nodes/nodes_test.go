--- conflicted
+++ resolved
@@ -5,11 +5,7 @@
 
 	"github.com/docker/docker/internal/test/suite"
 	"github.com/docker/docker/pkg/discovery"
-<<<<<<< HEAD
-	"gotest.tools/assert"
-=======
 	"gotest.tools/v3/assert"
->>>>>>> 847da184
 )
 
 // Hook up gocheck into the "go test" runner.
