--- conflicted
+++ resolved
@@ -30,7 +30,8 @@
 // Untar reads a stream of bytes from `archive`, parses it as a tar archive,
 // and unpacks it into the directory at `dest`.
 // The archive may be compressed with one of the following algorithms:
-//  identity (uncompressed), gzip, bzip2, xz.
+//
+//	identity (uncompressed), gzip, bzip2, xz.
 func Untar(tarArchive io.Reader, dest string, options *archive.TarOptions) error {
 	return untarHandler(tarArchive, dest, options, true, dest)
 }
@@ -73,12 +74,7 @@
 	// If dest is inside a root then directory is created within chroot by extractor.
 	// This case is only currently used by cp.
 	if dest == root {
-<<<<<<< HEAD
-		idMapping := idtools.NewIDMappingsFromMaps(options.UIDMaps, options.GIDMaps)
-		rootIDs := idMapping.RootPair()
-=======
 		rootIDs := options.IDMap.RootPair()
->>>>>>> 38633e79
 
 		dest = filepath.Clean(dest)
 		if _, err := os.Stat(dest); os.IsNotExist(err) {
