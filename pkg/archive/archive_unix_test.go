//go:build !windows
// +build !windows

package archive // import "github.com/docker/docker/pkg/archive"

import (
	"archive/tar"
	"bytes"
	"fmt"
	"io"
	"os"
	"os/exec"
	"path/filepath"
	"strings"
	"syscall"
	"testing"

	"github.com/containerd/containerd/pkg/userns"
	"github.com/docker/docker/pkg/system"
	"golang.org/x/sys/unix"
	"gotest.tools/v3/assert"
	is "gotest.tools/v3/assert/cmp"
	"gotest.tools/v3/skip"
)

func TestCanonicalTarNameForPath(t *testing.T) {
	cases := []struct{ in, expected string }{
		{"foo", "foo"},
		{"foo/bar", "foo/bar"},
		{"foo/dir/", "foo/dir/"},
	}
	for _, v := range cases {
		if CanonicalTarNameForPath(v.in) != v.expected {
			t.Fatalf("wrong canonical tar name. expected:%s got:%s", v.expected, CanonicalTarNameForPath(v.in))
		}
	}
}

func TestCanonicalTarName(t *testing.T) {
	cases := []struct {
		in       string
		isDir    bool
		expected string
	}{
		{"foo", false, "foo"},
		{"foo", true, "foo/"},
		{"foo/bar", false, "foo/bar"},
		{"foo/bar", true, "foo/bar/"},
	}
	for _, v := range cases {
		if canonicalTarName(v.in, v.isDir) != v.expected {
			t.Fatalf("wrong canonical tar name. expected:%s got:%s", v.expected, canonicalTarName(v.in, v.isDir))
		}
	}
}

func TestChmodTarEntry(t *testing.T) {
	cases := []struct {
		in, expected os.FileMode
	}{
		{0000, 0000},
		{0777, 0777},
		{0644, 0644},
		{0755, 0755},
		{0444, 0444},
	}
	for _, v := range cases {
		if out := chmodTarEntry(v.in); out != v.expected {
			t.Fatalf("wrong chmod. expected:%v got:%v", v.expected, out)
		}
	}
}

func TestTarWithHardLink(t *testing.T) {
	origin, err := os.MkdirTemp("", "docker-test-tar-hardlink")
	assert.NilError(t, err)
	defer os.RemoveAll(origin)

	err = os.WriteFile(filepath.Join(origin, "1"), []byte("hello world"), 0700)
	assert.NilError(t, err)

	err = os.Link(filepath.Join(origin, "1"), filepath.Join(origin, "2"))
	assert.NilError(t, err)

	var i1, i2 uint64
	i1, err = getNlink(filepath.Join(origin, "1"))
	assert.NilError(t, err)

	// sanity check that we can hardlink
	if i1 != 2 {
		t.Skipf("skipping since hardlinks don't work here; expected 2 links, got %d", i1)
	}

	dest, err := os.MkdirTemp("", "docker-test-tar-hardlink-dest")
	assert.NilError(t, err)
	defer os.RemoveAll(dest)

	// we'll do this in two steps to separate failure
	fh, err := Tar(origin, Uncompressed)
	assert.NilError(t, err)

	// ensure we can read the whole thing with no error, before writing back out
	buf, err := io.ReadAll(fh)
	assert.NilError(t, err)

	bRdr := bytes.NewReader(buf)
	err = Untar(bRdr, dest, &TarOptions{Compression: Uncompressed})
	assert.NilError(t, err)

	i1, err = getInode(filepath.Join(dest, "1"))
	assert.NilError(t, err)

	i2, err = getInode(filepath.Join(dest, "2"))
	assert.NilError(t, err)

	assert.Check(t, is.Equal(i1, i2))
}

func TestTarWithHardLinkAndRebase(t *testing.T) {
	tmpDir, err := os.MkdirTemp("", "docker-test-tar-hardlink-rebase")
	assert.NilError(t, err)
	defer os.RemoveAll(tmpDir)

	origin := filepath.Join(tmpDir, "origin")
	err = os.Mkdir(origin, 0700)
	assert.NilError(t, err)

	err = os.WriteFile(filepath.Join(origin, "1"), []byte("hello world"), 0700)
	assert.NilError(t, err)

	err = os.Link(filepath.Join(origin, "1"), filepath.Join(origin, "2"))
	assert.NilError(t, err)

	var i1, i2 uint64
	i1, err = getNlink(filepath.Join(origin, "1"))
	assert.NilError(t, err)

	// sanity check that we can hardlink
	if i1 != 2 {
		t.Skipf("skipping since hardlinks don't work here; expected 2 links, got %d", i1)
	}

	dest := filepath.Join(tmpDir, "dest")
	bRdr, err := TarResourceRebase(origin, "origin")
	assert.NilError(t, err)

	dstDir, srcBase := SplitPathDirEntry(origin)
	_, dstBase := SplitPathDirEntry(dest)
	content := RebaseArchiveEntries(bRdr, srcBase, dstBase)
	err = Untar(content, dstDir, &TarOptions{Compression: Uncompressed, NoLchown: true, NoOverwriteDirNonDir: true})
	assert.NilError(t, err)

	i1, err = getInode(filepath.Join(dest, "1"))
	assert.NilError(t, err)
	i2, err = getInode(filepath.Join(dest, "2"))
	assert.NilError(t, err)

	assert.Check(t, is.Equal(i1, i2))
}

// TestUntarParentPathPermissions is a regression test to check that missing
// parent directories are created with the expected permissions
func TestUntarParentPathPermissions(t *testing.T) {
	skip.If(t, os.Getuid() != 0, "skipping test that requires root")
	buf := &bytes.Buffer{}
	w := tar.NewWriter(buf)
	err := w.WriteHeader(&tar.Header{Name: "foo/bar"})
	assert.NilError(t, err)
<<<<<<< HEAD
	tmpDir, err := ioutil.TempDir("", t.Name())
=======
	tmpDir, err := os.MkdirTemp("", t.Name())
>>>>>>> 38633e79
	assert.NilError(t, err)
	defer os.RemoveAll(tmpDir)
	err = Untar(buf, tmpDir, nil)
	assert.NilError(t, err)

	fi, err := os.Lstat(filepath.Join(tmpDir, "foo"))
	assert.NilError(t, err)
	assert.Equal(t, fi.Mode(), 0755|os.ModeDir)
}

func getNlink(path string) (uint64, error) {
	stat, err := os.Stat(path)
	if err != nil {
		return 0, err
	}
	statT, ok := stat.Sys().(*syscall.Stat_t)
	if !ok {
		return 0, fmt.Errorf("expected type *syscall.Stat_t, got %t", stat.Sys())
	}
	// We need this conversion on ARM64
	//nolint: unconvert
	return uint64(statT.Nlink), nil
}

func getInode(path string) (uint64, error) {
	stat, err := os.Stat(path)
	if err != nil {
		return 0, err
	}
	statT, ok := stat.Sys().(*syscall.Stat_t)
	if !ok {
		return 0, fmt.Errorf("expected type *syscall.Stat_t, got %t", stat.Sys())
	}
	return statT.Ino, nil
}

func TestTarWithBlockCharFifo(t *testing.T) {
	skip.If(t, os.Getuid() != 0, "skipping test that requires root")
	skip.If(t, userns.RunningInUserNS(), "skipping test that requires initial userns")
	origin, err := os.MkdirTemp("", "docker-test-tar-hardlink")
	assert.NilError(t, err)

	defer os.RemoveAll(origin)
	err = os.WriteFile(filepath.Join(origin, "1"), []byte("hello world"), 0700)
	assert.NilError(t, err)

	err = system.Mknod(filepath.Join(origin, "2"), unix.S_IFBLK, int(system.Mkdev(int64(12), int64(5))))
	assert.NilError(t, err)
	err = system.Mknod(filepath.Join(origin, "3"), unix.S_IFCHR, int(system.Mkdev(int64(12), int64(5))))
	assert.NilError(t, err)
	err = system.Mknod(filepath.Join(origin, "4"), unix.S_IFIFO, int(system.Mkdev(int64(12), int64(5))))
	assert.NilError(t, err)

	dest, err := os.MkdirTemp("", "docker-test-tar-hardlink-dest")
	assert.NilError(t, err)
	defer os.RemoveAll(dest)

	// we'll do this in two steps to separate failure
	fh, err := Tar(origin, Uncompressed)
	assert.NilError(t, err)

	// ensure we can read the whole thing with no error, before writing back out
	buf, err := io.ReadAll(fh)
	assert.NilError(t, err)

	bRdr := bytes.NewReader(buf)
	err = Untar(bRdr, dest, &TarOptions{Compression: Uncompressed})
	assert.NilError(t, err)

	changes, err := ChangesDirs(origin, dest)
	assert.NilError(t, err)

	if len(changes) > 0 {
		t.Fatalf("Tar with special device (block, char, fifo) should keep them (recreate them when untar) : %v", changes)
	}
}

// TestTarUntarWithXattr is Unix as Lsetxattr is not supported on Windows
func TestTarUntarWithXattr(t *testing.T) {
	skip.If(t, os.Getuid() != 0, "skipping test that requires root")
	if _, err := exec.LookPath("setcap"); err != nil {
		t.Skip("setcap not installed")
	}
	if _, err := exec.LookPath("getcap"); err != nil {
		t.Skip("getcap not installed")
	}

	origin, err := os.MkdirTemp("", "docker-test-untar-origin")
	assert.NilError(t, err)
	defer os.RemoveAll(origin)
	err = os.WriteFile(filepath.Join(origin, "1"), []byte("hello world"), 0700)
	assert.NilError(t, err)

	err = os.WriteFile(filepath.Join(origin, "2"), []byte("welcome!"), 0700)
	assert.NilError(t, err)
	err = os.WriteFile(filepath.Join(origin, "3"), []byte("will be ignored"), 0700)
	assert.NilError(t, err)
	// there is no known Go implementation of setcap/getcap with support for v3 file capability
	out, err := exec.Command("setcap", "cap_block_suspend+ep", filepath.Join(origin, "2")).CombinedOutput()
	assert.NilError(t, err, string(out))

	for _, c := range []Compression{
		Uncompressed,
		Gzip,
	} {
		changes, err := tarUntar(t, origin, &TarOptions{
			Compression:     c,
			ExcludePatterns: []string{"3"},
		})

		if err != nil {
			t.Fatalf("Error tar/untar for compression %s: %s", c.Extension(), err)
		}

		if len(changes) != 1 || changes[0].Path != "/3" {
			t.Fatalf("Unexpected differences after tarUntar: %v", changes)
		}
		out, err := exec.Command("getcap", filepath.Join(origin, "2")).CombinedOutput()
		assert.NilError(t, err, string(out))
		assert.Check(t, is.Contains(string(out), "cap_block_suspend=ep"), "untar should have kept the 'security.capability' xattr")
	}
}

func TestCopyInfoDestinationPathSymlink(t *testing.T) {
	tmpDir, _ := getTestTempDirs(t)
	defer removeAllPaths(tmpDir)

	root := strings.TrimRight(tmpDir, "/") + "/"

	type FileTestData struct {
		resource FileData
		file     string
		expected CopyInfo
	}

	testData := []FileTestData{
		// Create a directory: /tmp/archive-copy-test*/dir1
		// Test will "copy" file1 to dir1
		{resource: FileData{filetype: Dir, path: "dir1", permissions: 0740}, file: "file1", expected: CopyInfo{Path: root + "dir1/file1", Exists: false, IsDir: false}},

		// Create a symlink directory to dir1: /tmp/archive-copy-test*/dirSymlink -> dir1
		// Test will "copy" file2 to dirSymlink
		{resource: FileData{filetype: Symlink, path: "dirSymlink", contents: root + "dir1", permissions: 0600}, file: "file2", expected: CopyInfo{Path: root + "dirSymlink/file2", Exists: false, IsDir: false}},

		// Create a file in tmp directory: /tmp/archive-copy-test*/file1
		// Test to cover when the full file path already exists.
		{resource: FileData{filetype: Regular, path: "file1", permissions: 0600}, file: "", expected: CopyInfo{Path: root + "file1", Exists: true}},

		// Create a directory: /tmp/archive-copy*/dir2
		// Test to cover when the full directory path already exists
		{resource: FileData{filetype: Dir, path: "dir2", permissions: 0740}, file: "", expected: CopyInfo{Path: root + "dir2", Exists: true, IsDir: true}},

		// Create a symlink to a non-existent target: /tmp/archive-copy*/symlink1 -> noSuchTarget
		// Negative test to cover symlinking to a target that does not exit
		{resource: FileData{filetype: Symlink, path: "symlink1", contents: "noSuchTarget", permissions: 0600}, file: "", expected: CopyInfo{Path: root + "noSuchTarget", Exists: false}},

		// Create a file in tmp directory for next test: /tmp/existingfile
		{resource: FileData{filetype: Regular, path: "existingfile", permissions: 0600}, file: "", expected: CopyInfo{Path: root + "existingfile", Exists: true}},

		// Create a symlink to an existing file: /tmp/archive-copy*/symlink2 -> /tmp/existingfile
		// Test to cover when the parent directory of a new file is a symlink
		{resource: FileData{filetype: Symlink, path: "symlink2", contents: "existingfile", permissions: 0600}, file: "", expected: CopyInfo{Path: root + "existingfile", Exists: true}},
	}

	var dirs []FileData
	for _, data := range testData {
		dirs = append(dirs, data.resource)
	}
	provisionSampleDir(t, tmpDir, dirs)

	for _, info := range testData {
		p := filepath.Join(tmpDir, info.resource.path, info.file)
		ci, err := CopyInfoDestinationPath(p)
		assert.Check(t, err)
		assert.Check(t, is.DeepEqual(info.expected, ci))
	}
}<|MERGE_RESOLUTION|>--- conflicted
+++ resolved
@@ -166,11 +166,7 @@
 	w := tar.NewWriter(buf)
 	err := w.WriteHeader(&tar.Header{Name: "foo/bar"})
 	assert.NilError(t, err)
-<<<<<<< HEAD
-	tmpDir, err := ioutil.TempDir("", t.Name())
-=======
 	tmpDir, err := os.MkdirTemp("", t.Name())
->>>>>>> 38633e79
 	assert.NilError(t, err)
 	defer os.RemoveAll(tmpDir)
 	err = Untar(buf, tmpDir, nil)
