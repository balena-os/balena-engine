--- conflicted
+++ resolved
@@ -102,11 +102,7 @@
 	}
 
 	err := system.Mknod(path, mode, int(system.Mkdev(hdr.Devmajor, hdr.Devminor)))
-<<<<<<< HEAD
-	if errors.Is(err, syscall.EPERM) && sys.RunningInUserNS() {
-=======
 	if errors.Is(err, syscall.EPERM) && userns.RunningInUserNS() {
->>>>>>> 38633e79
 		// In most cases, cannot create a device if running in user namespace
 		err = nil
 	}
