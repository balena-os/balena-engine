<<<<<<< HEAD
// +build linux,cgo,!no_devmapper
=======
//go:build linux && cgo
// +build linux,cgo
>>>>>>> 38633e79

package devicemapper // import "github.com/docker/docker/pkg/devicemapper"

/*
#define _GNU_SOURCE
#include <libdevmapper.h>
#include <linux/fs.h>   // FIXME: present only for BLKGETSIZE64, maybe we can remove it?

// FIXME: Can't we find a way to do the logging in pure Go?
extern void DevmapperLogCallback(int level, char *file, int line, int dm_errno_or_class, char *str);

static void	log_cb(int level, const char *file, int line, int dm_errno_or_class, const char *f, ...)
{
	char *buffer = NULL;
	va_list ap;
	int ret;

	va_start(ap, f);
	ret = vasprintf(&buffer, f, ap);
	va_end(ap);
	if (ret < 0) {
		// memory allocation failed -- should never happen?
		return;
	}

	DevmapperLogCallback(level, (char *)file, line, dm_errno_or_class, buffer);
	free(buffer);
}

static void	log_with_errno_init()
{
	dm_log_with_errno_init(log_cb);
}
*/
import "C"

import (
	"reflect"
	"unsafe"
)

type (
	cdmTask C.struct_dm_task
)

// IOCTL consts
const (
	BlkGetSize64 = C.BLKGETSIZE64
	BlkDiscard   = C.BLKDISCARD
)

// Devicemapper cookie flags.
const (
	DmUdevDisableSubsystemRulesFlag = C.DM_UDEV_DISABLE_SUBSYSTEM_RULES_FLAG
	DmUdevDisableDiskRulesFlag      = C.DM_UDEV_DISABLE_DISK_RULES_FLAG
	DmUdevDisableOtherRulesFlag     = C.DM_UDEV_DISABLE_OTHER_RULES_FLAG
	DmUdevDisableLibraryFallback    = C.DM_UDEV_DISABLE_LIBRARY_FALLBACK
)

// DeviceMapper mapped functions.
var (
	DmGetLibraryVersion       = dmGetLibraryVersionFct
	DmGetNextTarget           = dmGetNextTargetFct
	DmSetDevDir               = dmSetDevDirFct
	DmTaskAddTarget           = dmTaskAddTargetFct
	DmTaskCreate              = dmTaskCreateFct
	DmTaskDestroy             = dmTaskDestroyFct
	DmTaskGetDeps             = dmTaskGetDepsFct
	DmTaskGetInfo             = dmTaskGetInfoFct
	DmTaskGetDriverVersion    = dmTaskGetDriverVersionFct
	DmTaskRun                 = dmTaskRunFct
	DmTaskSetAddNode          = dmTaskSetAddNodeFct
	DmTaskSetCookie           = dmTaskSetCookieFct
	DmTaskSetMessage          = dmTaskSetMessageFct
	DmTaskSetName             = dmTaskSetNameFct
	DmTaskSetSector           = dmTaskSetSectorFct
	DmUdevWait                = dmUdevWaitFct
	DmUdevSetSyncSupport      = dmUdevSetSyncSupportFct
	DmUdevGetSyncSupport      = dmUdevGetSyncSupportFct
	DmCookieSupported         = dmCookieSupportedFct
	LogWithErrnoInit          = logWithErrnoInitFct
	DmTaskDeferredRemove      = dmTaskDeferredRemoveFct
	DmTaskGetInfoWithDeferred = dmTaskGetInfoWithDeferredFct
)

func free(p *C.char) {
	C.free(unsafe.Pointer(p))
}

func dmTaskDestroyFct(task *cdmTask) {
	C.dm_task_destroy((*C.struct_dm_task)(task))
}

func dmTaskCreateFct(taskType int) *cdmTask {
	return (*cdmTask)(C.dm_task_create(C.int(taskType)))
}

func dmTaskRunFct(task *cdmTask) int {
	ret, _ := C.dm_task_run((*C.struct_dm_task)(task))
	return int(ret)
}

func dmTaskSetNameFct(task *cdmTask, name string) int {
	Cname := C.CString(name)
	defer free(Cname)

	return int(C.dm_task_set_name((*C.struct_dm_task)(task), Cname))
}

func dmTaskSetMessageFct(task *cdmTask, message string) int {
	Cmessage := C.CString(message)
	defer free(Cmessage)

	return int(C.dm_task_set_message((*C.struct_dm_task)(task), Cmessage))
}

func dmTaskSetSectorFct(task *cdmTask, sector uint64) int {
	return int(C.dm_task_set_sector((*C.struct_dm_task)(task), C.uint64_t(sector)))
}

func dmTaskSetCookieFct(task *cdmTask, cookie *uint, flags uint16) int {
	cCookie := C.uint32_t(*cookie)
	defer func() {
		*cookie = uint(cCookie)
	}()
	return int(C.dm_task_set_cookie((*C.struct_dm_task)(task), &cCookie, C.uint16_t(flags)))
}

func dmTaskSetAddNodeFct(task *cdmTask, addNode AddNodeType) int {
	return int(C.dm_task_set_add_node((*C.struct_dm_task)(task), C.dm_add_node_t(addNode)))
}

func dmTaskAddTargetFct(task *cdmTask,
	start, size uint64, ttype, params string) int {

	Cttype := C.CString(ttype)
	defer free(Cttype)

	Cparams := C.CString(params)
	defer free(Cparams)

	return int(C.dm_task_add_target((*C.struct_dm_task)(task), C.uint64_t(start), C.uint64_t(size), Cttype, Cparams))
}

func dmTaskGetDepsFct(task *cdmTask) *Deps {
	Cdeps := C.dm_task_get_deps((*C.struct_dm_task)(task))
	if Cdeps == nil {
		return nil
	}

	// golang issue: https://github.com/golang/go/issues/11925
	var devices []C.uint64_t
	devicesHdr := (*reflect.SliceHeader)(unsafe.Pointer(&devices))
	devicesHdr.Data = uintptr(unsafe.Pointer(uintptr(unsafe.Pointer(Cdeps)) + unsafe.Sizeof(*Cdeps)))
	devicesHdr.Len = int(Cdeps.count)
	devicesHdr.Cap = int(Cdeps.count)

	deps := &Deps{
		Count:  uint32(Cdeps.count),
		Filler: uint32(Cdeps.filler),
	}
	for _, device := range devices {
		deps.Device = append(deps.Device, uint64(device))
	}
	return deps
}

func dmTaskGetInfoFct(task *cdmTask, info *Info) int {
	Cinfo := C.struct_dm_info{}
	defer func() {
		info.Exists = int(Cinfo.exists)
		info.Suspended = int(Cinfo.suspended)
		info.LiveTable = int(Cinfo.live_table)
		info.InactiveTable = int(Cinfo.inactive_table)
		info.OpenCount = int32(Cinfo.open_count)
		info.EventNr = uint32(Cinfo.event_nr)
		info.Major = uint32(Cinfo.major)
		info.Minor = uint32(Cinfo.minor)
		info.ReadOnly = int(Cinfo.read_only)
		info.TargetCount = int32(Cinfo.target_count)
	}()
	return int(C.dm_task_get_info((*C.struct_dm_task)(task), &Cinfo))
}

func dmTaskGetDriverVersionFct(task *cdmTask) string {
	buffer := C.malloc(128)
	defer C.free(buffer)
	res := C.dm_task_get_driver_version((*C.struct_dm_task)(task), (*C.char)(buffer), 128)
	if res == 0 {
		return ""
	}
	return C.GoString((*C.char)(buffer))
}

func dmGetNextTargetFct(task *cdmTask, next unsafe.Pointer, start, length *uint64, target, params *string) unsafe.Pointer {
	var (
		Cstart, Clength      C.uint64_t
		CtargetType, Cparams *C.char
	)
	defer func() {
		*start = uint64(Cstart)
		*length = uint64(Clength)
		*target = C.GoString(CtargetType)
		*params = C.GoString(Cparams)
	}()

	//lint:ignore SA4000 false positive on (identical expressions on the left and right side of the '==' operator) (staticcheck)
	nextp := C.dm_get_next_target((*C.struct_dm_task)(task), next, &Cstart, &Clength, &CtargetType, &Cparams)
	return nextp
}

func dmUdevSetSyncSupportFct(syncWithUdev int) {
	C.dm_udev_set_sync_support(C.int(syncWithUdev))
}

func dmUdevGetSyncSupportFct() int {
	return int(C.dm_udev_get_sync_support())
}

func dmUdevWaitFct(cookie uint) int {
	return int(C.dm_udev_wait(C.uint32_t(cookie)))
}

func dmCookieSupportedFct() int {
	return int(C.dm_cookie_supported())
}

func logWithErrnoInitFct() {
	C.log_with_errno_init()
}

func dmSetDevDirFct(dir string) int {
	Cdir := C.CString(dir)
	defer free(Cdir)

	return int(C.dm_set_dev_dir(Cdir))
}

func dmGetLibraryVersionFct(version *string) int {
	buffer := C.CString(string(make([]byte, 128)))
	defer free(buffer)
	defer func() {
		*version = C.GoString(buffer)
	}()
	return int(C.dm_get_library_version(buffer, 128))
}<|MERGE_RESOLUTION|>--- conflicted
+++ resolved
@@ -1,9 +1,5 @@
-<<<<<<< HEAD
+//go:build linux && cgo && !no_devmapper
 // +build linux,cgo,!no_devmapper
-=======
-//go:build linux && cgo
-// +build linux,cgo
->>>>>>> 38633e79
 
 package devicemapper // import "github.com/docker/docker/pkg/devicemapper"
 
