--- conflicted
+++ resolved
@@ -1,9 +1,5 @@
-<<<<<<< HEAD
+//go:build linux && cgo && !static_build && !no_devmapper
 // +build linux,cgo,!static_build,!no_devmapper
-=======
-//go:build linux && cgo && !static_build
-// +build linux,cgo,!static_build
->>>>>>> a89b8422
 
 package devicemapper // import "github.com/docker/docker/pkg/devicemapper"
 
