package plugins // import "github.com/docker/docker/pkg/plugins"

import (
	"bytes"
	"encoding/json"
	"io"
	"net/http"
	"net/http/httptest"
	"net/url"
	"strings"
	"testing"
	"time"

	"github.com/docker/docker/pkg/plugins/transport"
	"github.com/docker/go-connections/tlsconfig"
	"github.com/pkg/errors"
	"gotest.tools/v3/assert"
	is "gotest.tools/v3/assert/cmp"
)

var (
	mux    *http.ServeMux
	server *httptest.Server
)

func setupRemotePluginServer() string {
	mux = http.NewServeMux()
	server = httptest.NewServer(mux)
	return server.URL
}

func teardownRemotePluginServer() {
	if server != nil {
		server.Close()
	}
}

func TestFailedConnection(t *testing.T) {
	c, _ := NewClient("tcp://127.0.0.1:1", &tlsconfig.Options{InsecureSkipVerify: true})
	_, err := c.callWithRetry("Service.Method", nil, false)
	if err == nil {
		t.Fatal("Unexpected successful connection")
	}
}

func TestFailOnce(t *testing.T) {
	addr := setupRemotePluginServer()
	defer teardownRemotePluginServer()

	failed := false
	mux.HandleFunc("/Test.FailOnce", func(w http.ResponseWriter, r *http.Request) {
		if !failed {
			failed = true
			panic("Plugin not ready")
		}
	})

	c, _ := NewClient(addr, &tlsconfig.Options{InsecureSkipVerify: true})
	b := strings.NewReader("body")
	_, err := c.callWithRetry("Test.FailOnce", b, true)
	if err != nil {
		t.Fatal(err)
	}
}

func TestEchoInputOutput(t *testing.T) {
	addr := setupRemotePluginServer()
	defer teardownRemotePluginServer()

	m := Manifest{[]string{"VolumeDriver", "NetworkDriver"}}

	mux.HandleFunc("/Test.Echo", func(w http.ResponseWriter, r *http.Request) {
		if r.Method != http.MethodPost {
			t.Fatalf("Expected POST, got %s\n", r.Method)
		}

		header := w.Header()
		header.Set("Content-Type", transport.VersionMimetype)

		io.Copy(w, r.Body)
	})

	c, _ := NewClient(addr, &tlsconfig.Options{InsecureSkipVerify: true})
	var output Manifest
	err := c.Call("Test.Echo", m, &output)
	if err != nil {
		t.Fatal(err)
	}

	assert.Check(t, is.DeepEqual(m, output))
	err = c.Call("Test.Echo", nil, nil)
	if err != nil {
		t.Fatal(err)
	}
}

func TestBackoff(t *testing.T) {
	cases := []struct {
		retries    int
		expTimeOff time.Duration
	}{
		{0, time.Duration(1)},
		{1, time.Duration(2)},
		{2, time.Duration(4)},
		{4, time.Duration(16)},
		{6, time.Duration(30)},
		{10, time.Duration(30)},
	}

	for _, c := range cases {
		s := c.expTimeOff * time.Second
		if d := backoff(c.retries); d != s {
			t.Fatalf("Retry %v, expected %v, was %v\n", c.retries, s, d)
		}
	}
}

func TestAbortRetry(t *testing.T) {
	cases := []struct {
		timeOff  time.Duration
		expAbort bool
	}{
		{time.Duration(1), false},
		{time.Duration(2), false},
		{time.Duration(10), false},
		{time.Duration(30), true},
		{time.Duration(40), true},
	}

	for _, c := range cases {
		s := c.timeOff * time.Second
		if a := abort(time.Now(), s); a != c.expAbort {
			t.Fatalf("Duration %v, expected %v, was %v\n", c.timeOff, s, a)
		}
	}
}

func TestClientScheme(t *testing.T) {
	cases := map[string]string{
		"tcp://127.0.0.1:8080":          "http",
		"unix:///usr/local/plugins/foo": "http",
		"http://127.0.0.1:8080":         "http",
		"https://127.0.0.1:8080":        "https",
	}

	for addr, scheme := range cases {
		u, err := url.Parse(addr)
		if err != nil {
			t.Fatal(err)
		}
		s := httpScheme(u)

		if s != scheme {
			t.Fatalf("URL scheme mismatch, expected %s, got %s", scheme, s)
		}
	}
}

func TestNewClientWithTimeout(t *testing.T) {
	addr := setupRemotePluginServer()
	defer teardownRemotePluginServer()

	m := Manifest{[]string{"VolumeDriver", "NetworkDriver"}}

	mux.HandleFunc("/Test.Echo", func(w http.ResponseWriter, r *http.Request) {
		time.Sleep(time.Duration(600) * time.Millisecond)
		io.Copy(w, r.Body)
	})

	// setting timeout of 500ms
	timeout := time.Duration(500) * time.Millisecond
	c, _ := NewClientWithTimeout(addr, &tlsconfig.Options{InsecureSkipVerify: true}, timeout)
	var output Manifest
	err := c.Call("Test.Echo", m, &output)
	if err == nil {
		t.Fatal("Expected timeout error")
	}
}

func TestClientStream(t *testing.T) {
	addr := setupRemotePluginServer()
	defer teardownRemotePluginServer()

	m := Manifest{[]string{"VolumeDriver", "NetworkDriver"}}
	var output Manifest

	mux.HandleFunc("/Test.Echo", func(w http.ResponseWriter, r *http.Request) {
		if r.Method != http.MethodPost {
			t.Fatalf("Expected POST, got %s", r.Method)
		}

		header := w.Header()
		header.Set("Content-Type", transport.VersionMimetype)

		io.Copy(w, r.Body)
	})

	c, _ := NewClient(addr, &tlsconfig.Options{InsecureSkipVerify: true})
	body, err := c.Stream("Test.Echo", m)
	if err != nil {
		t.Fatal(err)
	}
	defer body.Close()
	if err := json.NewDecoder(body).Decode(&output); err != nil {
		t.Fatalf("Test.Echo: error reading plugin resp: %v", err)
	}
	assert.Check(t, is.DeepEqual(m, output))
}

func TestClientSendFile(t *testing.T) {
	addr := setupRemotePluginServer()
	defer teardownRemotePluginServer()

	m := Manifest{[]string{"VolumeDriver", "NetworkDriver"}}
	var output Manifest
	var buf bytes.Buffer
	if err := json.NewEncoder(&buf).Encode(m); err != nil {
		t.Fatal(err)
	}
	mux.HandleFunc("/Test.Echo", func(w http.ResponseWriter, r *http.Request) {
		if r.Method != http.MethodPost {
			t.Fatalf("Expected POST, got %s\n", r.Method)
		}

		header := w.Header()
		header.Set("Content-Type", transport.VersionMimetype)

		io.Copy(w, r.Body)
	})

	c, _ := NewClient(addr, &tlsconfig.Options{InsecureSkipVerify: true})
	if err := c.SendFile("Test.Echo", &buf, &output); err != nil {
		t.Fatal(err)
	}
	assert.Check(t, is.DeepEqual(m, output))
}

func TestClientWithRequestTimeout(t *testing.T) {
	type timeoutError interface {
		Timeout() bool
	}

	timeout := 1 * time.Millisecond
	testHandler := func(w http.ResponseWriter, r *http.Request) {
		time.Sleep(timeout + 1*time.Millisecond)
		w.WriteHeader(http.StatusOK)
	}

	srv := httptest.NewServer(http.HandlerFunc(testHandler))
	defer srv.Close()

	client := &Client{http: srv.Client(), requestFactory: &testRequestWrapper{srv}}
	_, err := client.callWithRetry("/Plugin.Hello", nil, false, WithRequestTimeout(timeout))
	assert.Assert(t, is.ErrorContains(err, ""), "expected error")

<<<<<<< HEAD
	err = errors.Cause(err)
	assert.ErrorType(t, err, (*timeoutError)(nil))
	assert.Equal(t, err.(timeoutError).Timeout(), true)
=======
	var tErr timeoutError
	assert.Assert(t, errors.As(err, &tErr))
	assert.Assert(t, tErr.Timeout())
>>>>>>> 847da184
}

type testRequestWrapper struct {
	*httptest.Server
}

func (w *testRequestWrapper) NewRequest(path string, data io.Reader) (*http.Request, error) {
	req, err := http.NewRequest(http.MethodPost, path, data)
	if err != nil {
		return nil, err
	}
	u, err := url.Parse(w.Server.URL)
	if err != nil {
		return nil, err
	}
	req.URL = u
	return req, nil
}<|MERGE_RESOLUTION|>--- conflicted
+++ resolved
@@ -253,15 +253,9 @@
 	_, err := client.callWithRetry("/Plugin.Hello", nil, false, WithRequestTimeout(timeout))
 	assert.Assert(t, is.ErrorContains(err, ""), "expected error")
 
-<<<<<<< HEAD
-	err = errors.Cause(err)
-	assert.ErrorType(t, err, (*timeoutError)(nil))
-	assert.Equal(t, err.(timeoutError).Timeout(), true)
-=======
 	var tErr timeoutError
 	assert.Assert(t, errors.As(err, &tErr))
 	assert.Assert(t, tErr.Timeout())
->>>>>>> 847da184
 }
 
 type testRequestWrapper struct {
