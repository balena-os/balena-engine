--- conflicted
+++ resolved
@@ -565,16 +565,11 @@
 		// Normal containers
 		if identity == nil {
 			// Use system.MkdirAll here, which is a custom version of os.MkdirAll
-<<<<<<< HEAD
-			// modified for use on Windows to handle volume GUID paths (\\?\{dae8d3ac-b9a1-11e9-88eb-e8554b2ba1db}\path\)
-			if err := system.MkdirAll(filepath.Dir(dest.path), 0755, ""); err != nil {
-=======
 			// modified for use on Windows to handle volume GUID paths. These paths
 			// are of the form \\?\Volume{<GUID>}\<path>. An example would be:
 			// \\?\Volume{dae8d3ac-b9a1-11e9-88eb-e8554b2ba1db}\bin\busybox.exe
 
 			if err := system.MkdirAll(filepath.Dir(dest.path), 0755); err != nil {
->>>>>>> 847da184
 				return err
 			}
 		} else {
