package dockerfile // import "github.com/docker/docker/builder/dockerfile"

import (
	"bytes"
	"context"
	"fmt"
	"runtime"
	"strings"
	"testing"

	"github.com/docker/docker/api/types"
	"github.com/docker/docker/api/types/backend"
	"github.com/docker/docker/api/types/container"
	"github.com/docker/docker/api/types/strslice"
	"github.com/docker/docker/builder"
	"github.com/docker/docker/image"
	"github.com/docker/docker/pkg/system"
	"github.com/docker/go-connections/nat"
	"github.com/moby/buildkit/frontend/dockerfile/instructions"
	"github.com/moby/buildkit/frontend/dockerfile/parser"
	"github.com/moby/buildkit/frontend/dockerfile/shell"
	"gotest.tools/v3/assert"
	is "gotest.tools/v3/assert/cmp"
)

func newBuilderWithMockBackend() *Builder {
	mockBackend := &MockBackend{}
	opts := &types.ImageBuildOptions{}
	ctx := context.Background()
	b := &Builder{
		options:       opts,
		docker:        mockBackend,
		Stdout:        new(bytes.Buffer),
		clientCtx:     ctx,
		disableCommit: true,
		imageSources: newImageSources(ctx, builderOptions{
			Options: opts,
			Backend: mockBackend,
		}),
		imageProber:      newImageProber(mockBackend, nil, false),
		containerManager: newContainerManager(mockBackend),
	}
	return b
}

func TestEnv2Variables(t *testing.T) {
	b := newBuilderWithMockBackend()
	sb := newDispatchRequest(b, '\\', nil, NewBuildArgs(make(map[string]*string)), newStagesBuildResults())
	envCommand := &instructions.EnvCommand{
		Env: instructions.KeyValuePairs{
			instructions.KeyValuePair{Key: "var1", Value: "val1"},
			instructions.KeyValuePair{Key: "var2", Value: "val2"},
		},
	}
	err := dispatch(sb, envCommand)
	assert.NilError(t, err)

	expected := []string{
		"var1=val1",
		"var2=val2",
	}
	assert.Check(t, is.DeepEqual(expected, sb.state.runConfig.Env))
}

func TestEnvValueWithExistingRunConfigEnv(t *testing.T) {
	b := newBuilderWithMockBackend()
	sb := newDispatchRequest(b, '\\', nil, NewBuildArgs(make(map[string]*string)), newStagesBuildResults())
	sb.state.runConfig.Env = []string{"var1=old", "var2=fromenv"}
	envCommand := &instructions.EnvCommand{
		Env: instructions.KeyValuePairs{
			instructions.KeyValuePair{Key: "var1", Value: "val1"},
		},
	}
	err := dispatch(sb, envCommand)
	assert.NilError(t, err)
	expected := []string{
		"var1=val1",
		"var2=fromenv",
	}
	assert.Check(t, is.DeepEqual(expected, sb.state.runConfig.Env))
}

func TestMaintainer(t *testing.T) {
	maintainerEntry := "Some Maintainer <maintainer@example.com>"
	b := newBuilderWithMockBackend()
	sb := newDispatchRequest(b, '\\', nil, NewBuildArgs(make(map[string]*string)), newStagesBuildResults())
	cmd := &instructions.MaintainerCommand{Maintainer: maintainerEntry}
	err := dispatch(sb, cmd)
	assert.NilError(t, err)
	assert.Check(t, is.Equal(maintainerEntry, sb.state.maintainer))
}

func TestLabel(t *testing.T) {
	labelName := "label"
	labelValue := "value"

	b := newBuilderWithMockBackend()
	sb := newDispatchRequest(b, '\\', nil, NewBuildArgs(make(map[string]*string)), newStagesBuildResults())
	cmd := &instructions.LabelCommand{
		Labels: instructions.KeyValuePairs{
			instructions.KeyValuePair{Key: labelName, Value: labelValue},
		},
	}
	err := dispatch(sb, cmd)
	assert.NilError(t, err)

	assert.Assert(t, is.Contains(sb.state.runConfig.Labels, labelName))
	assert.Check(t, is.Equal(sb.state.runConfig.Labels[labelName], labelValue))
}

func TestFromScratch(t *testing.T) {
	b := newBuilderWithMockBackend()
	sb := newDispatchRequest(b, '\\', nil, NewBuildArgs(make(map[string]*string)), newStagesBuildResults())
	cmd := &instructions.Stage{
		BaseName: "scratch",
	}
	err := initializeStage(sb, cmd)

	if runtime.GOOS == "windows" {
		assert.Check(t, is.Error(err, "Windows does not support FROM scratch"))
		return
	}

	assert.NilError(t, err)
	assert.Check(t, sb.state.hasFromImage())
	assert.Check(t, is.Equal("", sb.state.imageID))
	expected := "PATH=" + system.DefaultPathEnv(runtime.GOOS)
	assert.Check(t, is.DeepEqual([]string{expected}, sb.state.runConfig.Env))
}

func TestFromWithArg(t *testing.T) {
	tag, expected := ":sometag", "expectedthisid"

	getImage := func(name string) (builder.Image, builder.ROLayer, error) {
		assert.Check(t, is.Equal("alpine"+tag, name))
		return &mockImage{id: "expectedthisid"}, nil, nil
	}
	b := newBuilderWithMockBackend()
	b.docker.(*MockBackend).getImageFunc = getImage
	args := NewBuildArgs(make(map[string]*string))

	val := "sometag"
	metaArg := instructions.ArgCommand{Args: []instructions.KeyValuePairOptional{{
		Key:   "THETAG",
		Value: &val,
	}}}
	cmd := &instructions.Stage{
		BaseName: "alpine:${THETAG}",
	}
	err := processMetaArg(metaArg, shell.NewLex('\\'), args)

	sb := newDispatchRequest(b, '\\', nil, args, newStagesBuildResults())
	assert.NilError(t, err)
	err = initializeStage(sb, cmd)
	assert.NilError(t, err)

	assert.Check(t, is.Equal(expected, sb.state.imageID))
	assert.Check(t, is.Equal(expected, sb.state.baseImage.ImageID()))
	assert.Check(t, is.Len(sb.state.buildArgs.GetAllAllowed(), 0))
	assert.Check(t, is.Len(sb.state.buildArgs.GetAllMeta(), 1))
}

func TestFromWithArgButBuildArgsNotGiven(t *testing.T) {
	b := newBuilderWithMockBackend()
	args := NewBuildArgs(make(map[string]*string))

	metaArg := instructions.ArgCommand{}
	cmd := &instructions.Stage{
		BaseName: "${THETAG}",
	}
	err := processMetaArg(metaArg, shell.NewLex('\\'), args)

	sb := newDispatchRequest(b, '\\', nil, args, newStagesBuildResults())
	assert.NilError(t, err)
	err = initializeStage(sb, cmd)
	assert.Error(t, err, "base name (${THETAG}) should not be blank")
}

func TestFromWithUndefinedArg(t *testing.T) {
	tag, expected := "sometag", "expectedthisid"

	getImage := func(name string) (builder.Image, builder.ROLayer, error) {
		assert.Check(t, is.Equal("alpine", name))
		return &mockImage{id: "expectedthisid"}, nil, nil
	}
	b := newBuilderWithMockBackend()
	b.docker.(*MockBackend).getImageFunc = getImage
	sb := newDispatchRequest(b, '\\', nil, NewBuildArgs(make(map[string]*string)), newStagesBuildResults())

	b.options.BuildArgs = map[string]*string{"THETAG": &tag}

	cmd := &instructions.Stage{
		BaseName: "alpine${THETAG}",
	}
	err := initializeStage(sb, cmd)
	assert.NilError(t, err)
	assert.Check(t, is.Equal(expected, sb.state.imageID))
}

func TestFromMultiStageWithNamedStage(t *testing.T) {
	b := newBuilderWithMockBackend()
	firstFrom := &instructions.Stage{BaseName: "someimg", Name: "base"}
	secondFrom := &instructions.Stage{BaseName: "base"}
	previousResults := newStagesBuildResults()
	firstSB := newDispatchRequest(b, '\\', nil, NewBuildArgs(make(map[string]*string)), previousResults)
	secondSB := newDispatchRequest(b, '\\', nil, NewBuildArgs(make(map[string]*string)), previousResults)
	err := initializeStage(firstSB, firstFrom)
	assert.NilError(t, err)
	assert.Check(t, firstSB.state.hasFromImage())
	previousResults.indexed["base"] = firstSB.state.runConfig
	previousResults.flat = append(previousResults.flat, firstSB.state.runConfig)
	err = initializeStage(secondSB, secondFrom)
	assert.NilError(t, err)
	assert.Check(t, secondSB.state.hasFromImage())
}

func TestOnbuild(t *testing.T) {
	b := newBuilderWithMockBackend()
	sb := newDispatchRequest(b, '\\', nil, NewBuildArgs(make(map[string]*string)), newStagesBuildResults())
	cmd := &instructions.OnbuildCommand{
		Expression: "ADD . /app/src",
	}
	err := dispatch(sb, cmd)
	assert.NilError(t, err)
	assert.Check(t, is.Equal("ADD . /app/src", sb.state.runConfig.OnBuild[0]))
}

func TestWorkdir(t *testing.T) {
	b := newBuilderWithMockBackend()
	sb := newDispatchRequest(b, '`', nil, NewBuildArgs(make(map[string]*string)), newStagesBuildResults())
	sb.state.baseImage = &mockImage{}
	workingDir := "/app"
	if runtime.GOOS == "windows" {
		workingDir = "C:\\app"
	}
	cmd := &instructions.WorkdirCommand{
		Path: workingDir,
	}

	err := dispatch(sb, cmd)
	assert.NilError(t, err)
	assert.Check(t, is.Equal(workingDir, sb.state.runConfig.WorkingDir))
}

func TestCmd(t *testing.T) {
	b := newBuilderWithMockBackend()
	sb := newDispatchRequest(b, '`', nil, NewBuildArgs(make(map[string]*string)), newStagesBuildResults())
	sb.state.baseImage = &mockImage{}
	command := "./executable"

	cmd := &instructions.CmdCommand{
		ShellDependantCmdLine: instructions.ShellDependantCmdLine{
			CmdLine:      strslice.StrSlice{command},
			PrependShell: true,
		},
	}
	err := dispatch(sb, cmd)
	assert.NilError(t, err)

	var expectedCommand strslice.StrSlice
	if runtime.GOOS == "windows" {
		expectedCommand = strslice.StrSlice(append([]string{"cmd"}, "/S", "/C", command))
	} else {
		expectedCommand = strslice.StrSlice(append([]string{"/bin/sh"}, "-c", command))
	}

	assert.Check(t, is.DeepEqual(expectedCommand, sb.state.runConfig.Cmd))
	assert.Check(t, sb.state.cmdSet)
}

func TestHealthcheckNone(t *testing.T) {
	b := newBuilderWithMockBackend()
	sb := newDispatchRequest(b, '`', nil, NewBuildArgs(make(map[string]*string)), newStagesBuildResults())
	cmd := &instructions.HealthCheckCommand{
		Health: &container.HealthConfig{
			Test: []string{"NONE"},
		},
	}
	err := dispatch(sb, cmd)
	assert.NilError(t, err)

	assert.Assert(t, sb.state.runConfig.Healthcheck != nil)
	assert.Check(t, is.DeepEqual([]string{"NONE"}, sb.state.runConfig.Healthcheck.Test))
}

func TestHealthcheckCmd(t *testing.T) {

	b := newBuilderWithMockBackend()
	sb := newDispatchRequest(b, '`', nil, NewBuildArgs(make(map[string]*string)), newStagesBuildResults())
	expectedTest := []string{"CMD-SHELL", "curl -f http://localhost/ || exit 1"}
	cmd := &instructions.HealthCheckCommand{
		Health: &container.HealthConfig{
			Test: expectedTest,
		},
	}
	err := dispatch(sb, cmd)
	assert.NilError(t, err)

	assert.Assert(t, sb.state.runConfig.Healthcheck != nil)
	assert.Check(t, is.DeepEqual(expectedTest, sb.state.runConfig.Healthcheck.Test))
}

func TestEntrypoint(t *testing.T) {
	b := newBuilderWithMockBackend()
	sb := newDispatchRequest(b, '`', nil, NewBuildArgs(make(map[string]*string)), newStagesBuildResults())
	sb.state.baseImage = &mockImage{}
	entrypointCmd := "/usr/sbin/nginx"

	cmd := &instructions.EntrypointCommand{
		ShellDependantCmdLine: instructions.ShellDependantCmdLine{
			CmdLine:      strslice.StrSlice{entrypointCmd},
			PrependShell: true,
		},
	}
	err := dispatch(sb, cmd)
	assert.NilError(t, err)
	assert.Assert(t, sb.state.runConfig.Entrypoint != nil)

	var expectedEntrypoint strslice.StrSlice
	if runtime.GOOS == "windows" {
		expectedEntrypoint = strslice.StrSlice(append([]string{"cmd"}, "/S", "/C", entrypointCmd))
	} else {
		expectedEntrypoint = strslice.StrSlice(append([]string{"/bin/sh"}, "-c", entrypointCmd))
	}
	assert.Check(t, is.DeepEqual(expectedEntrypoint, sb.state.runConfig.Entrypoint))
}

func TestExpose(t *testing.T) {
	b := newBuilderWithMockBackend()
	sb := newDispatchRequest(b, '`', nil, NewBuildArgs(make(map[string]*string)), newStagesBuildResults())

	exposedPort := "80"
	cmd := &instructions.ExposeCommand{
		Ports: []string{exposedPort},
	}
	err := dispatch(sb, cmd)
	assert.NilError(t, err)

	assert.Assert(t, sb.state.runConfig.ExposedPorts != nil)
	assert.Assert(t, is.Len(sb.state.runConfig.ExposedPorts, 1))

	portsMapping, err := nat.ParsePortSpec(exposedPort)
	assert.NilError(t, err)
	assert.Check(t, is.Contains(sb.state.runConfig.ExposedPorts, portsMapping[0].Port))
}

func TestUser(t *testing.T) {
	b := newBuilderWithMockBackend()
	sb := newDispatchRequest(b, '`', nil, NewBuildArgs(make(map[string]*string)), newStagesBuildResults())

	cmd := &instructions.UserCommand{
		User: "test",
	}
	err := dispatch(sb, cmd)
	assert.NilError(t, err)
	assert.Check(t, is.Equal("test", sb.state.runConfig.User))
}

func TestVolume(t *testing.T) {
	b := newBuilderWithMockBackend()
	sb := newDispatchRequest(b, '`', nil, NewBuildArgs(make(map[string]*string)), newStagesBuildResults())

	exposedVolume := "/foo"

	cmd := &instructions.VolumeCommand{
		Volumes: []string{exposedVolume},
	}
	err := dispatch(sb, cmd)
	assert.NilError(t, err)
	assert.Assert(t, sb.state.runConfig.Volumes != nil)
	assert.Check(t, is.Len(sb.state.runConfig.Volumes, 1))
	assert.Check(t, is.Contains(sb.state.runConfig.Volumes, exposedVolume))
}

func TestStopSignal(t *testing.T) {
	if runtime.GOOS == "windows" {
		t.Skip("Windows does not support stopsignal")
		return
	}
	b := newBuilderWithMockBackend()
	sb := newDispatchRequest(b, '`', nil, NewBuildArgs(make(map[string]*string)), newStagesBuildResults())
	sb.state.baseImage = &mockImage{}
	signal := "SIGKILL"

	cmd := &instructions.StopSignalCommand{
		Signal: signal,
	}
	err := dispatch(sb, cmd)
	assert.NilError(t, err)
	assert.Check(t, is.Equal(signal, sb.state.runConfig.StopSignal))
}

func TestArg(t *testing.T) {
	b := newBuilderWithMockBackend()
	sb := newDispatchRequest(b, '`', nil, NewBuildArgs(make(map[string]*string)), newStagesBuildResults())

	argName := "foo"
	argVal := "bar"
	cmd := &instructions.ArgCommand{Args: []instructions.KeyValuePairOptional{{Key: argName, Value: &argVal}}}
	err := dispatch(sb, cmd)
	assert.NilError(t, err)

	expected := map[string]string{argName: argVal}
	assert.Check(t, is.DeepEqual(expected, sb.state.buildArgs.GetAllAllowed()))
}

func TestShell(t *testing.T) {
	b := newBuilderWithMockBackend()
	sb := newDispatchRequest(b, '`', nil, NewBuildArgs(make(map[string]*string)), newStagesBuildResults())

	shellCmd := "powershell"
	cmd := &instructions.ShellCommand{Shell: strslice.StrSlice{shellCmd}}

	err := dispatch(sb, cmd)
	assert.NilError(t, err)

	expectedShell := strslice.StrSlice([]string{shellCmd})
	assert.Check(t, is.DeepEqual(expectedShell, sb.state.runConfig.Shell))
}

func TestPrependEnvOnCmd(t *testing.T) {
	buildArgs := NewBuildArgs(nil)
	buildArgs.AddArg("NO_PROXY", nil)

	args := []string{"sorted=nope", "args=not", "http_proxy=foo", "NO_PROXY=YA"}
	cmd := []string{"foo", "bar"}
	cmdWithEnv := prependEnvOnCmd(buildArgs, args, cmd)
	expected := strslice.StrSlice([]string{
		"|3", "NO_PROXY=YA", "args=not", "sorted=nope", "foo", "bar"})
	assert.Check(t, is.DeepEqual(expected, cmdWithEnv))
}

func TestRunWithBuildArgs(t *testing.T) {
	b := newBuilderWithMockBackend()
	args := NewBuildArgs(make(map[string]*string))
	args.argsFromOptions["HTTP_PROXY"] = strPtr("FOO")
	b.disableCommit = false
	sb := newDispatchRequest(b, '`', nil, args, newStagesBuildResults())

	runConfig := &container.Config{}
	origCmd := strslice.StrSlice([]string{"cmd", "in", "from", "image"})

	var cmdWithShell strslice.StrSlice
	if runtime.GOOS == "windows" {
		cmdWithShell = strslice.StrSlice([]string{strings.Join(append(getShell(runConfig, runtime.GOOS), []string{"echo foo"}...), " ")})
	} else {
		cmdWithShell = strslice.StrSlice(append(getShell(runConfig, runtime.GOOS), "echo foo"))
	}

	envVars := []string{"|1", "one=two"}
	cachedCmd := strslice.StrSlice(append(envVars, cmdWithShell...))

	imageCache := &mockImageCache{
		getCacheFunc: func(parentID string, cfg *container.Config) (string, error) {
			// Check the runConfig.Cmd sent to probeCache()
			assert.Check(t, is.DeepEqual(cachedCmd, cfg.Cmd))
			assert.Check(t, is.DeepEqual(strslice.StrSlice(nil), cfg.Entrypoint))
			return "", nil
		},
	}

	mockBackend := b.docker.(*MockBackend)
	mockBackend.makeImageCacheFunc = func(_ []string) builder.ImageCache {
		return imageCache
	}
	b.imageProber = newImageProber(mockBackend, nil, false)
	mockBackend.getImageFunc = func(_ string) (builder.Image, builder.ROLayer, error) {
		return &mockImage{
			id:     "abcdef",
			config: &container.Config{Cmd: origCmd},
		}, nil, nil
	}
	mockBackend.containerCreateFunc = func(config types.ContainerCreateConfig) (container.CreateResponse, error) {
		// Check the runConfig.Cmd sent to create()
		assert.Check(t, is.DeepEqual(cmdWithShell, config.Config.Cmd))
		assert.Check(t, is.Contains(config.Config.Env, "one=two"))
		assert.Check(t, is.DeepEqual(strslice.StrSlice{""}, config.Config.Entrypoint))
		return container.CreateResponse{ID: "12345"}, nil
	}
	mockBackend.commitFunc = func(cfg backend.CommitConfig) (image.ID, error) {
		// Check the runConfig.Cmd sent to commit()
		assert.Check(t, is.DeepEqual(origCmd, cfg.Config.Cmd))
		assert.Check(t, is.DeepEqual(cachedCmd, cfg.ContainerConfig.Cmd))
		assert.Check(t, is.DeepEqual(strslice.StrSlice(nil), cfg.Config.Entrypoint))
		return "", nil
	}
	from := &instructions.Stage{BaseName: "abcdef"}
	err := initializeStage(sb, from)
	assert.NilError(t, err)
	sb.state.buildArgs.AddArg("one", strPtr("two"))

	// This is hugely annoying. On the Windows side, it relies on the
	// RunCommand being able to emit String() and Name() (as implemented by
	// withNameAndCode). Unfortunately, that is internal, and no way to directly
	// set. However, we can fortunately use ParseInstruction in the instructions
	// package to parse a fake node which can be used as our instructions.RunCommand
	// instead.
	node := &parser.Node{
		Original: `RUN echo foo`,
		Value:    "run",
	}
	runint, err := instructions.ParseInstruction(node)
	assert.NilError(t, err)
	runinst := runint.(*instructions.RunCommand)
	runinst.CmdLine = strslice.StrSlice{"echo foo"}
	runinst.PrependShell = true

	assert.NilError(t, dispatch(sb, runinst))

	// Check that runConfig.Cmd has not been modified by run
	assert.Check(t, is.DeepEqual(origCmd, sb.state.runConfig.Cmd))
}

func TestRunIgnoresHealthcheck(t *testing.T) {
	b := newBuilderWithMockBackend()
	args := NewBuildArgs(make(map[string]*string))
	sb := newDispatchRequest(b, '`', nil, args, newStagesBuildResults())
	b.disableCommit = false

	origCmd := strslice.StrSlice([]string{"cmd", "in", "from", "image"})

	imageCache := &mockImageCache{
		getCacheFunc: func(parentID string, cfg *container.Config) (string, error) {
			return "", nil
		},
	}

	mockBackend := b.docker.(*MockBackend)
	mockBackend.makeImageCacheFunc = func(_ []string) builder.ImageCache {
		return imageCache
	}
	b.imageProber = newImageProber(mockBackend, nil, false)
	mockBackend.getImageFunc = func(_ string) (builder.Image, builder.ROLayer, error) {
		return &mockImage{
			id:     "abcdef",
			config: &container.Config{Cmd: origCmd},
		}, nil, nil
	}
	mockBackend.containerCreateFunc = func(config types.ContainerCreateConfig) (container.CreateResponse, error) {
		return container.CreateResponse{ID: "12345"}, nil
	}
	mockBackend.commitFunc = func(cfg backend.CommitConfig) (image.ID, error) {
		return "", nil
	}
	from := &instructions.Stage{BaseName: "abcdef"}
	err := initializeStage(sb, from)
	assert.NilError(t, err)

	expectedTest := []string{"CMD-SHELL", "curl -f http://localhost/ || exit 1"}
	healthint, err := instructions.ParseInstruction(&parser.Node{
		Original: `HEALTHCHECK CMD curl -f http://localhost/ || exit 1`,
		Value:    "healthcheck",
		Next: &parser.Node{
			Value: "cmd",
			Next: &parser.Node{
				Value: `curl -f http://localhost/ || exit 1`,
			},
		},
	})
	assert.NilError(t, err)
	cmd := healthint.(*instructions.HealthCheckCommand)

	assert.NilError(t, dispatch(sb, cmd))
	assert.Assert(t, sb.state.runConfig.Healthcheck != nil)

	mockBackend.containerCreateFunc = func(config types.ContainerCreateConfig) (container.CreateResponse, error) {
		// Check the Healthcheck is disabled.
		assert.Check(t, is.DeepEqual([]string{"NONE"}, config.Config.Healthcheck.Test))
		return container.CreateResponse{ID: "123456"}, nil
	}

	sb.state.buildArgs.AddArg("one", strPtr("two"))
	runint, err := instructions.ParseInstruction(&parser.Node{Original: `RUN echo foo`, Value: "run"})
	assert.NilError(t, err)
	run := runint.(*instructions.RunCommand)
	run.PrependShell = true

	assert.NilError(t, dispatch(sb, run))
	assert.Check(t, is.DeepEqual(expectedTest, sb.state.runConfig.Healthcheck.Test))
}

func TestDispatchUnsupportedOptions(t *testing.T) {
	b := newBuilderWithMockBackend()
	sb := newDispatchRequest(b, '`', nil, NewBuildArgs(make(map[string]*string)), newStagesBuildResults())
	sb.state.baseImage = &mockImage{}
	sb.state.operatingSystem = runtime.GOOS

	t.Run("ADD with chmod", func(t *testing.T) {
<<<<<<< HEAD
		cmd := &instructions.AddCommand{SourcesAndDest: []string{".", "."}, Chmod: "0655"}
=======
		cmd := &instructions.AddCommand{
			SourcesAndDest: instructions.SourcesAndDest{
				SourcePaths: []string{"."},
				DestPath:    ".",
			},
			Chmod: "0655",
		}
>>>>>>> 38633e79
		err := dispatch(sb, cmd)
		assert.Error(t, err, "the --chmod option requires BuildKit. Refer to https://docs.docker.com/go/buildkit/ to learn how to build images with BuildKit enabled")
	})

	t.Run("COPY with chmod", func(t *testing.T) {
<<<<<<< HEAD
		cmd := &instructions.CopyCommand{SourcesAndDest: []string{".", "."}, Chmod: "0655"}
=======
		cmd := &instructions.CopyCommand{
			SourcesAndDest: instructions.SourcesAndDest{
				SourcePaths: []string{"."},
				DestPath:    ".",
			},
			Chmod: "0655",
		}
>>>>>>> 38633e79
		err := dispatch(sb, cmd)
		assert.Error(t, err, "the --chmod option requires BuildKit. Refer to https://docs.docker.com/go/buildkit/ to learn how to build images with BuildKit enabled")
	})

	t.Run("RUN with unsupported options", func(t *testing.T) {
<<<<<<< HEAD
		cmd := &instructions.RunCommand{
			ShellDependantCmdLine: instructions.ShellDependantCmdLine{
				CmdLine:      strslice.StrSlice{"echo foo"},
				PrependShell: true,
			},
		}
=======
		runint, err := instructions.ParseInstruction(&parser.Node{Original: `RUN echo foo`, Value: "run"})
		assert.NilError(t, err)
		cmd := runint.(*instructions.RunCommand)
>>>>>>> 38633e79

		// classic builder "RUN" currently doesn't support any flags, but testing
		// both "known" flags and "bogus" flags for completeness, and in case
		// one or more of these flags will be supported in future
		for _, f := range []string{"mount", "network", "security", "any-flag"} {
			cmd.FlagsUsed = []string{f}
			err := dispatch(sb, cmd)
			assert.Error(t, err, fmt.Sprintf("the --%s option requires BuildKit. Refer to https://docs.docker.com/go/buildkit/ to learn how to build images with BuildKit enabled", f))
		}
	})
}<|MERGE_RESOLUTION|>--- conflicted
+++ resolved
@@ -586,9 +586,6 @@
 	sb.state.operatingSystem = runtime.GOOS
 
 	t.Run("ADD with chmod", func(t *testing.T) {
-<<<<<<< HEAD
-		cmd := &instructions.AddCommand{SourcesAndDest: []string{".", "."}, Chmod: "0655"}
-=======
 		cmd := &instructions.AddCommand{
 			SourcesAndDest: instructions.SourcesAndDest{
 				SourcePaths: []string{"."},
@@ -596,15 +593,11 @@
 			},
 			Chmod: "0655",
 		}
->>>>>>> 38633e79
 		err := dispatch(sb, cmd)
 		assert.Error(t, err, "the --chmod option requires BuildKit. Refer to https://docs.docker.com/go/buildkit/ to learn how to build images with BuildKit enabled")
 	})
 
 	t.Run("COPY with chmod", func(t *testing.T) {
-<<<<<<< HEAD
-		cmd := &instructions.CopyCommand{SourcesAndDest: []string{".", "."}, Chmod: "0655"}
-=======
 		cmd := &instructions.CopyCommand{
 			SourcesAndDest: instructions.SourcesAndDest{
 				SourcePaths: []string{"."},
@@ -612,24 +605,14 @@
 			},
 			Chmod: "0655",
 		}
->>>>>>> 38633e79
 		err := dispatch(sb, cmd)
 		assert.Error(t, err, "the --chmod option requires BuildKit. Refer to https://docs.docker.com/go/buildkit/ to learn how to build images with BuildKit enabled")
 	})
 
 	t.Run("RUN with unsupported options", func(t *testing.T) {
-<<<<<<< HEAD
-		cmd := &instructions.RunCommand{
-			ShellDependantCmdLine: instructions.ShellDependantCmdLine{
-				CmdLine:      strslice.StrSlice{"echo foo"},
-				PrependShell: true,
-			},
-		}
-=======
 		runint, err := instructions.ParseInstruction(&parser.Node{Original: `RUN echo foo`, Value: "run"})
 		assert.NilError(t, err)
 		cmd := runint.(*instructions.RunCommand)
->>>>>>> 38633e79
 
 		// classic builder "RUN" currently doesn't support any flags, but testing
 		// both "known" flags and "bogus" flags for completeness, and in case
