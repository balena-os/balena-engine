// +build !no_buildkit

package buildkit

import (
	"context"
	"fmt"
	"io"
	"net"
	"strconv"
	"strings"
	"sync"
	"time"

	"github.com/containerd/containerd/platforms"
	"github.com/containerd/containerd/remotes/docker"
	"github.com/docker/docker/api/types"
	"github.com/docker/docker/api/types/backend"
	"github.com/docker/docker/builder"
	"github.com/docker/docker/daemon/config"
	"github.com/docker/docker/daemon/images"
	"github.com/docker/docker/pkg/idtools"
	"github.com/docker/docker/pkg/streamformatter"
	"github.com/docker/docker/pkg/system"
	"github.com/docker/libnetwork"
	controlapi "github.com/moby/buildkit/api/services/control"
	"github.com/moby/buildkit/client"
	"github.com/moby/buildkit/control"
	"github.com/moby/buildkit/identity"
	"github.com/moby/buildkit/session"
	"github.com/moby/buildkit/util/entitlements"
	"github.com/moby/buildkit/util/tracing"
	"github.com/pkg/errors"
	"golang.org/x/sync/errgroup"
	"google.golang.org/grpc"
	grpcmetadata "google.golang.org/grpc/metadata"
)

type errMultipleFilterValues struct{}

func (errMultipleFilterValues) Error() string { return "filters expect only one value" }

func (errMultipleFilterValues) InvalidParameter() {}

type errConflictFilter struct {
	a, b string
}

func (e errConflictFilter) Error() string {
	return fmt.Sprintf("conflicting filters: %q and %q", e.a, e.b)
}

func (errConflictFilter) InvalidParameter() {}

var cacheFields = map[string]bool{
	"id":          true,
	"parent":      true,
	"type":        true,
	"description": true,
	"inuse":       true,
	"shared":      true,
	"private":     true,
	// fields from buildkit that are not exposed
	"mutable":   false,
	"immutable": false,
}

// Opt is option struct required for creating the builder
type Opt struct {
	SessionManager      *session.Manager
	Root                string
	Dist                images.DistributionServices
	NetworkController   libnetwork.NetworkController
	DefaultCgroupParent string
	RegistryHosts       docker.RegistryHosts
	BuilderConfig       config.BuilderConfig
	Rootless            bool
	IdentityMapping     *idtools.IdentityMapping
	DNSConfig           config.DNSConfig
<<<<<<< HEAD
=======
	ApparmorProfile     string
>>>>>>> 847da184
}

// Builder can build using BuildKit backend
type Builder struct {
	controller     *control.Controller
	reqBodyHandler *reqBodyHandler

	mu   sync.Mutex
	jobs map[string]*buildJob
}

// New creates a new builder
func New(opt Opt) (*Builder, error) {
	reqHandler := newReqBodyHandler(tracing.DefaultTransport)

	if opt.IdentityMapping != nil && opt.IdentityMapping.Empty() {
		opt.IdentityMapping = nil
	}

	c, err := newController(reqHandler, opt)
	if err != nil {
		return nil, err
	}
	b := &Builder{
		controller:     c,
		reqBodyHandler: reqHandler,
		jobs:           map[string]*buildJob{},
	}
	return b, nil
}

// RegisterGRPC registers controller to the grpc server.
func (b *Builder) RegisterGRPC(s *grpc.Server) {
	b.controller.Register(s)
}

// Cancel cancels a build using ID
func (b *Builder) Cancel(ctx context.Context, id string) error {
	b.mu.Lock()
	if j, ok := b.jobs[id]; ok && j.cancel != nil {
		j.cancel()
	}
	b.mu.Unlock()
	return nil
}

// DiskUsage returns a report about space used by build cache
func (b *Builder) DiskUsage(ctx context.Context) ([]*types.BuildCache, error) {
	duResp, err := b.controller.DiskUsage(ctx, &controlapi.DiskUsageRequest{})
	if err != nil {
		return nil, err
	}

	var items []*types.BuildCache
	for _, r := range duResp.Record {
		items = append(items, &types.BuildCache{
			ID:          r.ID,
			Parent:      r.Parent,
			Type:        r.RecordType,
			Description: r.Description,
			InUse:       r.InUse,
			Shared:      r.Shared,
			Size:        r.Size_,
			CreatedAt:   r.CreatedAt,
			LastUsedAt:  r.LastUsedAt,
			UsageCount:  int(r.UsageCount),
		})
	}
	return items, nil
}

// Prune clears all reclaimable build cache
func (b *Builder) Prune(ctx context.Context, opts types.BuildCachePruneOptions) (int64, []string, error) {
	ch := make(chan *controlapi.UsageRecord)

	eg, ctx := errgroup.WithContext(ctx)

	validFilters := make(map[string]bool, 1+len(cacheFields))
	validFilters["unused-for"] = true
	validFilters["until"] = true
	validFilters["label"] = true  // TODO(tiborvass): handle label
	validFilters["label!"] = true // TODO(tiborvass): handle label!
	for k, v := range cacheFields {
		validFilters[k] = v
	}
	if err := opts.Filters.Validate(validFilters); err != nil {
		return 0, nil, err
	}

	pi, err := toBuildkitPruneInfo(opts)
	if err != nil {
		return 0, nil, err
	}

	eg.Go(func() error {
		defer close(ch)
		return b.controller.Prune(&controlapi.PruneRequest{
			All:          pi.All,
			KeepDuration: int64(pi.KeepDuration),
			KeepBytes:    pi.KeepBytes,
			Filter:       pi.Filter,
		}, &pruneProxy{
			streamProxy: streamProxy{ctx: ctx},
			ch:          ch,
		})
	})

	var size int64
	var cacheIDs []string
	eg.Go(func() error {
		for r := range ch {
			size += r.Size_
			cacheIDs = append(cacheIDs, r.ID)
		}
		return nil
	})

	if err := eg.Wait(); err != nil {
		return 0, nil, err
	}

	return size, cacheIDs, nil
}

// Build executes a build request
func (b *Builder) Build(ctx context.Context, opt backend.BuildConfig) (*builder.Result, error) {
	var rc = opt.Source

	if buildID := opt.Options.BuildID; buildID != "" {
		b.mu.Lock()

		upload := false
		if strings.HasPrefix(buildID, "upload-request:") {
			upload = true
			buildID = strings.TrimPrefix(buildID, "upload-request:")
		}

		if _, ok := b.jobs[buildID]; !ok {
			b.jobs[buildID] = newBuildJob()
		}
		j := b.jobs[buildID]
		var cancel func()
		ctx, cancel = context.WithCancel(ctx)
		j.cancel = cancel
		b.mu.Unlock()

		if upload {
			ctx2, cancel := context.WithTimeout(ctx, 5*time.Second)
			defer cancel()
			err := j.SetUpload(ctx2, rc)
			return nil, err
		}

		if remoteContext := opt.Options.RemoteContext; remoteContext == "upload-request" {
			ctx2, cancel := context.WithTimeout(ctx, 5*time.Second)
			defer cancel()
			var err error
			rc, err = j.WaitUpload(ctx2)
			if err != nil {
				return nil, err
			}
			opt.Options.RemoteContext = ""
		}

		defer func() {
			b.mu.Lock()
			delete(b.jobs, buildID)
			b.mu.Unlock()
		}()
	}

	var out builder.Result

	id := identity.NewID()

	frontendAttrs := map[string]string{}

	if opt.Options.Target != "" {
		frontendAttrs["target"] = opt.Options.Target
	}

	if opt.Options.Dockerfile != "" && opt.Options.Dockerfile != "." {
		frontendAttrs["filename"] = opt.Options.Dockerfile
	}

	if opt.Options.RemoteContext != "" {
		if opt.Options.RemoteContext != "client-session" {
			frontendAttrs["context"] = opt.Options.RemoteContext
		}
	} else {
		url, cancel := b.reqBodyHandler.newRequest(rc)
		defer cancel()
		frontendAttrs["context"] = url
	}

	cacheFrom := append([]string{}, opt.Options.CacheFrom...)

	frontendAttrs["cache-from"] = strings.Join(cacheFrom, ",")

	for k, v := range opt.Options.BuildArgs {
		if v == nil {
			continue
		}
		frontendAttrs["build-arg:"+k] = *v
	}

	for k, v := range opt.Options.Labels {
		frontendAttrs["label:"+k] = v
	}

	if opt.Options.NoCache {
		frontendAttrs["no-cache"] = ""
	}

	if opt.Options.PullParent {
		frontendAttrs["image-resolve-mode"] = "pull"
	} else {
		frontendAttrs["image-resolve-mode"] = "default"
	}

	if opt.Options.Platform != "" {
		// same as in newBuilder in builder/dockerfile.builder.go
		// TODO: remove once opt.Options.Platform is of type specs.Platform
		sp, err := platforms.Parse(opt.Options.Platform)
		if err != nil {
			return nil, err
		}
		if err := system.ValidatePlatform(sp); err != nil {
			return nil, err
		}
		frontendAttrs["platform"] = opt.Options.Platform
	}

	switch opt.Options.NetworkMode {
	case "host", "none":
		frontendAttrs["force-network-mode"] = opt.Options.NetworkMode
	case "", "default":
	default:
		return nil, errors.Errorf("network mode %q not supported by buildkit", opt.Options.NetworkMode)
	}

	extraHosts, err := toBuildkitExtraHosts(opt.Options.ExtraHosts)
	if err != nil {
		return nil, err
	}
	frontendAttrs["add-hosts"] = extraHosts

	exporterName := ""
	exporterAttrs := map[string]string{}

	if len(opt.Options.Outputs) > 1 {
		return nil, errors.Errorf("multiple outputs not supported")
	} else if len(opt.Options.Outputs) == 0 {
		exporterName = "moby"
	} else {
		// cacheonly is a special type for triggering skipping all exporters
		if opt.Options.Outputs[0].Type != "cacheonly" {
			exporterName = opt.Options.Outputs[0].Type
			exporterAttrs = opt.Options.Outputs[0].Attrs
		}
	}

	if exporterName == "moby" {
		if len(opt.Options.Tags) > 0 {
			exporterAttrs["name"] = strings.Join(opt.Options.Tags, ",")
		}
	}

	cache := controlapi.CacheOptions{}

	if inlineCache := opt.Options.BuildArgs["BUILDKIT_INLINE_CACHE"]; inlineCache != nil {
		if b, err := strconv.ParseBool(*inlineCache); err == nil && b {
			cache.Exports = append(cache.Exports, &controlapi.CacheOptionsEntry{
				Type: "inline",
			})
		}
	}

	req := &controlapi.SolveRequest{
		Ref:           id,
		Exporter:      exporterName,
		ExporterAttrs: exporterAttrs,
		Frontend:      "dockerfile.v0",
		FrontendAttrs: frontendAttrs,
		Session:       opt.Options.SessionID,
		Cache:         cache,
	}

	if opt.Options.NetworkMode == "host" {
		req.Entitlements = append(req.Entitlements, entitlements.EntitlementNetworkHost)
	}

	aux := streamformatter.AuxFormatter{Writer: opt.ProgressWriter.Output}

	eg, ctx := errgroup.WithContext(ctx)

	eg.Go(func() error {
		resp, err := b.controller.Solve(ctx, req)
		if err != nil {
			return err
		}
		if exporterName != "moby" {
			return nil
		}
		id, ok := resp.ExporterResponse["containerimage.digest"]
		if !ok {
			return errors.Errorf("missing image id")
		}
		out.ImageID = id
		return aux.Emit("moby.image.id", types.BuildResult{ID: id})
	})

	ch := make(chan *controlapi.StatusResponse)

	eg.Go(func() error {
		defer close(ch)
		// streamProxy.ctx is not set to ctx because when request is cancelled,
		// only the build request has to be cancelled, not the status request.
		stream := &statusProxy{streamProxy: streamProxy{ctx: context.TODO()}, ch: ch}
		return b.controller.Status(&controlapi.StatusRequest{Ref: id}, stream)
	})

	eg.Go(func() error {
		for sr := range ch {
			dt, err := sr.Marshal()
			if err != nil {
				return err
			}
			if err := aux.Emit("moby.buildkit.trace", dt); err != nil {
				return err
			}
		}
		return nil
	})

	if err := eg.Wait(); err != nil {
		return nil, err
	}

	return &out, nil
}

type streamProxy struct {
	ctx context.Context
}

func (sp *streamProxy) SetHeader(_ grpcmetadata.MD) error {
	return nil
}

func (sp *streamProxy) SendHeader(_ grpcmetadata.MD) error {
	return nil
}

func (sp *streamProxy) SetTrailer(_ grpcmetadata.MD) {
}

func (sp *streamProxy) Context() context.Context {
	return sp.ctx
}
func (sp *streamProxy) RecvMsg(m interface{}) error {
	return io.EOF
}

type statusProxy struct {
	streamProxy
	ch chan *controlapi.StatusResponse
}

func (sp *statusProxy) Send(resp *controlapi.StatusResponse) error {
	return sp.SendMsg(resp)
}
func (sp *statusProxy) SendMsg(m interface{}) error {
	if sr, ok := m.(*controlapi.StatusResponse); ok {
		sp.ch <- sr
	}
	return nil
}

type pruneProxy struct {
	streamProxy
	ch chan *controlapi.UsageRecord
}

func (sp *pruneProxy) Send(resp *controlapi.UsageRecord) error {
	return sp.SendMsg(resp)
}
func (sp *pruneProxy) SendMsg(m interface{}) error {
	if sr, ok := m.(*controlapi.UsageRecord); ok {
		sp.ch <- sr
	}
	return nil
}

type wrapRC struct {
	io.ReadCloser
	once   sync.Once
	err    error
	waitCh chan struct{}
}

func (w *wrapRC) Read(b []byte) (int, error) {
	n, err := w.ReadCloser.Read(b)
	if err != nil {
		e := err
		if e == io.EOF {
			e = nil
		}
		w.close(e)
	}
	return n, err
}

func (w *wrapRC) Close() error {
	err := w.ReadCloser.Close()
	w.close(err)
	return err
}

func (w *wrapRC) close(err error) {
	w.once.Do(func() {
		w.err = err
		close(w.waitCh)
	})
}

func (w *wrapRC) wait() error {
	<-w.waitCh
	return w.err
}

type buildJob struct {
	cancel func()
	waitCh chan func(io.ReadCloser) error
}

func newBuildJob() *buildJob {
	return &buildJob{waitCh: make(chan func(io.ReadCloser) error)}
}

func (j *buildJob) WaitUpload(ctx context.Context) (io.ReadCloser, error) {
	done := make(chan struct{})

	var upload io.ReadCloser
	fn := func(rc io.ReadCloser) error {
		w := &wrapRC{ReadCloser: rc, waitCh: make(chan struct{})}
		upload = w
		close(done)
		return w.wait()
	}

	select {
	case <-ctx.Done():
		return nil, ctx.Err()
	case j.waitCh <- fn:
		<-done
		return upload, nil
	}
}

func (j *buildJob) SetUpload(ctx context.Context, rc io.ReadCloser) error {
	select {
	case <-ctx.Done():
		return ctx.Err()
	case fn := <-j.waitCh:
		return fn(rc)
	}
}

// toBuildkitExtraHosts converts hosts from docker key:value format to buildkit's csv format
func toBuildkitExtraHosts(inp []string) (string, error) {
	if len(inp) == 0 {
		return "", nil
	}
	hosts := make([]string, 0, len(inp))
	for _, h := range inp {
		parts := strings.Split(h, ":")

		if len(parts) != 2 || parts[0] == "" || net.ParseIP(parts[1]) == nil {
			return "", errors.Errorf("invalid host %s", h)
		}
		hosts = append(hosts, parts[0]+"="+parts[1])
	}
	return strings.Join(hosts, ","), nil
}

func toBuildkitPruneInfo(opts types.BuildCachePruneOptions) (client.PruneInfo, error) {
	var until time.Duration
	untilValues := opts.Filters.Get("until")          // canonical
	unusedForValues := opts.Filters.Get("unused-for") // deprecated synonym for "until" filter

	if len(untilValues) > 0 && len(unusedForValues) > 0 {
		return client.PruneInfo{}, errConflictFilter{"until", "unused-for"}
	}
	filterKey := "until"
	if len(unusedForValues) > 0 {
		filterKey = "unused-for"
	}
	untilValues = append(untilValues, unusedForValues...)

	switch len(untilValues) {
	case 0:
		// nothing to do
	case 1:
		var err error
		until, err = time.ParseDuration(untilValues[0])
		if err != nil {
			return client.PruneInfo{}, errors.Wrapf(err, "%q filter expects a duration (e.g., '24h')", filterKey)
		}
	default:
		return client.PruneInfo{}, errMultipleFilterValues{}
	}

	bkFilter := make([]string, 0, opts.Filters.Len())
	for cacheField := range cacheFields {
		if opts.Filters.Contains(cacheField) {
			values := opts.Filters.Get(cacheField)
			switch len(values) {
			case 0:
				bkFilter = append(bkFilter, cacheField)
			case 1:
				if cacheField == "id" {
					bkFilter = append(bkFilter, cacheField+"~="+values[0])
				} else {
					bkFilter = append(bkFilter, cacheField+"=="+values[0])
				}
			default:
				return client.PruneInfo{}, errMultipleFilterValues{}
			}
		}
	}
	return client.PruneInfo{
		All:          opts.All,
		KeepDuration: until,
		KeepBytes:    opts.KeepStorage,
		Filter:       []string{strings.Join(bkFilter, ",")},
	}, nil
}<|MERGE_RESOLUTION|>--- conflicted
+++ resolved
@@ -1,5 +1,3 @@
-// +build !no_buildkit
-
 package buildkit
 
 import (
@@ -77,10 +75,7 @@
 	Rootless            bool
 	IdentityMapping     *idtools.IdentityMapping
 	DNSConfig           config.DNSConfig
-<<<<<<< HEAD
-=======
 	ApparmorProfile     string
->>>>>>> 847da184
 }
 
 // Builder can build using BuildKit backend
