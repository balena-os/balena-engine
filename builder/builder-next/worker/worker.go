package worker

import (
	"context"
	"fmt"
	"io"
	"io/ioutil"
	nethttp "net/http"
	"runtime"
	"strings"
	"time"

	"github.com/containerd/containerd/content"
	"github.com/containerd/containerd/images"
	"github.com/containerd/containerd/platforms"
	"github.com/containerd/containerd/rootfs"
	"github.com/docker/docker/builder/builder-next/adapters/containerimage"
	"github.com/docker/docker/distribution"
	distmetadata "github.com/docker/docker/distribution/metadata"
	"github.com/docker/docker/distribution/xfer"
	"github.com/docker/docker/image"
	"github.com/docker/docker/layer"
	pkgprogress "github.com/docker/docker/pkg/progress"
	"github.com/moby/buildkit/cache"
	"github.com/moby/buildkit/cache/metadata"
	"github.com/moby/buildkit/client"
	"github.com/moby/buildkit/client/llb"
	"github.com/moby/buildkit/executor"
	"github.com/moby/buildkit/exporter"
	localexporter "github.com/moby/buildkit/exporter/local"
	tarexporter "github.com/moby/buildkit/exporter/tar"
	"github.com/moby/buildkit/frontend"
	"github.com/moby/buildkit/session"
	"github.com/moby/buildkit/snapshot"
	"github.com/moby/buildkit/solver"
	"github.com/moby/buildkit/solver/llbsolver/mounts"
	"github.com/moby/buildkit/solver/llbsolver/ops"
	"github.com/moby/buildkit/solver/pb"
	"github.com/moby/buildkit/source"
	"github.com/moby/buildkit/source/git"
	"github.com/moby/buildkit/source/http"
	"github.com/moby/buildkit/source/local"
	"github.com/moby/buildkit/util/archutil"
	"github.com/moby/buildkit/util/compression"
	"github.com/moby/buildkit/util/contentutil"
	"github.com/moby/buildkit/util/progress"
	digest "github.com/opencontainers/go-digest"
	ocispec "github.com/opencontainers/image-spec/specs-go/v1"
	"github.com/pkg/errors"
	"github.com/sirupsen/logrus"
	bolt "go.etcd.io/bbolt"
)

const labelCreatedAt = "buildkit/createdat"

// LayerAccess provides access to a moby layer from a snapshot
type LayerAccess interface {
	GetDiffIDs(ctx context.Context, key string) ([]layer.DiffID, error)
	EnsureLayer(ctx context.Context, key string) ([]layer.DiffID, error)
}

// Opt defines a structure for creating a worker.
type Opt struct {
	ID                string
	Labels            map[string]string
	GCPolicy          []client.PruneInfo
	MetadataStore     *metadata.Store
	Executor          executor.Executor
	Snapshotter       snapshot.Snapshotter
	ContentStore      content.Store
	CacheManager      cache.Manager
	ImageSource       *containerimage.Source
	DownloadManager   distribution.RootFSDownloadManager
	V2MetadataService distmetadata.V2MetadataService
	Transport         nethttp.RoundTripper
	Exporter          exporter.Exporter
	Layers            LayerAccess
	Platforms         []ocispec.Platform
}

// Worker is a local worker instance with dedicated snapshotter, cache, and so on.
// TODO: s/Worker/OpWorker/g ?
type Worker struct {
	Opt
	SourceManager *source.Manager
}

// NewWorker instantiates a local worker
func NewWorker(opt Opt) (*Worker, error) {
	sm, err := source.NewManager()
	if err != nil {
		return nil, err
	}

	cm := opt.CacheManager
	sm.Register(opt.ImageSource)

	gs, err := git.NewSource(git.Opt{
		CacheAccessor: cm,
		MetadataStore: opt.MetadataStore,
	})
	if err == nil {
		sm.Register(gs)
	} else {
		logrus.Warnf("Could not register builder git source: %s", err)
	}

	hs, err := http.NewSource(http.Opt{
		CacheAccessor: cm,
		MetadataStore: opt.MetadataStore,
		Transport:     opt.Transport,
	})
	if err == nil {
		sm.Register(hs)
	} else {
		logrus.Warnf("Could not register builder http source: %s", err)
	}

	ss, err := local.NewSource(local.Opt{
		CacheAccessor: cm,
		MetadataStore: opt.MetadataStore,
	})
	if err == nil {
		sm.Register(ss)
	} else {
		logrus.Warnf("Could not register builder local source: %s", err)
	}

	return &Worker{
		Opt:           opt,
		SourceManager: sm,
	}, nil
}

// ID returns worker ID
func (w *Worker) ID() string {
	return w.Opt.ID
}

// Labels returns map of all worker labels
func (w *Worker) Labels() map[string]string {
	return w.Opt.Labels
}

// Platforms returns one or more platforms supported by the image.
func (w *Worker) Platforms(noCache bool) []ocispec.Platform {
	if noCache {
		pm := make(map[string]struct{}, len(w.Opt.Platforms))
		for _, p := range w.Opt.Platforms {
			pm[platforms.Format(p)] = struct{}{}
		}
		for _, p := range archutil.SupportedPlatforms(noCache) {
			if _, ok := pm[p]; !ok {
				pp, _ := platforms.Parse(p)
				w.Opt.Platforms = append(w.Opt.Platforms, pp)
			}
		}
	}
	if len(w.Opt.Platforms) == 0 {
		return []ocispec.Platform{platforms.DefaultSpec()}
	}
	return w.Opt.Platforms
}

// GCPolicy returns automatic GC Policy
func (w *Worker) GCPolicy() []client.PruneInfo {
	return w.Opt.GCPolicy
}

// ContentStore returns content store
func (w *Worker) ContentStore() content.Store {
	return w.Opt.ContentStore
}

// MetadataStore returns the metadata store
func (w *Worker) MetadataStore() *metadata.Store {
	return w.Opt.MetadataStore
}

// LoadRef loads a reference by ID
func (w *Worker) LoadRef(ctx context.Context, id string, hidden bool) (cache.ImmutableRef, error) {
	var opts []cache.RefOption
	if hidden {
		opts = append(opts, cache.NoUpdateLastUsed)
	}
	return w.CacheManager().Get(ctx, id, opts...)
}

// ResolveOp converts a LLB vertex into a LLB operation
func (w *Worker) ResolveOp(v solver.Vertex, s frontend.FrontendLLBBridge, sm *session.Manager) (solver.Op, error) {
	if baseOp, ok := v.Sys().(*pb.Op); ok {
		switch op := baseOp.Op.(type) {
		case *pb.Op_Source:
			return ops.NewSourceOp(v, op, baseOp.Platform, w.SourceManager, sm, w)
		case *pb.Op_Exec:
			return ops.NewExecOp(v, op, baseOp.Platform, w.CacheManager(), sm, w.Opt.MetadataStore, w.Executor(), w)
		case *pb.Op_File:
			return ops.NewFileOp(v, op, w.CacheManager(), w.Opt.MetadataStore, w)
		case *pb.Op_Build:
			return ops.NewBuildOp(v, op, s, w)
		}
	}
	return nil, errors.Errorf("could not resolve %v", v)
}

// ResolveImageConfig returns image config for an image
func (w *Worker) ResolveImageConfig(ctx context.Context, ref string, opt llb.ResolveImageConfigOpt, sm *session.Manager, g session.Group) (digest.Digest, []byte, error) {
	return w.ImageSource.ResolveImageConfig(ctx, ref, opt, sm, g)
}

// DiskUsage returns disk usage report
func (w *Worker) DiskUsage(ctx context.Context, opt client.DiskUsageInfo) ([]*client.UsageInfo, error) {
	return w.CacheManager().DiskUsage(ctx, opt)
}

// Prune deletes reclaimable build cache
func (w *Worker) Prune(ctx context.Context, ch chan client.UsageInfo, info ...client.PruneInfo) error {
	return w.CacheManager().Prune(ctx, ch, info...)
}

// Exporter returns exporter by name
func (w *Worker) Exporter(name string, sm *session.Manager) (exporter.Exporter, error) {
	switch name {
	case "moby":
		return w.Opt.Exporter, nil
	case client.ExporterLocal:
		return localexporter.New(localexporter.Opt{
			SessionManager: sm,
		})
	case client.ExporterTar:
		return tarexporter.New(tarexporter.Opt{
			SessionManager: sm,
		})
	default:
		return nil, errors.Errorf("exporter %q could not be found", name)
	}
}

// GetRemote returns a remote snapshot reference for a local one
func (w *Worker) GetRemote(ctx context.Context, ref cache.ImmutableRef, createIfNeeded bool, _ compression.Type, _ session.Group) (*solver.Remote, error) {
	var diffIDs []layer.DiffID
	var err error
	if !createIfNeeded {
		diffIDs, err = w.Layers.GetDiffIDs(ctx, ref.ID())
		if err != nil {
			return nil, err
		}
	} else {
		if err := ref.Finalize(ctx, true); err != nil {
			return nil, err
		}
		diffIDs, err = w.Layers.EnsureLayer(ctx, ref.ID())
		if err != nil {
			return nil, err
		}
	}

	descriptors := make([]ocispec.Descriptor, len(diffIDs))
	for i, dgst := range diffIDs {
		descriptors[i] = ocispec.Descriptor{
			MediaType: images.MediaTypeDockerSchema2Layer,
			Digest:    digest.Digest(dgst),
			Size:      -1,
		}
	}

	return &solver.Remote{
		Descriptors: descriptors,
		Provider:    &emptyProvider{},
	}, nil
}

// PruneCacheMounts removes the current cache snapshots for specified IDs
func (w *Worker) PruneCacheMounts(ctx context.Context, ids []string) error {
<<<<<<< HEAD
	mu := ops.CacheMountsLocker()
=======
	mu := mounts.CacheMountsLocker()
>>>>>>> 847da184
	mu.Lock()
	defer mu.Unlock()

	for _, id := range ids {
		id = "cache-dir:" + id
<<<<<<< HEAD
		sis, err := w.MetadataStore.Search(id)
=======
		sis, err := w.Opt.MetadataStore.Search(id)
>>>>>>> 847da184
		if err != nil {
			return err
		}
		for _, si := range sis {
			for _, k := range si.Indexes() {
				if k == id || strings.HasPrefix(k, id+":") {
<<<<<<< HEAD
					if siCached := w.CacheManager.Metadata(si.ID()); siCached != nil {
=======
					if siCached := w.CacheManager().Metadata(si.ID()); siCached != nil {
>>>>>>> 847da184
						si = siCached
					}
					if err := cache.CachePolicyDefault(si); err != nil {
						return err
					}
					si.Queue(func(b *bolt.Bucket) error {
						return si.SetValue(b, k, nil)
					})
					if err := si.Commit(); err != nil {
						return err
					}
					// if ref is unused try to clean it up right away by releasing it
<<<<<<< HEAD
					if mref, err := w.CacheManager.GetMutable(ctx, si.ID()); err == nil {
=======
					if mref, err := w.CacheManager().GetMutable(ctx, si.ID()); err == nil {
>>>>>>> 847da184
						go mref.Release(context.TODO())
					}
					break
				}
			}
		}
	}

<<<<<<< HEAD
	ops.ClearActiveCacheMounts()
	return nil
}

=======
	mounts.ClearActiveCacheMounts()
	return nil
}

func (w *Worker) getRef(ctx context.Context, diffIDs []layer.DiffID, opts ...cache.RefOption) (cache.ImmutableRef, error) {
	var parent cache.ImmutableRef
	if len(diffIDs) > 1 {
		var err error
		parent, err = w.getRef(ctx, diffIDs[:len(diffIDs)-1], opts...)
		if err != nil {
			return nil, err
		}
		defer parent.Release(context.TODO())
	}
	return w.CacheManager().GetByBlob(context.TODO(), ocispec.Descriptor{
		Annotations: map[string]string{
			"containerd.io/uncompressed": diffIDs[len(diffIDs)-1].String(),
		},
	}, parent, opts...)
}

>>>>>>> 847da184
// FromRemote converts a remote snapshot reference to a local one
func (w *Worker) FromRemote(ctx context.Context, remote *solver.Remote) (cache.ImmutableRef, error) {
	rootfs, err := getLayers(ctx, remote.Descriptors)
	if err != nil {
		return nil, err
	}

	layers := make([]xfer.DownloadDescriptor, 0, len(rootfs))

	for _, l := range rootfs {
		// ongoing.add(desc)
		layers = append(layers, &layerDescriptor{
			desc:     l.Blob,
			diffID:   layer.DiffID(l.Diff.Digest),
			provider: remote.Provider,
			w:        w,
			pctx:     ctx,
		})
	}

	defer func() {
		for _, l := range rootfs {
			w.ContentStore().Delete(context.TODO(), l.Blob.Digest)
		}
	}()

	r := image.NewRootFS()
	rootFS, release, err := w.DownloadManager.Download(ctx, *r, runtime.GOOS, layers, &discardProgress{})
	if err != nil {
		return nil, err
	}
	defer release()

	if len(rootFS.DiffIDs) != len(layers) {
		return nil, errors.Errorf("invalid layer count mismatch %d vs %d", len(rootFS.DiffIDs), len(layers))
	}

	for i := range rootFS.DiffIDs {
		tm := time.Now()
		if tmstr, ok := remote.Descriptors[i].Annotations[labelCreatedAt]; ok {
			if err := (&tm).UnmarshalText([]byte(tmstr)); err != nil {
				return nil, err
			}
		}
		descr := fmt.Sprintf("imported %s", remote.Descriptors[i].Digest)
		if v, ok := remote.Descriptors[i].Annotations["buildkit/description"]; ok {
			descr = v
		}
		ref, err := w.getRef(ctx, rootFS.DiffIDs[:i+1], cache.WithDescription(descr), cache.WithCreationTime(tm))
		if err != nil {
			return nil, err
		}
		if i == len(remote.Descriptors)-1 {
			return ref, nil
		}
		defer ref.Release(context.TODO())
	}

	return nil, errors.Errorf("unreachable")
}

// Executor returns executor.Executor for running processes
func (w *Worker) Executor() executor.Executor {
	return w.Opt.Executor
}

// CacheManager returns cache.Manager for accessing local storage
func (w *Worker) CacheManager() cache.Manager {
	return w.Opt.CacheManager
}

type discardProgress struct{}

func (*discardProgress) WriteProgress(_ pkgprogress.Progress) error {
	return nil
}

// Fetch(ctx context.Context, desc ocispec.Descriptor) (io.ReadCloser, error)
type layerDescriptor struct {
	provider content.Provider
	desc     ocispec.Descriptor
	diffID   layer.DiffID
	// ref      ctdreference.Spec
	w    *Worker
	pctx context.Context
}

func (ld *layerDescriptor) Key() string {
	return "v2:" + ld.desc.Digest.String()
}

func (ld *layerDescriptor) ID() string {
	return ld.desc.Digest.String()
}

func (ld *layerDescriptor) DiffID() (layer.DiffID, error) {
	return ld.diffID, nil
}

func (ld *layerDescriptor) Download(ctx context.Context, progressOutput pkgprogress.Output) (io.ReadCloser, int64, error) {
	done := oneOffProgress(ld.pctx, fmt.Sprintf("pulling %s", ld.desc.Digest))

	// TODO should this write output to progressOutput? Or use something similar to loggerFromContext()? see https://github.com/moby/buildkit/commit/aa29e7729464f3c2a773e27795e584023c751cb8
	discardLogs := func(_ []byte) {}
	if err := contentutil.Copy(ctx, ld.w.ContentStore(), ld.provider, ld.desc, discardLogs); err != nil {
		return nil, 0, done(err)
	}
	_ = done(nil)

	ra, err := ld.w.ContentStore().ReaderAt(ctx, ld.desc)
	if err != nil {
		return nil, 0, err
	}

	return ioutil.NopCloser(content.NewReader(ra)), ld.desc.Size, nil
}

func (ld *layerDescriptor) Close() {
	// ld.is.ContentStore().Delete(context.TODO(), ld.desc.Digest)
}

func (ld *layerDescriptor) Registered(diffID layer.DiffID) {
	// Cache mapping from this layer's DiffID to the blobsum
	ld.w.V2MetadataService.Add(diffID, distmetadata.V2Metadata{Digest: ld.desc.Digest})
}

func (ld *layerDescriptor) DeltaBase() io.ReadSeeker {
	return nil
}

func (ld *layerDescriptor) Size() int64 {
	return ld.desc.Size
}

func getLayers(ctx context.Context, descs []ocispec.Descriptor) ([]rootfs.Layer, error) {
	layers := make([]rootfs.Layer, len(descs))
	for i, desc := range descs {
		diffIDStr := desc.Annotations["containerd.io/uncompressed"]
		if diffIDStr == "" {
			return nil, errors.Errorf("%s missing uncompressed digest", desc.Digest)
		}
		diffID, err := digest.Parse(diffIDStr)
		if err != nil {
			return nil, err
		}
		layers[i].Diff = ocispec.Descriptor{
			MediaType: ocispec.MediaTypeImageLayer,
			Digest:    diffID,
		}
		layers[i].Blob = ocispec.Descriptor{
			MediaType: desc.MediaType,
			Digest:    desc.Digest,
			Size:      desc.Size,
		}
	}
	return layers, nil
}

func oneOffProgress(ctx context.Context, id string) func(err error) error {
	pw, _, _ := progress.FromContext(ctx)
	now := time.Now()
	st := progress.Status{
		Started: &now,
	}
	_ = pw.Write(id, st)
	return func(err error) error {
		// TODO: set error on status
		now := time.Now()
		st.Completed = &now
		_ = pw.Write(id, st)
		_ = pw.Close()
		return err
	}
}

type emptyProvider struct {
}

func (p *emptyProvider) ReaderAt(ctx context.Context, dec ocispec.Descriptor) (content.ReaderAt, error) {
	return nil, errors.Errorf("ReaderAt not implemented for empty provider")
}<|MERGE_RESOLUTION|>--- conflicted
+++ resolved
@@ -272,32 +272,20 @@
 
 // PruneCacheMounts removes the current cache snapshots for specified IDs
 func (w *Worker) PruneCacheMounts(ctx context.Context, ids []string) error {
-<<<<<<< HEAD
-	mu := ops.CacheMountsLocker()
-=======
 	mu := mounts.CacheMountsLocker()
->>>>>>> 847da184
 	mu.Lock()
 	defer mu.Unlock()
 
 	for _, id := range ids {
 		id = "cache-dir:" + id
-<<<<<<< HEAD
-		sis, err := w.MetadataStore.Search(id)
-=======
 		sis, err := w.Opt.MetadataStore.Search(id)
->>>>>>> 847da184
 		if err != nil {
 			return err
 		}
 		for _, si := range sis {
 			for _, k := range si.Indexes() {
 				if k == id || strings.HasPrefix(k, id+":") {
-<<<<<<< HEAD
-					if siCached := w.CacheManager.Metadata(si.ID()); siCached != nil {
-=======
 					if siCached := w.CacheManager().Metadata(si.ID()); siCached != nil {
->>>>>>> 847da184
 						si = siCached
 					}
 					if err := cache.CachePolicyDefault(si); err != nil {
@@ -310,11 +298,7 @@
 						return err
 					}
 					// if ref is unused try to clean it up right away by releasing it
-<<<<<<< HEAD
-					if mref, err := w.CacheManager.GetMutable(ctx, si.ID()); err == nil {
-=======
 					if mref, err := w.CacheManager().GetMutable(ctx, si.ID()); err == nil {
->>>>>>> 847da184
 						go mref.Release(context.TODO())
 					}
 					break
@@ -323,12 +307,6 @@
 		}
 	}
 
-<<<<<<< HEAD
-	ops.ClearActiveCacheMounts()
-	return nil
-}
-
-=======
 	mounts.ClearActiveCacheMounts()
 	return nil
 }
@@ -350,7 +328,6 @@
 	}, parent, opts...)
 }
 
->>>>>>> 847da184
 // FromRemote converts a remote snapshot reference to a local one
 func (w *Worker) FromRemote(ctx context.Context, remote *solver.Remote) (cache.ImmutableRef, error) {
 	rootfs, err := getLayers(ctx, remote.Descriptors)
