--- conflicted
+++ resolved
@@ -1,11 +1,8 @@
 package xfer // import "github.com/docker/docker/distribution/xfer"
 
 import (
-<<<<<<< HEAD
 	"archive/tar"
-=======
 	"context"
->>>>>>> 8c91e967
 	"errors"
 	"fmt"
 	"io"
@@ -18,11 +15,8 @@
 	"github.com/docker/docker/pkg/archive"
 	"github.com/docker/docker/pkg/ioutils"
 	"github.com/docker/docker/pkg/progress"
-<<<<<<< HEAD
+	"github.com/docker/docker/pkg/system"
 	"github.com/resin-os/librsync-go"
-=======
-	"github.com/docker/docker/pkg/system"
->>>>>>> 8c91e967
 	"github.com/sirupsen/logrus"
 )
 
@@ -237,11 +231,7 @@
 // complete before the registration step, and registers the downloaded data
 // on top of parentDownload's resulting layer. Otherwise, it registers the
 // layer on top of the ChainID given by parentLayer.
-<<<<<<< HEAD
-func (ldm *LayerDownloadManager) makeDownloadFunc(descriptor DownloadDescriptor, parentLayer layer.ChainID, parentDownload *downloadTransfer, os layer.OS, totalProgress io.Writer) DoFunc {
-=======
-func (ldm *LayerDownloadManager) makeDownloadFunc(descriptor DownloadDescriptor, parentLayer layer.ChainID, parentDownload *downloadTransfer, os string) DoFunc {
->>>>>>> 8c91e967
+func (ldm *LayerDownloadManager) makeDownloadFunc(descriptor DownloadDescriptor, parentLayer layer.ChainID, parentDownload *downloadTransfer, os string, totalProgress io.Writer) DoFunc {
 	return func(progressChan chan<- progress.Progress, start <-chan struct{}, inactive chan<- struct{}) Transfer {
 		d := &downloadTransfer{
 			Transfer:   NewTransfer(),
@@ -391,15 +381,9 @@
 				src = fs.Descriptor()
 			}
 			if ds, ok := d.layerStore.(layer.DescribableStore); ok {
-<<<<<<< HEAD
-				d.layer, err = ds.RegisterWithDescriptor(layerData, parentLayer, os, src)
+				d.layer, err = ds.RegisterWithDescriptor(layerData, parentLayer, src)
 			} else {
-				d.layer, err = d.layerStore.Register(layerData, parentLayer, os)
-=======
-				d.layer, err = ds.RegisterWithDescriptor(inflatedLayerData, parentLayer, src)
-			} else {
-				d.layer, err = d.layerStore.Register(inflatedLayerData, parentLayer)
->>>>>>> 8c91e967
+				d.layer, err = d.layerStore.Register(layerData, parentLayer)
 			}
 			if err != nil {
 				select {
