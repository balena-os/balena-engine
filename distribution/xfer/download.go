--- conflicted
+++ resolved
@@ -20,21 +20,16 @@
 	"github.com/sirupsen/logrus"
 )
 
+const maxDownloadAttempts = 5
+
 // LayerDownloadManager figures out which layers need to be downloaded, then
 // registers and downloads those, taking into account dependencies between
 // layers.
 type LayerDownloadManager struct {
-<<<<<<< HEAD
-	layerStores  map[string]layer.Store
-	tm           TransferManager
-	waitDuration time.Duration
-	retryLimit   int
-=======
 	layerStores         map[string]layer.Store
 	tm                  TransferManager
 	waitDuration        time.Duration
 	maxDownloadAttempts int
->>>>>>> 847da184
 }
 
 // SetConcurrency sets the max concurrent downloads for each pull
@@ -43,19 +38,12 @@
 }
 
 // NewLayerDownloadManager returns a new LayerDownloadManager.
-func NewLayerDownloadManager(layerStores map[string]layer.Store, concurrencyLimit, retryLimit int, options ...func(*LayerDownloadManager)) *LayerDownloadManager {
+func NewLayerDownloadManager(layerStores map[string]layer.Store, concurrencyLimit int, options ...func(*LayerDownloadManager)) *LayerDownloadManager {
 	manager := LayerDownloadManager{
-<<<<<<< HEAD
-		layerStores:  layerStores,
-		tm:           NewTransferManager(concurrencyLimit),
-		waitDuration: time.Second,
-		retryLimit:   retryLimit,
-=======
 		layerStores:         layerStores,
 		tm:                  NewTransferManager(concurrencyLimit),
 		waitDuration:        time.Second,
 		maxDownloadAttempts: maxDownloadAttempts,
->>>>>>> 847da184
 	}
 	for _, option := range options {
 		option(&manager)
@@ -313,13 +301,8 @@
 				}
 
 				retries++
-<<<<<<< HEAD
-				if _, isDNR := err.(DoNotRetry); isDNR || retries >= ldm.retryLimit {
-					logrus.Errorf("Download failed: %v", err)
-=======
 				if _, isDNR := err.(DoNotRetry); isDNR || retries > ldm.maxDownloadAttempts {
 					logrus.Errorf("Download failed after %d attempts: %v", retries, err)
->>>>>>> 847da184
 					d.err = err
 					return
 				}
