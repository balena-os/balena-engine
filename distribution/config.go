package distribution // import "github.com/docker/docker/distribution"

import (
	"context"
	"encoding/json"
	"fmt"
	"io"
	"runtime"

	"github.com/docker/distribution"
	"github.com/docker/distribution/manifest/schema2"
	"github.com/docker/docker/api/types"
	"github.com/docker/docker/distribution/metadata"
	"github.com/docker/docker/distribution/xfer"
	"github.com/docker/docker/image"
	"github.com/docker/docker/layer"
	"github.com/docker/docker/pkg/ioutils"
	"github.com/docker/docker/pkg/progress"
	"github.com/docker/docker/pkg/system"
	refstore "github.com/docker/docker/reference"
	"github.com/docker/docker/registry"
	"github.com/docker/libtrust"
	"github.com/opencontainers/go-digest"
	specs "github.com/opencontainers/image-spec/specs-go/v1"
)

// Config stores configuration for communicating
// with a registry.
type Config struct {
	// MetaHeaders stores HTTP headers with metadata about the image
	MetaHeaders map[string][]string
	// AuthConfig holds authentication credentials for authenticating with
	// the registry.
	AuthConfig *types.AuthConfig
	// ProgressOutput is the interface for showing the status of the pull
	// operation.
	ProgressOutput progress.Output
	// RegistryService is the registry service to use for TLS configuration
	// and endpoint lookup.
	RegistryService registry.Service
	// ImageEventLogger notifies events for a given image
	ImageEventLogger func(id, name, action string)
	// MetadataStore is the storage backend for distribution-specific
	// metadata.
	MetadataStore metadata.Store
	// ImageStore manages images.
	ImageStore ImageConfigStore
	// ReferenceStore manages tags. This value is optional, when excluded
	// content will not be tagged.
	ReferenceStore refstore.Store
	// RequireSchema2 ensures that only schema2 manifests are used.
	RequireSchema2 bool
}

// ImagePullConfig stores pull configuration.
type ImagePullConfig struct {
	Config

	// DownloadManager manages concurrent pulls.
	DownloadManager RootFSDownloadManager
	// Schema2Types is the valid schema2 configuration types allowed
	// by the pull operation.
	Schema2Types []string
	// Platform is the requested platform of the image being pulled
	Platform *specs.Platform
}

// ImagePushConfig stores push configuration.
type ImagePushConfig struct {
	Config

	// ConfigMediaType is the configuration media type for
	// schema2 manifests.
	ConfigMediaType string
	// LayerStores (indexed by operating system) manages layers.
	LayerStores map[string]PushLayerProvider
	// TrustKey is the private key for legacy signatures. This is typically
	// an ephemeral key, since these signatures are no longer verified.
	TrustKey libtrust.PrivateKey
	// UploadManager dispatches uploads.
	UploadManager *xfer.LayerUploadManager
}

// ImageConfigStore handles storing and getting image configurations
// by digest. Allows getting an image configurations rootfs from the
// configuration.
type ImageConfigStore interface {
	Put([]byte) (digest.Digest, error)
	Get(digest.Digest) ([]byte, error)
<<<<<<< HEAD
	RootFSAndOSFromConfig([]byte) (*image.RootFS, layer.OS, error)
	GetTarSeekStream(digest.Digest) (ioutils.ReadSeekCloser, error)
=======
	RootFSFromConfig([]byte) (*image.RootFS, error)
	PlatformFromConfig([]byte) (*specs.Platform, error)
>>>>>>> 3ba4f9b2
}

// PushLayerProvider provides layers to be pushed by ChainID.
type PushLayerProvider interface {
	Get(layer.ChainID) (PushLayer, error)
}

// PushLayer is a pushable layer with metadata about the layer
// and access to the content of the layer.
type PushLayer interface {
	ChainID() layer.ChainID
	DiffID() layer.DiffID
	Parent() PushLayer
	Open() (io.ReadCloser, error)
	Size() (int64, error)
	MediaType() string
	Release()
}

// RootFSDownloadManager handles downloading of the rootfs
type RootFSDownloadManager interface {
	// Download downloads the layers into the given initial rootfs and
	// returns the final rootfs.
	// Given progress output to track download progress
	// Returns function to release download resources
	Download(ctx context.Context, initialRootFS image.RootFS, os string, layers []xfer.DownloadDescriptor, progressOutput progress.Output) (image.RootFS, func(), error)
}

type imageConfigStore struct {
	image.Store
	deltaStore image.Store
}

// NewImageConfigStoreFromStore returns an ImageConfigStore backed
// by an image.Store for container images.
func NewImageConfigStoreFromStore(is, deltaImageStore image.Store) ImageConfigStore {
	return &imageConfigStore{
		Store: is,
		deltaStore: deltaImageStore,
	}
}

func (s *imageConfigStore) Put(c []byte) (digest.Digest, error) {
	id, err := s.Store.Create(c)
	return digest.Digest(id), err
}

func (s *imageConfigStore) Get(d digest.Digest) ([]byte, error) {
	img, err := s.Store.Get(image.IDFromDigest(d))
	if err != nil {
		return nil, err
	}
	return img.RawJSON(), nil
}

<<<<<<< HEAD
func (s *imageConfigStore) GetTarSeekStream(d digest.Digest) (ioutils.ReadSeekCloser, error) {
	stream, err := s.Store.GetTarSeekStream(image.IDFromDigest(d))
	if err != nil && s.deltaStore != nil {
		return s.deltaStore.GetTarSeekStream(image.IDFromDigest(d))
	}
	return stream, err
}

func (s *imageConfigStore) RootFSAndOSFromConfig(c []byte) (*image.RootFS, layer.OS, error) {
=======
func (s *imageConfigStore) RootFSFromConfig(c []byte) (*image.RootFS, error) {
>>>>>>> 3ba4f9b2
	var unmarshalledConfig image.Image
	if err := json.Unmarshal(c, &unmarshalledConfig); err != nil {
		return nil, err
	}
	return unmarshalledConfig.RootFS, nil
}

func (s *imageConfigStore) PlatformFromConfig(c []byte) (*specs.Platform, error) {
	var unmarshalledConfig image.Image
	if err := json.Unmarshal(c, &unmarshalledConfig); err != nil {
		return nil, err
	}

	// fail immediately on Windows when downloading a non-Windows image
	// and vice versa. Exception on Windows if Linux Containers are enabled.
	if runtime.GOOS == "windows" && unmarshalledConfig.OS == "linux" && !system.LCOWSupported() {
		return nil, fmt.Errorf("image operating system %q cannot be used on this platform", unmarshalledConfig.OS)
	} else if runtime.GOOS != "windows" && unmarshalledConfig.OS == "windows" {
		return nil, fmt.Errorf("image operating system %q cannot be used on this platform", unmarshalledConfig.OS)
	}

	os := unmarshalledConfig.OS
	if os == "" {
		os = runtime.GOOS
	}
	if !system.IsOSSupported(os) {
		return nil, system.ErrNotSupportedOperatingSystem
	}
	return &specs.Platform{OS: os, Architecture: unmarshalledConfig.Architecture, OSVersion: unmarshalledConfig.OSVersion}, nil
}

type storeLayerProvider struct {
	ls layer.Store
}

// NewLayerProvidersFromStores returns layer providers backed by
// an instance of LayerStore. Only getting layers as gzipped
// tars is supported.
func NewLayerProvidersFromStores(lss map[string]layer.Store) map[string]PushLayerProvider {
	plps := make(map[string]PushLayerProvider)
	for os, ls := range lss {
		plps[os] = &storeLayerProvider{ls: ls}
	}
	return plps
}

func (p *storeLayerProvider) Get(lid layer.ChainID) (PushLayer, error) {
	if lid == "" {
		return &storeLayer{
			Layer: layer.EmptyLayer,
		}, nil
	}
	l, err := p.ls.Get(lid)
	if err != nil {
		return nil, err
	}

	sl := storeLayer{
		Layer: l,
		ls:    p.ls,
	}
	if d, ok := l.(distribution.Describable); ok {
		return &describableStoreLayer{
			storeLayer:  sl,
			describable: d,
		}, nil
	}

	return &sl, nil
}

type storeLayer struct {
	layer.Layer
	ls layer.Store
}

func (l *storeLayer) Parent() PushLayer {
	p := l.Layer.Parent()
	if p == nil {
		return nil
	}
	sl := storeLayer{
		Layer: p,
		ls:    l.ls,
	}
	if d, ok := p.(distribution.Describable); ok {
		return &describableStoreLayer{
			storeLayer:  sl,
			describable: d,
		}
	}

	return &sl
}

func (l *storeLayer) Open() (io.ReadCloser, error) {
	return l.Layer.TarStream()
}

func (l *storeLayer) Size() (int64, error) {
	return l.Layer.DiffSize()
}

func (l *storeLayer) MediaType() string {
	// layer store always returns uncompressed tars
	return schema2.MediaTypeUncompressedLayer
}

func (l *storeLayer) Release() {
	if l.ls != nil {
		layer.ReleaseAndLog(l.ls, l.Layer)
	}
}

type describableStoreLayer struct {
	storeLayer
	describable distribution.Describable
}

func (l *describableStoreLayer) Descriptor() distribution.Descriptor {
	return l.describable.Descriptor()
}<|MERGE_RESOLUTION|>--- conflicted
+++ resolved
@@ -87,13 +87,9 @@
 type ImageConfigStore interface {
 	Put([]byte) (digest.Digest, error)
 	Get(digest.Digest) ([]byte, error)
-<<<<<<< HEAD
-	RootFSAndOSFromConfig([]byte) (*image.RootFS, layer.OS, error)
+	RootFSFromConfig([]byte) (*image.RootFS, error)
 	GetTarSeekStream(digest.Digest) (ioutils.ReadSeekCloser, error)
-=======
-	RootFSFromConfig([]byte) (*image.RootFS, error)
 	PlatformFromConfig([]byte) (*specs.Platform, error)
->>>>>>> 3ba4f9b2
 }
 
 // PushLayerProvider provides layers to be pushed by ChainID.
@@ -131,7 +127,7 @@
 // by an image.Store for container images.
 func NewImageConfigStoreFromStore(is, deltaImageStore image.Store) ImageConfigStore {
 	return &imageConfigStore{
-		Store: is,
+		Store:      is,
 		deltaStore: deltaImageStore,
 	}
 }
@@ -149,7 +145,6 @@
 	return img.RawJSON(), nil
 }
 
-<<<<<<< HEAD
 func (s *imageConfigStore) GetTarSeekStream(d digest.Digest) (ioutils.ReadSeekCloser, error) {
 	stream, err := s.Store.GetTarSeekStream(image.IDFromDigest(d))
 	if err != nil && s.deltaStore != nil {
@@ -158,10 +153,7 @@
 	return stream, err
 }
 
-func (s *imageConfigStore) RootFSAndOSFromConfig(c []byte) (*image.RootFS, layer.OS, error) {
-=======
 func (s *imageConfigStore) RootFSFromConfig(c []byte) (*image.RootFS, error) {
->>>>>>> 3ba4f9b2
 	var unmarshalledConfig image.Image
 	if err := json.Unmarshal(c, &unmarshalledConfig); err != nil {
 		return nil, err
