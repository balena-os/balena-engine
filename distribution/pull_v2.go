package distribution // import "github.com/docker/docker/distribution"

import (
	"context"
	"encoding/json"
	"fmt"
	"io"
	"math"
	"net/url"
	"os"
	"runtime"
	"strings"
	"time"

	"github.com/containerd/containerd/log"
	"github.com/containerd/containerd/platforms"
	"github.com/docker/distribution"
	"github.com/docker/distribution/manifest/manifestlist"
	"github.com/docker/distribution/manifest/ocischema"
	"github.com/docker/distribution/manifest/schema1"
	"github.com/docker/distribution/manifest/schema2"
	"github.com/docker/distribution/reference"
	"github.com/docker/distribution/registry/api/errcode"
	"github.com/docker/distribution/registry/client/auth"
	"github.com/docker/docker/distribution/metadata"
	"github.com/docker/docker/distribution/xfer"
	"github.com/docker/docker/image"
	v1 "github.com/docker/docker/image/v1"
	"github.com/docker/docker/layer"
	"github.com/docker/docker/pkg/ioutils"
	"github.com/docker/docker/pkg/progress"
	"github.com/docker/docker/pkg/stringid"
	"github.com/docker/docker/pkg/system"
	refstore "github.com/docker/docker/reference"
	"github.com/docker/docker/registry"
	digest "github.com/opencontainers/go-digest"
	specs "github.com/opencontainers/image-spec/specs-go/v1"
	"github.com/pkg/errors"
	"github.com/sirupsen/logrus"
)

var (
	errRootFSMismatch = errors.New("layers from manifest don't match image configuration")
	errRootFSInvalid  = errors.New("invalid rootfs in image configuration")
)

const maxDownloadAttempts = 10

// ImageConfigPullError is an error pulling the image config blob
// (only applies to schema2).
type ImageConfigPullError struct {
	Err error
}

// Error returns the error string for ImageConfigPullError.
func (e ImageConfigPullError) Error() string {
	return "error pulling image configuration: " + e.Err.Error()
}

type v2Puller struct {
	V2MetadataService metadata.V2MetadataService
	endpoint          registry.APIEndpoint
	config            *ImagePullConfig
	repoInfo          *registry.RepositoryInfo
	repo              distribution.Repository
	// confirmedV2 is set to true if we confirm we're talking to a v2
	// registry. This is used to limit fallbacks to the v1 protocol.
	confirmedV2   bool
	manifestStore *manifestStore
}

func (p *v2Puller) Pull(ctx context.Context, ref reference.Named, platform *specs.Platform) (err error) {
	// TODO(tiborvass): was ReceiveTimeout
	p.repo, p.confirmedV2, err = NewV2Repository(ctx, p.repoInfo, p.endpoint, p.config.MetaHeaders, p.config.AuthConfig, "pull")
	if err != nil {
		logrus.Warnf("Error getting v2 registry: %v", err)
		return err
	}

	p.manifestStore.remote, err = p.repo.Manifests(ctx)
	if err != nil {
		return err
	}

	if err = p.pullV2Repository(ctx, ref, platform); err != nil {
		if _, ok := err.(fallbackError); ok {
			return err
		}
		if continueOnError(err, p.endpoint.Mirror) {
			return fallbackError{
				err:         err,
				confirmedV2: p.confirmedV2,
				transportOK: true,
			}
		}
	}
	return err
}

func (p *v2Puller) pullV2Repository(ctx context.Context, ref reference.Named, platform *specs.Platform) (err error) {
	var layersDownloaded bool
	if !reference.IsNameOnly(ref) {
		layersDownloaded, err = p.pullV2Tag(ctx, ref, platform)
		if err != nil {
			return err
		}
	} else {
		tags, err := p.repo.Tags(ctx).All(ctx)
		if err != nil {
			// If this repository doesn't exist on V2, we should
			// permit a fallback to V1.
			return allowV1Fallback(err)
		}

		// The v2 registry knows about this repository, so we will not
		// allow fallback to the v1 protocol even if we encounter an
		// error later on.
		p.confirmedV2 = true

		for _, tag := range tags {
			tagRef, err := reference.WithTag(ref, tag)
			if err != nil {
				return err
			}
			pulledNew, err := p.pullV2Tag(ctx, tagRef, platform)
			if err != nil {
				// Since this is the pull-all-tags case, don't
				// allow an error pulling a particular tag to
				// make the whole pull fall back to v1.
				if fallbackErr, ok := err.(fallbackError); ok {
					return fallbackErr.err
				}
				return err
			}
			// pulledNew is true if either new layers were downloaded OR if existing images were newly tagged
			// TODO(tiborvass): should we change the name of `layersDownload`? What about message in WriteStatus?
			layersDownloaded = layersDownloaded || pulledNew
		}
	}

	writeStatus(reference.FamiliarString(ref), p.config.ProgressOutput, layersDownloaded)

	return nil
}

type v2LayerDescriptor struct {
	digest            digest.Digest
	diffID            layer.DiffID
	repoInfo          *registry.RepositoryInfo
	repo              distribution.Repository
	V2MetadataService metadata.V2MetadataService
	tmpFile           *os.File
	verifier          digest.Verifier
	src               distribution.Descriptor
	ctx               context.Context
	layerDownload     io.ReadCloser
	downloadRetries   uint8 // Number of retries since last successful download attempt
	downloadOffset    int64
	deltaBase         io.ReadSeeker
	progressOutput    progress.Output
}

func (ld *v2LayerDescriptor) Key() string {
	return "v2:" + ld.digest.String()
}

func (ld *v2LayerDescriptor) ID() string {
	return stringid.TruncateID(ld.digest.String())
}

func (ld *v2LayerDescriptor) DiffID() (layer.DiffID, error) {
	if ld.diffID != "" {
		return ld.diffID, nil
	}
	return ld.V2MetadataService.GetDiffID(ld.digest)
}

<<<<<<< HEAD
func (ld *v2LayerDescriptor) reset() error {
	if ld.layerDownload != nil {
		ld.layerDownload.Close()
		ld.layerDownload = nil
=======
func (ld *v2LayerDescriptor) Download(ctx context.Context, progressOutput progress.Output) (io.ReadCloser, int64, error) {
	logrus.Debugf("pulling blob %q", ld.digest)

	var (
		err    error
		offset int64
	)

	if ld.tmpFile == nil {
		ld.tmpFile, err = createDownloadFile()
		if err != nil {
			return nil, 0, xfer.DoNotRetry{Err: err}
		}
	} else {
		offset, err = ld.tmpFile.Seek(0, io.SeekEnd)
		if err != nil {
			logrus.Debugf("error seeking to end of download file: %v", err)
			offset = 0

			ld.tmpFile.Close()
			if err := os.Remove(ld.tmpFile.Name()); err != nil {
				logrus.Errorf("Failed to remove temp file: %s", ld.tmpFile.Name())
			}
			ld.tmpFile, err = createDownloadFile()
			if err != nil {
				return nil, 0, xfer.DoNotRetry{Err: err}
			}
		} else if offset != 0 {
			logrus.Debugf("attempting to resume download of %q from %d bytes", ld.digest, offset)
		}
>>>>>>> 847da184
	}

	layer, err := ld.open(ld.ctx)
	if err != nil {
<<<<<<< HEAD
		return err
	}

	if _, err := layer.Seek(ld.downloadOffset, os.SEEK_SET); err != nil {
		return err
=======
		logrus.Errorf("Error initiating layer download: %v", err)
		return nil, 0, retryOnError(err)
	}

	if offset != 0 {
		_, err := layerDownload.Seek(offset, io.SeekStart)
		if err != nil {
			if err := ld.truncateDownloadFile(); err != nil {
				return nil, 0, xfer.DoNotRetry{Err: err}
			}
			return nil, 0, err
		}
	}
	size, err := layerDownload.Seek(0, io.SeekEnd)
	if err != nil {
		// Seek failed, perhaps because there was no Content-Length
		// header. This shouldn't fail the download, because we can
		// still continue without a progress bar.
		size = 0
	} else {
		if size != 0 && offset > size {
			logrus.Debug("Partial download is larger than full blob. Starting over")
			offset = 0
			if err := ld.truncateDownloadFile(); err != nil {
				return nil, 0, xfer.DoNotRetry{Err: err}
			}
		}

		// Restore the seek offset either at the beginning of the
		// stream, or just after the last byte we have from previous
		// attempts.
		_, err = layerDownload.Seek(offset, io.SeekStart)
		if err != nil {
			return nil, 0, err
		}
>>>>>>> 847da184
	}

	ld.layerDownload = ioutils.TeeReadCloser(ioutils.NewCancelReadCloser(ld.ctx, layer), ld.verifier)

	return nil
}

func (ld *v2LayerDescriptor) Read(p []byte) (int, error) {
	if ld.downloadRetries > maxDownloadAttempts {
		logrus.Warnf("giving up layer download after %v retries", maxDownloadAttempts)
		return 0, fmt.Errorf("no request retries left")
	}

	if ld.downloadRetries > 0 {
		sleepDurationInSecs := int(math.Pow(2, float64(ld.downloadRetries-1)))
		logrus.Infof("waiting %vs before retrying layer download", sleepDurationInSecs)
		for sleepDurationInSecs > 0 {
			if ld.ctx.Err() == context.Canceled {
				// Stop the pull immediately on context cancellation (caused
				// e.g. by Ctrl+C).
				logrus.Info("context canceled during wait, interrupting layer download")
				return 0, context.Canceled
			}
			plural := (map[bool]string{true: "s"})[sleepDurationInSecs != 1]
			progress.Updatef(ld.progressOutput, ld.ID(), "Retrying in %v second%v", sleepDurationInSecs, plural)
			time.Sleep(time.Second)
			sleepDurationInSecs--
		}
	}

	if ld.layerDownload == nil {
		if err := ld.reset(); err != nil {
			logrus.Infof("failed to reset layer download: %v", err)
			ld.downloadRetries += 1
			// Don't report this as an error, as we might still want to retry
			return 0, nil
		}
	}

<<<<<<< HEAD
	n, err := ld.layerDownload.Read(p)
	ld.downloadOffset += int64(n)
	switch err {
	case nil:
		// We want to give up only after a long period failing to download
		// anything at all. So, we reset the retries counter after every bit
		// successfully downloaded.
		if ld.downloadRetries > 0 {
			logrus.Infof("download resumed after %v retries", ld.downloadRetries)
			ld.downloadRetries = 0
=======
	progress.Update(progressOutput, ld.ID(), "Download complete")

	logrus.Debugf("Downloaded %s to tempfile %s", ld.ID(), tmpFile.Name())

	_, err = tmpFile.Seek(0, io.SeekStart)
	if err != nil {
		tmpFile.Close()
		if err := os.Remove(tmpFile.Name()); err != nil {
			logrus.Errorf("Failed to remove temp file: %s", tmpFile.Name())
>>>>>>> 847da184
		}
	case io.EOF:
		if !ld.verifier.Verified() {
			return n, fmt.Errorf("filesystem layer verification failed for digest %s", ld.digest)
		}
	case context.Canceled:
		// Context cancelation is triggered e.g. when the user hits Ctrl+C on
		// the CLI. We want to stop the pull in this case.
		logrus.Info("context canceled, interrupting layer download")
	default:
		logrus.Warnf("failed to download layer: \"%v\", retrying to read again", err)
		ld.downloadRetries += 1
		ld.layerDownload = nil
		err = nil
	}

	return n, err
}

func (ld *v2LayerDescriptor) DeltaBase() io.ReadSeeker {
	return ld.deltaBase
}

func (ld *v2LayerDescriptor) Close() {
	if ld.layerDownload != nil {
		ld.layerDownload.Close()
	}
}

func (ld *v2LayerDescriptor) Download(ctx context.Context, progressOutput progress.Output) (io.ReadCloser, int64, error) {
	logrus.Debugf("pulling blob %q", ld.digest)

<<<<<<< HEAD
	ld.ctx = ctx
	ld.layerDownload = nil
	ld.downloadRetries = 0
	ld.verifier = ld.digest.Verifier()
	ld.progressOutput = progressOutput
=======
	if _, err := ld.tmpFile.Seek(0, io.SeekStart); err != nil {
		logrus.Errorf("error seeking to beginning of download file: %v", err)
		return err
	}
>>>>>>> 847da184

	progress.Update(progressOutput, ld.ID(), "Ready to download")

	return ioutils.NewReadCloserWrapper(ld, func() error { return nil }), ld.src.Size, nil
}

func (ld *v2LayerDescriptor) Registered(diffID layer.DiffID) {
	// Cache mapping from this layer's DiffID to the blobsum
	ld.V2MetadataService.Add(diffID, metadata.V2Metadata{Digest: ld.digest, SourceRepository: ld.repoInfo.Name.Name()})
}

func (ld *v2LayerDescriptor) Size() int64 {
	return ld.src.Size
}

func (p *v2Puller) pullV2Tag(ctx context.Context, ref reference.Named, platform *specs.Platform) (tagUpdated bool, err error) {

	var (
		tagOrDigest string // Used for logging/progress only
		dgst        digest.Digest
		mt          string
		size        int64
		tagged      reference.NamedTagged
		isTagged    bool
	)
	if digested, isDigested := ref.(reference.Canonical); isDigested {
		dgst = digested.Digest()
		tagOrDigest = digested.String()
	} else if tagged, isTagged = ref.(reference.NamedTagged); isTagged {
		tagService := p.repo.Tags(ctx)
		desc, err := tagService.Get(ctx, tagged.Tag())
		if err != nil {
			return false, allowV1Fallback(err)
		}

		dgst = desc.Digest
		tagOrDigest = tagged.Tag()
		mt = desc.MediaType
		size = desc.Size
	} else {
		return false, fmt.Errorf("internal error: reference has neither a tag nor a digest: %s", reference.FamiliarString(ref))
	}

	ctx = log.WithLogger(ctx, logrus.WithFields(
		logrus.Fields{
			"digest": dgst,
			"remote": ref,
		}))

	desc := specs.Descriptor{
		MediaType: mt,
		Digest:    dgst,
		Size:      size,
	}
	manifest, err := p.manifestStore.Get(ctx, desc)
	if err != nil {
		if isTagged && isNotFound(errors.Cause(err)) {
			logrus.WithField("ref", ref).WithError(err).Debug("Falling back to pull manifest by tag")

			msg := `%s Failed to pull manifest by the resolved digest. This registry does not
	appear to conform to the distribution registry specification; falling back to
	pull by tag.  This fallback is DEPRECATED, and will be removed in a future
	release.  Please contact admins of %s. %s
`

			warnEmoji := "\U000026A0\U0000FE0F"
			progress.Messagef(p.config.ProgressOutput, "WARNING", msg, warnEmoji, p.endpoint.URL, warnEmoji)

			// Fetch by tag worked, but fetch by digest didn't.
			// This is a broken registry implementation.
			// We'll fallback to the old behavior and get the manifest by tag.
			var ms distribution.ManifestService
			ms, err = p.repo.Manifests(ctx)
			if err != nil {
				return false, err
			}

			manifest, err = ms.Get(ctx, "", distribution.WithTag(tagged.Tag()))
			err = errors.Wrap(err, "error after falling back to get manifest by tag")
		}
		if err != nil {
			return false, err
		}
	}

	if manifest == nil {
		return false, fmt.Errorf("image manifest does not exist for tag or digest %q", tagOrDigest)
	}

	if m, ok := manifest.(*schema2.DeserializedManifest); ok {
		var allowedMediatype bool
		for _, t := range p.config.Schema2Types {
			if m.Manifest.Config.MediaType == t {
				allowedMediatype = true
				break
			}
		}
		if !allowedMediatype {
			configClass := mediaTypeClasses[m.Manifest.Config.MediaType]
			if configClass == "" {
				configClass = "unknown"
			}
			return false, invalidManifestClassError{m.Manifest.Config.MediaType, configClass}
		}
	}

	// If manSvc.Get succeeded, we can be confident that the registry on
	// the other side speaks the v2 protocol.
	p.confirmedV2 = true

	logrus.Debugf("Pulling ref from V2 registry: %s", reference.FamiliarString(ref))
	progress.Message(p.config.ProgressOutput, tagOrDigest, "Pulling from "+reference.FamiliarName(p.repo.Named()))

	var (
		id             digest.Digest
		manifestDigest digest.Digest
	)

	switch v := manifest.(type) {
	case *schema1.SignedManifest:
		if p.config.RequireSchema2 {
			return false, fmt.Errorf("invalid manifest: not schema2")
		}

		// give registries time to upgrade to schema2 and only warn if we know a registry has been upgraded long time ago
		// TODO: condition to be removed
		if reference.Domain(ref) == "docker.io" {
			msg := fmt.Sprintf("Image %s uses outdated schema1 manifest format. Please upgrade to a schema2 image for better future compatibility. More information at https://docs.docker.com/registry/spec/deprecated-schema-v1/", ref)
			logrus.Warn(msg)
			progress.Message(p.config.ProgressOutput, "", msg)
		}

		id, manifestDigest, err = p.pullSchema1(ctx, ref, v, platform)
		if err != nil {
			return false, err
		}
	case *schema2.DeserializedManifest:
		id, manifestDigest, err = p.pullSchema2(ctx, ref, v, platform)
		if err != nil {
			return false, err
		}
	case *ocischema.DeserializedManifest:
		id, manifestDigest, err = p.pullOCI(ctx, ref, v, platform)
		if err != nil {
			return false, err
		}
	case *manifestlist.DeserializedManifestList:
		id, manifestDigest, err = p.pullManifestList(ctx, ref, v, platform)
		if err != nil {
			return false, err
		}
	default:
		return false, invalidManifestFormatError{}
	}

	progress.Message(p.config.ProgressOutput, "", "Digest: "+manifestDigest.String())

	if p.config.ReferenceStore != nil {
		oldTagID, err := p.config.ReferenceStore.Get(ref)
		if err == nil {
			if oldTagID == id {
				return false, addDigestReference(p.config.ReferenceStore, ref, manifestDigest, id)
			}
		} else if err != refstore.ErrDoesNotExist {
			return false, err
		}

		if canonical, ok := ref.(reference.Canonical); ok {
			if err = p.config.ReferenceStore.AddDigest(canonical, id, true); err != nil {
				return false, err
			}
		} else {
			if err = addDigestReference(p.config.ReferenceStore, ref, manifestDigest, id); err != nil {
				return false, err
			}
			if err = p.config.ReferenceStore.AddTag(ref, id, true); err != nil {
				return false, err
			}
		}
	}
	return true, nil
}

func (p *v2Puller) pullSchema1(ctx context.Context, ref reference.Reference, unverifiedManifest *schema1.SignedManifest, platform *specs.Platform) (id digest.Digest, manifestDigest digest.Digest, err error) {
	var verifiedManifest *schema1.Manifest
	verifiedManifest, err = verifySchema1Manifest(unverifiedManifest, ref)
	if err != nil {
		return "", "", err
	}

	rootFS := image.NewRootFS()

	// remove duplicate layers and check parent chain validity
	err = fixManifestLayers(verifiedManifest)
	if err != nil {
		return "", "", err
	}

	var descriptors []xfer.DownloadDescriptor

	// Image history converted to the new format
	var history []image.History

	// Note that the order of this loop is in the direction of bottom-most
	// to top-most, so that the downloads slice gets ordered correctly.
	for i := len(verifiedManifest.FSLayers) - 1; i >= 0; i-- {
		blobSum := verifiedManifest.FSLayers[i].BlobSum
		if err = blobSum.Validate(); err != nil {
			return "", "", errors.Wrapf(err, "could not validate layer digest %q", blobSum)
		}

		var throwAway struct {
			ThrowAway bool `json:"throwaway,omitempty"`
		}
		if err := json.Unmarshal([]byte(verifiedManifest.History[i].V1Compatibility), &throwAway); err != nil {
			return "", "", err
		}

		h, err := v1.HistoryFromConfig([]byte(verifiedManifest.History[i].V1Compatibility), throwAway.ThrowAway)
		if err != nil {
			return "", "", err
		}
		history = append(history, h)

		if throwAway.ThrowAway {
			continue
		}

		layerDescriptor := &v2LayerDescriptor{
			digest:            blobSum,
			repoInfo:          p.repoInfo,
			repo:              p.repo,
			V2MetadataService: p.V2MetadataService,
		}

		descriptors = append(descriptors, layerDescriptor)
	}

	// The v1 manifest itself doesn't directly contain an OS. However,
	// the history does, but unfortunately that's a string, so search through
	// all the history until hopefully we find one which indicates the OS.
	// supertest2014/nyan is an example of a registry image with schemav1.
	configOS := runtime.GOOS
	if system.LCOWSupported() {
		type config struct {
			Os string `json:"os,omitempty"`
		}
		for _, v := range verifiedManifest.History {
			var c config
			if err := json.Unmarshal([]byte(v.V1Compatibility), &c); err == nil {
				if c.Os != "" {
					configOS = c.Os
					break
				}
			}
		}
	}

	// In the situation that the API call didn't specify an OS explicitly, but
	// we support the operating system, switch to that operating system.
	// eg FROM supertest2014/nyan with no platform specifier, and docker build
	// with no --platform= flag under LCOW.
	requestedOS := ""
	if platform != nil {
		requestedOS = platform.OS
	} else if system.IsOSSupported(configOS) {
		requestedOS = configOS
	}

	// Early bath if the requested OS doesn't match that of the configuration.
	// This avoids doing the download, only to potentially fail later.
	if !strings.EqualFold(configOS, requestedOS) {
		return "", "", fmt.Errorf("cannot download image with operating system %q when requesting %q", configOS, requestedOS)
	}

	resultRootFS, release, err := p.config.DownloadManager.Download(ctx, *rootFS, configOS, descriptors, p.config.ProgressOutput)
	if err != nil {
		return "", "", err
	}
	defer release()

	config, err := v1.MakeConfigFromV1Config([]byte(verifiedManifest.History[0].V1Compatibility), &resultRootFS, history)
	if err != nil {
		return "", "", err
	}

	imageID, err := p.config.ImageStore.Put(ctx, config)
	if err != nil {
		return "", "", err
	}

	manifestDigest = digest.FromBytes(unverifiedManifest.Canonical)

	return imageID, manifestDigest, nil
}

func (p *v2Puller) pullSchema2Layers(ctx context.Context, target distribution.Descriptor, layers []distribution.Descriptor, platform *specs.Platform) (id digest.Digest, err error) {
<<<<<<< HEAD
	if _, err := p.config.ImageStore.Get(target.Digest); err == nil {
		// If the image already exists locally, no need to pull
		// anything.
		return target.Digest, nil
	}

	// Pull the image config
	configJSON, err := p.pullSchema2Config(ctx, target.Digest)
	if err != nil {
		return "", ImageConfigPullError{Err: err}
	}

	var deltaBase io.ReadSeeker

	// check for delta config
	img, err := image.NewFromJSON(configJSON)
	if err != nil {
		return "", err
	}

	if img.Config != nil {
		if base, ok := img.Config.Labels["io.resin.delta.base"]; ok {
			digest, err := digest.Parse(base)
			if err != nil {
				return "", err
			}

			stream, err := p.config.ImageStore.GetTarSeekStream(digest)
			if err != nil {
				return "", err
			}
			defer stream.Close()

			deltaBase = stream
		}

		if config, ok := img.Config.Labels["io.resin.delta.config"]; ok {
			digest := digest.FromString(config)

			if _, err := p.config.ImageStore.Get(digest); err == nil {
				// If the image already exists locally, no need to pull
				// anything.
				return digest, nil
			}

			configJSON = []byte(config)
		}
	}

	configRootFS, err := p.config.ImageStore.RootFSFromConfig(configJSON)
	if err == nil && configRootFS == nil {
		return "", errRootFSInvalid
	}
	if err != nil {
		return "", err
=======
	if _, err := p.config.ImageStore.Get(ctx, target.Digest); err == nil {
		// If the image already exists locally, no need to pull
		// anything.
		return target.Digest, nil
>>>>>>> 847da184
	}

	var descriptors []xfer.DownloadDescriptor

	// Note that the order of this loop is in the direction of bottom-most
	// to top-most, so that the downloads slice gets ordered correctly.
	for _, d := range layers {
<<<<<<< HEAD
=======
		if err := d.Digest.Validate(); err != nil {
			return "", errors.Wrapf(err, "could not validate layer digest %q", d.Digest)
		}
>>>>>>> 847da184
		layerDescriptor := &v2LayerDescriptor{
			digest:            d.Digest,
			repo:              p.repo,
			repoInfo:          p.repoInfo,
			V2MetadataService: p.V2MetadataService,
			src:               d,
			deltaBase:         deltaBase,
		}

		descriptors = append(descriptors, layerDescriptor)
	}

	layerErrChan := make(chan error, 1)
	downloadsDone := make(chan struct{})
	var cancel func()
	ctx, cancel = context.WithCancel(ctx)
	defer cancel()

	var (
		downloadedRootFS *image.RootFS // rootFS from registered layers
		release          func()        // release resources from rootFS download
	)

	layerStoreOS := runtime.GOOS
	if platform != nil {
		layerStoreOS = platform.OS
	}

<<<<<<< HEAD
	if len(descriptors) != len(configRootFS.DiffIDs) {
		return "", errRootFSMismatch
	}
=======
	// https://github.com/docker/docker/issues/24766 - Err on the side of caution,
	// explicitly blocking images intended for linux from the Windows daemon. On
	// Windows, we do this before the attempt to download, effectively serialising
	// the download slightly slowing it down. We have to do it this way, as
	// chances are the download of layers itself would fail due to file names
	// which aren't suitable for NTFS. At some point in the future, if a similar
	// check to block Windows images being pulled on Linux is implemented, it
	// may be necessary to perform the same type of serialisation.
	if runtime.GOOS == "windows" {
		configJSON, configRootFS, configPlatform, err = receiveConfig(p.config.ImageStore, configChan, configErrChan)
		if err != nil {
			return "", err
		}
		if configRootFS == nil {
			return "", errRootFSInvalid
		}
		if err := checkImageCompatibility(configPlatform.OS, configPlatform.OSVersion); err != nil {
			return "", err
		}

		if len(descriptors) != len(configRootFS.DiffIDs) {
			return "", errRootFSMismatch
		}
		if platform == nil {
			// Early bath if the requested OS doesn't match that of the configuration.
			// This avoids doing the download, only to potentially fail later.
			if !system.IsOSSupported(configPlatform.OS) {
				return "", fmt.Errorf("cannot download image with operating system %q when requesting %q", configPlatform.OS, layerStoreOS)
			}
			layerStoreOS = configPlatform.OS
		}
>>>>>>> 847da184

	// Populate diff ids in descriptors to avoid downloading foreign layers
	// which have been side loaded
	for i := range descriptors {
		descriptors[i].(*v2LayerDescriptor).diffID = configRootFS.DiffIDs[i]
	}

	if p.config.DownloadManager != nil {
		go func() {
			var (
				err    error
				rootFS image.RootFS
			)
			downloadRootFS := *image.NewRootFS()
			rootFS, release, err = p.config.DownloadManager.Download(ctx, downloadRootFS, layerStoreOS, descriptors, p.config.ProgressOutput)
			if err != nil {
				// Intentionally do not cancel the config download here
				// as the error from config download (if there is one)
				// is more interesting than the layer download error
				layerErrChan <- err
				return
			}

			downloadedRootFS = &rootFS
			close(downloadsDone)
		}()
	} else {
		// We have nothing to download
		close(downloadsDone)
	}

<<<<<<< HEAD
=======
	if configJSON == nil {
		configJSON, configRootFS, _, err = receiveConfig(p.config.ImageStore, configChan, configErrChan)
		if err == nil && configRootFS == nil {
			err = errRootFSInvalid
		}
		if err != nil {
			cancel()
			select {
			case <-downloadsDone:
			case <-layerErrChan:
			}
			return "", err
		}
	}

>>>>>>> 847da184
	select {
	case <-downloadsDone:
	case err = <-layerErrChan:
		return "", err
	}

	if release != nil {
		defer release()
	}

	if downloadedRootFS != nil {
		// The DiffIDs returned in rootFS MUST match those in the config.
		// Otherwise the image config could be referencing layers that aren't
		// included in the manifest.
		if len(downloadedRootFS.DiffIDs) != len(configRootFS.DiffIDs) {
			return "", errRootFSMismatch
		}

		for i := range downloadedRootFS.DiffIDs {
			if downloadedRootFS.DiffIDs[i] != configRootFS.DiffIDs[i] {
				return "", errRootFSMismatch
			}
		}
	}

	imageID, err := p.config.ImageStore.Put(ctx, configJSON)
	if err != nil {
		return "", err
	}

	return imageID, nil
}

func (p *v2Puller) pullSchema2(ctx context.Context, ref reference.Named, mfst *schema2.DeserializedManifest, platform *specs.Platform) (id digest.Digest, manifestDigest digest.Digest, err error) {
	manifestDigest, err = schema2ManifestDigest(ref, mfst)
	if err != nil {
		return "", err
	}
	id, err = p.pullSchema2Layers(ctx, mfst.Target(), mfst.Layers, platform)
	return id, manifestDigest, err
}

<<<<<<< HEAD
	return imageID, nil
=======
func (p *v2Puller) pullOCI(ctx context.Context, ref reference.Named, mfst *ocischema.DeserializedManifest, platform *specs.Platform) (id digest.Digest, manifestDigest digest.Digest, err error) {
	manifestDigest, err = schema2ManifestDigest(ref, mfst)
	if err != nil {
		return "", "", err
	}
	id, err = p.pullSchema2Layers(ctx, mfst.Target(), mfst.Layers, platform)
	return id, manifestDigest, err
>>>>>>> 847da184
}

func (p *v2Puller) pullSchema2(ctx context.Context, ref reference.Named, mfst *schema2.DeserializedManifest, platform *specs.Platform) (id digest.Digest, manifestDigest digest.Digest, err error) {
	manifestDigest, err = schema2ManifestDigest(ref, mfst)
	if err != nil {
		return "", "", err
	}
	id, err = p.pullSchema2Layers(ctx, mfst.Target(), mfst.Layers, platform)
	return id, manifestDigest, err
}

func (p *v2Puller) pullOCI(ctx context.Context, ref reference.Named, mfst *ocischema.DeserializedManifest, platform *specs.Platform) (id digest.Digest, manifestDigest digest.Digest, err error) {
	manifestDigest, err = schema2ManifestDigest(ref, mfst)
	if err != nil {
		return "", "", err
	}
	id, err = p.pullSchema2Layers(ctx, mfst.Target(), mfst.Layers, platform)
	return id, manifestDigest, err
}

// pullManifestList handles "manifest lists" which point to various
// platform-specific manifests.
func (p *v2Puller) pullManifestList(ctx context.Context, ref reference.Named, mfstList *manifestlist.DeserializedManifestList, pp *specs.Platform) (id digest.Digest, manifestListDigest digest.Digest, err error) {
	manifestListDigest, err = schema2ManifestDigest(ref, mfstList)
	if err != nil {
		return "", "", err
	}

	var platform specs.Platform
	if pp != nil {
		platform = *pp
	}
	logrus.Debugf("%s resolved to a manifestList object with %d entries; looking for a %s/%s match", ref, len(mfstList.Manifests), platforms.Format(platform), runtime.GOARCH)

	manifestMatches := filterManifests(mfstList.Manifests, platform)

	if len(manifestMatches) == 0 {
		errMsg := fmt.Sprintf("no matching manifest for %s in the manifest list entries", formatPlatform(platform))
		logrus.Debugf(errMsg)
		return "", "", errors.New(errMsg)
	}

	if len(manifestMatches) > 1 {
		logrus.Debugf("found multiple matches in manifest list, choosing best match %s", manifestMatches[0].Digest.String())
	}
	match := manifestMatches[0]

	if err := checkImageCompatibility(match.Platform.OS, match.Platform.OSVersion); err != nil {
		return "", "", err
	}

	desc := specs.Descriptor{
		Digest:    match.Digest,
		Size:      match.Size,
		MediaType: match.MediaType,
	}
	manifest, err := p.manifestStore.Get(ctx, desc)
	if err != nil {
		return "", "", err
	}

	manifestRef, err := reference.WithDigest(reference.TrimNamed(ref), match.Digest)
	if err != nil {
		return "", "", err
	}

	switch v := manifest.(type) {
	case *schema1.SignedManifest:
		msg := fmt.Sprintf("[DEPRECATION NOTICE] v2 schema1 manifests in manifest lists are not supported and will break in a future release. Suggest author of %s to upgrade to v2 schema2. More information at https://docs.docker.com/registry/spec/deprecated-schema-v1/", ref)
		logrus.Warn(msg)
		progress.Message(p.config.ProgressOutput, "", msg)

		platform := toOCIPlatform(manifestMatches[0].Platform)
		id, _, err = p.pullSchema1(ctx, manifestRef, v, &platform)
		if err != nil {
			return "", "", err
		}
	case *schema2.DeserializedManifest:
		platform := toOCIPlatform(manifestMatches[0].Platform)
		id, _, err = p.pullSchema2(ctx, manifestRef, v, &platform)
		if err != nil {
			return "", "", err
		}
	case *ocischema.DeserializedManifest:
		platform := toOCIPlatform(manifestMatches[0].Platform)
		id, _, err = p.pullOCI(ctx, manifestRef, v, &platform)
		if err != nil {
			return "", "", err
		}
	default:
		return "", "", errors.New("unsupported manifest format")
	}

	return id, manifestListDigest, err
}

func (p *v2Puller) pullSchema2Config(ctx context.Context, dgst digest.Digest) (configJSON []byte, err error) {
	blobs := p.repo.Blobs(ctx)
	configJSON, err = blobs.Get(ctx, dgst)
	if err != nil {
		return nil, err
	}

	// Verify image config digest
	verifier := dgst.Verifier()
	if _, err := verifier.Write(configJSON); err != nil {
		return nil, err
	}
	if !verifier.Verified() {
		err := fmt.Errorf("image config verification failed for digest %s", dgst)
		logrus.Error(err)
		return nil, err
	}

	return configJSON, nil
}

// schema2ManifestDigest computes the manifest digest, and, if pulling by
// digest, ensures that it matches the requested digest.
func schema2ManifestDigest(ref reference.Named, mfst distribution.Manifest) (digest.Digest, error) {
	_, canonical, err := mfst.Payload()
	if err != nil {
		return "", err
	}

	// If pull by digest, then verify the manifest digest.
	if digested, isDigested := ref.(reference.Canonical); isDigested {
		verifier := digested.Digest().Verifier()
		if _, err := verifier.Write(canonical); err != nil {
			return "", err
		}
		if !verifier.Verified() {
			err := fmt.Errorf("manifest verification failed for digest %s", digested.Digest())
			logrus.Error(err)
			return "", err
		}
		return digested.Digest(), nil
	}

	return digest.FromBytes(canonical), nil
}

// allowV1Fallback checks if the error is a possible reason to fallback to v1
// (even if confirmedV2 has been set already), and if so, wraps the error in
// a fallbackError with confirmedV2 set to false. Otherwise, it returns the
// error unmodified.
func allowV1Fallback(err error) error {
	switch v := err.(type) {
	case errcode.Errors:
		if len(v) != 0 {
			if v0, ok := v[0].(errcode.Error); ok && shouldV2Fallback(v0) {
				return fallbackError{
					err:         err,
					confirmedV2: false,
					transportOK: true,
				}
			}
		}
	case errcode.Error:
		if shouldV2Fallback(v) {
			return fallbackError{
				err:         err,
				confirmedV2: false,
				transportOK: true,
			}
		}
	case *url.Error:
		if v.Err == auth.ErrNoBasicAuthCredentials {
			return fallbackError{err: err, confirmedV2: false}
		}
	}

	return err
}

func verifySchema1Manifest(signedManifest *schema1.SignedManifest, ref reference.Reference) (m *schema1.Manifest, err error) {
	// If pull by digest, then verify the manifest digest. NOTE: It is
	// important to do this first, before any other content validation. If the
	// digest cannot be verified, don't even bother with those other things.
	if digested, isCanonical := ref.(reference.Canonical); isCanonical {
		verifier := digested.Digest().Verifier()
		if _, err := verifier.Write(signedManifest.Canonical); err != nil {
			return nil, err
		}
		if !verifier.Verified() {
			err := fmt.Errorf("image verification failed for digest %s", digested.Digest())
			logrus.Error(err)
			return nil, err
		}
	}
	m = &signedManifest.Manifest

	if m.SchemaVersion != 1 {
		return nil, fmt.Errorf("unsupported schema version %d for %q", m.SchemaVersion, reference.FamiliarString(ref))
	}
	if len(m.FSLayers) != len(m.History) {
		return nil, fmt.Errorf("length of history not equal to number of layers for %q", reference.FamiliarString(ref))
	}
	if len(m.FSLayers) == 0 {
		return nil, fmt.Errorf("no FSLayers in manifest for %q", reference.FamiliarString(ref))
	}
	return m, nil
}

// fixManifestLayers removes repeated layers from the manifest and checks the
// correctness of the parent chain.
func fixManifestLayers(m *schema1.Manifest) error {
	imgs := make([]*image.V1Image, len(m.FSLayers))
	for i := range m.FSLayers {
		img := &image.V1Image{}

		if err := json.Unmarshal([]byte(m.History[i].V1Compatibility), img); err != nil {
			return err
		}

		imgs[i] = img
		if err := v1.ValidateID(img.ID); err != nil {
			return err
		}
	}

	if imgs[len(imgs)-1].Parent != "" && runtime.GOOS != "windows" {
		// Windows base layer can point to a base layer parent that is not in manifest.
		return errors.New("invalid parent ID in the base layer of the image")
	}

	// check general duplicates to error instead of a deadlock
	idmap := make(map[string]struct{})

	var lastID string
	for _, img := range imgs {
		// skip IDs that appear after each other, we handle those later
		if _, exists := idmap[img.ID]; img.ID != lastID && exists {
			return fmt.Errorf("ID %+v appears multiple times in manifest", img.ID)
		}
		lastID = img.ID
		idmap[lastID] = struct{}{}
	}

	// backwards loop so that we keep the remaining indexes after removing items
	for i := len(imgs) - 2; i >= 0; i-- {
		if imgs[i].ID == imgs[i+1].ID { // repeated ID. remove and continue
			m.FSLayers = append(m.FSLayers[:i], m.FSLayers[i+1:]...)
			m.History = append(m.History[:i], m.History[i+1:]...)
		} else if imgs[i].Parent != imgs[i+1].ID {
			return fmt.Errorf("invalid parent ID. Expected %v, got %v", imgs[i+1].ID, imgs[i].Parent)
		}
	}

	return nil
}

func toOCIPlatform(p manifestlist.PlatformSpec) specs.Platform {
	return specs.Platform{
		OS:           p.OS,
		Architecture: p.Architecture,
		Variant:      p.Variant,
		OSFeatures:   p.OSFeatures,
		OSVersion:    p.OSVersion,
	}
}<|MERGE_RESOLUTION|>--- conflicted
+++ resolved
@@ -175,90 +175,19 @@
 	return ld.V2MetadataService.GetDiffID(ld.digest)
 }
 
-<<<<<<< HEAD
 func (ld *v2LayerDescriptor) reset() error {
 	if ld.layerDownload != nil {
 		ld.layerDownload.Close()
 		ld.layerDownload = nil
-=======
-func (ld *v2LayerDescriptor) Download(ctx context.Context, progressOutput progress.Output) (io.ReadCloser, int64, error) {
-	logrus.Debugf("pulling blob %q", ld.digest)
-
-	var (
-		err    error
-		offset int64
-	)
-
-	if ld.tmpFile == nil {
-		ld.tmpFile, err = createDownloadFile()
-		if err != nil {
-			return nil, 0, xfer.DoNotRetry{Err: err}
-		}
-	} else {
-		offset, err = ld.tmpFile.Seek(0, io.SeekEnd)
-		if err != nil {
-			logrus.Debugf("error seeking to end of download file: %v", err)
-			offset = 0
-
-			ld.tmpFile.Close()
-			if err := os.Remove(ld.tmpFile.Name()); err != nil {
-				logrus.Errorf("Failed to remove temp file: %s", ld.tmpFile.Name())
-			}
-			ld.tmpFile, err = createDownloadFile()
-			if err != nil {
-				return nil, 0, xfer.DoNotRetry{Err: err}
-			}
-		} else if offset != 0 {
-			logrus.Debugf("attempting to resume download of %q from %d bytes", ld.digest, offset)
-		}
->>>>>>> 847da184
 	}
 
 	layer, err := ld.open(ld.ctx)
 	if err != nil {
-<<<<<<< HEAD
 		return err
 	}
 
 	if _, err := layer.Seek(ld.downloadOffset, os.SEEK_SET); err != nil {
 		return err
-=======
-		logrus.Errorf("Error initiating layer download: %v", err)
-		return nil, 0, retryOnError(err)
-	}
-
-	if offset != 0 {
-		_, err := layerDownload.Seek(offset, io.SeekStart)
-		if err != nil {
-			if err := ld.truncateDownloadFile(); err != nil {
-				return nil, 0, xfer.DoNotRetry{Err: err}
-			}
-			return nil, 0, err
-		}
-	}
-	size, err := layerDownload.Seek(0, io.SeekEnd)
-	if err != nil {
-		// Seek failed, perhaps because there was no Content-Length
-		// header. This shouldn't fail the download, because we can
-		// still continue without a progress bar.
-		size = 0
-	} else {
-		if size != 0 && offset > size {
-			logrus.Debug("Partial download is larger than full blob. Starting over")
-			offset = 0
-			if err := ld.truncateDownloadFile(); err != nil {
-				return nil, 0, xfer.DoNotRetry{Err: err}
-			}
-		}
-
-		// Restore the seek offset either at the beginning of the
-		// stream, or just after the last byte we have from previous
-		// attempts.
-		_, err = layerDownload.Seek(offset, io.SeekStart)
-		if err != nil {
-			return nil, 0, err
-		}
->>>>>>> 847da184
 	}
 
 	ld.layerDownload = ioutils.TeeReadCloser(ioutils.NewCancelReadCloser(ld.ctx, layer), ld.verifier)
@@ -298,7 +227,6 @@
 		}
 	}
 
-<<<<<<< HEAD
 	n, err := ld.layerDownload.Read(p)
 	ld.downloadOffset += int64(n)
 	switch err {
@@ -309,17 +237,6 @@
 		if ld.downloadRetries > 0 {
 			logrus.Infof("download resumed after %v retries", ld.downloadRetries)
 			ld.downloadRetries = 0
-=======
-	progress.Update(progressOutput, ld.ID(), "Download complete")
-
-	logrus.Debugf("Downloaded %s to tempfile %s", ld.ID(), tmpFile.Name())
-
-	_, err = tmpFile.Seek(0, io.SeekStart)
-	if err != nil {
-		tmpFile.Close()
-		if err := os.Remove(tmpFile.Name()); err != nil {
-			logrus.Errorf("Failed to remove temp file: %s", tmpFile.Name())
->>>>>>> 847da184
 		}
 	case io.EOF:
 		if !ld.verifier.Verified() {
@@ -352,18 +269,11 @@
 func (ld *v2LayerDescriptor) Download(ctx context.Context, progressOutput progress.Output) (io.ReadCloser, int64, error) {
 	logrus.Debugf("pulling blob %q", ld.digest)
 
-<<<<<<< HEAD
 	ld.ctx = ctx
 	ld.layerDownload = nil
 	ld.downloadRetries = 0
 	ld.verifier = ld.digest.Verifier()
 	ld.progressOutput = progressOutput
-=======
-	if _, err := ld.tmpFile.Seek(0, io.SeekStart); err != nil {
-		logrus.Errorf("error seeking to beginning of download file: %v", err)
-		return err
-	}
->>>>>>> 847da184
 
 	progress.Update(progressOutput, ld.ID(), "Ready to download")
 
@@ -661,8 +571,7 @@
 }
 
 func (p *v2Puller) pullSchema2Layers(ctx context.Context, target distribution.Descriptor, layers []distribution.Descriptor, platform *specs.Platform) (id digest.Digest, err error) {
-<<<<<<< HEAD
-	if _, err := p.config.ImageStore.Get(target.Digest); err == nil {
+	if _, err := p.config.ImageStore.Get(ctx, target.Digest); err == nil {
 		// If the image already exists locally, no need to pull
 		// anything.
 		return target.Digest, nil
@@ -701,7 +610,7 @@
 		if config, ok := img.Config.Labels["io.resin.delta.config"]; ok {
 			digest := digest.FromString(config)
 
-			if _, err := p.config.ImageStore.Get(digest); err == nil {
+			if _, err := p.config.ImageStore.Get(ctx, digest); err == nil {
 				// If the image already exists locally, no need to pull
 				// anything.
 				return digest, nil
@@ -717,12 +626,6 @@
 	}
 	if err != nil {
 		return "", err
-=======
-	if _, err := p.config.ImageStore.Get(ctx, target.Digest); err == nil {
-		// If the image already exists locally, no need to pull
-		// anything.
-		return target.Digest, nil
->>>>>>> 847da184
 	}
 
 	var descriptors []xfer.DownloadDescriptor
@@ -730,12 +633,9 @@
 	// Note that the order of this loop is in the direction of bottom-most
 	// to top-most, so that the downloads slice gets ordered correctly.
 	for _, d := range layers {
-<<<<<<< HEAD
-=======
 		if err := d.Digest.Validate(); err != nil {
 			return "", errors.Wrapf(err, "could not validate layer digest %q", d.Digest)
 		}
->>>>>>> 847da184
 		layerDescriptor := &v2LayerDescriptor{
 			digest:            d.Digest,
 			repo:              p.repo,
@@ -764,43 +664,9 @@
 		layerStoreOS = platform.OS
 	}
 
-<<<<<<< HEAD
 	if len(descriptors) != len(configRootFS.DiffIDs) {
 		return "", errRootFSMismatch
 	}
-=======
-	// https://github.com/docker/docker/issues/24766 - Err on the side of caution,
-	// explicitly blocking images intended for linux from the Windows daemon. On
-	// Windows, we do this before the attempt to download, effectively serialising
-	// the download slightly slowing it down. We have to do it this way, as
-	// chances are the download of layers itself would fail due to file names
-	// which aren't suitable for NTFS. At some point in the future, if a similar
-	// check to block Windows images being pulled on Linux is implemented, it
-	// may be necessary to perform the same type of serialisation.
-	if runtime.GOOS == "windows" {
-		configJSON, configRootFS, configPlatform, err = receiveConfig(p.config.ImageStore, configChan, configErrChan)
-		if err != nil {
-			return "", err
-		}
-		if configRootFS == nil {
-			return "", errRootFSInvalid
-		}
-		if err := checkImageCompatibility(configPlatform.OS, configPlatform.OSVersion); err != nil {
-			return "", err
-		}
-
-		if len(descriptors) != len(configRootFS.DiffIDs) {
-			return "", errRootFSMismatch
-		}
-		if platform == nil {
-			// Early bath if the requested OS doesn't match that of the configuration.
-			// This avoids doing the download, only to potentially fail later.
-			if !system.IsOSSupported(configPlatform.OS) {
-				return "", fmt.Errorf("cannot download image with operating system %q when requesting %q", configPlatform.OS, layerStoreOS)
-			}
-			layerStoreOS = configPlatform.OS
-		}
->>>>>>> 847da184
 
 	// Populate diff ids in descriptors to avoid downloading foreign layers
 	// which have been side loaded
@@ -832,24 +698,6 @@
 		close(downloadsDone)
 	}
 
-<<<<<<< HEAD
-=======
-	if configJSON == nil {
-		configJSON, configRootFS, _, err = receiveConfig(p.config.ImageStore, configChan, configErrChan)
-		if err == nil && configRootFS == nil {
-			err = errRootFSInvalid
-		}
-		if err != nil {
-			cancel()
-			select {
-			case <-downloadsDone:
-			case <-layerErrChan:
-			}
-			return "", err
-		}
-	}
-
->>>>>>> 847da184
 	select {
 	case <-downloadsDone:
 	case err = <-layerErrChan:
@@ -881,28 +729,6 @@
 	}
 
 	return imageID, nil
-}
-
-func (p *v2Puller) pullSchema2(ctx context.Context, ref reference.Named, mfst *schema2.DeserializedManifest, platform *specs.Platform) (id digest.Digest, manifestDigest digest.Digest, err error) {
-	manifestDigest, err = schema2ManifestDigest(ref, mfst)
-	if err != nil {
-		return "", err
-	}
-	id, err = p.pullSchema2Layers(ctx, mfst.Target(), mfst.Layers, platform)
-	return id, manifestDigest, err
-}
-
-<<<<<<< HEAD
-	return imageID, nil
-=======
-func (p *v2Puller) pullOCI(ctx context.Context, ref reference.Named, mfst *ocischema.DeserializedManifest, platform *specs.Platform) (id digest.Digest, manifestDigest digest.Digest, err error) {
-	manifestDigest, err = schema2ManifestDigest(ref, mfst)
-	if err != nil {
-		return "", "", err
-	}
-	id, err = p.pullSchema2Layers(ctx, mfst.Target(), mfst.Layers, platform)
-	return id, manifestDigest, err
->>>>>>> 847da184
 }
 
 func (p *v2Puller) pullSchema2(ctx context.Context, ref reference.Named, mfst *schema2.DeserializedManifest, platform *specs.Platform) (id digest.Digest, manifestDigest digest.Digest, err error) {
