--- conflicted
+++ resolved
@@ -240,15 +240,11 @@
 	ld.V2MetadataService.Add(diffID, metadata.V2Metadata{Digest: ld.digest, SourceRepository: ld.repoInfo.Name.Name()})
 }
 
-<<<<<<< HEAD
 func (ld *v2LayerDescriptor) Size() int64 {
 	return ld.src.Size
 }
 
-func (p *v2Puller) pullV2Tag(ctx context.Context, ref reference.Named, os string) (tagUpdated bool, err error) {
-=======
 func (p *v2Puller) pullV2Tag(ctx context.Context, ref reference.Named, platform *specs.Platform) (tagUpdated bool, err error) {
->>>>>>> 3ba4f9b2
 	manSvc, err := p.repo.Manifests(ctx)
 	if err != nil {
 		return false, err
@@ -524,7 +520,7 @@
 		}
 	}
 
-	configRootFS, _, err := p.config.ImageStore.RootFSAndOSFromConfig(configJSON)
+	configRootFS, err := p.config.ImageStore.RootFSFromConfig(configJSON)
 	if err == nil && configRootFS == nil {
 		return "", "", errRootFSInvalid
 	}
@@ -556,64 +552,23 @@
 	defer cancel()
 
 	var (
-<<<<<<< HEAD
-		downloadedRootFS *image.RootFS  // rootFS from registered layers
-		release          func()         // release resources from rootFS download
+		downloadedRootFS *image.RootFS // rootFS from registered layers
+		release          func()        // release resources from rootFS download
 	)
 
 	if len(descriptors) != len(configRootFS.DiffIDs) {
 		return "", "", errRootFSMismatch
 	}
-=======
-		configJSON       []byte          // raw serialized image config
-		downloadedRootFS *image.RootFS   // rootFS from registered layers
-		configRootFS     *image.RootFS   // rootFS from configuration
-		release          func()          // release resources from rootFS download
-		configPlatform   *specs.Platform // for LCOW when registering downloaded layers
-	)
-
-	layerStoreOS := runtime.GOOS
-	if platform != nil {
-		layerStoreOS = platform.OS
-	}
-
-	// https://github.com/docker/docker/issues/24766 - Err on the side of caution,
-	// explicitly blocking images intended for linux from the Windows daemon. On
-	// Windows, we do this before the attempt to download, effectively serialising
-	// the download slightly slowing it down. We have to do it this way, as
-	// chances are the download of layers itself would fail due to file names
-	// which aren't suitable for NTFS. At some point in the future, if a similar
-	// check to block Windows images being pulled on Linux is implemented, it
-	// may be necessary to perform the same type of serialisation.
-	if runtime.GOOS == "windows" {
-		configJSON, configRootFS, configPlatform, err = receiveConfig(p.config.ImageStore, configChan, configErrChan)
-		if err != nil {
-			return "", "", err
-		}
-		if configRootFS == nil {
-			return "", "", errRootFSInvalid
-		}
-		if err := checkImageCompatibility(configPlatform.OS, configPlatform.OSVersion); err != nil {
-			return "", "", err
-		}
-
-		if len(descriptors) != len(configRootFS.DiffIDs) {
-			return "", "", errRootFSMismatch
-		}
-		if platform == nil {
-			// Early bath if the requested OS doesn't match that of the configuration.
-			// This avoids doing the download, only to potentially fail later.
-			if !system.IsOSSupported(configPlatform.OS) {
-				return "", "", fmt.Errorf("cannot download image with operating system %q when requesting %q", configPlatform.OS, layerStoreOS)
-			}
-			layerStoreOS = configPlatform.OS
-		}
->>>>>>> 3ba4f9b2
 
 	// Populate diff ids in descriptors to avoid downloading foreign layers
 	// which have been side loaded
 	for i := range descriptors {
 		descriptors[i].(*v2LayerDescriptor).diffID = configRootFS.DiffIDs[i]
+	}
+
+	layerStoreOS := runtime.GOOS
+	if platform != nil {
+		layerStoreOS = platform.OS
 	}
 
 	if p.config.DownloadManager != nil {
@@ -673,28 +628,6 @@
 	return imageID, manifestDigest, nil
 }
 
-<<<<<<< HEAD
-=======
-func receiveConfig(s ImageConfigStore, configChan <-chan []byte, errChan <-chan error) ([]byte, *image.RootFS, *specs.Platform, error) {
-	select {
-	case configJSON := <-configChan:
-		rootfs, err := s.RootFSFromConfig(configJSON)
-		if err != nil {
-			return nil, nil, nil, err
-		}
-		platform, err := s.PlatformFromConfig(configJSON)
-		if err != nil {
-			return nil, nil, nil, err
-		}
-		return configJSON, rootfs, platform, nil
-	case err := <-errChan:
-		return nil, nil, nil, err
-		// Don't need a case for ctx.Done in the select because cancellation
-		// will trigger an error in p.pullSchema2ImageConfig.
-	}
-}
-
->>>>>>> 3ba4f9b2
 // pullManifestList handles "manifest lists" which point to various
 // platform-specific manifests.
 func (p *v2Puller) pullManifestList(ctx context.Context, ref reference.Named, mfstList *manifestlist.DeserializedManifestList, pp *specs.Platform) (id digest.Digest, manifestListDigest digest.Digest, err error) {
@@ -915,12 +848,6 @@
 	}
 
 	return nil
-<<<<<<< HEAD
-=======
-}
-
-func createDownloadFile() (*os.File, error) {
-	return ioutil.TempFile("", "GetImageBlob")
 }
 
 func toOCIPlatform(p manifestlist.PlatformSpec) specs.Platform {
@@ -931,5 +858,4 @@
 		OSFeatures:   p.OSFeatures,
 		OSVersion:    p.OSVersion,
 	}
->>>>>>> 3ba4f9b2
 }