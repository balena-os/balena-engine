package distribution // import "github.com/docker/docker/distribution"

import (
	"context"
	"encoding/json"
	"fmt"
	"io"
<<<<<<< HEAD
	"math"
	"net/url"
	"os"
	"runtime"
	"strings"
=======
	"os"
	"runtime"
>>>>>>> 38633e79
	"time"

	"github.com/containerd/containerd/log"
	"github.com/containerd/containerd/platforms"
	"github.com/docker/distribution"
	"github.com/docker/distribution/manifest/manifestlist"
	"github.com/docker/distribution/manifest/ocischema"
	"github.com/docker/distribution/manifest/schema1"
	"github.com/docker/distribution/manifest/schema2"
	"github.com/docker/distribution/reference"
<<<<<<< HEAD
	"github.com/docker/distribution/registry/api/errcode"
	"github.com/docker/distribution/registry/client/auth"
=======
	"github.com/docker/distribution/registry/client/transport"
>>>>>>> 38633e79
	"github.com/docker/docker/distribution/metadata"
	"github.com/docker/docker/distribution/xfer"
	"github.com/docker/docker/image"
	v1 "github.com/docker/docker/image/v1"
	"github.com/docker/docker/layer"
	"github.com/docker/docker/pkg/ioutils"
	"github.com/docker/docker/pkg/progress"
	"github.com/docker/docker/pkg/stringid"
	"github.com/docker/docker/pkg/system"
	refstore "github.com/docker/docker/reference"
	"github.com/docker/docker/registry"
	"github.com/opencontainers/go-digest"
	specs "github.com/opencontainers/image-spec/specs-go/v1"
	"github.com/pkg/errors"
	"github.com/sirupsen/logrus"
	archvariant "github.com/tonistiigi/go-archvariant"
)

var (
	errRootFSMismatch = errors.New("layers from manifest don't match image configuration")
	errRootFSInvalid  = errors.New("invalid rootfs in image configuration")
)

<<<<<<< HEAD
const maxDownloadAttempts = 10

// ImageConfigPullError is an error pulling the image config blob
=======
// imageConfigPullError is an error pulling the image config blob
>>>>>>> 38633e79
// (only applies to schema2).
type imageConfigPullError struct {
	Err error
}

// Error returns the error string for imageConfigPullError.
func (e imageConfigPullError) Error() string {
	return "error pulling image configuration: " + e.Err.Error()
}

// newPuller returns a puller to pull from a v2 registry.
func newPuller(endpoint registry.APIEndpoint, repoInfo *registry.RepositoryInfo, config *ImagePullConfig, local ContentStore) *puller {
	return &puller{
		metadataService: metadata.NewV2MetadataService(config.MetadataStore),
		endpoint:        endpoint,
		config:          config,
		repoInfo:        repoInfo,
		manifestStore: &manifestStore{
			local: local,
		},
	}
}

type puller struct {
	metadataService metadata.V2MetadataService
	endpoint        registry.APIEndpoint
	config          *ImagePullConfig
	repoInfo        *registry.RepositoryInfo
	repo            distribution.Repository
	manifestStore   *manifestStore
}

func (p *puller) pull(ctx context.Context, ref reference.Named) (err error) {
	// TODO(tiborvass): was ReceiveTimeout
	p.repo, err = newRepository(ctx, p.repoInfo, p.endpoint, p.config.MetaHeaders, p.config.AuthConfig, "pull")
	if err != nil {
		logrus.Warnf("Error getting v2 registry: %v", err)
		return err
	}

	p.manifestStore.remote, err = p.repo.Manifests(ctx)
	if err != nil {
		return err
	}

	if err = p.pullRepository(ctx, ref); err != nil {
		if _, ok := err.(fallbackError); ok {
			return err
		}
		if continueOnError(err, p.endpoint.Mirror) {
			return fallbackError{
				err:         err,
				transportOK: true,
			}
		}
	}
	return err
}

func (p *puller) pullRepository(ctx context.Context, ref reference.Named) (err error) {
	var layersDownloaded bool
	if !reference.IsNameOnly(ref) {
		layersDownloaded, err = p.pullTag(ctx, ref, p.config.Platform)
		if err != nil {
			return err
		}
	} else {
		tags, err := p.repo.Tags(ctx).All(ctx)
		if err != nil {
			return err
		}

		for _, tag := range tags {
			tagRef, err := reference.WithTag(ref, tag)
			if err != nil {
				return err
			}
			pulledNew, err := p.pullTag(ctx, tagRef, p.config.Platform)
			if err != nil {
				// Since this is the pull-all-tags case, don't
				// allow an error pulling a particular tag to
				// make the whole pull fall back to v1.
				if fallbackErr, ok := err.(fallbackError); ok {
					return fallbackErr.err
				}
				return err
			}
			// pulledNew is true if either new layers were downloaded OR if existing images were newly tagged
			// TODO(tiborvass): should we change the name of `layersDownload`? What about message in WriteStatus?
			layersDownloaded = layersDownloaded || pulledNew
		}
	}

	p.writeStatus(reference.FamiliarString(ref), layersDownloaded)

	return nil
}

<<<<<<< HEAD
type v2LayerDescriptor struct {
	digest            digest.Digest
	diffID            layer.DiffID
	repoInfo          *registry.RepositoryInfo
	repo              distribution.Repository
	V2MetadataService metadata.V2MetadataService
	tmpFile           *os.File
	verifier          digest.Verifier
	src               distribution.Descriptor
	ctx               context.Context
	layerDownload     io.ReadCloser
	downloadRetries   uint8 // Number of retries since last successful download attempt
	downloadOffset    int64
	deltaBase         io.ReadSeeker
	progressOutput    progress.Output
=======
// writeStatus writes a status message to out. If layersDownloaded is true, the
// status message indicates that a newer image was downloaded. Otherwise, it
// indicates that the image is up to date. requestedTag is the tag the message
// will refer to.
func (p *puller) writeStatus(requestedTag string, layersDownloaded bool) {
	if layersDownloaded {
		progress.Message(p.config.ProgressOutput, "", "Status: Downloaded newer image for "+requestedTag)
	} else {
		progress.Message(p.config.ProgressOutput, "", "Status: Image is up to date for "+requestedTag)
	}
}

type layerDescriptor struct {
	digest          digest.Digest
	diffID          layer.DiffID
	repoInfo        *registry.RepositoryInfo
	repo            distribution.Repository
	metadataService metadata.V2MetadataService
	tmpFile         *os.File
	verifier        digest.Verifier
	src             distribution.Descriptor
>>>>>>> 38633e79
}

func (ld *layerDescriptor) Key() string {
	return "v2:" + ld.digest.String()
}

func (ld *layerDescriptor) ID() string {
	return stringid.TruncateID(ld.digest.String())
}

func (ld *layerDescriptor) DiffID() (layer.DiffID, error) {
	if ld.diffID != "" {
		return ld.diffID, nil
	}
	return ld.metadataService.GetDiffID(ld.digest)
}

<<<<<<< HEAD
func (ld *v2LayerDescriptor) reset() error {
	if ld.layerDownload != nil {
		ld.layerDownload.Close()
		ld.layerDownload = nil
=======
func (ld *layerDescriptor) Download(ctx context.Context, progressOutput progress.Output) (io.ReadCloser, int64, error) {
	logrus.Debugf("pulling blob %q", ld.digest)

	var (
		err    error
		offset int64
	)

	if ld.tmpFile == nil {
		ld.tmpFile, err = createDownloadFile()
		if err != nil {
			return nil, 0, xfer.DoNotRetry{Err: err}
		}
	} else {
		offset, err = ld.tmpFile.Seek(0, io.SeekEnd)
		if err != nil {
			logrus.Debugf("error seeking to end of download file: %v", err)
			offset = 0

			ld.tmpFile.Close()
			if err := os.Remove(ld.tmpFile.Name()); err != nil {
				logrus.Errorf("Failed to remove temp file: %s", ld.tmpFile.Name())
			}
			ld.tmpFile, err = createDownloadFile()
			if err != nil {
				return nil, 0, xfer.DoNotRetry{Err: err}
			}
		} else if offset != 0 {
			logrus.Debugf("attempting to resume download of %q from %d bytes", ld.digest, offset)
		}
>>>>>>> 38633e79
	}

	layer, err := ld.open(ld.ctx)
	if err != nil {
		return err
	}

	if _, err := layer.Seek(ld.downloadOffset, os.SEEK_SET); err != nil {
		return err
	}

	ld.layerDownload = ioutils.TeeReadCloser(ioutils.NewCancelReadCloser(ld.ctx, layer), ld.verifier)

	return nil
}

func (ld *v2LayerDescriptor) Read(p []byte) (int, error) {
	if ld.downloadRetries > maxDownloadAttempts {
		logrus.Warnf("giving up layer download after %v retries", maxDownloadAttempts)
		return 0, fmt.Errorf("no request retries left")
	}

	if ld.downloadRetries > 0 {
		sleepDurationInSecs := int(math.Pow(2, float64(ld.downloadRetries-1)))
		logrus.Infof("waiting %vs before retrying layer download", sleepDurationInSecs)
		for sleepDurationInSecs > 0 {
			if ld.ctx.Err() == context.Canceled {
				// Stop the pull immediately on context cancellation (caused
				// e.g. by Ctrl+C).
				logrus.Info("context canceled during wait, interrupting layer download")
				return 0, context.Canceled
			}
			plural := (map[bool]string{true: "s"})[sleepDurationInSecs != 1]
			progress.Updatef(ld.progressOutput, ld.ID(), "Retrying in %v second%v", sleepDurationInSecs, plural)
			time.Sleep(time.Second)
			sleepDurationInSecs--
		}
	}

	if ld.layerDownload == nil {
		if err := ld.reset(); err != nil {
			logrus.Infof("failed to reset layer download: %v", err)
			ld.downloadRetries += 1
			// Don't report this as an error, as we might still want to retry
			return 0, nil
		}
	}

	n, err := ld.layerDownload.Read(p)
	ld.downloadOffset += int64(n)
	switch err {
	case nil:
		// We want to give up only after a long period failing to download
		// anything at all. So, we reset the retries counter after every bit
		// successfully downloaded.
		if ld.downloadRetries > 0 {
			logrus.Infof("download resumed after %v retries", ld.downloadRetries)
			ld.downloadRetries = 0
		}
	case io.EOF:
		if !ld.verifier.Verified() {
			return n, fmt.Errorf("filesystem layer verification failed for digest %s", ld.digest)
		}
	case context.Canceled:
		// Context cancelation is triggered e.g. when the user hits Ctrl+C on
		// the CLI. We want to stop the pull in this case.
		logrus.Info("context canceled, interrupting layer download")
	default:
		logrus.Warnf("failed to download layer: \"%v\", retrying to read again", err)
		ld.downloadRetries += 1
		ld.layerDownload = nil
		err = nil
	}

	return n, err
}

func (ld *v2LayerDescriptor) DeltaBase() io.ReadSeeker {
	return ld.deltaBase
}

<<<<<<< HEAD
func (ld *v2LayerDescriptor) Close() {
	if ld.layerDownload != nil {
		ld.layerDownload.Close()
	}
}

func (ld *v2LayerDescriptor) Download(ctx context.Context, progressOutput progress.Output) (io.ReadCloser, int64, error) {
	logrus.Debugf("pulling blob %q", ld.digest)
=======
func (ld *layerDescriptor) Close() {
	if ld.tmpFile != nil {
		ld.tmpFile.Close()
		if err := os.RemoveAll(ld.tmpFile.Name()); err != nil {
			logrus.Errorf("Failed to remove temp file: %s", ld.tmpFile.Name())
		}
	}
}

func (ld *layerDescriptor) truncateDownloadFile() error {
	// Need a new hash context since we will be redoing the download
	ld.verifier = nil
>>>>>>> 38633e79

	ld.ctx = ctx
	ld.layerDownload = nil
	ld.downloadRetries = 0
	ld.verifier = ld.digest.Verifier()
	ld.progressOutput = progressOutput

	progress.Update(progressOutput, ld.ID(), "Ready to download")

	return ioutils.NewReadCloserWrapper(ld, func() error { return nil }), ld.src.Size, nil
}

func (ld *layerDescriptor) Registered(diffID layer.DiffID) {
	// Cache mapping from this layer's DiffID to the blobsum
	_ = ld.metadataService.Add(diffID, metadata.V2Metadata{Digest: ld.digest, SourceRepository: ld.repoInfo.Name.Name()})
}

<<<<<<< HEAD
func (ld *v2LayerDescriptor) Size() int64 {
	return ld.src.Size
}

func (p *v2Puller) pullV2Tag(ctx context.Context, ref reference.Named, platform *specs.Platform) (tagUpdated bool, err error) {

=======
func (p *puller) pullTag(ctx context.Context, ref reference.Named, platform *specs.Platform) (tagUpdated bool, err error) {
>>>>>>> 38633e79
	var (
		tagOrDigest string // Used for logging/progress only
		dgst        digest.Digest
		mt          string
		size        int64
		tagged      reference.NamedTagged
		isTagged    bool
	)
	if digested, isDigested := ref.(reference.Canonical); isDigested {
		dgst = digested.Digest()
		tagOrDigest = digested.String()
	} else if tagged, isTagged = ref.(reference.NamedTagged); isTagged {
		tagService := p.repo.Tags(ctx)
		desc, err := tagService.Get(ctx, tagged.Tag())
		if err != nil {
			return false, err
		}

		dgst = desc.Digest
		tagOrDigest = tagged.Tag()
		mt = desc.MediaType
		size = desc.Size
	} else {
		return false, fmt.Errorf("internal error: reference has neither a tag nor a digest: %s", reference.FamiliarString(ref))
	}

	ctx = log.WithLogger(ctx, logrus.WithFields(
		logrus.Fields{
			"digest": dgst,
			"remote": ref,
		}))

	desc := specs.Descriptor{
		MediaType: mt,
		Digest:    dgst,
		Size:      size,
	}
	manifest, err := p.manifestStore.Get(ctx, desc)
	if err != nil {
		if isTagged && isNotFound(errors.Cause(err)) {
			logrus.WithField("ref", ref).WithError(err).Debug("Falling back to pull manifest by tag")

			msg := `%s Failed to pull manifest by the resolved digest. This registry does not
	appear to conform to the distribution registry specification; falling back to
	pull by tag.  This fallback is DEPRECATED, and will be removed in a future
	release.  Please contact admins of %s. %s
`

			warnEmoji := "\U000026A0\U0000FE0F"
			progress.Messagef(p.config.ProgressOutput, "WARNING", msg, warnEmoji, p.endpoint.URL, warnEmoji)

			// Fetch by tag worked, but fetch by digest didn't.
			// This is a broken registry implementation.
			// We'll fallback to the old behavior and get the manifest by tag.
			var ms distribution.ManifestService
			ms, err = p.repo.Manifests(ctx)
			if err != nil {
				return false, err
			}

			manifest, err = ms.Get(ctx, "", distribution.WithTag(tagged.Tag()))
			err = errors.Wrap(err, "error after falling back to get manifest by tag")
		}
		if err != nil {
			return false, err
		}
	}

	if manifest == nil {
		return false, fmt.Errorf("image manifest does not exist for tag or digest %q", tagOrDigest)
	}

	if m, ok := manifest.(*schema2.DeserializedManifest); ok {
		if err := p.validateMediaType(m.Manifest.Config.MediaType); err != nil {
			return false, err
		}
	}

	logrus.Debugf("Pulling ref from V2 registry: %s", reference.FamiliarString(ref))
	progress.Message(p.config.ProgressOutput, tagOrDigest, "Pulling from "+reference.FamiliarName(p.repo.Named()))

	var (
		id             digest.Digest
		manifestDigest digest.Digest
	)

	switch v := manifest.(type) {
	case *schema1.SignedManifest:
		if p.config.RequireSchema2 {
			return false, fmt.Errorf("invalid manifest: not schema2")
		}

		// give registries time to upgrade to schema2 and only warn if we know a registry has been upgraded long time ago
		// TODO: condition to be removed
		if reference.Domain(ref) == "docker.io" {
			msg := fmt.Sprintf("Image %s uses outdated schema1 manifest format. Please upgrade to a schema2 image for better future compatibility. More information at https://docs.docker.com/registry/spec/deprecated-schema-v1/", ref)
			logrus.Warn(msg)
			progress.Message(p.config.ProgressOutput, "", msg)
		}

		id, manifestDigest, err = p.pullSchema1(ctx, ref, v, platform)
		if err != nil {
			return false, err
		}
	case *schema2.DeserializedManifest:
		id, manifestDigest, err = p.pullSchema2(ctx, ref, v, platform)
		if err != nil {
			return false, err
		}
	case *ocischema.DeserializedManifest:
		id, manifestDigest, err = p.pullOCI(ctx, ref, v, platform)
		if err != nil {
			return false, err
		}
	case *manifestlist.DeserializedManifestList:
		id, manifestDigest, err = p.pullManifestList(ctx, ref, v, platform)
		if err != nil {
			return false, err
		}
	default:
		return false, invalidManifestFormatError{}
	}

	progress.Message(p.config.ProgressOutput, "", "Digest: "+manifestDigest.String())

	if p.config.ReferenceStore != nil {
		oldTagID, err := p.config.ReferenceStore.Get(ref)
		if err == nil {
			if oldTagID == id {
				return false, addDigestReference(p.config.ReferenceStore, ref, manifestDigest, id)
			}
		} else if err != refstore.ErrDoesNotExist {
			return false, err
		}

		if canonical, ok := ref.(reference.Canonical); ok {
			if err = p.config.ReferenceStore.AddDigest(canonical, id, true); err != nil {
				return false, err
			}
		} else {
			if err = addDigestReference(p.config.ReferenceStore, ref, manifestDigest, id); err != nil {
				return false, err
			}
			if err = p.config.ReferenceStore.AddTag(ref, id, true); err != nil {
				return false, err
			}
		}
	}
	return true, nil
}

// validateMediaType validates if the given mediaType is accepted by the puller's
// configuration.
func (p *puller) validateMediaType(mediaType string) error {
	var allowedMediaTypes []string
	if len(p.config.Schema2Types) > 0 {
		allowedMediaTypes = p.config.Schema2Types
	} else {
		allowedMediaTypes = defaultImageTypes
	}
	for _, t := range allowedMediaTypes {
		if mediaType == t {
			return nil
		}
	}

	configClass := mediaTypeClasses[mediaType]
	if configClass == "" {
		configClass = "unknown"
	}
	return invalidManifestClassError{mediaType, configClass}
}

func (p *puller) pullSchema1(ctx context.Context, ref reference.Reference, unverifiedManifest *schema1.SignedManifest, platform *specs.Platform) (id digest.Digest, manifestDigest digest.Digest, err error) {
	if platform != nil {
		// Early bath if the requested OS doesn't match that of the configuration.
		// This avoids doing the download, only to potentially fail later.
		if !system.IsOSSupported(platform.OS) {
			return "", "", fmt.Errorf("cannot download image with operating system %q when requesting %q", runtime.GOOS, platform.OS)
		}
	}

	var verifiedManifest *schema1.Manifest
	verifiedManifest, err = verifySchema1Manifest(unverifiedManifest, ref)
	if err != nil {
		return "", "", err
	}

	rootFS := image.NewRootFS()

	// remove duplicate layers and check parent chain validity
	err = fixManifestLayers(verifiedManifest)
	if err != nil {
		return "", "", err
	}

	var descriptors []xfer.DownloadDescriptor

	// Image history converted to the new format
	var history []image.History

	// Note that the order of this loop is in the direction of bottom-most
	// to top-most, so that the downloads slice gets ordered correctly.
	for i := len(verifiedManifest.FSLayers) - 1; i >= 0; i-- {
		blobSum := verifiedManifest.FSLayers[i].BlobSum
		if err = blobSum.Validate(); err != nil {
			return "", "", errors.Wrapf(err, "could not validate layer digest %q", blobSum)
		}

		var throwAway struct {
			ThrowAway bool `json:"throwaway,omitempty"`
		}
		if err := json.Unmarshal([]byte(verifiedManifest.History[i].V1Compatibility), &throwAway); err != nil {
			return "", "", err
		}

		h, err := v1.HistoryFromConfig([]byte(verifiedManifest.History[i].V1Compatibility), throwAway.ThrowAway)
		if err != nil {
			return "", "", err
		}
		history = append(history, h)

		if throwAway.ThrowAway {
			continue
		}

		layerDescriptor := &layerDescriptor{
			digest:          blobSum,
			repoInfo:        p.repoInfo,
			repo:            p.repo,
			metadataService: p.metadataService,
		}

		descriptors = append(descriptors, layerDescriptor)
	}

	resultRootFS, release, err := p.config.DownloadManager.Download(ctx, *rootFS, descriptors, p.config.ProgressOutput)
	if err != nil {
		return "", "", err
	}
	defer release()

	config, err := v1.MakeConfigFromV1Config([]byte(verifiedManifest.History[0].V1Compatibility), &resultRootFS, history)
	if err != nil {
		return "", "", err
	}

	imageID, err := p.config.ImageStore.Put(ctx, config)
	if err != nil {
		return "", "", err
	}

	manifestDigest = digest.FromBytes(unverifiedManifest.Canonical)

	return imageID, manifestDigest, nil
}

func (p *puller) pullSchema2Layers(ctx context.Context, target distribution.Descriptor, layers []distribution.Descriptor, platform *specs.Platform) (id digest.Digest, err error) {
	if _, err := p.config.ImageStore.Get(ctx, target.Digest); err == nil {
		// If the image already exists locally, no need to pull
		// anything.
		return target.Digest, nil
	}

	// Pull the image config
	configJSON, err := p.pullSchema2Config(ctx, target.Digest)
	if err != nil {
		return "", ImageConfigPullError{Err: err}
	}

	var deltaBase io.ReadSeeker

	// check for delta config
	img, err := image.NewFromJSON(configJSON)
	if err != nil {
		return "", err
	}

	if img.Config != nil {
		if base, ok := img.Config.Labels["io.resin.delta.base"]; ok {
			digest, err := digest.Parse(base)
			if err != nil {
				return "", err
			}

			stream, err := p.config.ImageStore.GetTarSeekStream(digest)
			if err != nil {
				return "", fmt.Errorf("loading delta base image %v: %w", digest, err)
			}
			defer stream.Close()

			deltaBase = stream
		}

		if config, ok := img.Config.Labels["io.resin.delta.config"]; ok {
			digest := digest.FromString(config)

			if _, err := p.config.ImageStore.Get(ctx, digest); err == nil {
				// If the image already exists locally, no need to pull
				// anything.
				return digest, nil
			}

			configJSON = []byte(config)
		}
	}

	configRootFS, err := p.config.ImageStore.RootFSFromConfig(configJSON)
	if err == nil && configRootFS == nil {
		return "", errRootFSInvalid
	}
	if err != nil {
		return "", err
	}

	var descriptors []xfer.DownloadDescriptor

	// Note that the order of this loop is in the direction of bottom-most
	// to top-most, so that the downloads slice gets ordered correctly.
	for _, d := range layers {
		if err := d.Digest.Validate(); err != nil {
			return "", errors.Wrapf(err, "could not validate layer digest %q", d.Digest)
		}
<<<<<<< HEAD
		layerDescriptor := &v2LayerDescriptor{
			digest:            d.Digest,
			repo:              p.repo,
			repoInfo:          p.repoInfo,
			V2MetadataService: p.V2MetadataService,
			src:               d,
			deltaBase:         deltaBase,
=======
		layerDescriptor := &layerDescriptor{
			digest:          d.Digest,
			repo:            p.repo,
			repoInfo:        p.repoInfo,
			metadataService: p.metadataService,
			src:             d,
>>>>>>> 38633e79
		}

		descriptors = append(descriptors, layerDescriptor)
	}

	layerErrChan := make(chan error, 1)
	downloadsDone := make(chan struct{})
	var cancel func()
	ctx, cancel = context.WithCancel(ctx)
	defer cancel()

<<<<<<< HEAD
=======
	// Pull the image config
	go func() {
		configJSON, err := p.pullSchema2Config(ctx, target.Digest)
		if err != nil {
			configErrChan <- imageConfigPullError{Err: err}
			cancel()
			return
		}
		configChan <- configJSON
	}()

>>>>>>> 38633e79
	var (
		downloadedRootFS *image.RootFS // rootFS from registered layers
		release          func()        // release resources from rootFS download
	)

	layerStoreOS := runtime.GOOS
	if platform != nil {
		layerStoreOS = platform.OS
	}

<<<<<<< HEAD
	if len(descriptors) != len(configRootFS.DiffIDs) {
		logrus.WithFields(logrus.Fields{
			"len(descriptors)":          len(descriptors),
			"len(configRootFS.DiffIDs)": len(configRootFS.DiffIDs),
			"descriptors":               fmt.Sprintf("%#v", descriptors),
			"configRootFS":              fmt.Sprintf("%#v", configRootFS),
		}).Error("rootFS mismatch before downloading layers")
		return "", errRootFSMismatch
	}

	// Populate diff ids in descriptors to avoid downloading foreign layers
	// which have been side loaded
	for i := range descriptors {
		descriptors[i].(*v2LayerDescriptor).diffID = configRootFS.DiffIDs[i]
=======
	// https://github.com/docker/docker/issues/24766 - Err on the side of caution,
	// explicitly blocking images intended for linux from the Windows daemon. On
	// Windows, we do this before the attempt to download, effectively serialising
	// the download slightly slowing it down. We have to do it this way, as
	// chances are the download of layers itself would fail due to file names
	// which aren't suitable for NTFS. At some point in the future, if a similar
	// check to block Windows images being pulled on Linux is implemented, it
	// may be necessary to perform the same type of serialisation.
	if runtime.GOOS == "windows" {
		configJSON, configRootFS, configPlatform, err = receiveConfig(configChan, configErrChan)
		if err != nil {
			return "", err
		}
		if configRootFS == nil {
			return "", errRootFSInvalid
		}
		if err := checkImageCompatibility(configPlatform.OS, configPlatform.OSVersion); err != nil {
			return "", err
		}

		if len(descriptors) != len(configRootFS.DiffIDs) {
			return "", errRootFSMismatch
		}
		if platform == nil {
			// Early bath if the requested OS doesn't match that of the configuration.
			// This avoids doing the download, only to potentially fail later.
			if !system.IsOSSupported(configPlatform.OS) {
				return "", fmt.Errorf("cannot download image with operating system %q when requesting %q", configPlatform.OS, layerStoreOS)
			}
			layerStoreOS = configPlatform.OS
		}

		// Populate diff ids in descriptors to avoid downloading foreign layers
		// which have been side loaded
		for i := range descriptors {
			descriptors[i].(*layerDescriptor).diffID = configRootFS.DiffIDs[i]
		}
>>>>>>> 38633e79
	}

	// Assume that the operating system is the host OS if blank, and validate it
	// to ensure we don't cause a panic by an invalid index into the layerstores.
	if layerStoreOS != "" && !system.IsOSSupported(layerStoreOS) {
		return "", system.ErrNotSupportedOperatingSystem
	}

	if p.config.DownloadManager != nil {
		go func() {
			var (
				err    error
				rootFS image.RootFS
			)
			downloadRootFS := *image.NewRootFS()
			rootFS, release, err = p.config.DownloadManager.Download(ctx, downloadRootFS, descriptors, p.config.ProgressOutput)
			if err != nil {
				// Intentionally do not cancel the config download here
				// as the error from config download (if there is one)
				// is more interesting than the layer download error
				layerErrChan <- err
				return
			}

			downloadedRootFS = &rootFS
			close(downloadsDone)
		}()
	} else {
		// We have nothing to download
		close(downloadsDone)
	}

<<<<<<< HEAD
=======
	if configJSON == nil {
		configJSON, configRootFS, _, err = receiveConfig(configChan, configErrChan)
		if err == nil && configRootFS == nil {
			err = errRootFSInvalid
		}
		if err != nil {
			cancel()
			select {
			case <-downloadsDone:
			case <-layerErrChan:
			}
			return "", err
		}
	}

>>>>>>> 38633e79
	select {
	case <-downloadsDone:
	case err = <-layerErrChan:
		return "", err
	}

	if release != nil {
		defer release()
	}

	if downloadedRootFS != nil {
		// The DiffIDs returned in rootFS MUST match those in the config.
		// Otherwise the image config could be referencing layers that aren't
		// included in the manifest.
		if len(downloadedRootFS.DiffIDs) != len(configRootFS.DiffIDs) {
			logrus.WithFields(logrus.Fields{
				"len(downloadedRootFS.DiffIDs)": len(downloadedRootFS.DiffIDs),
				"len(configRootFS.DiffIDs)":     len(configRootFS.DiffIDs),
				"downloadedRootFS":              fmt.Sprintf("%#v", downloadedRootFS),
				"configRootFS":                  fmt.Sprintf("%#v", configRootFS),
			}).Error("rootFS mismatch after downloading layers")
			return "", errRootFSMismatch
		}

		for i := range downloadedRootFS.DiffIDs {
			if downloadedRootFS.DiffIDs[i] != configRootFS.DiffIDs[i] {
				logrus.WithFields(logrus.Fields{
					"i":                           i,
					"downloadedRootFS.DiffIDs[i]": downloadedRootFS.DiffIDs[i],
					"configRootFS.DiffIDs[i]":     configRootFS.DiffIDs[i],
					"downloadedRootFS":            fmt.Sprintf("%#v", downloadedRootFS),
					"configRootFS":                fmt.Sprintf("%#v", configRootFS),
				}).Error("rootFS mismatch in layer")
				return "", errRootFSMismatch
			}
		}
	}

	imageID, err := p.config.ImageStore.Put(ctx, configJSON)
	if err != nil {
		return "", err
	}

	return imageID, nil
}

func (p *puller) pullSchema2(ctx context.Context, ref reference.Named, mfst *schema2.DeserializedManifest, platform *specs.Platform) (id digest.Digest, manifestDigest digest.Digest, err error) {
	manifestDigest, err = schema2ManifestDigest(ref, mfst)
	if err != nil {
		return "", "", err
	}
	id, err = p.pullSchema2Layers(ctx, mfst.Target(), mfst.Layers, platform)
	return id, manifestDigest, err
}

func (p *puller) pullOCI(ctx context.Context, ref reference.Named, mfst *ocischema.DeserializedManifest, platform *specs.Platform) (id digest.Digest, manifestDigest digest.Digest, err error) {
	manifestDigest, err = schema2ManifestDigest(ref, mfst)
	if err != nil {
		return "", "", err
	}
	id, err = p.pullSchema2Layers(ctx, mfst.Target(), mfst.Layers, platform)
	return id, manifestDigest, err
}

<<<<<<< HEAD
=======
func receiveConfig(configChan <-chan []byte, errChan <-chan error) ([]byte, *image.RootFS, *specs.Platform, error) {
	select {
	case configJSON := <-configChan:
		rootfs, err := rootFSFromConfig(configJSON)
		if err != nil {
			return nil, nil, nil, err
		}
		platform, err := platformFromConfig(configJSON)
		if err != nil {
			return nil, nil, nil, err
		}
		return configJSON, rootfs, platform, nil
	case err := <-errChan:
		return nil, nil, nil, err
		// Don't need a case for ctx.Done in the select because cancellation
		// will trigger an error in p.pullSchema2ImageConfig.
	}
}

>>>>>>> 38633e79
// pullManifestList handles "manifest lists" which point to various
// platform-specific manifests.
func (p *puller) pullManifestList(ctx context.Context, ref reference.Named, mfstList *manifestlist.DeserializedManifestList, pp *specs.Platform) (id digest.Digest, manifestListDigest digest.Digest, err error) {
	manifestListDigest, err = schema2ManifestDigest(ref, mfstList)
	if err != nil {
		return "", "", err
	}

	var platform specs.Platform
	if pp != nil {
		platform = *pp
	}
	logrus.Debugf("%s resolved to a manifestList object with %d entries; looking for a %s/%s match", ref, len(mfstList.Manifests), platforms.Format(platform), runtime.GOARCH)

	manifestMatches := filterManifests(mfstList.Manifests, platform)

	for _, match := range manifestMatches {
		if err := checkImageCompatibility(match.Platform.OS, match.Platform.OSVersion); err != nil {
			return "", "", err
		}

		desc := specs.Descriptor{
			Digest:    match.Digest,
			Size:      match.Size,
			MediaType: match.MediaType,
		}
		manifest, err := p.manifestStore.Get(ctx, desc)
		if err != nil {
			return "", "", err
		}

		manifestRef, err := reference.WithDigest(reference.TrimNamed(ref), match.Digest)
		if err != nil {
			return "", "", err
		}

		switch v := manifest.(type) {
		case *schema1.SignedManifest:
			msg := fmt.Sprintf("[DEPRECATION NOTICE] v2 schema1 manifests in manifest lists are not supported and will break in a future release. Suggest author of %s to upgrade to v2 schema2. More information at https://docs.docker.com/registry/spec/deprecated-schema-v1/", ref)
			logrus.Warn(msg)
			progress.Message(p.config.ProgressOutput, "", msg)

			platform := toOCIPlatform(match.Platform)
			id, _, err = p.pullSchema1(ctx, manifestRef, v, platform)
			if err != nil {
				return "", "", err
			}
		case *schema2.DeserializedManifest:
			platform := toOCIPlatform(match.Platform)
			id, _, err = p.pullSchema2(ctx, manifestRef, v, platform)
			if err != nil {
				return "", "", err
			}
		case *ocischema.DeserializedManifest:
			platform := toOCIPlatform(match.Platform)
			id, _, err = p.pullOCI(ctx, manifestRef, v, platform)
			if err != nil {
				return "", "", err
			}
		case *manifestlist.DeserializedManifestList:
			id, _, err = p.pullManifestList(ctx, manifestRef, v, pp)
			if err != nil {
				var noMatches noMatchesErr
				if !errors.As(err, &noMatches) {
					// test the next match
					continue
				}
			}
		default:
			// OCI spec requires to skip unknown manifest types
			continue
		}
		return id, manifestListDigest, err
	}
	return "", "", noMatchesErr{platform: platform}
}

const (
	defaultSchemaPullBackoff     = 250 * time.Millisecond
	defaultMaxSchemaPullAttempts = 5
)

func (p *puller) pullSchema2Config(ctx context.Context, dgst digest.Digest) (configJSON []byte, err error) {
	blobs := p.repo.Blobs(ctx)
	err = retry(ctx, defaultMaxSchemaPullAttempts, defaultSchemaPullBackoff, func(ctx context.Context) (err error) {
		configJSON, err = blobs.Get(ctx, dgst)
		return err
	})
	if err != nil {
		return nil, err
	}

	// Verify image config digest
	verifier := dgst.Verifier()
	if _, err := verifier.Write(configJSON); err != nil {
		return nil, err
	}
	if !verifier.Verified() {
		err := fmt.Errorf("image config verification failed for digest %s", dgst)
		logrus.Error(err)
		return nil, err
	}

	return configJSON, nil
}

type noMatchesErr struct {
	platform specs.Platform
}

func (e noMatchesErr) Error() string {
	return fmt.Sprintf("no matching manifest for %s in the manifest list entries", formatPlatform(e.platform))
}

func retry(ctx context.Context, maxAttempts int, sleep time.Duration, f func(ctx context.Context) error) (err error) {
	attempt := 0
	for ; attempt < maxAttempts; attempt++ {
		err = retryOnError(f(ctx))
		if err == nil {
			return nil
		}
		if xfer.IsDoNotRetryError(err) {
			break
		}

		if attempt+1 < maxAttempts {
			timer := time.NewTimer(sleep)
			select {
			case <-ctx.Done():
				timer.Stop()
				return ctx.Err()
			case <-timer.C:
				logrus.WithError(err).WithField("attempts", attempt+1).Debug("retrying after error")
				sleep *= 2
			}
		}
	}
	return errors.Wrapf(err, "download failed after attempts=%d", attempt+1)
}

// schema2ManifestDigest computes the manifest digest, and, if pulling by
// digest, ensures that it matches the requested digest.
func schema2ManifestDigest(ref reference.Named, mfst distribution.Manifest) (digest.Digest, error) {
	_, canonical, err := mfst.Payload()
	if err != nil {
		return "", err
	}

	// If pull by digest, then verify the manifest digest.
	if digested, isDigested := ref.(reference.Canonical); isDigested {
		verifier := digested.Digest().Verifier()
		if _, err := verifier.Write(canonical); err != nil {
			return "", err
		}
		if !verifier.Verified() {
			err := fmt.Errorf("manifest verification failed for digest %s", digested.Digest())
			logrus.Error(err)
			return "", err
		}
		return digested.Digest(), nil
	}

	return digest.FromBytes(canonical), nil
}

func verifySchema1Manifest(signedManifest *schema1.SignedManifest, ref reference.Reference) (m *schema1.Manifest, err error) {
	// If pull by digest, then verify the manifest digest. NOTE: It is
	// important to do this first, before any other content validation. If the
	// digest cannot be verified, don't even bother with those other things.
	if digested, isCanonical := ref.(reference.Canonical); isCanonical {
		verifier := digested.Digest().Verifier()
		if _, err := verifier.Write(signedManifest.Canonical); err != nil {
			return nil, err
		}
		if !verifier.Verified() {
			err := fmt.Errorf("image verification failed for digest %s", digested.Digest())
			logrus.Error(err)
			return nil, err
		}
	}
	m = &signedManifest.Manifest

	if m.SchemaVersion != 1 {
		return nil, fmt.Errorf("unsupported schema version %d for %q", m.SchemaVersion, reference.FamiliarString(ref))
	}
	if len(m.FSLayers) != len(m.History) {
		return nil, fmt.Errorf("length of history not equal to number of layers for %q", reference.FamiliarString(ref))
	}
	if len(m.FSLayers) == 0 {
		return nil, fmt.Errorf("no FSLayers in manifest for %q", reference.FamiliarString(ref))
	}
	return m, nil
}

// fixManifestLayers removes repeated layers from the manifest and checks the
// correctness of the parent chain.
func fixManifestLayers(m *schema1.Manifest) error {
	imgs := make([]*image.V1Image, len(m.FSLayers))
	for i := range m.FSLayers {
		img := &image.V1Image{}

		if err := json.Unmarshal([]byte(m.History[i].V1Compatibility), img); err != nil {
			return err
		}

		imgs[i] = img
		if err := v1.ValidateID(img.ID); err != nil {
			return err
		}
	}

	if imgs[len(imgs)-1].Parent != "" && runtime.GOOS != "windows" {
		// Windows base layer can point to a base layer parent that is not in manifest.
		return errors.New("invalid parent ID in the base layer of the image")
	}

	// check general duplicates to error instead of a deadlock
	idmap := make(map[string]struct{})

	var lastID string
	for _, img := range imgs {
		// skip IDs that appear after each other, we handle those later
		if _, exists := idmap[img.ID]; img.ID != lastID && exists {
			return fmt.Errorf("ID %+v appears multiple times in manifest", img.ID)
		}
		lastID = img.ID
		idmap[lastID] = struct{}{}
	}

	// backwards loop so that we keep the remaining indexes after removing items
	for i := len(imgs) - 2; i >= 0; i-- {
		if imgs[i].ID == imgs[i+1].ID { // repeated ID. remove and continue
			m.FSLayers = append(m.FSLayers[:i], m.FSLayers[i+1:]...)
			m.History = append(m.History[:i], m.History[i+1:]...)
		} else if imgs[i].Parent != imgs[i+1].ID {
			return fmt.Errorf("invalid parent ID. Expected %v, got %v", imgs[i+1].ID, imgs[i].Parent)
		}
	}

	return nil
}

<<<<<<< HEAD
func toOCIPlatform(p manifestlist.PlatformSpec) specs.Platform {
	return specs.Platform{
=======
func createDownloadFile() (*os.File, error) {
	return os.CreateTemp("", "GetImageBlob")
}

func toOCIPlatform(p manifestlist.PlatformSpec) *specs.Platform {
	// distribution pkg does define platform as pointer so this hack for empty struct
	// is necessary. This is temporary until correct OCI image-spec package is used.
	if p.OS == "" && p.Architecture == "" && p.Variant == "" && p.OSVersion == "" && p.OSFeatures == nil && p.Features == nil {
		return nil
	}
	return &specs.Platform{
>>>>>>> 38633e79
		OS:           p.OS,
		Architecture: p.Architecture,
		Variant:      p.Variant,
		OSFeatures:   p.OSFeatures,
		OSVersion:    p.OSVersion,
	}
}

// maximumSpec returns the distribution platform with maximum compatibility for the current node.
func maximumSpec() specs.Platform {
	p := platforms.DefaultSpec()
	if p.Architecture == "amd64" {
		p.Variant = archvariant.AMD64Variant()
	}
	return p
}<|MERGE_RESOLUTION|>--- conflicted
+++ resolved
@@ -5,16 +5,9 @@
 	"encoding/json"
 	"fmt"
 	"io"
-<<<<<<< HEAD
 	"math"
-	"net/url"
 	"os"
 	"runtime"
-	"strings"
-=======
-	"os"
-	"runtime"
->>>>>>> 38633e79
 	"time"
 
 	"github.com/containerd/containerd/log"
@@ -25,12 +18,6 @@
 	"github.com/docker/distribution/manifest/schema1"
 	"github.com/docker/distribution/manifest/schema2"
 	"github.com/docker/distribution/reference"
-<<<<<<< HEAD
-	"github.com/docker/distribution/registry/api/errcode"
-	"github.com/docker/distribution/registry/client/auth"
-=======
-	"github.com/docker/distribution/registry/client/transport"
->>>>>>> 38633e79
 	"github.com/docker/docker/distribution/metadata"
 	"github.com/docker/docker/distribution/xfer"
 	"github.com/docker/docker/image"
@@ -54,13 +41,9 @@
 	errRootFSInvalid  = errors.New("invalid rootfs in image configuration")
 )
 
-<<<<<<< HEAD
 const maxDownloadAttempts = 10
 
-// ImageConfigPullError is an error pulling the image config blob
-=======
 // imageConfigPullError is an error pulling the image config blob
->>>>>>> 38633e79
 // (only applies to schema2).
 type imageConfigPullError struct {
 	Err error
@@ -159,23 +142,6 @@
 	return nil
 }
 
-<<<<<<< HEAD
-type v2LayerDescriptor struct {
-	digest            digest.Digest
-	diffID            layer.DiffID
-	repoInfo          *registry.RepositoryInfo
-	repo              distribution.Repository
-	V2MetadataService metadata.V2MetadataService
-	tmpFile           *os.File
-	verifier          digest.Verifier
-	src               distribution.Descriptor
-	ctx               context.Context
-	layerDownload     io.ReadCloser
-	downloadRetries   uint8 // Number of retries since last successful download attempt
-	downloadOffset    int64
-	deltaBase         io.ReadSeeker
-	progressOutput    progress.Output
-=======
 // writeStatus writes a status message to out. If layersDownloaded is true, the
 // status message indicates that a newer image was downloaded. Otherwise, it
 // indicates that the image is up to date. requestedTag is the tag the message
@@ -197,7 +163,12 @@
 	tmpFile         *os.File
 	verifier        digest.Verifier
 	src             distribution.Descriptor
->>>>>>> 38633e79
+	ctx             context.Context
+	layerDownload   io.ReadCloser
+	downloadRetries uint8 // Number of retries since last successful download attempt
+	downloadOffset  int64
+	deltaBase       io.ReadSeeker
+	progressOutput  progress.Output
 }
 
 func (ld *layerDescriptor) Key() string {
@@ -215,43 +186,10 @@
 	return ld.metadataService.GetDiffID(ld.digest)
 }
 
-<<<<<<< HEAD
-func (ld *v2LayerDescriptor) reset() error {
+func (ld *layerDescriptor) reset() error {
 	if ld.layerDownload != nil {
 		ld.layerDownload.Close()
 		ld.layerDownload = nil
-=======
-func (ld *layerDescriptor) Download(ctx context.Context, progressOutput progress.Output) (io.ReadCloser, int64, error) {
-	logrus.Debugf("pulling blob %q", ld.digest)
-
-	var (
-		err    error
-		offset int64
-	)
-
-	if ld.tmpFile == nil {
-		ld.tmpFile, err = createDownloadFile()
-		if err != nil {
-			return nil, 0, xfer.DoNotRetry{Err: err}
-		}
-	} else {
-		offset, err = ld.tmpFile.Seek(0, io.SeekEnd)
-		if err != nil {
-			logrus.Debugf("error seeking to end of download file: %v", err)
-			offset = 0
-
-			ld.tmpFile.Close()
-			if err := os.Remove(ld.tmpFile.Name()); err != nil {
-				logrus.Errorf("Failed to remove temp file: %s", ld.tmpFile.Name())
-			}
-			ld.tmpFile, err = createDownloadFile()
-			if err != nil {
-				return nil, 0, xfer.DoNotRetry{Err: err}
-			}
-		} else if offset != 0 {
-			logrus.Debugf("attempting to resume download of %q from %d bytes", ld.digest, offset)
-		}
->>>>>>> 38633e79
 	}
 
 	layer, err := ld.open(ld.ctx)
@@ -268,7 +206,7 @@
 	return nil
 }
 
-func (ld *v2LayerDescriptor) Read(p []byte) (int, error) {
+func (ld *layerDescriptor) Read(p []byte) (int, error) {
 	if ld.downloadRetries > maxDownloadAttempts {
 		logrus.Warnf("giving up layer download after %v retries", maxDownloadAttempts)
 		return 0, fmt.Errorf("no request retries left")
@@ -329,33 +267,12 @@
 	return n, err
 }
 
-func (ld *v2LayerDescriptor) DeltaBase() io.ReadSeeker {
+func (ld *layerDescriptor) DeltaBase() io.ReadSeeker {
 	return ld.deltaBase
 }
 
-<<<<<<< HEAD
-func (ld *v2LayerDescriptor) Close() {
-	if ld.layerDownload != nil {
-		ld.layerDownload.Close()
-	}
-}
-
-func (ld *v2LayerDescriptor) Download(ctx context.Context, progressOutput progress.Output) (io.ReadCloser, int64, error) {
+func (ld *layerDescriptor) Download(ctx context.Context, progressOutput progress.Output) (io.ReadCloser, int64, error) {
 	logrus.Debugf("pulling blob %q", ld.digest)
-=======
-func (ld *layerDescriptor) Close() {
-	if ld.tmpFile != nil {
-		ld.tmpFile.Close()
-		if err := os.RemoveAll(ld.tmpFile.Name()); err != nil {
-			logrus.Errorf("Failed to remove temp file: %s", ld.tmpFile.Name())
-		}
-	}
-}
-
-func (ld *layerDescriptor) truncateDownloadFile() error {
-	// Need a new hash context since we will be redoing the download
-	ld.verifier = nil
->>>>>>> 38633e79
 
 	ld.ctx = ctx
 	ld.layerDownload = nil
@@ -368,21 +285,22 @@
 	return ioutils.NewReadCloserWrapper(ld, func() error { return nil }), ld.src.Size, nil
 }
 
+func (ld *v2LayerDescriptor) Close() {
+	if ld.layerDownload != nil {
+		ld.layerDownload.Close()
+	}
+}
+
 func (ld *layerDescriptor) Registered(diffID layer.DiffID) {
 	// Cache mapping from this layer's DiffID to the blobsum
 	_ = ld.metadataService.Add(diffID, metadata.V2Metadata{Digest: ld.digest, SourceRepository: ld.repoInfo.Name.Name()})
 }
 
-<<<<<<< HEAD
 func (ld *v2LayerDescriptor) Size() int64 {
 	return ld.src.Size
 }
 
-func (p *v2Puller) pullV2Tag(ctx context.Context, ref reference.Named, platform *specs.Platform) (tagUpdated bool, err error) {
-
-=======
 func (p *puller) pullTag(ctx context.Context, ref reference.Named, platform *specs.Platform) (tagUpdated bool, err error) {
->>>>>>> 38633e79
 	var (
 		tagOrDigest string // Used for logging/progress only
 		dgst        digest.Digest
@@ -706,22 +624,13 @@
 		if err := d.Digest.Validate(); err != nil {
 			return "", errors.Wrapf(err, "could not validate layer digest %q", d.Digest)
 		}
-<<<<<<< HEAD
-		layerDescriptor := &v2LayerDescriptor{
-			digest:            d.Digest,
-			repo:              p.repo,
-			repoInfo:          p.repoInfo,
-			V2MetadataService: p.V2MetadataService,
-			src:               d,
-			deltaBase:         deltaBase,
-=======
 		layerDescriptor := &layerDescriptor{
 			digest:          d.Digest,
 			repo:            p.repo,
 			repoInfo:        p.repoInfo,
 			metadataService: p.metadataService,
 			src:             d,
->>>>>>> 38633e79
+			deltaBase:       deltaBase,
 		}
 
 		descriptors = append(descriptors, layerDescriptor)
@@ -733,20 +642,6 @@
 	ctx, cancel = context.WithCancel(ctx)
 	defer cancel()
 
-<<<<<<< HEAD
-=======
-	// Pull the image config
-	go func() {
-		configJSON, err := p.pullSchema2Config(ctx, target.Digest)
-		if err != nil {
-			configErrChan <- imageConfigPullError{Err: err}
-			cancel()
-			return
-		}
-		configChan <- configJSON
-	}()
-
->>>>>>> 38633e79
 	var (
 		downloadedRootFS *image.RootFS // rootFS from registered layers
 		release          func()        // release resources from rootFS download
@@ -757,7 +652,6 @@
 		layerStoreOS = platform.OS
 	}
 
-<<<<<<< HEAD
 	if len(descriptors) != len(configRootFS.DiffIDs) {
 		logrus.WithFields(logrus.Fields{
 			"len(descriptors)":          len(descriptors),
@@ -771,46 +665,7 @@
 	// Populate diff ids in descriptors to avoid downloading foreign layers
 	// which have been side loaded
 	for i := range descriptors {
-		descriptors[i].(*v2LayerDescriptor).diffID = configRootFS.DiffIDs[i]
-=======
-	// https://github.com/docker/docker/issues/24766 - Err on the side of caution,
-	// explicitly blocking images intended for linux from the Windows daemon. On
-	// Windows, we do this before the attempt to download, effectively serialising
-	// the download slightly slowing it down. We have to do it this way, as
-	// chances are the download of layers itself would fail due to file names
-	// which aren't suitable for NTFS. At some point in the future, if a similar
-	// check to block Windows images being pulled on Linux is implemented, it
-	// may be necessary to perform the same type of serialisation.
-	if runtime.GOOS == "windows" {
-		configJSON, configRootFS, configPlatform, err = receiveConfig(configChan, configErrChan)
-		if err != nil {
-			return "", err
-		}
-		if configRootFS == nil {
-			return "", errRootFSInvalid
-		}
-		if err := checkImageCompatibility(configPlatform.OS, configPlatform.OSVersion); err != nil {
-			return "", err
-		}
-
-		if len(descriptors) != len(configRootFS.DiffIDs) {
-			return "", errRootFSMismatch
-		}
-		if platform == nil {
-			// Early bath if the requested OS doesn't match that of the configuration.
-			// This avoids doing the download, only to potentially fail later.
-			if !system.IsOSSupported(configPlatform.OS) {
-				return "", fmt.Errorf("cannot download image with operating system %q when requesting %q", configPlatform.OS, layerStoreOS)
-			}
-			layerStoreOS = configPlatform.OS
-		}
-
-		// Populate diff ids in descriptors to avoid downloading foreign layers
-		// which have been side loaded
-		for i := range descriptors {
-			descriptors[i].(*layerDescriptor).diffID = configRootFS.DiffIDs[i]
-		}
->>>>>>> 38633e79
+		descriptors[i].(*layerDescriptor).diffID = configRootFS.DiffIDs[i]
 	}
 
 	// Assume that the operating system is the host OS if blank, and validate it
@@ -843,24 +698,6 @@
 		close(downloadsDone)
 	}
 
-<<<<<<< HEAD
-=======
-	if configJSON == nil {
-		configJSON, configRootFS, _, err = receiveConfig(configChan, configErrChan)
-		if err == nil && configRootFS == nil {
-			err = errRootFSInvalid
-		}
-		if err != nil {
-			cancel()
-			select {
-			case <-downloadsDone:
-			case <-layerErrChan:
-			}
-			return "", err
-		}
-	}
-
->>>>>>> 38633e79
 	select {
 	case <-downloadsDone:
 	case err = <-layerErrChan:
@@ -925,28 +762,6 @@
 	return id, manifestDigest, err
 }
 
-<<<<<<< HEAD
-=======
-func receiveConfig(configChan <-chan []byte, errChan <-chan error) ([]byte, *image.RootFS, *specs.Platform, error) {
-	select {
-	case configJSON := <-configChan:
-		rootfs, err := rootFSFromConfig(configJSON)
-		if err != nil {
-			return nil, nil, nil, err
-		}
-		platform, err := platformFromConfig(configJSON)
-		if err != nil {
-			return nil, nil, nil, err
-		}
-		return configJSON, rootfs, platform, nil
-	case err := <-errChan:
-		return nil, nil, nil, err
-		// Don't need a case for ctx.Done in the select because cancellation
-		// will trigger an error in p.pullSchema2ImageConfig.
-	}
-}
-
->>>>>>> 38633e79
 // pullManifestList handles "manifest lists" which point to various
 // platform-specific manifests.
 func (p *puller) pullManifestList(ctx context.Context, ref reference.Named, mfstList *manifestlist.DeserializedManifestList, pp *specs.Platform) (id digest.Digest, manifestListDigest digest.Digest, err error) {
@@ -1189,10 +1004,6 @@
 	return nil
 }
 
-<<<<<<< HEAD
-func toOCIPlatform(p manifestlist.PlatformSpec) specs.Platform {
-	return specs.Platform{
-=======
 func createDownloadFile() (*os.File, error) {
 	return os.CreateTemp("", "GetImageBlob")
 }
@@ -1204,7 +1015,6 @@
 		return nil
 	}
 	return &specs.Platform{
->>>>>>> 38633e79
 		OS:           p.OS,
 		Architecture: p.Architecture,
 		Variant:      p.Variant,
