--- conflicted
+++ resolved
@@ -47,11 +47,7 @@
 # libnetwork
 
 # When updating, also update LIBNETWORK_COMMIT in hack/dockerfile/install/proxy.installer accordingly
-<<<<<<< HEAD
 github.com/docker/libnetwork                        45ecb412ca8a660bdc762d6782f3edc306b20d41 https://github.com/balena-os/balena-libnetwork
-=======
-github.com/docker/libnetwork                        f6ccccb1c082a432c2a5814aaedaca56af33d9ea
->>>>>>> a89b8422
 github.com/docker/go-events                         e31b211e4f1cd09aa76fe4ac244571fab96ae47f
 github.com/armon/go-radix                           e39d623f12e8e41c7b5529e9a9dd67a1e2261f80
 github.com/armon/go-metrics                         eb0af217e5e9747e41dd5303755356b62d28e3ec
@@ -135,11 +131,7 @@
 google.golang.org/genproto                          3f1135a288c9a07e340ae8ba4cc6c7065a3160e8
 
 # containerd
-<<<<<<< HEAD
 github.com/containerd/containerd                    b660c5ed8892a0ba831fa9d25d204d79b1035c94 https://github.com/balena-os/balena-containerd # v1.5.0-dev + patch for CVE-2021-41190 (https://github.com/moby/containerd.git)
-=======
-github.com/containerd/containerd                    7cfa023d95d37076d5ab035003d4839f4b6ba791 https://github.com/moby/containerd.git # master (v1.5.0-dev) + patch for CVE-2021-41190 and CVE-2022-24769
->>>>>>> a89b8422
 github.com/containerd/fifo                          0724c46b320cf96bb172a0550c19a4b1fca4dacb
 github.com/containerd/continuity                    efbc4488d8fe1bdc16bde3b2d2990d9b3a899165
 github.com/containerd/cgroups                       b9de8a2212026c07cec67baf3323f1fc0121e048 # v1.0.1 
