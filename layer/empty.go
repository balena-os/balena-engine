package layer // import "github.com/docker/docker/layer"

import (
	"archive/tar"
	"bytes"
	"fmt"
	"io"
<<<<<<< HEAD
	"io/ioutil"

	"github.com/docker/docker/pkg/ioutils"
=======
>>>>>>> 38633e79
)

// DigestSHA256EmptyTar is the canonical sha256 digest of empty tar file -
// (1024 NULL bytes)
const DigestSHA256EmptyTar = DiffID("sha256:5f70bf18a086007016e948b04aed3b82103a36bea41755b6cddfaf10ace3c6ef")

type emptyLayer struct{}

// EmptyLayer is a layer that corresponds to empty tar.
var EmptyLayer = &emptyLayer{}

func (el *emptyLayer) TarStream() (io.ReadCloser, error) {
	buf := new(bytes.Buffer)
	tarWriter := tar.NewWriter(buf)
	tarWriter.Close()
	return io.NopCloser(buf), nil
}

func (el *emptyLayer) TarSeekStream() (ioutils.ReadSeekCloser, error) {
	buf := new(bytes.Buffer)
	tarWriter := tar.NewWriter(buf)
	tarWriter.Close()
	return ioutils.NewReadSeekCloserWrapper(bytes.NewReader(buf.Bytes()), func() error {return nil}), nil
}

func (el *emptyLayer) TarStreamFrom(p ChainID) (io.ReadCloser, error) {
	if p == "" {
		return el.TarStream()
	}
	return nil, fmt.Errorf("can't get parent tar stream of an empty layer")
}

func (el *emptyLayer) ChainID() ChainID {
	return ChainID(DigestSHA256EmptyTar)
}

func (el *emptyLayer) DiffID() DiffID {
	return DigestSHA256EmptyTar
}

func (el *emptyLayer) Parent() Layer {
	return nil
}

func (el *emptyLayer) Size() int64 {
	return 0
}

func (el *emptyLayer) DiffSize() int64 {
	return 0
}

func (el *emptyLayer) Metadata() (map[string]string, error) {
	return make(map[string]string), nil
}

// IsEmpty returns true if the layer is an EmptyLayer
func IsEmpty(diffID DiffID) bool {
	return diffID == DigestSHA256EmptyTar
}<|MERGE_RESOLUTION|>--- conflicted
+++ resolved
@@ -5,12 +5,8 @@
 	"bytes"
 	"fmt"
 	"io"
-<<<<<<< HEAD
-	"io/ioutil"
 
 	"github.com/docker/docker/pkg/ioutils"
-=======
->>>>>>> 38633e79
 )
 
 // DigestSHA256EmptyTar is the canonical sha256 digest of empty tar file -
@@ -33,7 +29,7 @@
 	buf := new(bytes.Buffer)
 	tarWriter := tar.NewWriter(buf)
 	tarWriter.Close()
-	return ioutils.NewReadSeekCloserWrapper(bytes.NewReader(buf.Bytes()), func() error {return nil}), nil
+	return ioutils.NewReadSeekCloserWrapper(bytes.NewReader(buf.Bytes()), func() error { return nil }), nil
 }
 
 func (el *emptyLayer) TarStreamFrom(p ChainID) (io.ReadCloser, error) {
