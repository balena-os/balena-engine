package layer // import "github.com/docker/docker/layer"

import (
	"fmt"
	"io/ioutil"
	"math/rand"
	"os"
	"path/filepath"
	"strings"
	"syscall"
	"testing"

	"github.com/docker/docker/pkg/stringid"
<<<<<<< HEAD
	"github.com/opencontainers/go-digest"
=======
	digest "github.com/opencontainers/go-digest"
>>>>>>> 847da184
)

func randomLayerID(seed int64) ChainID {
	r := rand.New(rand.NewSource(seed))

	return ChainID(digest.FromBytes([]byte(fmt.Sprintf("%d", r.Int63()))))
}

func newFileMetadataStore(t *testing.T) (*fileMetadataStore, string, func()) {
	td, err := ioutil.TempDir("", "layers-")
	if err != nil {
		t.Fatal(err)
	}
	fms, err := newFSMetadataStore(td)
	if err != nil {
		t.Fatal(err)
	}

	return fms, td, func() {
		if err := os.RemoveAll(td); err != nil {
			t.Logf("Failed to cleanup %q: %s", td, err)
		}
	}
}

func assertNotDirectoryError(t *testing.T, err error) {
	perr, ok := err.(*os.PathError)
	if !ok {
		t.Fatalf("Unexpected error %#v, expected path error", err)
	}

	if perr.Err != syscall.ENOTDIR {
		t.Fatalf("Unexpected error %s, expected %s", perr.Err, syscall.ENOTDIR)
	}
}

func TestCommitFailure(t *testing.T) {
	fms, td, cleanup := newFileMetadataStore(t)
	defer cleanup()

	if err := ioutil.WriteFile(filepath.Join(td, "sha256"), []byte("was here first!"), 0644); err != nil {
		t.Fatal(err)
	}

	tx, err := fms.StartTransaction(stringid.GenerateRandomID())
	if err != nil {
		t.Fatal(err)
	}

	if err := tx.SetSize(0); err != nil {
		t.Fatal(err)
	}

	err = tx.Commit(randomLayerID(5))
	if err == nil {
		t.Fatalf("Expected error committing with invalid layer parent directory")
	}
	assertNotDirectoryError(t, err)
}

func TestStartTransactionFailure(t *testing.T) {
	fms, td, cleanup := newFileMetadataStore(t)
	defer cleanup()

	if err := ioutil.WriteFile(filepath.Join(td, "tmp"), []byte("was here first!"), 0644); err != nil {
		t.Fatal(err)
	}

	_, err := fms.StartTransaction(stringid.GenerateRandomID())
	if err == nil {
		t.Fatalf("Expected error starting transaction with invalid layer parent directory")
	}
	assertNotDirectoryError(t, err)

	if err := os.Remove(filepath.Join(td, "tmp")); err != nil {
		t.Fatal(err)
	}

	tx, err := fms.StartTransaction(stringid.GenerateRandomID())
	if err != nil {
		t.Fatal(err)
	}

	if expected := filepath.Join(td, "tmp"); strings.HasPrefix(expected, tx.String()) {
		t.Fatalf("Unexpected transaction string %q, expected prefix %q", tx.String(), expected)
	}

	if err := tx.Cancel(); err != nil {
		t.Fatal(err)
	}
}

<<<<<<< HEAD
func TestFileMetadataStore_StartTransaction(t *testing.T) {
	fms, _, cleanup := newFileMetadataStore(t)
	defer cleanup()

	errTx, err := fms.StartTransaction("")
	if err == nil {
		t.Errorf("An error was expected for empty cacheID")
	}
	if errTx != nil {
		_ = errTx.Cancel()
		t.Errorf("nil should be returned instead of a transaction instance in the case of an error")
	}

	tx, err := fms.StartTransaction("test-start-transaction")
	if err != nil {
		t.Fatal(err)
	}
	defer tx.Cancel()

	txData, err := fms.ListExistingTransactions()
	if err != nil {
		t.Fatal(err)
	}
	if len(txData) != 1 {
		t.Errorf("Expected single transaction")
	} else {
		cacheID, err := txData[0].GetCacheID()
		if err != nil {
			t.Fatal(err)
		}
		if cacheID != "test-start-transaction" {
			t.Errorf("Unexpected cache ID in the started transaction: %s", cacheID)
		}
	}
}

func TestFileMetadataStore_ListExistingTransactions(t *testing.T) {
	fms, _, cleanup := newFileMetadataStore(t)
	defer cleanup()

	t.Run("no tmp directory", func(t *testing.T) {
		list, err := fms.ListExistingTransactions()
		if err != nil {
			t.Fatal(err)
		}
		if len(list) != 0 {
			t.Errorf("Existing transactions returned when unexpected: %s", list)
		}
	})

	t.Run("new transactions case", func(t *testing.T) {
		tx1, err := fms.StartTransaction("1")
		if err != nil {
			t.Fatal(err)
		}
		defer tx1.Cancel()
		tx2, err := fms.StartTransaction("2")
		if err != nil {
			t.Fatal(err)
		}
		defer tx2.Cancel()
		list, err := fms.ListExistingTransactions()
		if err != nil {
			t.Fatal(err)
		}
		if len(list) != 2 {
			t.Errorf("Expected 2 existing transactions, but got %d", len(list))
		}

		tx1.Commit(randomLayerID(42))
		list, err = fms.ListExistingTransactions()
		if err != nil {
			t.Fatal(err)
		}
		if len(list) != 1 {
			t.Errorf("Expected 1 existing transaction after committing another, but got %d", len(list))
		} else {
			if cacheID, err := list[0].GetCacheID(); err != nil {
				t.Fatal(err)
			} else if cacheID != "2" {
				t.Errorf("Wrong cache ID of the only existing transaction: %s", cacheID)
			}
		}

		tx2.Cancel()
		list, err = fms.ListExistingTransactions()
		if err != nil {
			t.Fatal(err)
		}
		if len(list) != 0 {
			t.Errorf("Expected none existing transactions, but got %d", len(list))
		}
	})

	t.Run("clean up case", func(t *testing.T) {
		tx1, err := fms.StartTransaction(stringid.GenerateRandomID())
		if err != nil {
			t.Fatal(err)
		}
		defer tx1.Cancel()

		list, err := fms.ListExistingTransactions()
		if err != nil {
			t.Fatal(err)
		}
		if len(list) == 1 {
			err = list[0].Delete()
			if err != nil {
				t.Fatal(err)
			}
			newlist, err := fms.ListExistingTransactions()
			if err != nil {
				t.Fatal(err)
			}
			if len(newlist) != 0 {
				t.Errorf("Unexpected transactions data: %s", newlist)
			}
		} else {
			t.Errorf("Expected only one transaction, but got %s", list)
		}
	})
=======
func TestGetOrphan(t *testing.T) {
	fms, td, cleanup := newFileMetadataStore(t)
	defer cleanup()

	layerRoot := filepath.Join(td, "sha256")
	if err := os.MkdirAll(layerRoot, 0755); err != nil {
		t.Fatal(err)
	}

	tx, err := fms.StartTransaction()
	if err != nil {
		t.Fatal(err)
	}

	layerid := randomLayerID(5)
	err = tx.Commit(layerid)
	if err != nil {
		t.Fatal(err)
	}
	layerPath := fms.getLayerDirectory(layerid)
	if err := ioutil.WriteFile(filepath.Join(layerPath, "cache-id"), []byte(stringid.GenerateRandomID()), 0644); err != nil {
		t.Fatal(err)
	}

	orphanLayers, err := fms.getOrphan()
	if err != nil {
		t.Fatal(err)
	}
	if len(orphanLayers) != 0 {
		t.Fatalf("Expected to have zero orphan layers")
	}

	layeridSplit := strings.Split(layerid.String(), ":")
	newPath := filepath.Join(layerRoot, fmt.Sprintf("%s-%s-removing", layeridSplit[1], stringid.GenerateRandomID()))
	err = os.Rename(layerPath, newPath)
	if err != nil {
		t.Fatal(err)
	}
	orphanLayers, err = fms.getOrphan()
	if err != nil {
		t.Fatal(err)
	}
	if len(orphanLayers) != 1 {
		t.Fatalf("Expected to have one orphan layer")
	}
>>>>>>> 847da184
}<|MERGE_RESOLUTION|>--- conflicted
+++ resolved
@@ -11,11 +11,7 @@
 	"testing"
 
 	"github.com/docker/docker/pkg/stringid"
-<<<<<<< HEAD
-	"github.com/opencontainers/go-digest"
-=======
 	digest "github.com/opencontainers/go-digest"
->>>>>>> 847da184
 )
 
 func randomLayerID(seed int64) ChainID {
@@ -108,7 +104,53 @@
 	}
 }
 
-<<<<<<< HEAD
+func TestGetOrphan(t *testing.T) {
+	fms, td, cleanup := newFileMetadataStore(t)
+	defer cleanup()
+
+	layerRoot := filepath.Join(td, "sha256")
+	if err := os.MkdirAll(layerRoot, 0755); err != nil {
+		t.Fatal(err)
+	}
+
+	tx, err := fms.StartTransaction("test-start-transaction")
+	if err != nil {
+		t.Fatal(err)
+	}
+
+	layerid := randomLayerID(5)
+	err = tx.Commit(layerid)
+	if err != nil {
+		t.Fatal(err)
+	}
+	layerPath := fms.getLayerDirectory(layerid)
+	if err := ioutil.WriteFile(filepath.Join(layerPath, "cache-id"), []byte(stringid.GenerateRandomID()), 0644); err != nil {
+		t.Fatal(err)
+	}
+
+	orphanLayers, err := fms.getOrphan()
+	if err != nil {
+		t.Fatal(err)
+	}
+	if len(orphanLayers) != 0 {
+		t.Fatalf("Expected to have zero orphan layers")
+	}
+
+	layeridSplit := strings.Split(layerid.String(), ":")
+	newPath := filepath.Join(layerRoot, fmt.Sprintf("%s-%s-removing", layeridSplit[1], stringid.GenerateRandomID()))
+	err = os.Rename(layerPath, newPath)
+	if err != nil {
+		t.Fatal(err)
+	}
+	orphanLayers, err = fms.getOrphan()
+	if err != nil {
+		t.Fatal(err)
+	}
+	if len(orphanLayers) != 1 {
+		t.Fatalf("Expected to have one orphan layer")
+	}
+}
+
 func TestFileMetadataStore_StartTransaction(t *testing.T) {
 	fms, _, cleanup := newFileMetadataStore(t)
 	defer cleanup()
@@ -230,51 +272,4 @@
 			t.Errorf("Expected only one transaction, but got %s", list)
 		}
 	})
-=======
-func TestGetOrphan(t *testing.T) {
-	fms, td, cleanup := newFileMetadataStore(t)
-	defer cleanup()
-
-	layerRoot := filepath.Join(td, "sha256")
-	if err := os.MkdirAll(layerRoot, 0755); err != nil {
-		t.Fatal(err)
-	}
-
-	tx, err := fms.StartTransaction()
-	if err != nil {
-		t.Fatal(err)
-	}
-
-	layerid := randomLayerID(5)
-	err = tx.Commit(layerid)
-	if err != nil {
-		t.Fatal(err)
-	}
-	layerPath := fms.getLayerDirectory(layerid)
-	if err := ioutil.WriteFile(filepath.Join(layerPath, "cache-id"), []byte(stringid.GenerateRandomID()), 0644); err != nil {
-		t.Fatal(err)
-	}
-
-	orphanLayers, err := fms.getOrphan()
-	if err != nil {
-		t.Fatal(err)
-	}
-	if len(orphanLayers) != 0 {
-		t.Fatalf("Expected to have zero orphan layers")
-	}
-
-	layeridSplit := strings.Split(layerid.String(), ":")
-	newPath := filepath.Join(layerRoot, fmt.Sprintf("%s-%s-removing", layeridSplit[1], stringid.GenerateRandomID()))
-	err = os.Rename(layerPath, newPath)
-	if err != nil {
-		t.Fatal(err)
-	}
-	orphanLayers, err = fms.getOrphan()
-	if err != nil {
-		t.Fatal(err)
-	}
-	if len(orphanLayers) != 1 {
-		t.Fatalf("Expected to have one orphan layer")
-	}
->>>>>>> 847da184
 }