--- conflicted
+++ resolved
@@ -1,23 +1,12 @@
 #!/bin/sh
 # dockerd-rootless.sh executes dockerd in rootless mode.
 #
-<<<<<<< HEAD
-# Usage: dockerd-rootless.sh --experimental [DOCKERD_OPTIONS]
-# Currently, specifying --experimental is mandatory.
-=======
 # Usage: dockerd-rootless.sh [DOCKERD_OPTIONS]
->>>>>>> 847da184
 #
 # External dependencies:
 # * newuidmap and newgidmap needs to be installed.
 # * /etc/subuid and /etc/subgid needs to be configured for the current user.
-<<<<<<< HEAD
-# * Either one of slirp4netns (v0.3+), VPNKit, lxc-user-nic needs to be installed.
-#   slirp4netns is used by default if installed. Otherwise fallsback to VPNKit.
-#   The default value can be overridden with $DOCKERD_ROOTLESS_ROOTLESSKIT_NET=(slirp4netns|vpnkit|lxc-user-nic)
-=======
 # * Either one of slirp4netns (>= v0.4.0), VPNKit, lxc-user-nic needs to be installed.
->>>>>>> 847da184
 #
 # Recognized environment variables:
 # * DOCKERD_ROOTLESS_ROOTLESSKIT_NET=(slirp4netns|vpnkit|lxc-user-nic): the rootlesskit network driver. Defaults to "slirp4netns" if slirp4netns (>= v0.4.0) is installed. Otherwise defaults to "vpnkit".
@@ -58,26 +47,11 @@
 
 : "${DOCKERD_ROOTLESS_ROOTLESSKIT_NET:=}"
 : "${DOCKERD_ROOTLESS_ROOTLESSKIT_MTU:=}"
-<<<<<<< HEAD
-# if slirp4netns v0.4.0+ is installed, slirp4netns is hardened using sandbox (mount namespace) and seccomp
-=======
 : "${DOCKERD_ROOTLESS_ROOTLESSKIT_PORT_DRIVER:=builtin}"
->>>>>>> 847da184
 : "${DOCKERD_ROOTLESS_ROOTLESSKIT_SLIRP4NETNS_SANDBOX:=auto}"
 : "${DOCKERD_ROOTLESS_ROOTLESSKIT_SLIRP4NETNS_SECCOMP:=auto}"
 net=$DOCKERD_ROOTLESS_ROOTLESSKIT_NET
 mtu=$DOCKERD_ROOTLESS_ROOTLESSKIT_MTU
-<<<<<<< HEAD
-if [ -z $net ]; then
-	if which slirp4netns >/dev/null 2>&1; then
-		if slirp4netns --help | grep -- --disable-host-loopback; then
-			net=slirp4netns
-			if [ -z $mtu ]; then
-				mtu=65520
-			fi
-		else
-			echo "slirp4netns does not support --disable-host-loopback. Falling back to VPNKit."
-=======
 if [ -z "$net" ]; then
 	if command -v slirp4netns > /dev/null 2>&1; then
 		# If --netns-type is present in --help, slirp4netns is >= v0.4.0.
@@ -96,20 +70,8 @@
 		else
 			echo "Either slirp4netns (>= v0.4.0) or vpnkit needs to be installed"
 			exit 1
->>>>>>> 847da184
 		fi
 	fi
-	if [ -z $net ]; then
-		if which vpnkit >/dev/null 2>&1; then
-			net=vpnkit
-		else
-			echo "Either slirp4netns (v0.3+) or vpnkit needs to be installed"
-			exit 1
-		fi
-	fi
-fi
-if [ -z $mtu ]; then
-	mtu=1500
 fi
 if [ -z "$mtu" ]; then
 	mtu=1500
@@ -139,11 +101,7 @@
 		--net=$net --mtu=$mtu \
 		--slirp4netns-sandbox=$DOCKERD_ROOTLESS_ROOTLESSKIT_SLIRP4NETNS_SANDBOX \
 		--slirp4netns-seccomp=$DOCKERD_ROOTLESS_ROOTLESSKIT_SLIRP4NETNS_SECCOMP \
-<<<<<<< HEAD
-		--disable-host-loopback --port-driver=builtin \
-=======
 		--disable-host-loopback --port-driver=$DOCKERD_ROOTLESS_ROOTLESSKIT_PORT_DRIVER \
->>>>>>> 847da184
 		--copy-up=/etc --copy-up=/run \
 		--propagation=rslave \
 		$DOCKERD_ROOTLESS_ROOTLESSKIT_FLAGS \
@@ -152,9 +110,6 @@
 	[ "$_DOCKERD_ROOTLESS_CHILD" = 1 ]
 	# remove the symlinks for the existing files in the parent namespace if any,
 	# so that we can create our own files in our mount namespace.
-<<<<<<< HEAD
-	rm -f /run/docker /run/xtables.lock
-=======
 	rm -f /run/docker /run/containerd /run/xtables.lock
 
 	if [ -n "$_DOCKERD_ROOTLESS_SELINUX" ]; then
@@ -173,6 +128,5 @@
 		mount --rbind ${realpath_etc_ssl} /etc/ssl
 	fi
 
->>>>>>> 847da184
 	exec dockerd $@
 fi