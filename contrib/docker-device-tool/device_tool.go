<<<<<<< HEAD
// +build !windows,!no_devmapper
=======
//go:build !windows
// +build !windows
>>>>>>> a89b8422

package main

import (
	"flag"
	"fmt"
	"os"
	"path"
	"sort"
	"strconv"
	"strings"

	"github.com/docker/docker/daemon/graphdriver/devmapper"
	"github.com/docker/docker/pkg/devicemapper"
	"github.com/sirupsen/logrus"
)

func usage() {
	fmt.Fprintf(os.Stderr, "Usage: %s <flags>  [status] | [list] | [device id]  | [resize new-pool-size] | [snap new-id base-id] | [remove id] | [mount id mountpoint]\n", os.Args[0])
	flag.PrintDefaults()
	os.Exit(1)
}

func byteSizeFromString(arg string) (int64, error) {
	digits := ""
	rest := ""
	last := strings.LastIndexAny(arg, "0123456789")
	if last >= 0 {
		digits = arg[:last+1]
		rest = arg[last+1:]
	}

	val, err := strconv.ParseInt(digits, 10, 64)
	if err != nil {
		return val, err
	}

	rest = strings.ToLower(strings.TrimSpace(rest))

	var multiplier int64
	switch rest {
	case "":
		multiplier = 1
	case "k", "kb":
		multiplier = 1024
	case "m", "mb":
		multiplier = 1024 * 1024
	case "g", "gb":
		multiplier = 1024 * 1024 * 1024
	case "t", "tb":
		multiplier = 1024 * 1024 * 1024 * 1024
	default:
		return 0, fmt.Errorf("Unknown size unit: %s", rest)
	}

	return val * multiplier, nil
}

func main() {
	root := flag.String("r", "/var/lib/docker", "Docker root dir")
	flDebug := flag.Bool("D", false, "Debug mode")

	flag.Parse()

	if *flDebug {
		os.Setenv("DEBUG", "1")
		logrus.SetLevel(logrus.DebugLevel)
	}

	if flag.NArg() < 1 {
		usage()
	}

	args := flag.Args()

	home := path.Join(*root, "devicemapper")
	devices, err := devmapper.NewDeviceSet(home, false, nil, nil, nil)
	if err != nil {
		fmt.Println("Can't initialize device mapper: ", err)
		os.Exit(1)
	}

	switch args[0] {
	case "status":
		status := devices.Status()
		fmt.Printf("Pool name: %s\n", status.PoolName)
		fmt.Printf("Data Loopback file: %s\n", status.DataLoopback)
		fmt.Printf("Metadata Loopback file: %s\n", status.MetadataLoopback)
		fmt.Printf("Sector size: %d\n", status.SectorSize)
		fmt.Printf("Data use: %d of %d (%.1f %%)\n", status.Data.Used, status.Data.Total, 100.0*float64(status.Data.Used)/float64(status.Data.Total))
		fmt.Printf("Metadata use: %d of %d (%.1f %%)\n", status.Metadata.Used, status.Metadata.Total, 100.0*float64(status.Metadata.Used)/float64(status.Metadata.Total))
	case "list":
		ids := devices.List()
		sort.Strings(ids)
		for _, id := range ids {
			fmt.Println(id)
		}
	case "device":
		if flag.NArg() < 2 {
			usage()
		}
		status, err := devices.GetDeviceStatus(args[1])
		if err != nil {
			fmt.Println("Can't get device info: ", err)
			os.Exit(1)
		}
		fmt.Printf("Id: %d\n", status.DeviceID)
		fmt.Printf("Size: %d\n", status.Size)
		fmt.Printf("Transaction Id: %d\n", status.TransactionID)
		fmt.Printf("Size in Sectors: %d\n", status.SizeInSectors)
		fmt.Printf("Mapped Sectors: %d\n", status.MappedSectors)
		fmt.Printf("Highest Mapped Sector: %d\n", status.HighestMappedSector)
	case "resize":
		if flag.NArg() < 2 {
			usage()
		}

		size, err := byteSizeFromString(args[1])
		if err != nil {
			fmt.Println("Invalid size: ", err)
			os.Exit(1)
		}

		err = devices.ResizePool(size)
		if err != nil {
			fmt.Println("Error resizing pool: ", err)
			os.Exit(1)
		}

	case "snap":
		if flag.NArg() < 3 {
			usage()
		}

		err := devices.AddDevice(args[1], args[2], nil)
		if err != nil {
			fmt.Println("Can't create snap device: ", err)
			os.Exit(1)
		}
	case "remove":
		if flag.NArg() < 2 {
			usage()
		}

		err := devicemapper.RemoveDevice(args[1])
		if err != nil {
			fmt.Println("Can't remove device: ", err)
			os.Exit(1)
		}
	case "mount":
		if flag.NArg() < 3 {
			usage()
		}

		err := devices.MountDevice(args[1], args[2], "")
		if err != nil {
			fmt.Println("Can't mount device: ", err)
			os.Exit(1)
		}
	default:
		fmt.Printf("Unknown command %s\n", args[0])
		usage()

		os.Exit(1)
	}
}<|MERGE_RESOLUTION|>--- conflicted
+++ resolved
@@ -1,9 +1,5 @@
-<<<<<<< HEAD
+//go:build !windows && !no_devmapper
 // +build !windows,!no_devmapper
-=======
-//go:build !windows
-// +build !windows
->>>>>>> a89b8422
 
 package main
 
