<<<<<<< HEAD
// +build !windows,!no_devmapper
=======
//go:build !windows
// +build !windows
>>>>>>> 38633e79

package main

import (
	"flag"
	"fmt"
	"os"
	"path"
	"sort"
	"strconv"
	"strings"

	"github.com/docker/docker/daemon/graphdriver/devmapper"
	"github.com/docker/docker/pkg/devicemapper"
	"github.com/docker/docker/pkg/idtools"
	"github.com/sirupsen/logrus"
)

func usage() {
	fmt.Fprintf(os.Stderr, "Usage: %s <flags>  [status] | [list] | [device id]  | [resize new-pool-size] | [snap new-id base-id] | [remove id] | [mount id mountpoint]\n", os.Args[0])
	flag.PrintDefaults()
	os.Exit(1)
}

func byteSizeFromString(arg string) (int64, error) {
	digits := ""
	rest := ""
	last := strings.LastIndexAny(arg, "0123456789")
	if last >= 0 {
		digits = arg[:last+1]
		rest = arg[last+1:]
	}

	val, err := strconv.ParseInt(digits, 10, 64)
	if err != nil {
		return val, err
	}

	rest = strings.ToLower(strings.TrimSpace(rest))

	var multiplier int64
	switch rest {
	case "":
		multiplier = 1
	case "k", "kb":
		multiplier = 1024
	case "m", "mb":
		multiplier = 1024 * 1024
	case "g", "gb":
		multiplier = 1024 * 1024 * 1024
	case "t", "tb":
		multiplier = 1024 * 1024 * 1024 * 1024
	default:
		return 0, fmt.Errorf("Unknown size unit: %s", rest)
	}

	return val * multiplier, nil
}

func main() {
	root := flag.String("r", "/var/lib/docker", "Docker root dir")
	flDebug := flag.Bool("D", false, "Debug mode")

	flag.Parse()

	if *flDebug {
		os.Setenv("DEBUG", "1")
		logrus.SetLevel(logrus.DebugLevel)
	}

	if flag.NArg() < 1 {
		usage()
	}

	args := flag.Args()

	home := path.Join(*root, "devicemapper")
	devices, err := devmapper.NewDeviceSet(home, false, nil, idtools.IdentityMapping{})
	if err != nil {
		fmt.Println("Can't initialize device mapper: ", err)
		os.Exit(1)
	}

	switch args[0] {
	case "status":
		status := devices.Status()
		fmt.Printf("Pool name: %s\n", status.PoolName)
		fmt.Printf("Data Loopback file: %s\n", status.DataLoopback)
		fmt.Printf("Metadata Loopback file: %s\n", status.MetadataLoopback)
		fmt.Printf("Sector size: %d\n", status.SectorSize)
		fmt.Printf("Data use: %d of %d (%.1f %%)\n", status.Data.Used, status.Data.Total, 100.0*float64(status.Data.Used)/float64(status.Data.Total))
		fmt.Printf("Metadata use: %d of %d (%.1f %%)\n", status.Metadata.Used, status.Metadata.Total, 100.0*float64(status.Metadata.Used)/float64(status.Metadata.Total))
	case "list":
		ids := devices.List()
		sort.Strings(ids)
		for _, id := range ids {
			fmt.Println(id)
		}
	case "device":
		if flag.NArg() < 2 {
			usage()
		}
		status, err := devices.GetDeviceStatus(args[1])
		if err != nil {
			fmt.Println("Can't get device info: ", err)
			os.Exit(1)
		}
		fmt.Printf("Id: %d\n", status.DeviceID)
		fmt.Printf("Size: %d\n", status.Size)
		fmt.Printf("Transaction Id: %d\n", status.TransactionID)
		fmt.Printf("Size in Sectors: %d\n", status.SizeInSectors)
		fmt.Printf("Mapped Sectors: %d\n", status.MappedSectors)
		fmt.Printf("Highest Mapped Sector: %d\n", status.HighestMappedSector)
	case "resize":
		if flag.NArg() < 2 {
			usage()
		}

		size, err := byteSizeFromString(args[1])
		if err != nil {
			fmt.Println("Invalid size: ", err)
			os.Exit(1)
		}

		err = devices.ResizePool(size)
		if err != nil {
			fmt.Println("Error resizing pool: ", err)
			os.Exit(1)
		}

	case "snap":
		if flag.NArg() < 3 {
			usage()
		}

		err := devices.AddDevice(args[1], args[2], nil)
		if err != nil {
			fmt.Println("Can't create snap device: ", err)
			os.Exit(1)
		}
	case "remove":
		if flag.NArg() < 2 {
			usage()
		}

		err := devicemapper.RemoveDevice(args[1])
		if err != nil {
			fmt.Println("Can't remove device: ", err)
			os.Exit(1)
		}
	case "mount":
		if flag.NArg() < 3 {
			usage()
		}

		err := devices.MountDevice(args[1], args[2], "")
		if err != nil {
			fmt.Println("Can't mount device: ", err)
			os.Exit(1)
		}
	default:
		fmt.Printf("Unknown command %s\n", args[0])
		usage()

		os.Exit(1)
	}
}<|MERGE_RESOLUTION|>--- conflicted
+++ resolved
@@ -1,9 +1,5 @@
-<<<<<<< HEAD
+//go:build !windows && !no_devmapper
 // +build !windows,!no_devmapper
-=======
-//go:build !windows
-// +build !windows
->>>>>>> 38633e79
 
 package main
 
