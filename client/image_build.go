--- conflicted
+++ resolved
@@ -130,7 +130,6 @@
 		}
 		query.Set("platform", strings.ToLower(options.Platform))
 	}
-<<<<<<< HEAD
 
 	volumesJSON, err := json.Marshal(options.Volumes)
 	if err != nil {
@@ -138,11 +137,9 @@
 	}
 	query.Set("volumes", string(volumesJSON))
 
-=======
 	if options.BuildID != "" {
 		query.Set("buildid", options.BuildID)
 	}
 	query.Set("version", string(options.Version))
->>>>>>> 8c91e967
 	return query, nil
 }