--- conflicted
+++ resolved
@@ -3,14 +3,9 @@
 
 package client // import "github.com/docker/docker/client"
 
-<<<<<<< HEAD
-// DefaultDockerHost defines os specific default if DOCKER_HOST is unset
-const DefaultDockerHost = "unix:///var/run/balena-engine.sock"
-=======
 // DefaultDockerHost defines OS-specific default host if the DOCKER_HOST
 // (EnvOverrideHost) environment variable is unset or empty.
-const DefaultDockerHost = "unix:///var/run/docker.sock"
->>>>>>> 38633e79
+const DefaultDockerHost = "unix:///var/run/balena-engine.sock"
 
 const defaultProto = "unix"
 const defaultAddr = "/var/run/balena-engine.sock"