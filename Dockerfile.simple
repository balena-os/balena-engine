# docker build -t docker:simple -f Dockerfile.simple .
# docker run --rm docker:simple hack/make.sh dynbinary
# docker run --rm --privileged docker:simple hack/dind hack/make.sh test-unit
# docker run --rm --privileged -v /var/lib/docker docker:simple hack/dind hack/make.sh dynbinary test-integration

# This represents the bare minimum required to build and test Docker.

<<<<<<< HEAD
ARG GO_VERSION=1.16.10
=======
ARG GO_VERSION=1.18.3
>>>>>>> 38633e79

ARG BASE_DEBIAN_DISTRO="bullseye"
ARG GOLANG_IMAGE="golang:${GO_VERSION}-${BASE_DEBIAN_DISTRO}"

FROM ${GOLANG_IMAGE}
ENV GO111MODULE=off

# allow replacing httpredir or deb mirror
ARG APT_MIRROR=deb.debian.org
RUN sed -ri "s/(httpredir|deb).debian.org/$APT_MIRROR/g" /etc/apt/sources.list

# Compile and runtime deps
# https://github.com/docker/docker/blob/master/project/PACKAGERS.md#build-dependencies
# https://github.com/docker/docker/blob/master/project/PACKAGERS.md#runtime-dependencies
RUN apt-get update && apt-get install -y --no-install-recommends \
		build-essential \
		curl \
		cmake \
		gcc \
		git \
		libapparmor-dev \
		libbtrfs-dev \
		libdevmapper-dev \
		libseccomp-dev \
		ca-certificates \
		e2fsprogs \
		iptables \
		pkg-config \
		pigz \
		procps \
		xfsprogs \
		xz-utils \
		\
		vim-common \
	&& rm -rf /var/lib/apt/lists/*

# Install runc, containerd, tini and docker-proxy
# Please edit hack/dockerfile/install/<name>.installer to update them.
COPY hack/dockerfile/install hack/dockerfile/install
RUN for i in runc containerd tini proxy dockercli; \
		do hack/dockerfile/install/install.sh $i; \
	done
ENV PATH=/usr/local/cli:$PATH

ENV AUTO_GOPATH 1
WORKDIR /usr/src/docker
COPY . /usr/src/docker<|MERGE_RESOLUTION|>--- conflicted
+++ resolved
@@ -5,11 +5,7 @@
 
 # This represents the bare minimum required to build and test Docker.
 
-<<<<<<< HEAD
-ARG GO_VERSION=1.16.10
-=======
 ARG GO_VERSION=1.18.3
->>>>>>> 38633e79
 
 ARG BASE_DEBIAN_DISTRO="bullseye"
 ARG GOLANG_IMAGE="golang:${GO_VERSION}-${BASE_DEBIAN_DISTRO}"
