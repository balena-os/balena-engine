# docker build -t docker:simple -f Dockerfile.simple .
# docker run --rm docker:simple hack/make.sh dynbinary
# docker run --rm --privileged docker:simple hack/dind hack/make.sh test-unit
# docker run --rm --privileged -v /var/lib/docker docker:simple hack/dind hack/make.sh dynbinary test-integration

# This represents the bare minimum required to build and test Docker.

<<<<<<< HEAD
ARG GO_VERSION=1.12.17

FROM golang:${GO_VERSION}-stretch
=======
ARG GO_VERSION=1.16.10

FROM golang:${GO_VERSION}-buster
ENV GO111MODULE=off
>>>>>>> 847da184

# allow replacing httpredir or deb mirror
ARG APT_MIRROR=deb.debian.org
RUN sed -ri "s/(httpredir|deb).debian.org/$APT_MIRROR/g" /etc/apt/sources.list

# Compile and runtime deps
# https://github.com/docker/docker/blob/master/project/PACKAGERS.md#build-dependencies
# https://github.com/docker/docker/blob/master/project/PACKAGERS.md#runtime-dependencies
RUN apt-get update && apt-get install -y --no-install-recommends \
		build-essential \
		curl \
		cmake \
		gcc \
		git \
		libapparmor-dev \
		libbtrfs-dev \
		libdevmapper-dev \
		libseccomp-dev \
		ca-certificates \
		e2fsprogs \
		iptables \
		pkg-config \
		pigz \
		procps \
		xfsprogs \
		xz-utils \
		\
		aufs-tools \
		vim-common \
	&& rm -rf /var/lib/apt/lists/*

# Install runc, containerd, tini and docker-proxy
# Please edit hack/dockerfile/install/<name>.installer to update them.
COPY hack/dockerfile/install hack/dockerfile/install
RUN for i in runc containerd tini proxy dockercli; \
		do hack/dockerfile/install/install.sh $i; \
	done
ENV PATH=/usr/local/cli:$PATH

ENV AUTO_GOPATH 1
WORKDIR /usr/src/docker
COPY . /usr/src/docker<|MERGE_RESOLUTION|>--- conflicted
+++ resolved
@@ -5,16 +5,10 @@
 
 # This represents the bare minimum required to build and test Docker.
 
-<<<<<<< HEAD
-ARG GO_VERSION=1.12.17
-
-FROM golang:${GO_VERSION}-stretch
-=======
 ARG GO_VERSION=1.16.10
 
 FROM golang:${GO_VERSION}-buster
 ENV GO111MODULE=off
->>>>>>> 847da184
 
 # allow replacing httpredir or deb mirror
 ARG APT_MIRROR=deb.debian.org
