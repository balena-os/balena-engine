--- conflicted
+++ resolved
@@ -22,11 +22,7 @@
 	done
 
 	# vpnkit is available for x86_64 and aarch64
-<<<<<<< HEAD
-	if command -v "vpnkit.$(uname -m)" 2>&1 >/dev/null; then
-=======
 	if command -v "vpnkit.$(uname -m)" 2>&1 > /dev/null; then
->>>>>>> 38633e79
 		cp -f "$(command -v "vpnkit.$(uname -m)")" "$dir/vpnkit"
 		if [ "$hash" = "hash" ]; then
 			hash_files "$dir/vpnkit"
