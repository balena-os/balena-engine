#!/usr/bin/env bash

set -e
rm -rf "$DEST"

if ! command -v balena-engine-daemon &> /dev/null; then
	echo >&2 'error: binary-daemon or dynbinary-daemon must be run before run'
	false
fi

DOCKER_GRAPHDRIVER=${DOCKER_GRAPHDRIVER:-vfs}
DOCKER_USERLANDPROXY=${DOCKER_USERLANDPROXY:-true}

# example usage: DOCKER_STORAGE_OPTS="dm.basesize=20G,dm.loopdatasize=200G"
storage_params=""
if [ -n "$DOCKER_STORAGE_OPTS" ]; then
	IFS=','
	for i in ${DOCKER_STORAGE_OPTS}; do
		storage_params="--storage-opt $i $storage_params"
	done
	unset IFS
fi

listen_port=2375
if [ -n "$DOCKER_PORT" ]; then
	IFS=':' read -r -a ports <<< "$DOCKER_PORT"
	listen_port="${ports[-1]}"
fi

extra_params="$DOCKERD_ARGS"
if [ "$DOCKER_REMAP_ROOT" ]; then
	extra_params="$extra_params --userns-remap $DOCKER_REMAP_ROOT"
fi

if [ -n "$DOCKER_EXPERIMENTAL" ]; then
	extra_params="$extra_params --experimental"
fi

dockerd="dockerd"
socket=/var/run/docker.sock
if [ -n "$DOCKER_ROOTLESS" ]; then
	user="unprivilegeduser"
	uid=$(id -u $user)
	# shellcheck disable=SC2174
	mkdir -p -m 700 "/tmp/docker-${uid}"
	chown $user "/tmp/docker-${uid}"
	dockerd="sudo -u $user -E XDG_RUNTIME_DIR=/tmp/docker-${uid} -E HOME=/home/${user} -- dockerd-rootless.sh"
	socket=/tmp/docker-${uid}/docker.sock
fi

args="--debug \
<<<<<<< HEAD
<<<<<<< HEAD
	--host tcp://0.0.0.0:${listen_port} --host unix:///var/run/balena-engine.sock \
=======
	--host "tcp://0.0.0.0:${listen_port}" --host "unix://${socket}" \
>>>>>>> 847da184
	--storage-driver "${DOCKER_GRAPHDRIVER}" \
	--userland-proxy="${DOCKER_USERLANDPROXY}" \
	$storage_params \
	$extra_params"

<<<<<<< HEAD
echo balena-engine-daemon ${args}
exec balena-engine-daemon ${args}
=======
echo "${dockerd} ${args}"
# shellcheck disable=SC2086
exec "${dockerd}" ${args}
>>>>>>> 847da184
<|MERGE_RESOLUTION|>--- conflicted
+++ resolved
@@ -3,7 +3,7 @@
 set -e
 rm -rf "$DEST"
 
-if ! command -v balena-engine-daemon &> /dev/null; then
+if ! command -v balena-engine-daemon &>/dev/null; then
 	echo >&2 'error: binary-daemon or dynbinary-daemon must be run before run'
 	false
 fi
@@ -23,7 +23,7 @@
 
 listen_port=2375
 if [ -n "$DOCKER_PORT" ]; then
-	IFS=':' read -r -a ports <<< "$DOCKER_PORT"
+	IFS=':' read -r -a ports <<<"$DOCKER_PORT"
 	listen_port="${ports[-1]}"
 fi
 
@@ -36,8 +36,8 @@
 	extra_params="$extra_params --experimental"
 fi
 
-dockerd="dockerd"
-socket=/var/run/docker.sock
+dockerd="balena-engine-daemon"
+socket=/var/run/balena-engine.sock
 if [ -n "$DOCKER_ROOTLESS" ]; then
 	user="unprivilegeduser"
 	uid=$(id -u $user)
@@ -45,26 +45,16 @@
 	mkdir -p -m 700 "/tmp/docker-${uid}"
 	chown $user "/tmp/docker-${uid}"
 	dockerd="sudo -u $user -E XDG_RUNTIME_DIR=/tmp/docker-${uid} -E HOME=/home/${user} -- dockerd-rootless.sh"
-	socket=/tmp/docker-${uid}/docker.sock
+	socket=/tmp/docker-${uid}/balena-engine.sock
 fi
 
 args="--debug \
-<<<<<<< HEAD
-<<<<<<< HEAD
-	--host tcp://0.0.0.0:${listen_port} --host unix:///var/run/balena-engine.sock \
-=======
 	--host "tcp://0.0.0.0:${listen_port}" --host "unix://${socket}" \
->>>>>>> 847da184
 	--storage-driver "${DOCKER_GRAPHDRIVER}" \
 	--userland-proxy="${DOCKER_USERLANDPROXY}" \
 	$storage_params \
 	$extra_params"
 
-<<<<<<< HEAD
-echo balena-engine-daemon ${args}
-exec balena-engine-daemon ${args}
-=======
 echo "${dockerd} ${args}"
 # shellcheck disable=SC2086
-exec "${dockerd}" ${args}
->>>>>>> 847da184
+exec "${dockerd}" ${args}