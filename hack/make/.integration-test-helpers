--- conflicted
+++ resolved
@@ -113,11 +113,7 @@
 	fi
 
 	leftovers=$(ps -ax -o pid,cmd |
-<<<<<<< HEAD
 	            awk '$2 == "balena-engine-containerd-shim" && $4 ~ /.*\/bundles\/.*\/test-integration/ { print $1 }')
-=======
-	            awk '$2 == "containerd-shim" && $4 ~ /.*\/bundles\/.*\/test-integration/ { print $1 }')
->>>>>>> 8c91e967
 	if [ -n "$leftovers" ]; then
 		ps aux
 		kill -9 $leftovers 2> /dev/null
