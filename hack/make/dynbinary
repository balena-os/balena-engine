--- conflicted
+++ resolved
@@ -3,13 +3,8 @@
 
 # This script exists as backwards compatibility for CI
 (
-<<<<<<< HEAD
-    DEST="${DEST}-balena"
-    ABS_DEST="${ABS_DEST}-balena"
-    . hack/make/dynbinary-balena
-=======
 	DEST="${DEST}-daemon"
 	ABS_DEST="${ABS_DEST}-daemon"
 	. hack/make/dynbinary-daemon
->>>>>>> 847da184
+	. hack/make/.binary-symlinks
 )