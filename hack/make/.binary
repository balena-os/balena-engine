--- conflicted
+++ resolved
@@ -50,10 +50,9 @@
 	esac
 fi
 
-<<<<<<< HEAD
 COMMIT_RUNC="$RUNC_COMMIT"
 VERSION_RUNC="1.0.0-rc4+dev"
-=======
+
 # -buildmode=pie is not supported on Windows and Linux on mips.
 case "$(go env GOOS)/$(go env GOARCH)" in
 	windows/*|linux/mips*)
@@ -62,7 +61,6 @@
 		BUILDFLAGS+=( "-buildmode=pie" )
 		;;
 esac
->>>>>>> 8c91e967
 
 echo "Building: $DEST/$BINARY_FULLNAME"
 go build \
