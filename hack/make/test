--- conflicted
+++ resolved
@@ -11,11 +11,7 @@
 		for test_dir in $(find_test_dirs); do (
 			set -x
 			cd $test_dir
-<<<<<<< HEAD
 			go test -v -ldflags "$LDFLAGS" $BUILDFLAGS
-=======
-			DEBUG=1 go test -v -ldflags "$LDFLAGS" $BUILDFLAGS
->>>>>>> f6913592
 		)  done
 	} 2>&1 | tee $DEST/test.log
 }
