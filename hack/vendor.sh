#!/usr/bin/env bash

# This file is just wrapper around vndr (github.com/LK4D4/vndr) tool.
# For updating dependencies you should change `vendor.conf` file in root of the
# project. Please refer to https://github.com/LK4D4/vndr/blob/master/README.md for
# vndr usage.

set -e

if ! hash vndr; then
	echo "Please install vndr with \"go get github.com/LK4D4/vndr\" and put it in your \$GOPATH"
	exit 1
fi

<<<<<<< HEAD
vndr -whitelist 'VERSION' "$@"
=======
vndr -whitelist=^archive/tar "$@"
>>>>>>> aa6a9891
<|MERGE_RESOLUTION|>--- conflicted
+++ resolved
@@ -12,8 +12,4 @@
 	exit 1
 fi
 
-<<<<<<< HEAD
-vndr -whitelist 'VERSION' "$@"
-=======
-vndr -whitelist=^archive/tar "$@"
->>>>>>> aa6a9891
+vndr -whitelist=^archive/tar "$@"