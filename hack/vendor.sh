#!/usr/bin/env bash

# This file is just wrapper around 'go mod vendor' tool.
# For updating dependencies you should change `vendor.mod` file in root of the
# project.

set -e
set -x

SCRIPTDIR="$(cd "$(dirname "${BASH_SOURCE[0]}")" && pwd)"
"${SCRIPTDIR}"/go-mod-prepare.sh

<<<<<<< HEAD
if [ $# -eq 0 ] || [ "$1" = "archive/tar" ]; then
	echo "update vendored copy of archive/tar"
	: "${GO_VERSION:=$(awk -F '[ =]' '$1 == "ARG" && $2 == "GO_VERSION" { print $3; exit }' ./Dockerfile)}"
	rm -rf vendor/archive
	mkdir -p ./vendor/archive/tar
	echo "downloading: https://golang.org/dl/go${GO_VERSION}.src.tar.gz"
	curl -fsSL "https://golang.org/dl/go${GO_VERSION}.src.tar.gz" \
		| tar --extract --gzip --directory=vendor/archive/tar --strip-components=4 go/src/archive/tar
	patch --strip=4 --directory=vendor/archive/tar --input="$PWD/patches/0001-archive-tar-do-not-populate-user-group-names.patch"
fi

if [ $# -eq 0 ] || [ "$1" != "archive/tar" ]; then
	vndr -whitelist=^archive/tar "$@"
fi
=======
GO111MODULE=auto go mod tidy -modfile 'vendor.mod' -compat 1.17
GO111MODULE=auto go mod vendor -modfile vendor.mod
>>>>>>> 38633e79
<|MERGE_RESOLUTION|>--- conflicted
+++ resolved
@@ -10,22 +10,5 @@
 SCRIPTDIR="$(cd "$(dirname "${BASH_SOURCE[0]}")" && pwd)"
 "${SCRIPTDIR}"/go-mod-prepare.sh
 
-<<<<<<< HEAD
-if [ $# -eq 0 ] || [ "$1" = "archive/tar" ]; then
-	echo "update vendored copy of archive/tar"
-	: "${GO_VERSION:=$(awk -F '[ =]' '$1 == "ARG" && $2 == "GO_VERSION" { print $3; exit }' ./Dockerfile)}"
-	rm -rf vendor/archive
-	mkdir -p ./vendor/archive/tar
-	echo "downloading: https://golang.org/dl/go${GO_VERSION}.src.tar.gz"
-	curl -fsSL "https://golang.org/dl/go${GO_VERSION}.src.tar.gz" \
-		| tar --extract --gzip --directory=vendor/archive/tar --strip-components=4 go/src/archive/tar
-	patch --strip=4 --directory=vendor/archive/tar --input="$PWD/patches/0001-archive-tar-do-not-populate-user-group-names.patch"
-fi
-
-if [ $# -eq 0 ] || [ "$1" != "archive/tar" ]; then
-	vndr -whitelist=^archive/tar "$@"
-fi
-=======
 GO111MODULE=auto go mod tidy -modfile 'vendor.mod' -compat 1.17
-GO111MODULE=auto go mod vendor -modfile vendor.mod
->>>>>>> 38633e79
+GO111MODULE=auto go mod vendor -modfile vendor.mod