--- conflicted
+++ resolved
@@ -5,14 +5,9 @@
 
 validate_vendor_diff() {
 	IFS=$'\n'
-<<<<<<< HEAD
-	# shellcheck disable=SC2207
-	files=($(validate_diff --diff-filter=ACMR --name-only -- 'vendor.conf' 'vendor/' || true))
-=======
 	check_files=( 'vendor.sum' 'vendor.mod' 'vendor/' )
 	# shellcheck disable=SC2207
 	changed_files=( $(validate_diff --diff-filter=ACMR --name-only -- "${check_files[@]}" || true) )
->>>>>>> 38633e79
 	unset IFS
 
 	if [ -n "${TEST_FORCE_VALIDATE:-}" ] || [ "${#changed_files[@]}" -gt 0 ]; then
@@ -45,23 +40,12 @@
 # 1. make sure all the vendored packages are used
 # 2. make sure all the packages contain license information (just warning, because it can cause false-positive)
 validate_vendor_used() {
-<<<<<<< HEAD
-	for f in $(mawk '/^[a-zA-Z0-9]/ { print $1 }' vendor.conf); do
-		if [ -d "vendor/$f" ]; then
-			if ! echo "vendor/$f"/* | grep -qiEc '/(LICENSE|COPYING)'; then
-				echo "WARNING: could not find copyright information for $f"
-			fi
-		else
-			echo "WARNING: $f is vendored but unused"
-		fi
-=======
 	for f in $(mawk '$1 = "#" { print $2 }' 'vendor/modules.txt'); do
 	if [ -d "vendor/$f" ]; then
 		if ! echo "vendor/$f"/* | grep -qiEc '/(LICENSE|COPYING)'; then
 		echo "WARNING: could not find copyright information for $f"
 		fi
 	fi
->>>>>>> 38633e79
 	done
 }
 
