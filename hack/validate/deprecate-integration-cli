#!/usr/bin/env bash
# Check that no new tests are being added to integration-cli

export SCRIPTDIR="$(cd "$(dirname "${BASH_SOURCE[0]}")" && pwd)"
source "${SCRIPTDIR}/.validate"

new_tests=$(
<<<<<<< HEAD
	validate_diff --diff-filter=ACMR --unified=0 -- 'integration-cli/*_cli_*.go' |
	grep -E '^\+func (.*) Test' || true
)

if [ -z "$new_tests" ]; then
	echo 'Congratulations!  No new tests added to integration-cli.'
	exit
fi

echo "The following new tests were added to integration-cli:"
echo
echo "$new_tests"
echo
echo "integration-cli is deprecated. Please add an API integration test to"
echo "./integration/COMPONENT/. See ./TESTING.md for more details."
echo

exit 1
=======
	validate_diff --diff-filter=ACMR --unified=0 -- 'integration-cli/*_api_*.go' 'integration-cli/*_cli_*.go' \
		| grep -E '^\+func (.*) Test' || true
)

if [ -n "$new_tests" ]; then
	{
		echo "The following new tests were added to integration-cli:"
		echo
		echo "$new_tests"
		echo
		echo "integration-cli is deprecated. Please add an API integration test to"
		echo "./integration/COMPONENT/. See ./TESTING.md for more details."
		echo
	} >&2
	false
else
	echo 'Congratulations!  No new tests were added to integration-cli.'
fi
>>>>>>> 847da184
<|MERGE_RESOLUTION|>--- conflicted
+++ resolved
@@ -5,26 +5,6 @@
 source "${SCRIPTDIR}/.validate"
 
 new_tests=$(
-<<<<<<< HEAD
-	validate_diff --diff-filter=ACMR --unified=0 -- 'integration-cli/*_cli_*.go' |
-	grep -E '^\+func (.*) Test' || true
-)
-
-if [ -z "$new_tests" ]; then
-	echo 'Congratulations!  No new tests added to integration-cli.'
-	exit
-fi
-
-echo "The following new tests were added to integration-cli:"
-echo
-echo "$new_tests"
-echo
-echo "integration-cli is deprecated. Please add an API integration test to"
-echo "./integration/COMPONENT/. See ./TESTING.md for more details."
-echo
-
-exit 1
-=======
 	validate_diff --diff-filter=ACMR --unified=0 -- 'integration-cli/*_api_*.go' 'integration-cli/*_cli_*.go' \
 		| grep -E '^\+func (.*) Test' || true
 )
@@ -42,5 +22,4 @@
 	false
 else
 	echo 'Congratulations!  No new tests were added to integration-cli.'
-fi
->>>>>>> 847da184
+fi