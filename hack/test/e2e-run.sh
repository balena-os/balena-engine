#!/usr/bin/env bash
set -e -u -o pipefail

ARCH=$(uname -m)
if [ "$ARCH" = "x86_64" ]; then
<<<<<<< HEAD
  ARCH="amd64"
=======
	ARCH="amd64"
>>>>>>> 847da184
fi

export DOCKER_ENGINE_GOARCH=${DOCKER_ENGINE_GOARCH:-${ARCH}}

# Set defaults
: ${TESTFLAGS:=}
: ${TESTDEBUG:=}

integration_api_dirs=${TEST_INTEGRATION_DIR:-"$(
	find /tests/integration -type d \
		| grep -vE '(^/tests/integration($|/internal)|/testdata)'
)"}

run_test_integration() {
	set_platform_timeout
	run_test_integration_suites
	run_test_integration_legacy_suites
}

run_test_integration_suites() {
	local flags="-test.v -test.timeout=${TIMEOUT:-10m} $TESTFLAGS"
	for dir in $integration_api_dirs; do
		if ! (
			cd $dir
			echo "Running $PWD"
			test_env ./test.main $flags
		); then exit 1; fi
	done
}

run_test_integration_legacy_suites() {
	(
		flags="-test.v -test.timeout=360m $TESTFLAGS"
		cd /tests/integration-cli
		echo "Running $PWD"
		test_env ./test.main $flags
	)
}

# use "env -i" to tightly control the environment variables that bleed into the tests
test_env() {
	(
		set -e +u
		[ -n "$TESTDEBUG" ] && set -x
		env -i \
			DOCKER_API_VERSION="$DOCKER_API_VERSION" \
			DOCKER_INTEGRATION_DAEMON_DEST="$DOCKER_INTEGRATION_DAEMON_DEST" \
			DOCKER_TLS_VERIFY="$DOCKER_TEST_TLS_VERIFY" \
			DOCKER_CERT_PATH="$DOCKER_TEST_CERT_PATH" \
			DOCKER_ENGINE_GOARCH="$DOCKER_ENGINE_GOARCH" \
			DOCKER_GRAPHDRIVER="$DOCKER_GRAPHDRIVER" \
			DOCKER_USERLANDPROXY="$DOCKER_USERLANDPROXY" \
			DOCKER_HOST="$DOCKER_HOST" \
			DOCKER_REMAP_ROOT="$DOCKER_REMAP_ROOT" \
			DOCKER_REMOTE_DAEMON="$DOCKER_REMOTE_DAEMON" \
			DOCKERFILE="$DOCKERFILE" \
			GOPATH="$GOPATH" \
			GOTRACEBACK=all \
			HOME="$ABS_DEST/fake-HOME" \
			PATH="$PATH" \
			TEMP="$TEMP" \
			TEST_CLIENT_BINARY="$TEST_CLIENT_BINARY" \
			"$@"
	)
}

set_platform_timeout() {
	# Test timeout.
	if [ "${DOCKER_ENGINE_GOARCH}" = "arm64" ] || [ "${DOCKER_ENGINE_GOARCH}" = "arm" ]; then
		: ${TIMEOUT:=10m}
	elif [ "${DOCKER_ENGINE_GOARCH}" = "windows" ]; then
		: ${TIMEOUT:=8m}
	else
		: ${TIMEOUT:=5m}
	fi
}

sh /scripts/ensure-emptyfs.sh
run_test_integration<|MERGE_RESOLUTION|>--- conflicted
+++ resolved
@@ -3,11 +3,7 @@
 
 ARCH=$(uname -m)
 if [ "$ARCH" = "x86_64" ]; then
-<<<<<<< HEAD
-  ARCH="amd64"
-=======
 	ARCH="amd64"
->>>>>>> 847da184
 fi
 
 export DOCKER_ENGINE_GOARCH=${DOCKER_ENGINE_GOARCH:-${ARCH}}
