# WARNING: When editing this file, consider submitting a PR to
# https://github.com/kevpar/docker-w2wCIScripts/blob/master/runCI/executeCI.ps1, and make sure that
# https://github.com/kevpar/docker-w2wCIScripts/blob/master/runCI/Invoke-DockerCI.ps1 isn't broken.
# Validate using a test context in Jenkins, then copy/paste into Jenkins production.
#
# Jenkins CI scripts for Windows to Windows CI (Powershell Version)
# By John Howard (@jhowardmsft) January 2016 - bash version; July 2016 Ported to PowerShell

$ErrorActionPreference = 'Stop'
$StartTime=Get-Date

# Put up top to be blindingly obvious. The production jenkins.dockerproject.org Linux-container 
# CI job is "Docker-PRs-LoW-RS3". Force into LCOW mode for this run, or not.
if ($env:BUILD_TAG -match "-LoW") { $env:LCOW_MODE=1 }
if ($env:BUILD_TAG -match "-WoW") { $env:LCOW_MODE="" }


Write-Host -ForegroundColor Red "DEBUG: print all environment variables to check how Jenkins runs this script"
$allArgs = [Environment]::GetCommandLineArgs()
Write-Host -ForegroundColor Red $allArgs
Write-Host -ForegroundColor Red "----------------------------------------------------------------------------"

# -------------------------------------------------------------------------------------------
# When executed, we rely on four variables being set in the environment:
#
# [The reason for being environment variables rather than parameters is historical. No reason
# why it couldn't be updated.]
#
#    SOURCES_DRIVE       is the drive on which the sources being tested are cloned from.
#                        This should be a straight drive letter, no platform semantics.
#                        For example 'c'
#
#    SOURCES_SUBDIR      is the top level directory under SOURCES_DRIVE where the
#                        sources are cloned to. There are no platform semantics in this
#                        as it does not include slashes. 
#                        For example 'gopath'
#
#                        Based on the above examples, it would be expected that Jenkins
#                        would clone the sources being tested to
#                        SOURCES_DRIVE\SOURCES_SUBDIR\src\github.com\docker\docker, or
#                        c:\gopath\src\github.com\docker\docker
#
#    TESTRUN_DRIVE       is the drive where we build the binary on and redirect everything
#                        to for the daemon under test. On an Azure D2 type host which has
#                        an SSD temporary storage D: drive, this is ideal for performance.
#                        For example 'd'
#
#    TESTRUN_SUBDIR      is the top level directory under TESTRUN_DRIVE where we redirect
#                        everything to for the daemon under test. For example 'CI'.
#                        Hence, the daemon under test is run under
#                        TESTRUN_DRIVE\TESTRUN_SUBDIR\CI-<CommitID> or
#                        d:\CI\CI-<CommitID>
#
# Optional environment variables help in CI:
#
#    BUILD_NUMBER + BRANCH_NAME   are optional variables to be added to the directory below TESTRUN_SUBDIR
#                        to have individual folder per CI build. If some files couldn't be
#                        cleaned up and we want to re-run the build in CI.
#                        Hence, the daemon under test is run under
#                        TESTRUN_DRIVE\TESTRUN_SUBDIR\PR-<PR-Number>\<BuildNumber> or
#                        d:\CI\PR-<PR-Number>\<BuildNumber>
#
# In addition, the following variables can control the run configuration:
#
#    DOCKER_DUT_DEBUG         if defined starts the daemon under test in debug mode.
#
#   DOCKER_STORAGE_OPTS       comma-separated list of optional storage driver options for the daemon under test
#                             examples:
#                             DOCKER_STORAGE_OPTS="size=40G"
#                             DOCKER_STORAGE_OPTS="lcow.globalmode=false,lcow.kernel=kernel.efi"
#
#    SKIP_VALIDATION_TESTS    if defined skips the validation tests
#
#    SKIP_UNIT_TESTS          if defined skips the unit tests
#
#    SKIP_INTEGRATION_TESTS   if defined skips the integration tests
#
#    SKIP_COPY_GO             if defined skips copy the go installer from the image
#
#    DOCKER_DUT_HYPERV        if default daemon under test default isolation is hyperv
#
#    INTEGRATION_TEST_NAME    to only run partial tests eg "TestInfo*" will only run
#                             any tests starting "TestInfo"
#
#    SKIP_BINARY_BUILD        if defined skips building the binary
#
#    SKIP_ZAP_DUT             if defined doesn't zap the daemon under test directory
#
#    SKIP_IMAGE_BUILD         if defined doesn't build the 'docker' image
#
#    INTEGRATION_IN_CONTAINER if defined, runs the integration tests from inside a container.
#                             As of July 2016, there are known issues with this. 
#
#    SKIP_ALL_CLEANUP         if defined, skips any cleanup at the start or end of the run
#
#    WINDOWS_BASE_IMAGE       if defined, uses that as the base image. Note that the
#                             docker integration tests are also coded to use the same
#                             environment variable, and if no set, defaults to microsoft/windowsservercore
#
#    WINDOWS_BASE_IMAGE_TAG   if defined, uses that as the tag name for the base image.
#                             if no set, defaults to latest
#
#    LCOW_BASIC_MODE          if defined, does very basic LCOW verification. Ultimately we 
#                             want to run the entire CI suite from docker, but that's a way off.
#                            
#    LCOW_MODE                if defined, runs the entire CI suite
#                            
# -------------------------------------------------------------------------------------------
#
# Jenkins Integration. Add a Windows Powershell build step as follows:
#
#    Write-Host -ForegroundColor green "INFO: Jenkins build step starting"
#    $CISCRIPT_DEFAULT_LOCATION = "https://raw.githubusercontent.com/moby/moby/master/hack/ci/windows.ps1"
#    $CISCRIPT_LOCAL_LOCATION = "$env:TEMP\executeCI.ps1"
#    Write-Host -ForegroundColor green "INFO: Removing cached execution script"
#    Remove-Item $CISCRIPT_LOCAL_LOCATION -Force -ErrorAction SilentlyContinue 2>&1 | Out-Null
#    $wc = New-Object net.webclient
#    try {
#        Write-Host -ForegroundColor green "INFO: Downloading latest execution script..."
#        $wc.Downloadfile($CISCRIPT_DEFAULT_LOCATION, $CISCRIPT_LOCAL_LOCATION)
#    } 
#    catch [System.Net.WebException]
#    {
#        Throw ("Failed to download: $_")
#    }
#    & $CISCRIPT_LOCAL_LOCATION
# -------------------------------------------------------------------------------------------


$SCRIPT_VER="05-Feb-2019 09:03 PDT" 
$FinallyColour="Cyan"

#$env:DOCKER_DUT_DEBUG="yes" # Comment out to not be in debug mode
#$env:SKIP_UNIT_TESTS="yes"
#$env:SKIP_VALIDATION_TESTS="yes"
#$env:SKIP_ZAP_DUT=""
#$env:SKIP_BINARY_BUILD="yes"
#$env:INTEGRATION_TEST_NAME=""
#$env:SKIP_IMAGE_BUILD="yes"
#$env:SKIP_ALL_CLEANUP="yes"
#$env:INTEGRATION_IN_CONTAINER="yes"
#$env:WINDOWS_BASE_IMAGE=""
#$env:SKIP_COPY_GO="yes"
#$env:INTEGRATION_TESTFLAGS="-test.v"

Function Nuke-Everything {
    $ErrorActionPreference = 'SilentlyContinue'

    try {

        if ($null -eq $env:SKIP_ALL_CLEANUP) {
            Write-Host -ForegroundColor green "INFO: Nuke-Everything..."
            $containerCount = ($(docker ps -aq | Measure-Object -line).Lines) 
            if (-not $LastExitCode -eq 0) {
                Throw "ERROR: Failed to get container count from control daemon while nuking"
            }

            Write-Host -ForegroundColor green "INFO: Container count on control daemon to delete is $containerCount"
            if ($(docker ps -aq | Measure-Object -line).Lines -gt 0) {
                docker rm -f $(docker ps -aq)
            }

            $allImages  = $(docker images --format "{{.Repository}}#{{.ID}}")
<<<<<<< HEAD
            $toRemove   = ($allImages | Select-String -NotMatch "servercore","nanoserver","docker")
=======
            $toRemove   = ($allImages | Select-String -NotMatch "servercore","nanoserver","docker","busybox")
>>>>>>> 847da184
            $imageCount = ($toRemove | Measure-Object -line).Lines

            if ($imageCount -gt 0) {
                Write-Host -Foregroundcolor green "INFO: Non-base image count on control daemon to delete is $imageCount"
                docker rmi -f ($toRemove | Foreach-Object { $_.ToString().Split("#")[1] })
            }
        } else {
            Write-Host -ForegroundColor Magenta "WARN: Skipping cleanup of images and containers"
        }

        # Kill any spurious daemons. The '-' is IMPORTANT otherwise will kill the control daemon!
        $pids=$(get-process | where-object {$_.ProcessName -like 'dockerd-*'}).id
        foreach ($p in $pids) {
            Write-Host "INFO: Killing daemon with PID $p"
            Stop-Process -Id $p -Force -ErrorAction SilentlyContinue
        }

        if ($null -ne $pidFile) {
            Write-Host "INFO: Tidying pidfile $pidfile"
             if (Test-Path $pidFile) {
                $p=Get-Content $pidFile -raw
                if ($null -ne $p){
                    Write-Host -ForegroundColor green "INFO: Stopping possible daemon pid $p"
                    taskkill -f -t -pid $p
                }
                Remove-Item "$env:TEMP\docker.pid" -force -ErrorAction SilentlyContinue
            }
        }

        Stop-Process -name "cc1" -Force -ErrorAction SilentlyContinue 2>&1 | Out-Null
        Stop-Process -name "link" -Force -ErrorAction SilentlyContinue 2>&1 | Out-Null
        Stop-Process -name "compile" -Force -ErrorAction SilentlyContinue 2>&1 | Out-Null
        Stop-Process -name "ld" -Force -ErrorAction SilentlyContinue 2>&1 | Out-Null
        Stop-Process -name "go" -Force -ErrorAction SilentlyContinue 2>&1 | Out-Null
        Stop-Process -name "git" -Force -ErrorAction SilentlyContinue 2>&1 | Out-Null
        Stop-Process -name "git-remote-https" -Force -ErrorAction SilentlyContinue 2>&1 | Out-Null
        Stop-Process -name "integration-cli.test" -Force -ErrorAction SilentlyContinue 2>&1 | Out-Null
        Stop-Process -name "tail" -Force -ErrorAction SilentlyContinue 2>&1 | Out-Null

        # Detach any VHDs
        gwmi msvm_mountedstorageimage -namespace root/virtualization/v2 -ErrorAction SilentlyContinue | foreach-object {$_.DetachVirtualHardDisk() }

        # Stop any compute processes
        Get-ComputeProcess | Stop-ComputeProcess -Force

        # Delete the directory using our dangerous utility unless told not to
        if (Test-Path "$env:TESTRUN_DRIVE`:\$env:TESTRUN_SUBDIR") {
            if (($null -ne $env:SKIP_ZAP_DUT) -or ($null -eq $env:SKIP_ALL_CLEANUP)) {
                Write-Host -ForegroundColor Green "INFO: Nuking $env:TESTRUN_DRIVE`:\$env:TESTRUN_SUBDIR"
                docker-ci-zap "-folder=$env:TESTRUN_DRIVE`:\$env:TESTRUN_SUBDIR"
            } else {
                Write-Host -ForegroundColor Magenta "WARN: Skip nuking $env:TESTRUN_DRIVE`:\$env:TESTRUN_SUBDIR"
            }
        }

        # TODO: This should be able to be removed in August 2017 update. Only needed for RS1  Production Server workaround - Psched
        $reg = "HKLM:\System\CurrentControlSet\Services\Psched\Parameters\NdisAdapters"
        $count=(Get-ChildItem $reg | Measure-Object).Count
        if ($count -gt 0) {
            Write-Warning "There are $count NdisAdapters leaked under Psched\Parameters"
            Write-Warning "Cleaning Psched..."
            Get-ChildItem $reg | Remove-Item -Recurse -Force -ErrorAction SilentlyContinue | Out-Null
        }

        # TODO: This should be able to be removed in August 2017 update. Only needed for RS1
        $reg = "HKLM:\System\CurrentControlSet\Services\WFPLWFS\Parameters\NdisAdapters"
        $count=(Get-ChildItem $reg | Measure-Object).Count
        if ($count -gt 0) {
            Write-Warning "There are $count NdisAdapters leaked under WFPLWFS\Parameters"
            Write-Warning "Cleaning WFPLWFS..."
            Get-ChildItem $reg | Remove-Item -Recurse -Force -ErrorAction SilentlyContinue | Out-Null
        }
    } catch {
        # Don't throw any errors onwards Throw $_
    }
}

Try {
    Write-Host -ForegroundColor Cyan "`nINFO: executeCI.ps1 starting at $(date)`n"
    Write-Host  -ForegroundColor Green "INFO: Script version $SCRIPT_VER"
    Set-PSDebug -Trace 0  # 1 to turn on
    $origPath="$env:PATH"            # so we can restore it at the end
    $origDOCKER_HOST="$DOCKER_HOST"  # So we can restore it at the end
    $origGOROOT="$env:GOROOT"        # So we can restore it at the end
    $origGOPATH="$env:GOPATH"        # So we can restore it at the end

    # Turn off progress bars
	$origProgressPreference=$global:ProgressPreference
	$global:ProgressPreference='SilentlyContinue'

    # Git version
    Write-Host  -ForegroundColor Green "INFO: Running $(git version)"

    # OS Version
    $bl=(Get-ItemProperty -Path "Registry::HKEY_LOCAL_MACHINE\SOFTWARE\Microsoft\Windows NT\CurrentVersion"  -Name BuildLabEx).BuildLabEx
    $a=$bl.ToString().Split(".")
    $Branch=$a[3]
    $WindowsBuild=$a[0]+"."+$a[1]+"."+$a[4]
    Write-Host -ForegroundColor green "INFO: Branch:$Branch Build:$WindowsBuild"

    # List the environment variables
    Write-Host -ForegroundColor green "INFO: Environment variables:"
    Get-ChildItem Env: | Out-String

    # PR
    if (-not ($null -eq $env:PR)) { Write-Output "INFO: PR#$env:PR (https://github.com/docker/docker/pull/$env:PR)" }

    # Make sure docker is installed
    if ($null -eq (Get-Command "docker" -ErrorAction SilentlyContinue)) { Throw "ERROR: docker is not installed or not found on path" }

    # Make sure docker-ci-zap is installed
    if ($null -eq (Get-Command "docker-ci-zap" -ErrorAction SilentlyContinue)) { Throw "ERROR: docker-ci-zap is not installed or not found on path" }

    # Make sure Windows Defender is disabled
    $defender = $false
    Try {
      $status = Get-MpComputerStatus
      if ($status) {
        if ($status.RealTimeProtectionEnabled) {
          $defender = $true
        }
      }
    } Catch {}
    if ($defender) { Write-Host -ForegroundColor Magenta "WARN: Windows Defender real time protection is enabled, which may cause some integration tests to fail" }

    # Make sure SOURCES_DRIVE is set
    if ($null -eq $env:SOURCES_DRIVE) { Throw "ERROR: Environment variable SOURCES_DRIVE is not set" }

    # Make sure TESTRUN_DRIVE is set
    if ($null -eq $env:TESTRUN_DRIVE) { Throw "ERROR: Environment variable TESTRUN_DRIVE is not set" }

    # Make sure SOURCES_SUBDIR is set
    if ($null -eq $env:SOURCES_SUBDIR) { Throw "ERROR: Environment variable SOURCES_SUBDIR is not set" }

    # Make sure TESTRUN_SUBDIR is set
    if ($null -eq $env:TESTRUN_SUBDIR) { Throw "ERROR: Environment variable TESTRUN_SUBDIR is not set" }

    # SOURCES_DRIVE\SOURCES_SUBDIR must be a directory and exist
    if (-not (Test-Path -PathType Container "$env:SOURCES_DRIVE`:\$env:SOURCES_SUBDIR")) { Throw "ERROR: $env:SOURCES_DRIVE`:\$env:SOURCES_SUBDIR must be an existing directory" }

    # Create the TESTRUN_DRIVE\TESTRUN_SUBDIR if it does not already exist
    New-Item -ItemType Directory -Force -Path "$env:TESTRUN_DRIVE`:\$env:TESTRUN_SUBDIR" -ErrorAction SilentlyContinue | Out-Null

    Write-Host  -ForegroundColor Green "INFO: Sources under $env:SOURCES_DRIVE`:\$env:SOURCES_SUBDIR\..."
    Write-Host  -ForegroundColor Green "INFO: Test run under $env:TESTRUN_DRIVE`:\$env:TESTRUN_SUBDIR\..."

    # Check the intended source location is a directory
    if (-not (Test-Path -PathType Container "$env:SOURCES_DRIVE`:\$env:SOURCES_SUBDIR\src\github.com\docker\docker" -ErrorAction SilentlyContinue)) {
        Throw "ERROR: $env:SOURCES_DRIVE`:\$env:SOURCES_SUBDIR\src\github.com\docker\docker is not a directory!"
    }

    # Make sure we start at the root of the sources
    Set-Location "$env:SOURCES_DRIVE`:\$env:SOURCES_SUBDIR\src\github.com\docker\docker"
    Write-Host  -ForegroundColor Green "INFO: Running in $(Get-Location)"

    # Make sure we are in repo
    if (-not (Test-Path -PathType Leaf -Path ".\Dockerfile.windows")) {
        Throw "$(Get-Location) does not contain Dockerfile.windows!"
    }
    Write-Host  -ForegroundColor Green "INFO: docker/docker repository was found"

    # Make sure microsoft/windowsservercore:latest image is installed in the control daemon. On public CI machines, windowsservercore.tar and nanoserver.tar
    # are pre-baked and tagged appropriately in the c:\baseimages directory, and can be directly loaded. 
    # Note - this script will only work on 10B (Oct 2016) or later machines! Not 9D or previous due to image tagging assumptions.
    #
    # On machines not on Microsoft corpnet, or those which have not been pre-baked, we have to docker pull the image in which case it will
    # will come in directly as microsoft/windowsservercore:latest. The ultimate goal of all this code is to ensure that whatever,
    # we have microsoft/windowsservercore:latest
    #
    # Note we cannot use (as at Oct 2016) nanoserver as the control daemons base image, even if nanoserver is used in the tests themselves.

    $ErrorActionPreference = "SilentlyContinue"
    $ControlDaemonBaseImage="windowsservercore"

    $readBaseFrom="c"
    if ($((docker images --format "{{.Repository}}:{{.Tag}}" | Select-String $("microsoft/"+$ControlDaemonBaseImage+":latest") | Measure-Object -Line).Lines) -eq 0) {
        # Try the internal azure CI image version or Microsoft internal corpnet where the base image is already pre-prepared on the disk,
        # either through Invoke-DockerCI or, in the case of Azure CI servers, baked into the VHD at the same location.
        if (Test-Path $("$env:SOURCES_DRIVE`:\baseimages\"+$ControlDaemonBaseImage+".tar")) {
            # An optimization for CI servers to copy it to the D: drive which is an SSD.
            if ($env:SOURCES_DRIVE -ne $env:TESTRUN_DRIVE) {
                $readBaseFrom=$env:TESTRUN_DRIVE
                if (!(Test-Path "$env:TESTRUN_DRIVE`:\baseimages")) {
                    New-Item "$env:TESTRUN_DRIVE`:\baseimages" -type directory | Out-Null
                }
                if (!(Test-Path "$env:TESTRUN_DRIVE`:\baseimages\windowsservercore.tar")) {
                    if (Test-Path "$env:SOURCES_DRIVE`:\baseimages\windowsservercore.tar") {
                        Write-Host -ForegroundColor Green "INFO: Optimisation - copying $env:SOURCES_DRIVE`:\baseimages\windowsservercore.tar to $env:TESTRUN_DRIVE`:\baseimages"
                        Copy-Item "$env:SOURCES_DRIVE`:\baseimages\windowsservercore.tar" "$env:TESTRUN_DRIVE`:\baseimages"
                    }
                }
                if (!(Test-Path "$env:TESTRUN_DRIVE`:\baseimages\nanoserver.tar")) {
                    if (Test-Path "$env:SOURCES_DRIVE`:\baseimages\nanoserver.tar") {
                        Write-Host -ForegroundColor Green "INFO: Optimisation - copying $env:SOURCES_DRIVE`:\baseimages\nanoserver.tar to $env:TESTRUN_DRIVE`:\baseimages"
                        Copy-Item "$env:SOURCES_DRIVE`:\baseimages\nanoserver.tar" "$env:TESTRUN_DRIVE`:\baseimages"
                    }
                }
                $readBaseFrom=$env:TESTRUN_DRIVE
            }
            Write-Host  -ForegroundColor Green "INFO: Loading"$ControlDaemonBaseImage".tar from disk. This may take some time..."
            $ErrorActionPreference = "SilentlyContinue"
            docker load -i $("$readBaseFrom`:\baseimages\"+$ControlDaemonBaseImage+".tar")
            $ErrorActionPreference = "Stop"
            if (-not $LastExitCode -eq 0) {
                Throw $("ERROR: Failed to load $readBaseFrom`:\baseimages\"+$ControlDaemonBaseImage+".tar")
            }
            Write-Host -ForegroundColor Green "INFO: docker load of"$ControlDaemonBaseImage" completed successfully"
        } else {
            # We need to docker pull it instead. It will come in directly as microsoft/imagename:latest
            Write-Host -ForegroundColor Green $("INFO: Pulling $($env:WINDOWS_BASE_IMAGE):$env:WINDOWS_BASE_IMAGE_TAG from docker hub. This may take some time...")
            $ErrorActionPreference = "SilentlyContinue"
            docker pull "$($env:WINDOWS_BASE_IMAGE):$env:WINDOWS_BASE_IMAGE_TAG"
            $ErrorActionPreference = "Stop"
            if (-not $LastExitCode -eq 0) {
                Throw $("ERROR: Failed to docker pull $($env:WINDOWS_BASE_IMAGE):$env:WINDOWS_BASE_IMAGE_TAG.")
            }
            Write-Host -ForegroundColor Green $("INFO: docker pull of $($env:WINDOWS_BASE_IMAGE):$env:WINDOWS_BASE_IMAGE_TAG completed successfully")
            Write-Host -ForegroundColor Green $("INFO: Tagging $($env:WINDOWS_BASE_IMAGE):$env:WINDOWS_BASE_IMAGE_TAG as microsoft/$ControlDaemonBaseImage")
            docker tag "$($env:WINDOWS_BASE_IMAGE):$env:WINDOWS_BASE_IMAGE_TAG" microsoft/$ControlDaemonBaseImage
        }
    } else {
        Write-Host -ForegroundColor Green "INFO: Image"$("microsoft/"+$ControlDaemonBaseImage+":latest")"is already loaded in the control daemon"
    }

    # Inspect the pulled image to get the version directly
    $ErrorActionPreference = "SilentlyContinue"
    $imgVersion = $(docker inspect  $("microsoft/"+$ControlDaemonBaseImage) --format "{{.OsVersion}}")
    $ErrorActionPreference = "Stop"
    Write-Host -ForegroundColor Green $("INFO: Version of microsoft/"+$ControlDaemonBaseImage+":latest is '"+$imgVersion+"'")

    # Provide the docker version for debugging purposes.
    Write-Host  -ForegroundColor Green "INFO: Docker version of control daemon"
    Write-Host
    $ErrorActionPreference = "SilentlyContinue"
    docker version
    $ErrorActionPreference = "Stop"
    if (-not($LastExitCode -eq 0)) {
        Write-Host 
        Write-Host  -ForegroundColor Green "---------------------------------------------------------------------------"
        Write-Host  -ForegroundColor Green " Failed to get a response from the control daemon. It may be down."
        Write-Host  -ForegroundColor Green " Try re-running this CI job, or ask on #docker-maintainers on docker slack"
        Write-Host  -ForegroundColor Green " to see if the daemon is running. Also check the service configuration."
        Write-Host  -ForegroundColor Green " DOCKER_HOST is set to $DOCKER_HOST."
        Write-Host  -ForegroundColor Green "---------------------------------------------------------------------------"
        Write-Host 
        Throw "ERROR: The control daemon does not appear to be running."
    }
    Write-Host

    # Same as above, but docker info
    Write-Host  -ForegroundColor Green "INFO: Docker info of control daemon"
    Write-Host
    $ErrorActionPreference = "SilentlyContinue"
    docker info
    $ErrorActionPreference = "Stop"
    if (-not($LastExitCode -eq 0)) {
        Throw "ERROR: The control daemon does not appear to be running."
    }
    Write-Host

    # Get the commit has and verify we have something
    $ErrorActionPreference = "SilentlyContinue"
    $COMMITHASH=$(git rev-parse --short HEAD)
    $ErrorActionPreference = "Stop"
    if (-not($LastExitCode -eq 0)) {
        Throw "ERROR: Failed to get commit hash. Are you sure this is a docker repository?"
    }
    Write-Host  -ForegroundColor Green "INFO: Commit hash is $COMMITHASH"

    # Nuke everything and go back to our sources after
    Nuke-Everything
    cd "$env:SOURCES_DRIVE`:\$env:SOURCES_SUBDIR\src\github.com\docker\docker"

    # Redirect to a temporary location. 
    $TEMPORIG=$env:TEMP
    if ($null -eq $env:BUILD_NUMBER) {
      $env:TEMP="$env:TESTRUN_DRIVE`:\$env:TESTRUN_SUBDIR\CI-$COMMITHASH"
    } else {
      # individual temporary location per CI build that better matches the BUILD_URL
      $env:TEMP="$env:TESTRUN_DRIVE`:\$env:TESTRUN_SUBDIR\$env:BRANCH_NAME\$env:BUILD_NUMBER"
    }
    $env:LOCALAPPDATA="$env:TEMP\localappdata"
    $errorActionPreference='Stop'
    New-Item -ItemType Directory "$env:TEMP" -ErrorAction SilentlyContinue | Out-Null
    New-Item -ItemType Directory "$env:TEMP\userprofile" -ErrorAction SilentlyContinue  | Out-Null
    New-Item -ItemType Directory "$env:TEMP\testresults" -ErrorAction SilentlyContinue  | Out-Null
    New-Item -ItemType Directory "$env:TEMP\testresults\unittests" -ErrorAction SilentlyContinue  | Out-Null
    New-Item -ItemType Directory "$env:TEMP\localappdata" -ErrorAction SilentlyContinue | Out-Null
    New-Item -ItemType Directory "$env:TEMP\binary" -ErrorAction SilentlyContinue | Out-Null
    New-Item -ItemType Directory "$env:TEMP\installer" -ErrorAction SilentlyContinue | Out-Null
    if ($null -eq $env:SKIP_COPY_GO) {
        # Wipe the previous version of GO - we're going to get it out of the image
        if (Test-Path "$env:TEMP\go") { Remove-Item "$env:TEMP\go" -Recurse -Force -ErrorAction SilentlyContinue | Out-Null }
        New-Item -ItemType Directory "$env:TEMP\go" -ErrorAction SilentlyContinue | Out-Null
    }

    Write-Host -ForegroundColor Green "INFO: Location for testing is $env:TEMP"

    # CI Integrity check - ensure Dockerfile.windows and Dockerfile go versions match
    $goVersionDockerfileWindows=(Select-String -Path ".\Dockerfile.windows" -Pattern "^ARG[\s]+GO_VERSION=(.*)$").Matches.groups[1].Value
    $goVersionDockerfile=(Select-String -Path ".\Dockerfile" -Pattern "^ARG[\s]+GO_VERSION=(.*)$").Matches.groups[1].Value

    if ($null -eq $goVersionDockerfile) {
        Throw "ERROR: Failed to extract golang version from Dockerfile"
    }
    Write-Host  -ForegroundColor Green "INFO: Validating GOLang consistency in Dockerfile.windows..."
    if (-not ($goVersionDockerfile -eq $goVersionDockerfileWindows)) {
        Throw "ERROR: Mismatched GO versions between Dockerfile and Dockerfile.windows. Update your PR to ensure that both files are updated and in sync. $goVersionDockerfile $goVersionDockerfileWindows"
    }

    # Build the image
    if ($null -eq $env:SKIP_IMAGE_BUILD) {
        Write-Host  -ForegroundColor Cyan "`n`nINFO: Building the image from Dockerfile.windows at $(Get-Date)..."
        Write-Host
        $ErrorActionPreference = "SilentlyContinue"
        $Duration=$(Measure-Command { docker build --build-arg=GO_VERSION -t docker -f Dockerfile.windows . | Out-Host })
        $ErrorActionPreference = "Stop"
        if (-not($LastExitCode -eq 0)) {
           Throw "ERROR: Failed to build image from Dockerfile.windows"
        }
        Write-Host  -ForegroundColor Green "INFO: Image build ended at $(Get-Date). Duration`:$Duration"
    } else {
        Write-Host -ForegroundColor Magenta "WARN: Skipping building the docker image"
    }

    # Following at the moment must be docker\docker as it's dictated by dockerfile.Windows
    $contPath="$COMMITHASH`:c`:\gopath\src\github.com\docker\docker\bundles"

    # After https://github.com/docker/docker/pull/30290, .git was added to .dockerignore. Therefore
    # we have to calculate unsupported outside of the container, and pass the commit ID in through
    # an environment variable for the binary build
    $CommitUnsupported=""
    if ($(git status --porcelain --untracked-files=no).Length -ne 0) {
        $CommitUnsupported="-unsupported"
    }

    # Build the binary in a container unless asked to skip it.
    if ($null -eq $env:SKIP_BINARY_BUILD) {
        Write-Host  -ForegroundColor Cyan "`n`nINFO: Building the test binaries at $(Get-Date)..."
        $ErrorActionPreference = "SilentlyContinue"
        docker rm -f $COMMITHASH 2>&1 | Out-Null
        if ($CommitUnsupported -ne "") {
            Write-Host ""
            Write-Warning "This version is unsupported because there are uncommitted file(s)."
            Write-Warning "Either commit these changes, or add them to .gitignore."
            git status --porcelain --untracked-files=no | Write-Warning
             Write-Host ""
        }
        $Duration=$(Measure-Command {docker run --name $COMMITHASH -e DOCKER_GITCOMMIT=$COMMITHASH$CommitUnsupported docker hack\make.ps1 -Daemon -Client | Out-Host })
        $ErrorActionPreference = "Stop"
        if (-not($LastExitCode -eq 0)) {
            Throw "ERROR: Failed to build binary"
        }
        Write-Host  -ForegroundColor Green "INFO: Binaries build ended at $(Get-Date). Duration`:$Duration"

        # Copy the binaries and the generated version_autogen.go out of the container
        $ErrorActionPreference = "SilentlyContinue"
        docker cp "$contPath\docker.exe" $env:TEMP\binary\
        if (-not($LastExitCode -eq 0)) {
            Throw "ERROR: Failed to docker cp the client binary (docker.exe) to $env:TEMP\binary"
        }
        docker cp "$contPath\dockerd.exe" $env:TEMP\binary\
        if (-not($LastExitCode -eq 0)) {
            Throw "ERROR: Failed to docker cp the daemon binary (dockerd.exe) to $env:TEMP\binary"
        }

        docker cp "$COMMITHASH`:c`:\gopath\bin\gotestsum.exe" $env:TEMP\binary\
        if (-not (Test-Path "$env:TEMP\binary\gotestsum.exe")) {
            Throw "ERROR: gotestsum.exe not found...." `
        }

        $ErrorActionPreference = "Stop"

        # Copy the built dockerd.exe to dockerd-$COMMITHASH.exe so that easily spotted in task manager.
        Write-Host -ForegroundColor Green "INFO: Copying the built daemon binary to $env:TEMP\binary\dockerd-$COMMITHASH.exe..."
        Copy-Item $env:TEMP\binary\dockerd.exe $env:TEMP\binary\dockerd-$COMMITHASH.exe -Force -ErrorAction SilentlyContinue

        # Copy the built docker.exe to docker-$COMMITHASH.exe
        Write-Host -ForegroundColor Green "INFO: Copying the built client binary to $env:TEMP\binary\docker-$COMMITHASH.exe..."
        Copy-Item $env:TEMP\binary\docker.exe $env:TEMP\binary\docker-$COMMITHASH.exe -Force -ErrorAction SilentlyContinue

    } else {
        Write-Host -ForegroundColor Magenta "WARN: Skipping building the binaries"
    }

    Write-Host -ForegroundColor Green "INFO: Copying dockerversion from the container..."
    $ErrorActionPreference = "SilentlyContinue"
    docker cp "$contPath\..\dockerversion\version_autogen.go" "$env:SOURCES_DRIVE`:\$env:SOURCES_SUBDIR\src\github.com\docker\docker\dockerversion"
    if (-not($LastExitCode -eq 0)) {
         Throw "ERROR: Failed to docker cp the generated version_autogen.go to $env:SOURCES_DRIVE`:\$env:SOURCES_SUBDIR\src\github.com\docker\docker\dockerversion"
    }
    $ErrorActionPreference = "Stop"

    # Grab the golang installer out of the built image. That way, we know we are consistent once extracted and paths set,
    # so there's no need to re-deploy on account of an upgrade to the version of GO being used in docker.
    if ($null -eq $env:SKIP_COPY_GO) {
        Write-Host -ForegroundColor Green "INFO: Copying the golang package from the container to $env:TEMP\installer\go.zip..."
        docker cp "$COMMITHASH`:c`:\go.zip" $env:TEMP\installer\
        if (-not($LastExitCode -eq 0)) {
            Throw "ERROR: Failed to docker cp the golang installer 'go.zip' from container:c:\go.zip to $env:TEMP\installer"
        }
        $ErrorActionPreference = "Stop"

        # Extract the golang installer
        Write-Host -ForegroundColor Green "INFO: Extracting go.zip to $env:TEMP\go"
        $Duration=$(Measure-Command { Expand-Archive $env:TEMP\installer\go.zip $env:TEMP -Force | Out-Null})
        Write-Host  -ForegroundColor Green "INFO: Extraction ended at $(Get-Date). Duration`:$Duration"    
    } else {
        Write-Host -ForegroundColor Magenta "WARN: Skipping copying and extracting golang from the image"
    }

    # Set the GOPATH
    Write-Host -ForegroundColor Green "INFO: Updating the golang and path environment variables"
    $env:GOPATH="$env:SOURCES_DRIVE`:\$env:SOURCES_SUBDIR"
    Write-Host -ForegroundColor Green "INFO: GOPATH=$env:GOPATH"

    # Set the path to have the version of go from the image at the front
    $env:PATH="$env:TEMP\go\bin;$env:PATH"

    # Set the GOROOT to be our copy of go from the image
    $env:GOROOT="$env:TEMP\go"
    Write-Host -ForegroundColor Green "INFO: $(go version)"
    
    # Work out the -H parameter for the daemon under test (DASHH_DUT) and client under test (DASHH_CUT)
    #$DASHH_DUT="npipe:////./pipe/$COMMITHASH" # Can't do remote named pipe
    #$ip = (resolve-dnsname $env:COMPUTERNAME -type A -NoHostsFile -LlmnrNetbiosOnly).IPAddress # Useful to tie down
    $DASHH_CUT="tcp://127.0.0.1`:2357"    # Not a typo for 2375!
    $DASHH_DUT="tcp://0.0.0.0:2357"       # Not a typo for 2375!

    # Arguments for the daemon under test
    $dutArgs=@()
    $dutArgs += "-H $DASHH_DUT"
    $dutArgs += "--data-root $env:TEMP\daemon"
    $dutArgs += "--pidfile $env:TEMP\docker.pid"

    # Save the PID file so we can nuke it if set
    $pidFile="$env:TEMP\docker.pid"

    # Arguments: Are we starting the daemon under test in debug mode?
    if (-not ("$env:DOCKER_DUT_DEBUG" -eq "")) {
        Write-Host -ForegroundColor Green "INFO: Running the daemon under test in debug mode"
        $dutArgs += "-D"
    }

    # Arguments: Are we starting the daemon under test with Hyper-V containers as the default isolation?
    if (-not ("$env:DOCKER_DUT_HYPERV" -eq "")) {
        Write-Host -ForegroundColor Green "INFO: Running the daemon under test with Hyper-V containers as the default"
        $dutArgs += "--exec-opt isolation=hyperv"
    }

    # Arguments: Allow setting optional storage-driver options
    # example usage: DOCKER_STORAGE_OPTS="lcow.globalmode=false,lcow.kernel=kernel.efi"
    if (-not ("$env:DOCKER_STORAGE_OPTS" -eq "")) {
        Write-Host -ForegroundColor Green "INFO: Running the daemon under test with storage-driver options ${env:DOCKER_STORAGE_OPTS}"
        $env:DOCKER_STORAGE_OPTS.Split(",") | ForEach {
            $dutArgs += "--storage-opt $_"
        }
    }

    # Start the daemon under test, ensuring everything is redirected to folders under $TEMP.
    # Important - we launch the -$COMMITHASH version so that we can kill it without
    # killing the control daemon. 
    Write-Host -ForegroundColor Green "INFO: Starting a daemon under test..."
    Write-Host -ForegroundColor Green "INFO: Args: $dutArgs"
    New-Item -ItemType Directory $env:TEMP\daemon -ErrorAction SilentlyContinue  | Out-Null

    # In LCOW mode, for now we need to set an environment variable before starting the daemon under test
    if (($null -ne $env:LCOW_MODE) -or ($null -ne $env:LCOW_BASIC_MODE)) {
        $env:LCOW_SUPPORTED=1
    }

    # Cannot fathom why, but always writes to stderr....
    Start-Process "$env:TEMP\binary\dockerd-$COMMITHASH" `
                  -ArgumentList $dutArgs `
                  -RedirectStandardOutput "$env:TEMP\dut.out" `
                  -RedirectStandardError "$env:TEMP\dut.err" 
    Write-Host -ForegroundColor Green "INFO: Process started successfully."
    $daemonStarted=1

    # In LCOW mode, turn off that variable
    if (($null -ne $env:LCOW_MODE) -or ($null -ne $env:LCOW_BASIC_MODE)) {
        $env:LCOW_SUPPORTED=""
    }


    # Start tailing the daemon under test if the command is installed
    if ($null -ne (Get-Command "tail" -ErrorAction SilentlyContinue)) {
        Write-Host -ForegroundColor green "INFO: Start tailing logs of the daemon under tests"
        $tail = Start-Process "tail" -ArgumentList "-f $env:TEMP\dut.out" -PassThru -ErrorAction SilentlyContinue
    }

    # Verify we can get the daemon under test to respond 
    $tries=20
    Write-Host -ForegroundColor Green "INFO: Waiting for the daemon under test to start..."
    while ($true) {
        $ErrorActionPreference = "SilentlyContinue"
        & "$env:TEMP\binary\docker-$COMMITHASH" "-H=$($DASHH_CUT)" version 2>&1 | Out-Null
        $ErrorActionPreference = "Stop"
        if ($LastExitCode -eq 0) {
            break
        }

        $tries--
        if ($tries -le 0) {
            Throw "ERROR: Failed to get a response from the daemon under test"
        }
        Write-Host -NoNewline "."
        sleep 1
    }
    Write-Host -ForegroundColor Green "INFO: Daemon under test started and replied!"

    # Provide the docker version of the daemon under test for debugging purposes.
    Write-Host -ForegroundColor Green "INFO: Docker version of the daemon under test"
    Write-Host 
    $ErrorActionPreference = "SilentlyContinue"
    & "$env:TEMP\binary\docker-$COMMITHASH" "-H=$($DASHH_CUT)" version
    $ErrorActionPreference = "Stop"
    if ($LastExitCode -ne 0) {
        Throw "ERROR: The daemon under test does not appear to be running."
    }
    Write-Host

    # Same as above but docker info
    Write-Host -ForegroundColor Green "INFO: Docker info of the daemon under test"
    Write-Host 
    $ErrorActionPreference = "SilentlyContinue"
    & "$env:TEMP\binary\docker-$COMMITHASH" "-H=$($DASHH_CUT)" info
    $ErrorActionPreference = "Stop"
    if ($LastExitCode -ne 0) {
        Throw "ERROR: The daemon under test does not appear to be running."
    }
    Write-Host

    # Same as above but docker images
    Write-Host -ForegroundColor Green "INFO: Docker images of the daemon under test"
    Write-Host 
    $ErrorActionPreference = "SilentlyContinue"
    & "$env:TEMP\binary\docker-$COMMITHASH" "-H=$($DASHH_CUT)" images
    $ErrorActionPreference = "Stop"
    if ($LastExitCode -ne 0) {
        Throw "ERROR: The daemon under test does not appear to be running."
    }
    Write-Host

    # Don't need Windows images when in LCOW mode.
    if (($null -eq $env:LCOW_MODE) -and ($null -eq $env:LCOW_BASIC_MODE)) {

        # Default to windowsservercore for the base image used for the tests. The "docker" image
        # and the control daemon use microsoft/windowsservercore regardless. This is *JUST* for the tests.
        if ($null -eq $env:WINDOWS_BASE_IMAGE) {
            $env:WINDOWS_BASE_IMAGE="microsoft/windowsservercore"
        }
        if ($null -eq $env:WINDOWS_BASE_IMAGE_TAG) {
            $env:WINDOWS_BASE_IMAGE_TAG="latest"
        }

        # Lowercase and make sure it has a microsoft/ prefix
        $env:WINDOWS_BASE_IMAGE = $env:WINDOWS_BASE_IMAGE.ToLower()
        if (! $($env:WINDOWS_BASE_IMAGE -Split "/")[0] -match "microsoft") {
            Throw "ERROR: WINDOWS_BASE_IMAGE should start microsoft/ or mcr.microsoft.com/"
        }

        Write-Host -ForegroundColor Green "INFO: Base image for tests is $env:WINDOWS_BASE_IMAGE"

        $ErrorActionPreference = "SilentlyContinue"
        if ($((& "$env:TEMP\binary\docker-$COMMITHASH" "-H=$($DASHH_CUT)" images --format "{{.Repository}}:{{.Tag}}" | Select-String "$($env:WINDOWS_BASE_IMAGE):$env:WINDOWS_BASE_IMAGE_TAG" | Measure-Object -Line).Lines) -eq 0) {
            # Try the internal azure CI image version or Microsoft internal corpnet where the base image is already pre-prepared on the disk,
            # either through Invoke-DockerCI or, in the case of Azure CI servers, baked into the VHD at the same location.
            if (Test-Path $("c:\baseimages\"+$($env:WINDOWS_BASE_IMAGE -Split "/")[1]+".tar")) {
                Write-Host  -ForegroundColor Green "INFO: Loading"$($env:WINDOWS_BASE_IMAGE -Split "/")[1]".tar from disk into the daemon under test. This may take some time..."
                $ErrorActionPreference = "SilentlyContinue"
                & "$env:TEMP\binary\docker-$COMMITHASH" "-H=$($DASHH_CUT)" load -i $("$readBaseFrom`:\baseimages\"+$($env:WINDOWS_BASE_IMAGE -Split "/")[1]+".tar")
                $ErrorActionPreference = "Stop"
                if (-not $LastExitCode -eq 0) {
                    Throw $("ERROR: Failed to load $readBaseFrom`:\baseimages\"+$($env:WINDOWS_BASE_IMAGE -Split "/")[1]+".tar into daemon under test")
                }
                Write-Host -ForegroundColor Green "INFO: docker load of"$($env:WINDOWS_BASE_IMAGE -Split "/")[1]" into daemon under test completed successfully"
            } else {
                # We need to docker pull it instead. It will come in directly as microsoft/imagename:tagname
                Write-Host -ForegroundColor Green $("INFO: Pulling "+$env:WINDOWS_BASE_IMAGE+":"+$env:WINDOWS_BASE_IMAGE_TAG+" from docker hub into daemon under test. This may take some time...")
                $ErrorActionPreference = "SilentlyContinue"
                & "$env:TEMP\binary\docker-$COMMITHASH" "-H=$($DASHH_CUT)" pull "$($env:WINDOWS_BASE_IMAGE):$env:WINDOWS_BASE_IMAGE_TAG"
                $ErrorActionPreference = "Stop"
                if (-not $LastExitCode -eq 0) {
                    Throw $("ERROR: Failed to docker pull $($env:WINDOWS_BASE_IMAGE):$env:WINDOWS_BASE_IMAGE_TAG into daemon under test.")
                }
                Write-Host -ForegroundColor Green $("INFO: docker pull of $($env:WINDOWS_BASE_IMAGE):$env:WINDOWS_BASE_IMAGE_TAG into daemon under test completed successfully")
                Write-Host -ForegroundColor Green $("INFO: Tagging $($env:WINDOWS_BASE_IMAGE):$env:WINDOWS_BASE_IMAGE_TAG as microsoft/$ControlDaemonBaseImage in daemon under test")
                & "$env:TEMP\binary\docker-$COMMITHASH" "-H=$($DASHH_CUT)" tag "$($env:WINDOWS_BASE_IMAGE):$env:WINDOWS_BASE_IMAGE_TAG" microsoft/$ControlDaemonBaseImage
            }
        } else {
            Write-Host -ForegroundColor Green "INFO: Image $($env:WINDOWS_BASE_IMAGE):$env:WINDOWS_BASE_IMAGE_TAG is already loaded in the daemon under test"
        }
    
    
        # Inspect the pulled or loaded image to get the version directly
        $ErrorActionPreference = "SilentlyContinue"
        $dutimgVersion = $(&"$env:TEMP\binary\docker-$COMMITHASH" "-H=$($DASHH_CUT)" inspect "$($env:WINDOWS_BASE_IMAGE):$env:WINDOWS_BASE_IMAGE_TAG" --format "{{.OsVersion}}")
        $ErrorActionPreference = "Stop"
        Write-Host -ForegroundColor Green $("INFO: Version of $($env:WINDOWS_BASE_IMAGE):$env:WINDOWS_BASE_IMAGE_TAG is '"+$dutimgVersion+"'")
    }

    # Run the validation tests unless SKIP_VALIDATION_TESTS is defined.
    if ($null -eq $env:SKIP_VALIDATION_TESTS) {
        Write-Host -ForegroundColor Cyan "INFO: Running validation tests at $(Get-Date)..."
        $ErrorActionPreference = "SilentlyContinue"
        $Duration=$(Measure-Command { hack\make.ps1 -DCO -GoFormat -PkgImports | Out-Host })
        $ErrorActionPreference = "Stop"
        if (-not($LastExitCode -eq 0)) {
            Throw "ERROR: Validation tests failed"
        }
        Write-Host  -ForegroundColor Green "INFO: Validation tests ended at $(Get-Date). Duration`:$Duration"
    } else {
        Write-Host -ForegroundColor Magenta "WARN: Skipping validation tests"
    }

    # Note the unit tests won't work in LCOW mode as I turned off loading the base images above.
    # Run the unit tests inside a container unless SKIP_UNIT_TESTS is defined
    if (($null -eq $env:LCOW_MODE) -and ($null -eq $env:LCOW_BASIC_MODE)) {
        if ($null -eq $env:SKIP_UNIT_TESTS) {
            $ContainerNameForUnitTests = $COMMITHASH + "_UnitTests"
            Write-Host -ForegroundColor Cyan "INFO: Running unit tests at $(Get-Date)..."
            $ErrorActionPreference = "SilentlyContinue"
            $Duration=$(Measure-Command {docker run --name $ContainerNameForUnitTests -e DOCKER_GITCOMMIT=$COMMITHASH$CommitUnsupported docker hack\make.ps1 -TestUnit | Out-Host })
            $TestRunExitCode = $LastExitCode
            $ErrorActionPreference = "Stop"

            # Saving where jenkins will take a look at.....
            New-Item -Force -ItemType Directory bundles | Out-Null
            $unitTestsContPath="$ContainerNameForUnitTests`:c`:\gopath\src\github.com\docker\docker\bundles"
            $JunitExpectedContFilePath = "$unitTestsContPath\junit-report-unit-tests.xml"
            docker cp $JunitExpectedContFilePath "bundles"
            if (-not($LastExitCode -eq 0)) {
                Throw "ERROR: Failed to docker cp the unit tests report ($JunitExpectedContFilePath) to bundles"
            }

            if (Test-Path "bundles\junit-report-unit-tests.xml") {
                Write-Host -ForegroundColor Magenta "INFO: Unit tests results(bundles\junit-report-unit-tests.xml) exist. pwd=$pwd"
            } else {
                Write-Host -ForegroundColor Magenta "ERROR: Unit tests results(bundles\junit-report-unit-tests.xml) do not exist. pwd=$pwd"
            }

            if (-not($TestRunExitCode -eq 0)) {
                Throw "ERROR: Unit tests failed"
            }
            Write-Host  -ForegroundColor Green "INFO: Unit tests ended at $(Get-Date). Duration`:$Duration"
        } else {
            Write-Host -ForegroundColor Magenta "WARN: Skipping unit tests"
        }
    }

    # Add the Windows busybox image. Needed for WCOW integration tests
    if (($null -eq $env:LCOW_MODE) -and ($null -eq $env:LCOW_BASIC_MODE)) {
        if ($null -eq $env:SKIP_INTEGRATION_TESTS) {
            Write-Host -ForegroundColor Green "INFO: Building busybox"
            $ErrorActionPreference = "SilentlyContinue"
<<<<<<< HEAD
            # Build it regardless while switching between nanoserver and windowsservercore
            #$bbCount = $(& "$env:TEMP\binary\docker-$COMMITHASH" "-H=$($DASHH_CUT)" images | Select-String "busybox" | Measure-Object -line).Lines
            #$ErrorActionPreference = "Stop"
            #if (-not($LastExitCode -eq 0)) {
            #    Throw "ERROR: Could not determine if busybox image is present"
            #}
            #if ($bbCount -eq 0) {
                Write-Host -ForegroundColor Green "INFO: Building busybox"
                $ErrorActionPreference = "SilentlyContinue"
                $(& "$env:TEMP\binary\docker-$COMMITHASH" "-H=$($DASHH_CUT)" build -t busybox https://raw.githubusercontent.com/moby/busybox/v1.1/Dockerfile | Out-Host)
                $ErrorActionPreference = "Stop"
                if (-not($LastExitCode -eq 0)) {
                    Throw "ERROR: Failed to build busybox image"
                }
            #}

=======
            $(& "$env:TEMP\binary\docker-$COMMITHASH" "-H=$($DASHH_CUT)" build  -t busybox --build-arg WINDOWS_BASE_IMAGE --build-arg WINDOWS_BASE_IMAGE_TAG "$env:SOURCES_DRIVE`:\$env:SOURCES_SUBDIR\src\github.com\docker\docker\contrib\busybox\" | Out-Host)
            $ErrorActionPreference = "Stop"
            if (-not($LastExitCode -eq 0)) {
                Throw "ERROR: Failed to build busybox image"
            }
>>>>>>> 847da184

            Write-Host -ForegroundColor Green "INFO: Docker images of the daemon under test"
            Write-Host 
            $ErrorActionPreference = "SilentlyContinue"
            & "$env:TEMP\binary\docker-$COMMITHASH" "-H=$($DASHH_CUT)" images
            $ErrorActionPreference = "Stop"
            if ($LastExitCode -ne 0) {
                Throw "ERROR: The daemon under test does not appear to be running."
            }
            Write-Host
        }
    }

    # Run the WCOW integration tests unless SKIP_INTEGRATION_TESTS is defined
    if (($null -eq $env:LCOW_MODE) -and ($null -eq $env:LCOW_BASIC_MODE)) {
        if ($null -eq $env:SKIP_INTEGRATION_TESTS) {
            Write-Host -ForegroundColor Cyan "INFO: Running integration tests at $(Get-Date)..."
            $ErrorActionPreference = "SilentlyContinue"
    
            # Location of the daemon under test.
            $env:OrigDOCKER_HOST="$env:DOCKER_HOST"
    
            #https://blogs.technet.microsoft.com/heyscriptingguy/2011/09/20/solve-problems-with-external-command-lines-in-powershell/ is useful to see tokenising
<<<<<<< HEAD
            $c = "go test "
            $c += "`"-test.v`" "
=======
            $jsonFilePath = "..\\bundles\\go-test-report-intcli-tests.json"
            $xmlFilePath = "..\\bundles\\junit-report-intcli-tests.xml"
            $c = "gotestsum --format=standard-verbose --jsonfile=$jsonFilePath --junitfile=$xmlFilePath -- "
>>>>>>> 847da184
            if ($null -ne $env:INTEGRATION_TEST_NAME) { # Makes is quicker for debugging to be able to run only a subset of the integration tests
                $c += "`"-test.run`" "
                $c += "`"$env:INTEGRATION_TEST_NAME`" "
                Write-Host -ForegroundColor Magenta "WARN: Only running integration tests matching $env:INTEGRATION_TEST_NAME"
            }
            $c += "`"-tags`" " + "`"autogen`" "
            $c += "`"-test.timeout`" " + "`"200m`" "
    
            if ($null -ne $env:INTEGRATION_IN_CONTAINER) {
                Write-Host -ForegroundColor Green "INFO: Integration tests being run inside a container"
                # Note we talk back through the containers gateway address
                # And the ridiculous lengths we have to go to get the default gateway address... (GetNetIPConfiguration doesn't work in nanoserver)
                # I just could not get the escaping to work in a single command, so output $c to a file and run that in the container instead...
                # Not the prettiest, but it works.
                $c | Out-File -Force "$env:TEMP\binary\runIntegrationCLI.ps1"
                $Duration= $(Measure-Command { & docker run `
                                                        --rm `
                                                        -e c=$c `
                                                        --workdir "c`:\gopath\src\github.com\docker\docker\integration-cli" `
                                                        -v "$env:TEMP\binary`:c:\target" `
                                                        docker `
                                                        "`$env`:PATH`='c`:\target;'+`$env:PATH`;  `$env:DOCKER_HOST`='tcp`://'+(ipconfig | select -last 1).Substring(39)+'`:2357'; c:\target\runIntegrationCLI.ps1" | Out-Host } )
            } else  {
                $env:DOCKER_HOST=$DASHH_CUT  
                $env:PATH="$env:TEMP\binary;$env:PATH;"  # Force to use the test binaries, not the host ones.
<<<<<<< HEAD
=======
                $env:GO111MODULE="off"
>>>>>>> 847da184
                Write-Host -ForegroundColor Green "INFO: DOCKER_HOST at $DASHH_CUT"

                $ErrorActionPreference = "SilentlyContinue"
                Write-Host -ForegroundColor Cyan "INFO: Integration API tests being run from the host:"
<<<<<<< HEAD
                if (!($env:INTEGRATION_TESTFLAGS)) {
                    $env:INTEGRATION_TESTFLAGS = "-test.v"
                }
                Set-Location "$env:SOURCES_DRIVE`:\$env:SOURCES_SUBDIR\src\github.com\docker\docker"
                $start=(Get-Date); Invoke-Expression ".\hack\make.ps1 -TestIntegration"; $Duration=New-Timespan -Start $start -End (Get-Date)
                $ErrorActionPreference = "Stop"
                if (-not($LastExitCode -eq 0)) {
=======
                $start=(Get-Date); Invoke-Expression ".\hack\make.ps1 -TestIntegration"; $Duration=New-Timespan -Start $start -End (Get-Date)
                $IntTestsRunResult = $LastExitCode
                $ErrorActionPreference = "Stop"
                if (-not($IntTestsRunResult -eq 0)) {
>>>>>>> 847da184
                    Throw "ERROR: Integration API tests failed at $(Get-Date). Duration`:$Duration"
                }

                $ErrorActionPreference = "SilentlyContinue"
                Write-Host -ForegroundColor Green "INFO: Integration CLI tests being run from the host:"
                Write-Host -ForegroundColor Green "INFO: $c"
                Set-Location "$env:SOURCES_DRIVE`:\$env:SOURCES_SUBDIR\src\github.com\docker\docker\integration-cli"
                # Explicit to not use measure-command otherwise don't get output as it goes
                $start=(Get-Date); Invoke-Expression $c; $Duration=New-Timespan -Start $start -End (Get-Date)
            }
            $ErrorActionPreference = "Stop"
            if (-not($LastExitCode -eq 0)) {
                Throw "ERROR: Integration CLI tests failed at $(Get-Date). Duration`:$Duration"
            }
            Write-Host  -ForegroundColor Green "INFO: Integration tests ended at $(Get-Date). Duration`:$Duration"
        } else {
            Write-Host -ForegroundColor Magenta "WARN: Skipping integration tests"
        }
    } else {
        # The LCOW version of the tests here
        if ($null -eq $env:SKIP_INTEGRATION_TESTS) {
            Write-Host -ForegroundColor Cyan "INFO: Running LCOW tests at $(Get-Date)..."

            $ErrorActionPreference = "SilentlyContinue"
    
            # Location of the daemon under test.
            $env:OrigDOCKER_HOST="$env:DOCKER_HOST"

            # Make sure we are pointing at the DUT
            $env:DOCKER_HOST=$DASHH_CUT  
            Write-Host -ForegroundColor Green "INFO: DOCKER_HOST at $DASHH_CUT"

            # Force to use the test binaries, not the host ones.
            $env:PATH="$env:TEMP\binary;$env:PATH;"  

            if ($null -ne $env:LCOW_BASIC_MODE) {
                $wc = New-Object net.webclient
                try {
                    Write-Host -ForegroundColor green "INFO: Downloading latest execution script..."
                    $wc.Downloadfile("https://raw.githubusercontent.com/kevpar/docker-w2wCIScripts/master/runCI/lcowbasicvalidation.ps1", "$env:TEMP\binary\lcowbasicvalidation.ps1")
                } 
                catch [System.Net.WebException]
                {
                    Throw ("Failed to download: $_")
                }

                # Explicit to not use measure-command otherwise don't get output as it goes
                $ErrorActionPreference = "Stop"
                $start=(Get-Date); Invoke-Expression "powershell $env:TEMP\binary\lcowbasicvalidation.ps1"; $lec=$lastExitCode; $Duration=New-Timespan -Start $start -End (Get-Date)
                $Duration=New-Timespan -Start $start -End (Get-Date)
                Write-Host  -ForegroundColor Green "INFO: LCOW tests ended at $(Get-Date). Duration`:$Duration"
                if ($lec -ne 0) {
                    Throw "LCOW validation tests failed"
                }
            } else {
                #https://blogs.technet.microsoft.com/heyscriptingguy/2011/09/20/solve-problems-with-external-command-lines-in-powershell/ is useful to see tokenising
                $c = "go test "
                $c += "`"-test.v`" "
                if ($null -ne $env:INTEGRATION_TEST_NAME) { # Makes is quicker for debugging to be able to run only a subset of the integration tests
                    $c += "`"-test.run`" "
                    $c += "`"$env:INTEGRATION_TEST_NAME`" "
                    Write-Host -ForegroundColor Magenta "WARN: Only running LCOW integration tests matching $env:INTEGRATION_TEST_NAME"
                }
                $c += "`"-tags`" " + "`"autogen`" "
                $c += "`"-test.timeout`" " + "`"200m`" "

                Write-Host -ForegroundColor Green "INFO: LCOW Integration tests being run from the host:"
                Set-Location "$env:SOURCES_DRIVE`:\$env:SOURCES_SUBDIR\src\github.com\docker\docker\integration-cli"
                Write-Host -ForegroundColor Green "INFO: $c"
                Write-Host -ForegroundColor Green "INFO: DOCKER_HOST at $DASHH_CUT"
                # Explicit to not use measure-command otherwise don't get output as it goes
                $start=(Get-Date); Invoke-Expression $c; $Duration=New-Timespan -Start $start -End (Get-Date)

            }
            $ErrorActionPreference = "Stop"
            if (-not($LastExitCode -eq 0)) {
                Throw "ERROR: Integration tests failed at $(Get-Date). Duration`:$Duration"
            }
            Write-Host  -ForegroundColor Green "INFO: Integration tests ended at $(Get-Date). Duration`:$Duration"
        } else {
            Write-Host -ForegroundColor Magenta "WARN: Skipping LCOW tests"
        }
    }

    # Docker info now to get counts (after or if jjh/containercounts is merged)
    if ($daemonStarted -eq 1) {
        Write-Host -ForegroundColor Green "INFO: Docker info of the daemon under test at end of run"
        Write-Host 
        $ErrorActionPreference = "SilentlyContinue"
        & "$env:TEMP\binary\docker-$COMMITHASH" "-H=$($DASHH_CUT)" info
        $ErrorActionPreference = "Stop"
        if ($LastExitCode -ne 0) {
            Throw "ERROR: The daemon under test does not appear to be running."
        }
        Write-Host
    }

    # Stop the daemon under test
    if (Test-Path "$env:TEMP\docker.pid") {
        $p=Get-Content "$env:TEMP\docker.pid" -raw
        if (($null -ne $p) -and ($daemonStarted -eq 1)) {
            Write-Host -ForegroundColor green "INFO: Stopping daemon under test"
            taskkill -f -t -pid $p
            #sleep 5
        }
        Remove-Item "$env:TEMP\docker.pid" -force -ErrorAction SilentlyContinue
    }

    # Stop the tail process (if started)
    if ($null -ne $tail) {
        Write-Host -ForegroundColor green "INFO: Stop tailing logs of the daemon under tests"
        Stop-Process -InputObject $tail -Force
    }

    Write-Host -ForegroundColor Green "INFO: executeCI.ps1 Completed successfully at $(Get-Date)."
}
Catch [Exception] {
    $FinallyColour="Red"
    Write-Host -ForegroundColor Red ("`r`n`r`nERROR: Failed '$_' at $(Get-Date)")
    Write-Host -ForegroundColor Red ($_.InvocationInfo.PositionMessage)
    Write-Host "`n`n"

    # Exit to ensure Jenkins captures it. Don't do this in the ISE or interactive Powershell - they will catch the Throw onwards.
    if ( ([bool]([Environment]::GetCommandLineArgs() -Like '*-NonInteractive*')) -and `
         ([bool]([Environment]::GetCommandLineArgs() -NotLike "*Powershell_ISE.exe*"))) {
        exit 1
    }
    Throw $_
}
Finally {
    # Preserve the LastExitCode of the tests
    $tmpLastExitCode = $LastExitCode

    $ErrorActionPreference="SilentlyContinue"
    $global:ProgressPreference=$origProgressPreference
    Write-Host  -ForegroundColor Green "INFO: Tidying up at end of run"

    # Restore the path
    if ($null -ne $origPath) { $env:PATH=$origPath }

    # Restore the DOCKER_HOST
    if ($null -ne $origDOCKER_HOST) { $env:DOCKER_HOST=$origDOCKER_HOST }

    # Restore the GOROOT and GOPATH variables
    if ($null -ne $origGOROOT) { $env:GOROOT=$origGOROOT }
    if ($null -ne $origGOPATH) { $env:GOPATH=$origGOPATH }

    # Dump the daemon log. This will include any possible panic stack in the .err.
    if (($daemonStarted -eq 1) -and  ($(Get-Item "$env:TEMP\dut.err").Length -gt 0)) {
        Write-Host -ForegroundColor Cyan "----------- DAEMON LOG ------------"
        Get-Content "$env:TEMP\dut.err" -ErrorAction SilentlyContinue | Write-Host -ForegroundColor Cyan
        Write-Host -ForegroundColor Cyan "----------- END DAEMON LOG --------"
    }

    # Save the daemon under test log
    if ($daemonStarted -eq 1) {
        Set-Location "$env:SOURCES_DRIVE`:\$env:SOURCES_SUBDIR\src\github.com\docker\docker"
        Write-Host -ForegroundColor Green "INFO: Saving daemon under test log ($env:TEMP\dut.out) to bundles\CIDUT.out"
        Copy-Item  "$env:TEMP\dut.out" "bundles\CIDUT.out" -Force -ErrorAction SilentlyContinue
        Write-Host -ForegroundColor Green "INFO: Saving daemon under test log ($env:TEMP\dut.err) to bundles\CIDUT.err"
        Copy-Item  "$env:TEMP\dut.err" "bundles\CIDUT.err" -Force -ErrorAction SilentlyContinue
    }

    Set-Location "$env:SOURCES_DRIVE\$env:SOURCES_SUBDIR" -ErrorAction SilentlyContinue
    Nuke-Everything

    # Restore the TEMP path
    if ($null -ne $TEMPORIG) { $env:TEMP="$TEMPORIG" }

    $Dur=New-TimeSpan -Start $StartTime -End $(Get-Date)
    Write-Host -ForegroundColor $FinallyColour "`nINFO: executeCI.ps1 exiting at $(date). Duration $dur`n"

    exit $tmpLastExitCode
}<|MERGE_RESOLUTION|>--- conflicted
+++ resolved
@@ -161,11 +161,7 @@
             }
 
             $allImages  = $(docker images --format "{{.Repository}}#{{.ID}}")
-<<<<<<< HEAD
-            $toRemove   = ($allImages | Select-String -NotMatch "servercore","nanoserver","docker")
-=======
             $toRemove   = ($allImages | Select-String -NotMatch "servercore","nanoserver","docker","busybox")
->>>>>>> 847da184
             $imageCount = ($toRemove | Measure-Object -line).Lines
 
             if ($imageCount -gt 0) {
@@ -822,30 +818,11 @@
         if ($null -eq $env:SKIP_INTEGRATION_TESTS) {
             Write-Host -ForegroundColor Green "INFO: Building busybox"
             $ErrorActionPreference = "SilentlyContinue"
-<<<<<<< HEAD
-            # Build it regardless while switching between nanoserver and windowsservercore
-            #$bbCount = $(& "$env:TEMP\binary\docker-$COMMITHASH" "-H=$($DASHH_CUT)" images | Select-String "busybox" | Measure-Object -line).Lines
-            #$ErrorActionPreference = "Stop"
-            #if (-not($LastExitCode -eq 0)) {
-            #    Throw "ERROR: Could not determine if busybox image is present"
-            #}
-            #if ($bbCount -eq 0) {
-                Write-Host -ForegroundColor Green "INFO: Building busybox"
-                $ErrorActionPreference = "SilentlyContinue"
-                $(& "$env:TEMP\binary\docker-$COMMITHASH" "-H=$($DASHH_CUT)" build -t busybox https://raw.githubusercontent.com/moby/busybox/v1.1/Dockerfile | Out-Host)
-                $ErrorActionPreference = "Stop"
-                if (-not($LastExitCode -eq 0)) {
-                    Throw "ERROR: Failed to build busybox image"
-                }
-            #}
-
-=======
             $(& "$env:TEMP\binary\docker-$COMMITHASH" "-H=$($DASHH_CUT)" build  -t busybox --build-arg WINDOWS_BASE_IMAGE --build-arg WINDOWS_BASE_IMAGE_TAG "$env:SOURCES_DRIVE`:\$env:SOURCES_SUBDIR\src\github.com\docker\docker\contrib\busybox\" | Out-Host)
             $ErrorActionPreference = "Stop"
             if (-not($LastExitCode -eq 0)) {
                 Throw "ERROR: Failed to build busybox image"
             }
->>>>>>> 847da184
 
             Write-Host -ForegroundColor Green "INFO: Docker images of the daemon under test"
             Write-Host 
@@ -869,14 +846,9 @@
             $env:OrigDOCKER_HOST="$env:DOCKER_HOST"
     
             #https://blogs.technet.microsoft.com/heyscriptingguy/2011/09/20/solve-problems-with-external-command-lines-in-powershell/ is useful to see tokenising
-<<<<<<< HEAD
-            $c = "go test "
-            $c += "`"-test.v`" "
-=======
             $jsonFilePath = "..\\bundles\\go-test-report-intcli-tests.json"
             $xmlFilePath = "..\\bundles\\junit-report-intcli-tests.xml"
             $c = "gotestsum --format=standard-verbose --jsonfile=$jsonFilePath --junitfile=$xmlFilePath -- "
->>>>>>> 847da184
             if ($null -ne $env:INTEGRATION_TEST_NAME) { # Makes is quicker for debugging to be able to run only a subset of the integration tests
                 $c += "`"-test.run`" "
                 $c += "`"$env:INTEGRATION_TEST_NAME`" "
@@ -902,28 +874,15 @@
             } else  {
                 $env:DOCKER_HOST=$DASHH_CUT  
                 $env:PATH="$env:TEMP\binary;$env:PATH;"  # Force to use the test binaries, not the host ones.
-<<<<<<< HEAD
-=======
                 $env:GO111MODULE="off"
->>>>>>> 847da184
                 Write-Host -ForegroundColor Green "INFO: DOCKER_HOST at $DASHH_CUT"
 
                 $ErrorActionPreference = "SilentlyContinue"
                 Write-Host -ForegroundColor Cyan "INFO: Integration API tests being run from the host:"
-<<<<<<< HEAD
-                if (!($env:INTEGRATION_TESTFLAGS)) {
-                    $env:INTEGRATION_TESTFLAGS = "-test.v"
-                }
-                Set-Location "$env:SOURCES_DRIVE`:\$env:SOURCES_SUBDIR\src\github.com\docker\docker"
-                $start=(Get-Date); Invoke-Expression ".\hack\make.ps1 -TestIntegration"; $Duration=New-Timespan -Start $start -End (Get-Date)
-                $ErrorActionPreference = "Stop"
-                if (-not($LastExitCode -eq 0)) {
-=======
                 $start=(Get-Date); Invoke-Expression ".\hack\make.ps1 -TestIntegration"; $Duration=New-Timespan -Start $start -End (Get-Date)
                 $IntTestsRunResult = $LastExitCode
                 $ErrorActionPreference = "Stop"
                 if (-not($IntTestsRunResult -eq 0)) {
->>>>>>> 847da184
                     Throw "ERROR: Integration API tests failed at $(Get-Date). Duration`:$Duration"
                 }
 
@@ -1054,9 +1013,6 @@
     Throw $_
 }
 Finally {
-    # Preserve the LastExitCode of the tests
-    $tmpLastExitCode = $LastExitCode
-
     $ErrorActionPreference="SilentlyContinue"
     $global:ProgressPreference=$origProgressPreference
     Write-Host  -ForegroundColor Green "INFO: Tidying up at end of run"
@@ -1095,6 +1051,4 @@
 
     $Dur=New-TimeSpan -Start $StartTime -End $(Get-Date)
     Write-Host -ForegroundColor $FinallyColour "`nINFO: executeCI.ps1 exiting at $(date). Duration $dur`n"
-
-    exit $tmpLastExitCode
 }