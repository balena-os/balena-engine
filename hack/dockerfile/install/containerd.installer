--- conflicted
+++ resolved
@@ -1,12 +1,6 @@
 #!/bin/sh
 set -e
 
-<<<<<<< HEAD
-# containerd is also pinned in vendor.conf. When updating the binary
-# version you may also need to update the vendor version to pick up bug
-# fixes or new APIs.
-: "${CONTAINERD_COMMIT:=7b11cfaabd73bb80907dd23182b9347b4245eb5d}" # v1.4.12
-=======
 # CONTAINERD_VERSION specifies the version of the containerd runtime binary
 # to install from the https://github.com/containerd/containerd repository.
 #
@@ -22,7 +16,6 @@
 # bug fixes or new APIs, however, usually the Go packages are built from a
 # commit from the master branch.
 : "${CONTAINERD_VERSION:=v1.6.4}"
->>>>>>> 38633e79
 
 install_containerd() (
 	echo "Install containerd version $CONTAINERD_VERSION"
