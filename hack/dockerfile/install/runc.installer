#!/bin/sh

# When updating RUNC_COMMIT, also update runc in vendor.conf accordingly
# The version of runc should match the version that is used by the containerd
# version that is used. If you need to update runc, open a pull request in
# the containerd project first, and update both after that is merged.
<<<<<<< HEAD
RUNC_COMMIT=dc9208a3303feef5b3839f4323d9beb36df0a9dd # v1.0.0-rc10
=======
: ${RUNC_COMMIT:=52b36a2dd837e8462de8e01458bf02cf9eea47dd} # v1.0.2
>>>>>>> 847da184

install_runc() {
	# If using RHEL7 kernels (3.10.0 el7), disable kmem accounting/limiting
	if uname -r | grep -q '^3\.10\.0.*\.el7\.'; then
		: ${RUNC_NOKMEM='nokmem'}
	fi

	# Do not build with ambient capabilities support
	RUNC_BUILDTAGS="${RUNC_BUILDTAGS:-"seccomp $RUNC_NOKMEM"}"

	echo "Install runc version $RUNC_COMMIT (build tags: $RUNC_BUILDTAGS)"
	git clone https://github.com/opencontainers/runc.git "$GOPATH/src/github.com/opencontainers/runc"
	cd "$GOPATH/src/github.com/opencontainers/runc"
	git checkout -q "$RUNC_COMMIT"
	if [ -z "$1" ]; then
		target=static
	else
		target="$1"
	fi
	make BUILDTAGS="$RUNC_BUILDTAGS" "$target"
	mkdir -p "${PREFIX}"
	cp runc "${PREFIX}/runc"
}<|MERGE_RESOLUTION|>--- conflicted
+++ resolved
@@ -4,11 +4,7 @@
 # The version of runc should match the version that is used by the containerd
 # version that is used. If you need to update runc, open a pull request in
 # the containerd project first, and update both after that is merged.
-<<<<<<< HEAD
-RUNC_COMMIT=dc9208a3303feef5b3839f4323d9beb36df0a9dd # v1.0.0-rc10
-=======
 : ${RUNC_COMMIT:=52b36a2dd837e8462de8e01458bf02cf9eea47dd} # v1.0.2
->>>>>>> 847da184
 
 install_runc() {
 	# If using RHEL7 kernels (3.10.0 el7), disable kmem accounting/limiting
