package container // import "github.com/docker/docker/api/types/container"

import (
	"strings"

	"github.com/docker/docker/api/types/blkiodev"
	"github.com/docker/docker/api/types/mount"
	"github.com/docker/docker/api/types/strslice"
	"github.com/docker/go-connections/nat"
	units "github.com/docker/go-units"
)

// CgroupnsMode represents the cgroup namespace mode of the container
type CgroupnsMode string

// IsPrivate indicates whether the container uses its own private cgroup namespace
func (c CgroupnsMode) IsPrivate() bool {
	return c == "private"
}

// IsHost indicates whether the container shares the host's cgroup namespace
func (c CgroupnsMode) IsHost() bool {
	return c == "host"
}

// IsEmpty indicates whether the container cgroup namespace mode is unset
func (c CgroupnsMode) IsEmpty() bool {
	return c == ""
}

// Valid indicates whether the cgroup namespace mode is valid
func (c CgroupnsMode) Valid() bool {
	return c.IsEmpty() || c.IsPrivate() || c.IsHost()
}

// Isolation represents the isolation technology of a container. The supported
// values are platform specific
type Isolation string

// IsDefault indicates the default isolation technology of a container. On Linux this
// is the native driver. On Windows, this is a Windows Server Container.
func (i Isolation) IsDefault() bool {
	return strings.ToLower(string(i)) == "default" || string(i) == ""
}

// IsHyperV indicates the use of a Hyper-V partition for isolation
func (i Isolation) IsHyperV() bool {
	return strings.ToLower(string(i)) == "hyperv"
}

// IsProcess indicates the use of process isolation
func (i Isolation) IsProcess() bool {
	return strings.ToLower(string(i)) == "process"
}

const (
	// IsolationEmpty is unspecified (same behavior as default)
	IsolationEmpty = Isolation("")
	// IsolationDefault is the default isolation mode on current daemon
	IsolationDefault = Isolation("default")
	// IsolationProcess is process isolation mode
	IsolationProcess = Isolation("process")
	// IsolationHyperV is HyperV isolation mode
	IsolationHyperV = Isolation("hyperv")
)

// IpcMode represents the container ipc stack.
type IpcMode string

// IsPrivate indicates whether the container uses its own private ipc namespace which can not be shared.
func (n IpcMode) IsPrivate() bool {
	return n == "private"
}

// IsHost indicates whether the container shares the host's ipc namespace.
func (n IpcMode) IsHost() bool {
	return n == "host"
}

// IsShareable indicates whether the container's ipc namespace can be shared with another container.
func (n IpcMode) IsShareable() bool {
	return n == "shareable"
}

// IsContainer indicates whether the container uses another container's ipc namespace.
func (n IpcMode) IsContainer() bool {
	parts := strings.SplitN(string(n), ":", 2)
	return len(parts) > 1 && parts[0] == "container"
}

// IsNone indicates whether container IpcMode is set to "none".
func (n IpcMode) IsNone() bool {
	return n == "none"
}

// IsEmpty indicates whether container IpcMode is empty
func (n IpcMode) IsEmpty() bool {
	return n == ""
}

// Valid indicates whether the ipc mode is valid.
func (n IpcMode) Valid() bool {
	return n.IsEmpty() || n.IsNone() || n.IsPrivate() || n.IsHost() || n.IsShareable() || n.IsContainer()
}

// Container returns the name of the container ipc stack is going to be used.
func (n IpcMode) Container() string {
	parts := strings.SplitN(string(n), ":", 2)
	if len(parts) > 1 && parts[0] == "container" {
		return parts[1]
	}
	return ""
}

// NetworkMode represents the container network stack.
type NetworkMode string

// IsNone indicates whether container isn't using a network stack.
func (n NetworkMode) IsNone() bool {
	return n == "none"
}

// IsDefault indicates whether container uses the default network stack.
func (n NetworkMode) IsDefault() bool {
	return n == "default"
}

// IsPrivate indicates whether container uses its private network stack.
func (n NetworkMode) IsPrivate() bool {
	return !(n.IsHost() || n.IsContainer())
}

// IsContainer indicates whether container uses a container network stack.
func (n NetworkMode) IsContainer() bool {
	parts := strings.SplitN(string(n), ":", 2)
	return len(parts) > 1 && parts[0] == "container"
}

// ConnectedContainer is the id of the container which network this container is connected to.
func (n NetworkMode) ConnectedContainer() string {
	parts := strings.SplitN(string(n), ":", 2)
	if len(parts) > 1 {
		return parts[1]
	}
	return ""
}

// UserDefined indicates user-created network
func (n NetworkMode) UserDefined() string {
	if n.IsUserDefined() {
		return string(n)
	}
	return ""
}

// UsernsMode represents userns mode in the container.
type UsernsMode string

// IsHost indicates whether the container uses the host's userns.
func (n UsernsMode) IsHost() bool {
	return n == "host"
}

// IsPrivate indicates whether the container uses the a private userns.
func (n UsernsMode) IsPrivate() bool {
	return !(n.IsHost())
}

// Valid indicates whether the userns is valid.
func (n UsernsMode) Valid() bool {
	parts := strings.Split(string(n), ":")
	switch mode := parts[0]; mode {
	case "", "host":
	default:
		return false
	}
	return true
}

// CgroupSpec represents the cgroup to use for the container.
type CgroupSpec string

// IsContainer indicates whether the container is using another container cgroup
func (c CgroupSpec) IsContainer() bool {
	parts := strings.SplitN(string(c), ":", 2)
	return len(parts) > 1 && parts[0] == "container"
}

// Valid indicates whether the cgroup spec is valid.
func (c CgroupSpec) Valid() bool {
	return c.IsContainer() || c == ""
}

// Container returns the name of the container whose cgroup will be used.
func (c CgroupSpec) Container() string {
	parts := strings.SplitN(string(c), ":", 2)
	if len(parts) > 1 {
		return parts[1]
	}
	return ""
}

// UTSMode represents the UTS namespace of the container.
type UTSMode string

// IsPrivate indicates whether the container uses its private UTS namespace.
func (n UTSMode) IsPrivate() bool {
	return !(n.IsHost())
}

// IsHost indicates whether the container uses the host's UTS namespace.
func (n UTSMode) IsHost() bool {
	return n == "host"
}

// Valid indicates whether the UTS namespace is valid.
func (n UTSMode) Valid() bool {
	parts := strings.Split(string(n), ":")
	switch mode := parts[0]; mode {
	case "", "host":
	default:
		return false
	}
	return true
}

// PidMode represents the pid namespace of the container.
type PidMode string

// IsPrivate indicates whether the container uses its own new pid namespace.
func (n PidMode) IsPrivate() bool {
	return !(n.IsHost() || n.IsContainer())
}

// IsHost indicates whether the container uses the host's pid namespace.
func (n PidMode) IsHost() bool {
	return n == "host"
}

// IsContainer indicates whether the container uses a container's pid namespace.
func (n PidMode) IsContainer() bool {
	parts := strings.SplitN(string(n), ":", 2)
	return len(parts) > 1 && parts[0] == "container"
}

// Valid indicates whether the pid namespace is valid.
func (n PidMode) Valid() bool {
	parts := strings.Split(string(n), ":")
	switch mode := parts[0]; mode {
	case "", "host":
	case "container":
		if len(parts) != 2 || parts[1] == "" {
			return false
		}
	default:
		return false
	}
	return true
}

// Container returns the name of the container whose pid namespace is going to be used.
func (n PidMode) Container() string {
	parts := strings.SplitN(string(n), ":", 2)
	if len(parts) > 1 {
		return parts[1]
	}
	return ""
}

// DeviceRequest represents a request for devices from a device driver.
// Used by GPU device drivers.
type DeviceRequest struct {
	Driver       string            // Name of device driver
	Count        int               // Number of devices to request (-1 = All)
	DeviceIDs    []string          // List of device IDs as recognizable by the device driver
	Capabilities [][]string        // An OR list of AND lists of device capabilities (e.g. "gpu")
	Options      map[string]string // Options to pass onto the device driver
}

// DeviceMapping represents the device mapping between the host and the container.
type DeviceMapping struct {
	PathOnHost        string
	PathInContainer   string
	CgroupPermissions string
}

// RestartPolicy represents the restart policies of the container.
type RestartPolicy struct {
	Name              string
	MaximumRetryCount int
}

// IsNone indicates whether the container has the "no" restart policy.
// This means the container will not automatically restart when exiting.
func (rp *RestartPolicy) IsNone() bool {
	return rp.Name == "no" || rp.Name == ""
}

// IsAlways indicates whether the container has the "always" restart policy.
// This means the container will automatically restart regardless of the exit status.
func (rp *RestartPolicy) IsAlways() bool {
	return rp.Name == "always"
}

// IsOnFailure indicates whether the container has the "on-failure" restart policy.
// This means the container will automatically restart of exiting with a non-zero exit status.
func (rp *RestartPolicy) IsOnFailure() bool {
	return rp.Name == "on-failure"
}

// IsUnlessStopped indicates whether the container has the
// "unless-stopped" restart policy. This means the container will
// automatically restart unless user has put it to stopped state.
func (rp *RestartPolicy) IsUnlessStopped() bool {
	return rp.Name == "unless-stopped"
}

// IsSame compares two RestartPolicy to see if they are the same
func (rp *RestartPolicy) IsSame(tp *RestartPolicy) bool {
	return rp.Name == tp.Name && rp.MaximumRetryCount == tp.MaximumRetryCount
}

// LogMode is a type to define the available modes for logging
// These modes affect how logs are handled when log messages start piling up.
type LogMode string

// Available logging modes
const (
	LogModeUnset            = ""
	LogModeBlocking LogMode = "blocking"
	LogModeNonBlock LogMode = "non-blocking"
)

// LogConfig represents the logging configuration of the container.
type LogConfig struct {
	Type   string
	Config map[string]string
}

// Resources contains container's resources (cgroups config, ulimits...)
type Resources struct {
	// Applicable to all platforms
	CPUShares int64 `json:"CpuShares"` // CPU shares (relative weight vs. other containers)
	Memory    int64 // Memory limit (in bytes)
	NanoCPUs  int64 `json:"NanoCpus"` // CPU quota in units of 10<sup>-9</sup> CPUs.

	// Applicable to UNIX platforms
	CgroupParent         string // Parent cgroup.
	BlkioWeight          uint16 // Block IO weight (relative weight vs. other containers)
	BlkioWeightDevice    []*blkiodev.WeightDevice
	BlkioDeviceReadBps   []*blkiodev.ThrottleDevice
	BlkioDeviceWriteBps  []*blkiodev.ThrottleDevice
	BlkioDeviceReadIOps  []*blkiodev.ThrottleDevice
	BlkioDeviceWriteIOps []*blkiodev.ThrottleDevice
	CPUPeriod            int64           `json:"CpuPeriod"`          // CPU CFS (Completely Fair Scheduler) period
	CPUQuota             int64           `json:"CpuQuota"`           // CPU CFS (Completely Fair Scheduler) quota
	CPURealtimePeriod    int64           `json:"CpuRealtimePeriod"`  // CPU real-time period
	CPURealtimeRuntime   int64           `json:"CpuRealtimeRuntime"` // CPU real-time runtime
	CpusetCpus           string          // CpusetCpus 0-2, 0,1
	CpusetMems           string          // CpusetMems 0-2, 0,1
	Devices              []DeviceMapping // List of devices to map inside the container
	DeviceCgroupRules    []string        // List of rule to be added to the device cgroup
	DeviceRequests       []DeviceRequest // List of device requests for device drivers
<<<<<<< HEAD
	KernelMemory         int64           // Kernel memory limit (in bytes)
=======
	KernelMemory         int64           // Kernel memory limit (in bytes), Deprecated: kernel 5.4 deprecated kmem.limit_in_bytes
>>>>>>> 847da184
	KernelMemoryTCP      int64           // Hard limit for kernel TCP buffer memory (in bytes)
	MemoryReservation    int64           // Memory soft limit (in bytes)
	MemorySwap           int64           // Total memory usage (memory + swap); set `-1` to enable unlimited swap
	MemorySwappiness     *int64          // Tuning container memory swappiness behaviour
	OomKillDisable       *bool           // Whether to disable OOM Killer or not
	PidsLimit            *int64          // Setting PIDs limit for a container; Set `0` or `-1` for unlimited, or `null` to not change.
	Ulimits              []*units.Ulimit // List of ulimits to be set in the container

	// Applicable to Windows
	CPUCount           int64  `json:"CpuCount"`   // CPU count
	CPUPercent         int64  `json:"CpuPercent"` // CPU percent
	IOMaximumIOps      uint64 // Maximum IOps for the container system drive
	IOMaximumBandwidth uint64 // Maximum IO in bytes per second for the container system drive
}

// UpdateConfig holds the mutable attributes of a Container.
// Those attributes can be updated at runtime.
type UpdateConfig struct {
	// Contains container's resources (cgroups, ulimits)
	Resources
	RestartPolicy RestartPolicy
}

// HostConfig the non-portable Config structure of a container.
// Here, "non-portable" means "dependent of the host we are running on".
// Portable information *should* appear in Config.
type HostConfig struct {
	// Applicable to all platforms
	Binds           []string      // List of volume bindings for this container
	ContainerIDFile string        // File (path) where the containerId is written
	ContainerIDEnv  string        // Environment variable name to use for passing containerId
	LogConfig       LogConfig     // Configuration of the logs for this container
	NetworkMode     NetworkMode   // Network mode to use for the container
	PortBindings    nat.PortMap   // Port mapping between the exposed port (container) and the host
	RestartPolicy   RestartPolicy // Restart policy to be used for the container
	AutoRemove      bool          // Automatically remove container when it exits
	VolumeDriver    string        // Name of the volume driver used to mount volumes
	VolumesFrom     []string      // List of volumes to take from other container

	// Applicable to UNIX platforms
	CapAdd          strslice.StrSlice // List of kernel capabilities to add to the container
	CapDrop         strslice.StrSlice // List of kernel capabilities to remove from the container
	CgroupnsMode    CgroupnsMode      // Cgroup namespace mode to use for the container
	DNS             []string          `json:"Dns"`        // List of DNS server to lookup
	DNSOptions      []string          `json:"DnsOptions"` // List of DNSOption to look for
	DNSSearch       []string          `json:"DnsSearch"`  // List of DNSSearch to look for
	ExtraHosts      []string          // List of extra hosts
	GroupAdd        []string          // List of additional groups that the container process will run as
	IpcMode         IpcMode           // IPC namespace to use for the container
	Cgroup          CgroupSpec        // Cgroup to use for the container
	Links           []string          // List of links (in the name:alias form)
	OomScoreAdj     int               // Container preference for OOM-killing
	PidMode         PidMode           // PID namespace to use for the container
	Privileged      bool              // Is the container in privileged mode
	PublishAllPorts bool              // Should docker publish all exposed port for the container
	ReadonlyRootfs  bool              // Is the container root filesystem in read-only
	SecurityOpt     []string          // List of string values to customize labels for MLS systems, such as SELinux.
	StorageOpt      map[string]string `json:",omitempty"` // Storage driver options per container.
	Tmpfs           map[string]string `json:",omitempty"` // List of tmpfs (mounts) used for the container
	UTSMode         UTSMode           // UTS namespace to use for the container
	UsernsMode      UsernsMode        // The user namespace to use for the container
	ShmSize         int64             // Total shm memory usage
	Sysctls         map[string]string `json:",omitempty"` // List of Namespaced sysctls used for the container
	Runtime         string            `json:",omitempty"` // Runtime to use with this container

	// Applicable to Windows
	ConsoleSize [2]uint   // Initial console size (height,width)
	Isolation   Isolation // Isolation technology of the container (e.g. default, hyperv)

	// Contains container's resources (cgroups, ulimits)
	Resources

	// Mounts specs used by the container
	Mounts []mount.Mount `json:",omitempty"`

	// MaskedPaths is the list of paths to be masked inside the container (this overrides the default set of paths)
	MaskedPaths []string

	// ReadonlyPaths is the list of paths to be set as read-only inside the container (this overrides the default set of paths)
	ReadonlyPaths []string

	// Run a custom init inside the container, if null, use the daemon's configured settings
	Init *bool `json:",omitempty"`
}<|MERGE_RESOLUTION|>--- conflicted
+++ resolved
@@ -361,11 +361,7 @@
 	Devices              []DeviceMapping // List of devices to map inside the container
 	DeviceCgroupRules    []string        // List of rule to be added to the device cgroup
 	DeviceRequests       []DeviceRequest // List of device requests for device drivers
-<<<<<<< HEAD
-	KernelMemory         int64           // Kernel memory limit (in bytes)
-=======
 	KernelMemory         int64           // Kernel memory limit (in bytes), Deprecated: kernel 5.4 deprecated kmem.limit_in_bytes
->>>>>>> 847da184
 	KernelMemoryTCP      int64           // Hard limit for kernel TCP buffer memory (in bytes)
 	MemoryReservation    int64           // Memory soft limit (in bytes)
 	MemorySwap           int64           // Total memory usage (memory + swap); set `-1` to enable unlimited swap
