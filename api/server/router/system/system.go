package system // import "github.com/docker/docker/api/server/router/system"

import (
	"github.com/docker/docker/api/server/router"
	buildkit "github.com/docker/docker/builder/builder-next"
)

// systemRouter provides information about the Docker system overall.
// It gathers information about host, daemon and container events.
type systemRouter struct {
	backend  Backend
	routes   []router.Route
	builder  *buildkit.Builder
	features *map[string]bool
}

// NewRouter initializes a new system router
<<<<<<< HEAD
func NewRouter(b Backend, fscache *fscache.FSCache, builder *buildkit.Builder, features *map[string]bool) router.Router {
	r := &systemRouter{
		backend:  b,
		fscache:  fscache,
=======
func NewRouter(b Backend, c ClusterBackend, builder *buildkit.Builder, features *map[string]bool) router.Router {
	r := &systemRouter{
		backend:  b,
		cluster:  c,
>>>>>>> 847da184
		builder:  builder,
		features: features,
	}

	r.routes = []router.Route{
		router.NewOptionsRoute("/{anyroute:.*}", optionsHandler),
		router.NewGetRoute("/_ping", r.pingHandler),
		router.NewHeadRoute("/_ping", r.pingHandler),
		router.NewGetRoute("/events", r.getEvents),
		router.NewGetRoute("/info", r.getInfo),
		router.NewGetRoute("/version", r.getVersion),
		router.NewGetRoute("/system/df", r.getDiskUsage),
		router.NewPostRoute("/auth", r.postAuth),
	}

	return r
}

// Routes returns all the API routes dedicated to the docker system
func (s *systemRouter) Routes() []router.Route {
	return s.routes
}<|MERGE_RESOLUTION|>--- conflicted
+++ resolved
@@ -9,23 +9,17 @@
 // It gathers information about host, daemon and container events.
 type systemRouter struct {
 	backend  Backend
+	cluster  ClusterBackend
 	routes   []router.Route
 	builder  *buildkit.Builder
 	features *map[string]bool
 }
 
 // NewRouter initializes a new system router
-<<<<<<< HEAD
-func NewRouter(b Backend, fscache *fscache.FSCache, builder *buildkit.Builder, features *map[string]bool) router.Router {
-	r := &systemRouter{
-		backend:  b,
-		fscache:  fscache,
-=======
 func NewRouter(b Backend, c ClusterBackend, builder *buildkit.Builder, features *map[string]bool) router.Router {
 	r := &systemRouter{
 		backend:  b,
 		cluster:  c,
->>>>>>> 847da184
 		builder:  builder,
 		features: features,
 	}
