# A Swagger 2.0 (a.k.a. OpenAPI) definition of the Engine API.
#
# This is used for generating API documentation and the types used by the
# client/server. See api/README.md for more information.
#
# Some style notes:
# - This file is used by ReDoc, which allows GitHub Flavored Markdown in
#   descriptions.
# - There is no maximum line length, for ease of editing and pretty diffs.
# - operationIds are in the format "NounVerb", with a singular noun.

swagger: "2.0"
schemes:
  - "http"
  - "https"
produces:
  - "application/json"
  - "text/plain"
consumes:
  - "application/json"
  - "text/plain"
basePath: "/v1.42"
info:
  title: "Docker Engine API"
  version: "1.42"
  x-logo:
    url: "https://docs.docker.com/images/logo-docker-main.png"
  description: |
    The Engine API is an HTTP API served by Docker Engine. It is the API the
    Docker client uses to communicate with the Engine, so everything the Docker
    client can do can be done with the API.

    Most of the client's commands map directly to API endpoints (e.g. `docker ps`
    is `GET /containers/json`). The notable exception is running containers,
    which consists of several API calls.

    # Errors

    The API uses standard HTTP status codes to indicate the success or failure
    of the API call. The body of the response will be JSON in the following
    format:

    ```
    {
      "message": "page not found"
    }
    ```

    # Versioning

    The API is usually changed in each release, so API calls are versioned to
    ensure that clients don't break. To lock to a specific version of the API,
    you prefix the URL with its version, for example, call `/v1.30/info` to use
    the v1.30 version of the `/info` endpoint. If the API version specified in
    the URL is not supported by the daemon, a HTTP `400 Bad Request` error message
    is returned.

    If you omit the version-prefix, the current version of the API (v1.42) is used.
    For example, calling `/info` is the same as calling `/v1.42/info`. Using the
    API without a version-prefix is deprecated and will be removed in a future release.

    Engine releases in the near future should support this version of the API,
    so your client will continue to work even if it is talking to a newer Engine.

    The API uses an open schema model, which means server may add extra properties
    to responses. Likewise, the server will ignore any extra query parameters and
    request body properties. When you write clients, you need to ignore additional
    properties in responses to ensure they do not break when talking to newer
    daemons.


    # Authentication

    Authentication for registries is handled client side. The client has to send
    authentication details to various endpoints that need to communicate with
    registries, such as `POST /images/(name)/push`. These are sent as
    `X-Registry-Auth` header as a [base64url encoded](https://tools.ietf.org/html/rfc4648#section-5)
    (JSON) string with the following structure:

    ```
    {
      "username": "string",
      "password": "string",
      "email": "string",
      "serveraddress": "string"
    }
    ```

    The `serveraddress` is a domain/IP without a protocol. Throughout this
    structure, double quotes are required.

    If you have already got an identity token from the [`/auth` endpoint](#operation/SystemAuth),
    you can just pass this instead of credentials:

    ```
    {
      "identitytoken": "9cbaf023786cd7..."
    }
    ```

# The tags on paths define the menu sections in the ReDoc documentation, so
# the usage of tags must make sense for that:
# - They should be singular, not plural.
# - There should not be too many tags, or the menu becomes unwieldy. For
#   example, it is preferable to add a path to the "System" tag instead of
#   creating a tag with a single path in it.
# - The order of tags in this list defines the order in the menu.
tags:
  # Primary objects
  - name: "Container"
    x-displayName: "Containers"
    description: |
      Create and manage containers.
  - name: "Image"
    x-displayName: "Images"
  - name: "Network"
    x-displayName: "Networks"
    description: |
      Networks are user-defined networks that containers can be attached to.
      See the [networking documentation](https://docs.docker.com/network/)
      for more information.
  - name: "Volume"
    x-displayName: "Volumes"
    description: |
      Create and manage persistent storage that can be attached to containers.
  - name: "Exec"
    x-displayName: "Exec"
    description: |
      Run new commands inside running containers. Refer to the
      [command-line reference](https://docs.docker.com/engine/reference/commandline/exec/)
      for more information.

      To exec a command in a container, you first need to create an exec instance,
      then start it. These two API endpoints are wrapped up in a single command-line
      command, `docker exec`.

  # Swarm things
  - name: "Swarm"
    x-displayName: "Swarm"
    description: |
      Engines can be clustered together in a swarm. Refer to the
      [swarm mode documentation](https://docs.docker.com/engine/swarm/)
      for more information.
  - name: "Node"
    x-displayName: "Nodes"
    description: |
      Nodes are instances of the Engine participating in a swarm. Swarm mode
      must be enabled for these endpoints to work.
  - name: "Service"
    x-displayName: "Services"
    description: |
      Services are the definitions of tasks to run on a swarm. Swarm mode must
      be enabled for these endpoints to work.
  - name: "Task"
    x-displayName: "Tasks"
    description: |
      A task is a container running on a swarm. It is the atomic scheduling unit
      of swarm. Swarm mode must be enabled for these endpoints to work.
  - name: "Secret"
    x-displayName: "Secrets"
    description: |
      Secrets are sensitive data that can be used by services. Swarm mode must
      be enabled for these endpoints to work.
  - name: "Config"
    x-displayName: "Configs"
    description: |
      Configs are application configurations that can be used by services. Swarm
      mode must be enabled for these endpoints to work.
  # System things
  - name: "Plugin"
    x-displayName: "Plugins"
  - name: "System"
    x-displayName: "System"

definitions:
  Port:
    type: "object"
    description: "An open port on a container"
    required: [PrivatePort, Type]
    properties:
      IP:
        type: "string"
        format: "ip-address"
        description: "Host IP address that the container's port is mapped to"
      PrivatePort:
        type: "integer"
        format: "uint16"
        x-nullable: false
        description: "Port on the container"
      PublicPort:
        type: "integer"
        format: "uint16"
        description: "Port exposed on the host"
      Type:
        type: "string"
        x-nullable: false
        enum: ["tcp", "udp", "sctp"]
    example:
      PrivatePort: 8080
      PublicPort: 80
      Type: "tcp"

  MountPoint:
    type: "object"
    description: |
      MountPoint represents a mount point configuration inside the container.
      This is used for reporting the mountpoints in use by a container.
    properties:
      Type:
        description: |
          The mount type:

          - `bind` a mount of a file or directory from the host into the container.
          - `volume` a docker volume with the given `Name`.
          - `tmpfs` a `tmpfs`.
          - `npipe` a named pipe from the host into the container.
        type: "string"
        enum:
          - "bind"
          - "volume"
          - "tmpfs"
          - "npipe"
        example: "volume"
      Name:
        description: |
          Name is the name reference to the underlying data defined by `Source`
          e.g., the volume name.
        type: "string"
        example: "myvolume"
      Source:
        description: |
          Source location of the mount.

          For volumes, this contains the storage location of the volume (within
          `/var/lib/docker/volumes/`). For bind-mounts, and `npipe`, this contains
          the source (host) part of the bind-mount. For `tmpfs` mount points, this
          field is empty.
        type: "string"
        example: "/var/lib/docker/volumes/myvolume/_data"
      Destination:
        description: |
          Destination is the path relative to the container root (`/`) where
          the `Source` is mounted inside the container.
        type: "string"
        example: "/usr/share/nginx/html/"
      Driver:
        description: |
          Driver is the volume driver used to create the volume (if it is a volume).
        type: "string"
        example: "local"
      Mode:
        description: |
          Mode is a comma separated list of options supplied by the user when
          creating the bind/volume mount.

          The default is platform-specific (`"z"` on Linux, empty on Windows).
        type: "string"
        example: "z"
      RW:
        description: |
          Whether the mount is mounted writable (read-write).
        type: "boolean"
        example: true
      Propagation:
        description: |
          Propagation describes how mounts are propagated from the host into the
          mount point, and vice-versa. Refer to the [Linux kernel documentation](https://www.kernel.org/doc/Documentation/filesystems/sharedsubtree.txt)
          for details. This field is not used on Windows.
        type: "string"
        example: ""

  DeviceMapping:
    type: "object"
    description: "A device mapping between the host and container"
    properties:
      PathOnHost:
        type: "string"
      PathInContainer:
        type: "string"
      CgroupPermissions:
        type: "string"
    example:
      PathOnHost: "/dev/deviceName"
      PathInContainer: "/dev/deviceName"
      CgroupPermissions: "mrw"

  DeviceRequest:
    type: "object"
    description: "A request for devices to be sent to device drivers"
    properties:
      Driver:
        type: "string"
        example: "nvidia"
      Count:
        type: "integer"
        example: -1
      DeviceIDs:
        type: "array"
        items:
          type: "string"
        example:
          - "0"
          - "1"
          - "GPU-fef8089b-4820-abfc-e83e-94318197576e"
      Capabilities:
        description: |
          A list of capabilities; an OR list of AND lists of capabilities.
        type: "array"
        items:
          type: "array"
          items:
            type: "string"
        example:
          # gpu AND nvidia AND compute
          - ["gpu", "nvidia", "compute"]
      Options:
        description: |
          Driver-specific options, specified as a key/value pairs. These options
          are passed directly to the driver.
        type: "object"
        additionalProperties:
          type: "string"

  ThrottleDevice:
    type: "object"
    properties:
      Path:
        description: "Device path"
        type: "string"
      Rate:
        description: "Rate"
        type: "integer"
        format: "int64"
        minimum: 0

  Mount:
    type: "object"
    properties:
      Target:
        description: "Container path."
        type: "string"
      Source:
        description: "Mount source (e.g. a volume name, a host path)."
        type: "string"
      Type:
        description: |
          The mount type. Available types:

          - `bind` Mounts a file or directory from the host into the container. Must exist prior to creating the container.
          - `volume` Creates a volume with the given name and options (or uses a pre-existing volume with the same name and options). These are **not** removed when the container is removed.
          - `tmpfs` Create a tmpfs with the given options. The mount source cannot be specified for tmpfs.
          - `npipe` Mounts a named pipe from the host into the container. Must exist prior to creating the container.
        type: "string"
        enum:
          - "bind"
          - "volume"
          - "tmpfs"
          - "npipe"
      ReadOnly:
        description: "Whether the mount should be read-only."
        type: "boolean"
      Consistency:
        description: "The consistency requirement for the mount: `default`, `consistent`, `cached`, or `delegated`."
        type: "string"
      BindOptions:
        description: "Optional configuration for the `bind` type."
        type: "object"
        properties:
          Propagation:
            description: "A propagation mode with the value `[r]private`, `[r]shared`, or `[r]slave`."
            type: "string"
            enum:
              - "private"
              - "rprivate"
              - "shared"
              - "rshared"
              - "slave"
              - "rslave"
          NonRecursive:
            description: "Disable recursive bind mount."
            type: "boolean"
            default: false
          CreateMountpoint:
            description: "Create mount point on host if missing"
            type: "boolean"
            default: false
      VolumeOptions:
        description: "Optional configuration for the `volume` type."
        type: "object"
        properties:
          NoCopy:
            description: "Populate volume with data from the target."
            type: "boolean"
            default: false
          Labels:
            description: "User-defined key/value metadata."
            type: "object"
            additionalProperties:
              type: "string"
          DriverConfig:
            description: "Map of driver specific options"
            type: "object"
            properties:
              Name:
                description: "Name of the driver to use to create the volume."
                type: "string"
              Options:
                description: "key/value map of driver specific options."
                type: "object"
                additionalProperties:
                  type: "string"
      TmpfsOptions:
        description: "Optional configuration for the `tmpfs` type."
        type: "object"
        properties:
          SizeBytes:
            description: "The size for the tmpfs mount in bytes."
            type: "integer"
            format: "int64"
          Mode:
            description: "The permission mode for the tmpfs mount in an integer."
            type: "integer"

  RestartPolicy:
    description: |
      The behavior to apply when the container exits. The default is not to
      restart.

      An ever increasing delay (double the previous delay, starting at 100ms) is
      added before each restart to prevent flooding the server.
    type: "object"
    properties:
      Name:
        type: "string"
        description: |
          - Empty string means not to restart
          - `no` Do not automatically restart
          - `always` Always restart
          - `unless-stopped` Restart always except when the user has manually stopped the container
          - `on-failure` Restart only when the container exit code is non-zero
        enum:
          - ""
          - "no"
          - "always"
          - "unless-stopped"
          - "on-failure"
      MaximumRetryCount:
        type: "integer"
        description: |
          If `on-failure` is used, the number of times to retry before giving up.

  Resources:
    description: "A container's resources (cgroups config, ulimits, etc)"
    type: "object"
    properties:
      # Applicable to all platforms
      CpuShares:
        description: |
          An integer value representing this container's relative CPU weight
          versus other containers.
        type: "integer"
      Memory:
        description: "Memory limit in bytes."
        type: "integer"
        format: "int64"
        default: 0
      # Applicable to UNIX platforms
      CgroupParent:
        description: |
          Path to `cgroups` under which the container's `cgroup` is created. If
          the path is not absolute, the path is considered to be relative to the
          `cgroups` path of the init process. Cgroups are created if they do not
          already exist.
        type: "string"
      BlkioWeight:
        description: "Block IO weight (relative weight)."
        type: "integer"
        minimum: 0
        maximum: 1000
      BlkioWeightDevice:
        description: |
          Block IO weight (relative device weight) in the form:

          ```
          [{"Path": "device_path", "Weight": weight}]
          ```
        type: "array"
        items:
          type: "object"
          properties:
            Path:
              type: "string"
            Weight:
              type: "integer"
              minimum: 0
      BlkioDeviceReadBps:
        description: |
          Limit read rate (bytes per second) from a device, in the form:

          ```
          [{"Path": "device_path", "Rate": rate}]
          ```
        type: "array"
        items:
          $ref: "#/definitions/ThrottleDevice"
      BlkioDeviceWriteBps:
        description: |
          Limit write rate (bytes per second) to a device, in the form:

          ```
          [{"Path": "device_path", "Rate": rate}]
          ```
        type: "array"
        items:
          $ref: "#/definitions/ThrottleDevice"
      BlkioDeviceReadIOps:
        description: |
          Limit read rate (IO per second) from a device, in the form:

          ```
          [{"Path": "device_path", "Rate": rate}]
          ```
        type: "array"
        items:
          $ref: "#/definitions/ThrottleDevice"
      BlkioDeviceWriteIOps:
        description: |
          Limit write rate (IO per second) to a device, in the form:

          ```
          [{"Path": "device_path", "Rate": rate}]
          ```
        type: "array"
        items:
          $ref: "#/definitions/ThrottleDevice"
      CpuPeriod:
        description: "The length of a CPU period in microseconds."
        type: "integer"
        format: "int64"
      CpuQuota:
        description: |
          Microseconds of CPU time that the container can get in a CPU period.
        type: "integer"
        format: "int64"
      CpuRealtimePeriod:
        description: |
          The length of a CPU real-time period in microseconds. Set to 0 to
          allocate no time allocated to real-time tasks.
        type: "integer"
        format: "int64"
      CpuRealtimeRuntime:
        description: |
          The length of a CPU real-time runtime in microseconds. Set to 0 to
          allocate no time allocated to real-time tasks.
        type: "integer"
        format: "int64"
      CpusetCpus:
        description: |
          CPUs in which to allow execution (e.g., `0-3`, `0,1`).
        type: "string"
        example: "0-3"
      CpusetMems:
        description: |
          Memory nodes (MEMs) in which to allow execution (0-3, 0,1). Only
          effective on NUMA systems.
        type: "string"
      Devices:
        description: "A list of devices to add to the container."
        type: "array"
        items:
          $ref: "#/definitions/DeviceMapping"
      DeviceCgroupRules:
        description: "a list of cgroup rules to apply to the container"
        type: "array"
        items:
          type: "string"
          example: "c 13:* rwm"
      DeviceRequests:
        description: |
          A list of requests for devices to be sent to device drivers.
        type: "array"
        items:
          $ref: "#/definitions/DeviceRequest"
      KernelMemoryTCP:
        description: |
          Hard limit for kernel TCP buffer memory (in bytes). Depending on the
          OCI runtime in use, this option may be ignored. It is no longer supported
          by the default (runc) runtime.

          This field is omitted when empty.
        type: "integer"
        format: "int64"
      MemoryReservation:
        description: "Memory soft limit in bytes."
        type: "integer"
        format: "int64"
      MemorySwap:
        description: |
          Total memory limit (memory + swap). Set as `-1` to enable unlimited
          swap.
        type: "integer"
        format: "int64"
      MemorySwappiness:
        description: |
          Tune a container's memory swappiness behavior. Accepts an integer
          between 0 and 100.
        type: "integer"
        format: "int64"
        minimum: 0
        maximum: 100
      NanoCpus:
        description: "CPU quota in units of 10<sup>-9</sup> CPUs."
        type: "integer"
        format: "int64"
      OomKillDisable:
        description: "Disable OOM Killer for the container."
        type: "boolean"
      Init:
        description: |
          Run an init inside the container that forwards signals and reaps
          processes. This field is omitted if empty, and the default (as
          configured on the daemon) is used.
        type: "boolean"
        x-nullable: true
      PidsLimit:
        description: |
          Tune a container's PIDs limit. Set `0` or `-1` for unlimited, or `null`
          to not change.
        type: "integer"
        format: "int64"
        x-nullable: true
      Ulimits:
        description: |
          A list of resource limits to set in the container. For example:

          ```
          {"Name": "nofile", "Soft": 1024, "Hard": 2048}
          ```
        type: "array"
        items:
          type: "object"
          properties:
            Name:
              description: "Name of ulimit"
              type: "string"
            Soft:
              description: "Soft limit"
              type: "integer"
            Hard:
              description: "Hard limit"
              type: "integer"
      # Applicable to Windows
      CpuCount:
        description: |
          The number of usable CPUs (Windows only).

          On Windows Server containers, the processor resource controls are
          mutually exclusive. The order of precedence is `CPUCount` first, then
          `CPUShares`, and `CPUPercent` last.
        type: "integer"
        format: "int64"
      CpuPercent:
        description: |
          The usable percentage of the available CPUs (Windows only).

          On Windows Server containers, the processor resource controls are
          mutually exclusive. The order of precedence is `CPUCount` first, then
          `CPUShares`, and `CPUPercent` last.
        type: "integer"
        format: "int64"
      IOMaximumIOps:
        description: "Maximum IOps for the container system drive (Windows only)"
        type: "integer"
        format: "int64"
      IOMaximumBandwidth:
        description: |
          Maximum IO in bytes per second for the container system drive
          (Windows only).
        type: "integer"
        format: "int64"

  Limit:
    description: |
      An object describing a limit on resources which can be requested by a task.
    type: "object"
    properties:
      NanoCPUs:
        type: "integer"
        format: "int64"
        example: 4000000000
      MemoryBytes:
        type: "integer"
        format: "int64"
        example: 8272408576
      Pids:
        description: |
          Limits the maximum number of PIDs in the container. Set `0` for unlimited.
        type: "integer"
        format: "int64"
        default: 0
        example: 100

  ResourceObject:
    description: |
      An object describing the resources which can be advertised by a node and
      requested by a task.
    type: "object"
    properties:
      NanoCPUs:
        type: "integer"
        format: "int64"
        example: 4000000000
      MemoryBytes:
        type: "integer"
        format: "int64"
        example: 8272408576
      GenericResources:
        $ref: "#/definitions/GenericResources"

  GenericResources:
    description: |
      User-defined resources can be either Integer resources (e.g, `SSD=3`) or
      String resources (e.g, `GPU=UUID1`).
    type: "array"
    items:
      type: "object"
      properties:
        NamedResourceSpec:
          type: "object"
          properties:
            Kind:
              type: "string"
            Value:
              type: "string"
        DiscreteResourceSpec:
          type: "object"
          properties:
            Kind:
              type: "string"
            Value:
              type: "integer"
              format: "int64"
    example:
      - DiscreteResourceSpec:
          Kind: "SSD"
          Value: 3
      - NamedResourceSpec:
          Kind: "GPU"
          Value: "UUID1"
      - NamedResourceSpec:
          Kind: "GPU"
          Value: "UUID2"

  HealthConfig:
    description: "A test to perform to check that the container is healthy."
    type: "object"
    properties:
      Test:
        description: |
          The test to perform. Possible values are:

          - `[]` inherit healthcheck from image or parent image
          - `["NONE"]` disable healthcheck
          - `["CMD", args...]` exec arguments directly
          - `["CMD-SHELL", command]` run command with system's default shell
        type: "array"
        items:
          type: "string"
      Interval:
        description: |
          The time to wait between checks in nanoseconds. It should be 0 or at
          least 1000000 (1 ms). 0 means inherit.
        type: "integer"
        format: "int64"
      Timeout:
        description: |
          The time to wait before considering the check to have hung. It should
          be 0 or at least 1000000 (1 ms). 0 means inherit.
        type: "integer"
        format: "int64"
      Retries:
        description: |
          The number of consecutive failures needed to consider a container as
          unhealthy. 0 means inherit.
        type: "integer"
      StartPeriod:
        description: |
          Start period for the container to initialize before starting
          health-retries countdown in nanoseconds. It should be 0 or at least
          1000000 (1 ms). 0 means inherit.
        type: "integer"
        format: "int64"

  Health:
    description: |
      Health stores information about the container's healthcheck results.
    type: "object"
    x-nullable: true
    properties:
      Status:
        description: |
          Status is one of `none`, `starting`, `healthy` or `unhealthy`

          - "none"      Indicates there is no healthcheck
          - "starting"  Starting indicates that the container is not yet ready
          - "healthy"   Healthy indicates that the container is running correctly
          - "unhealthy" Unhealthy indicates that the container has a problem
        type: "string"
        enum:
          - "none"
          - "starting"
          - "healthy"
          - "unhealthy"
        example: "healthy"
      FailingStreak:
        description: "FailingStreak is the number of consecutive failures"
        type: "integer"
        example: 0
      Log:
        type: "array"
        description: |
          Log contains the last few results (oldest first)
        items:
          $ref: "#/definitions/HealthcheckResult"

  HealthcheckResult:
    description: |
      HealthcheckResult stores information about a single run of a healthcheck probe
    type: "object"
    x-nullable: true
    properties:
      Start:
        description: |
          Date and time at which this check started in
          [RFC 3339](https://www.ietf.org/rfc/rfc3339.txt) format with nano-seconds.
        type: "string"
        format: "date-time"
        example: "2020-01-04T10:44:24.496525531Z"
      End:
        description: |
          Date and time at which this check ended in
          [RFC 3339](https://www.ietf.org/rfc/rfc3339.txt) format with nano-seconds.
        type: "string"
        format: "dateTime"
        example: "2020-01-04T10:45:21.364524523Z"
      ExitCode:
        description: |
          ExitCode meanings:

          - `0` healthy
          - `1` unhealthy
          - `2` reserved (considered unhealthy)
          - other values: error running probe
        type: "integer"
        example: 0
      Output:
        description: "Output from last check"
        type: "string"

  HostConfig:
    description: "Container configuration that depends on the host we are running on"
    allOf:
      - $ref: "#/definitions/Resources"
      - type: "object"
        properties:
          # Applicable to all platforms
          Binds:
            type: "array"
            description: |
              A list of volume bindings for this container. Each volume binding
              is a string in one of these forms:

              - `host-src:container-dest[:options]` to bind-mount a host path
                into the container. Both `host-src`, and `container-dest` must
                be an _absolute_ path.
              - `volume-name:container-dest[:options]` to bind-mount a volume
                managed by a volume driver into the container. `container-dest`
                must be an _absolute_ path.

              `options` is an optional, comma-delimited list of:

              - `nocopy` disables automatic copying of data from the container
                path to the volume. The `nocopy` flag only applies to named volumes.
              - `[ro|rw]` mounts a volume read-only or read-write, respectively.
                If omitted or set to `rw`, volumes are mounted read-write.
              - `[z|Z]` applies SELinux labels to allow or deny multiple containers
                to read and write to the same volume.
                  - `z`: a _shared_ content label is applied to the content. This
                    label indicates that multiple containers can share the volume
                    content, for both reading and writing.
                  - `Z`: a _private unshared_ label is applied to the content.
                    This label indicates that only the current container can use
                    a private volume. Labeling systems such as SELinux require
                    proper labels to be placed on volume content that is mounted
                    into a container. Without a label, the security system can
                    prevent a container's processes from using the content. By
                    default, the labels set by the host operating system are not
                    modified.
              - `[[r]shared|[r]slave|[r]private]` specifies mount
                [propagation behavior](https://www.kernel.org/doc/Documentation/filesystems/sharedsubtree.txt).
                This only applies to bind-mounted volumes, not internal volumes
                or named volumes. Mount propagation requires the source mount
                point (the location where the source directory is mounted in the
                host operating system) to have the correct propagation properties.
                For shared volumes, the source mount point must be set to `shared`.
                For slave volumes, the mount must be set to either `shared` or
                `slave`.
            items:
              type: "string"
          ContainerIDFile:
            type: "string"
            description: "Path to a file where the container ID is written"
          LogConfig:
            type: "object"
            description: "The logging configuration for this container"
            properties:
              Type:
                type: "string"
                enum:
                  - "json-file"
                  - "syslog"
                  - "journald"
                  - "gelf"
                  - "fluentd"
                  - "awslogs"
                  - "splunk"
                  - "etwlogs"
                  - "none"
              Config:
                type: "object"
                additionalProperties:
                  type: "string"
          NetworkMode:
            type: "string"
            description: |
              Network mode to use for this container. Supported standard values
              are: `bridge`, `host`, `none`, and `container:<name|id>`. Any
              other value is taken as a custom network's name to which this
              container should connect to.
          PortBindings:
            $ref: "#/definitions/PortMap"
          RestartPolicy:
            $ref: "#/definitions/RestartPolicy"
          AutoRemove:
            type: "boolean"
            description: |
              Automatically remove the container when the container's process
              exits. This has no effect if `RestartPolicy` is set.
          VolumeDriver:
            type: "string"
            description: "Driver that this container uses to mount volumes."
          VolumesFrom:
            type: "array"
            description: |
              A list of volumes to inherit from another container, specified in
              the form `<container name>[:<ro|rw>]`.
            items:
              type: "string"
          Mounts:
            description: |
              Specification for mounts to be added to the container.
            type: "array"
            items:
              $ref: "#/definitions/Mount"
          ConsoleSize:
            type: "array"
            description: |
              Initial console size, as an `[height, width]` array.
            minItems: 2
            maxItems: 2
            items:
              type: "integer"
              minimum: 0

          # Applicable to UNIX platforms
          CapAdd:
            type: "array"
            description: |
              A list of kernel capabilities to add to the container. Conflicts
              with option 'Capabilities'.
            items:
              type: "string"
          CapDrop:
            type: "array"
            description: |
              A list of kernel capabilities to drop from the container. Conflicts
              with option 'Capabilities'.
            items:
              type: "string"
          CgroupnsMode:
            type: "string"
            enum:
              - "private"
              - "host"
            description: |
              cgroup namespace mode for the container. Possible values are:

              - `"private"`: the container runs in its own private cgroup namespace
              - `"host"`: use the host system's cgroup namespace

              If not specified, the daemon default is used, which can either be `"private"`
              or `"host"`, depending on daemon version, kernel support and configuration.
          Dns:
            type: "array"
            description: "A list of DNS servers for the container to use."
            items:
              type: "string"
          DnsOptions:
            type: "array"
            description: "A list of DNS options."
            items:
              type: "string"
          DnsSearch:
            type: "array"
            description: "A list of DNS search domains."
            items:
              type: "string"
          ExtraHosts:
            type: "array"
            description: |
              A list of hostnames/IP mappings to add to the container's `/etc/hosts`
              file. Specified in the form `["hostname:IP"]`.
            items:
              type: "string"
          GroupAdd:
            type: "array"
            description: |
              A list of additional groups that the container process will run as.
            items:
              type: "string"
          IpcMode:
            type: "string"
            description: |
              IPC sharing mode for the container. Possible values are:

              - `"none"`: own private IPC namespace, with /dev/shm not mounted
              - `"private"`: own private IPC namespace
              - `"shareable"`: own private IPC namespace, with a possibility to share it with other containers
              - `"container:<name|id>"`: join another (shareable) container's IPC namespace
              - `"host"`: use the host system's IPC namespace

              If not specified, daemon default is used, which can either be `"private"`
              or `"shareable"`, depending on daemon version and configuration.
          Cgroup:
            type: "string"
            description: "Cgroup to use for the container."
          Links:
            type: "array"
            description: |
              A list of links for the container in the form `container_name:alias`.
            items:
              type: "string"
          OomScoreAdj:
            type: "integer"
            description: |
              An integer value containing the score given to the container in
              order to tune OOM killer preferences.
            example: 500
          PidMode:
            type: "string"
            description: |
              Set the PID (Process) Namespace mode for the container. It can be
              either:

              - `"container:<name|id>"`: joins another container's PID namespace
              - `"host"`: use the host's PID namespace inside the container
          Privileged:
            type: "boolean"
            description: "Gives the container full access to the host."
          PublishAllPorts:
            type: "boolean"
            description: |
              Allocates an ephemeral host port for all of a container's
              exposed ports.

              Ports are de-allocated when the container stops and allocated when
              the container starts. The allocated port might be changed when
              restarting the container.

              The port is selected from the ephemeral port range that depends on
              the kernel. For example, on Linux the range is defined by
              `/proc/sys/net/ipv4/ip_local_port_range`.
          ReadonlyRootfs:
            type: "boolean"
            description: "Mount the container's root filesystem as read only."
          SecurityOpt:
            type: "array"
            description: |
              A list of string values to customize labels for MLS systems, such
              as SELinux.
            items:
              type: "string"
          StorageOpt:
            type: "object"
            description: |
              Storage driver options for this container, in the form `{"size": "120G"}`.
            additionalProperties:
              type: "string"
          Tmpfs:
            type: "object"
            description: |
              A map of container directories which should be replaced by tmpfs
              mounts, and their corresponding mount options. For example:

              ```
              { "/run": "rw,noexec,nosuid,size=65536k" }
              ```
            additionalProperties:
              type: "string"
          UTSMode:
            type: "string"
            description: "UTS namespace to use for the container."
          UsernsMode:
            type: "string"
            description: |
              Sets the usernamespace mode for the container when usernamespace
              remapping option is enabled.
          ShmSize:
            type: "integer"
            description: |
              Size of `/dev/shm` in bytes. If omitted, the system uses 64MB.
            minimum: 0
          Sysctls:
            type: "object"
            description: |
              A list of kernel parameters (sysctls) to set in the container.
              For example:

              ```
              {"net.ipv4.ip_forward": "1"}
              ```
            additionalProperties:
              type: "string"
          Runtime:
            type: "string"
            description: "Runtime to use with this container."
          # Applicable to Windows
          Isolation:
            type: "string"
            description: |
              Isolation technology of the container. (Windows only)
            enum:
              - "default"
              - "process"
              - "hyperv"
          MaskedPaths:
            type: "array"
            description: |
              The list of paths to be masked inside the container (this overrides
              the default set of paths).
            items:
              type: "string"
          ReadonlyPaths:
            type: "array"
            description: |
              The list of paths to be set as read-only inside the container
              (this overrides the default set of paths).
            items:
              type: "string"

  ContainerConfig:
    description: |
      Configuration for a container that is portable between hosts.

      When used as `ContainerConfig` field in an image, `ContainerConfig` is an
      optional field containing the configuration of the container that was last
      committed when creating the image.

      Previous versions of Docker builder used this field to store build cache,
      and it is not in active use anymore.
    type: "object"
    properties:
      Hostname:
        description: |
          The hostname to use for the container, as a valid RFC 1123 hostname.
        type: "string"
        example: "439f4e91bd1d"
      Domainname:
        description: |
          The domain name to use for the container.
        type: "string"
      User:
        description: "The user that commands are run as inside the container."
        type: "string"
      AttachStdin:
        description: "Whether to attach to `stdin`."
        type: "boolean"
        default: false
      AttachStdout:
        description: "Whether to attach to `stdout`."
        type: "boolean"
        default: true
      AttachStderr:
        description: "Whether to attach to `stderr`."
        type: "boolean"
        default: true
      ExposedPorts:
        description: |
          An object mapping ports to an empty object in the form:

          `{"<port>/<tcp|udp|sctp>": {}}`
        type: "object"
        x-nullable: true
        additionalProperties:
          type: "object"
          enum:
            - {}
          default: {}
        example: {
          "80/tcp": {},
          "443/tcp": {}
        }
      Tty:
        description: |
          Attach standard streams to a TTY, including `stdin` if it is not closed.
        type: "boolean"
        default: false
      OpenStdin:
        description: "Open `stdin`"
        type: "boolean"
        default: false
      StdinOnce:
        description: "Close `stdin` after one attached client disconnects"
        type: "boolean"
        default: false
      Env:
        description: |
          A list of environment variables to set inside the container in the
          form `["VAR=value", ...]`. A variable without `=` is removed from the
          environment, rather than to have an empty value.
        type: "array"
        items:
          type: "string"
        example:
          - "PATH=/usr/local/sbin:/usr/local/bin:/usr/sbin:/usr/bin:/sbin:/bin"
      Cmd:
        description: |
          Command to run specified as a string or an array of strings.
        type: "array"
        items:
          type: "string"
        example: ["/bin/sh"]
      Healthcheck:
        $ref: "#/definitions/HealthConfig"
      ArgsEscaped:
        description: "Command is already escaped (Windows only)"
        type: "boolean"
        default: false
        example: false
        x-nullable: true
      Image:
        description: |
          The name (or reference) of the image to use when creating the container,
          or which was used when the container was created.
        type: "string"
        example: "example-image:1.0"
      Volumes:
        description: |
          An object mapping mount point paths inside the container to empty
          objects.
        type: "object"
        additionalProperties:
          type: "object"
          enum:
            - {}
          default: {}
      WorkingDir:
        description: "The working directory for commands to run in."
        type: "string"
        example: "/public/"
      Entrypoint:
        description: |
          The entry point for the container as a string or an array of strings.

          If the array consists of exactly one empty string (`[""]`) then the
          entry point is reset to system default (i.e., the entry point used by
          docker when there is no `ENTRYPOINT` instruction in the `Dockerfile`).
        type: "array"
        items:
          type: "string"
        example: []
      NetworkDisabled:
        description: "Disable networking for the container."
        type: "boolean"
        x-nullable: true
      MacAddress:
        description: "MAC address of the container."
        type: "string"
        x-nullable: true
      OnBuild:
        description: |
          `ONBUILD` metadata that were defined in the image's `Dockerfile`.
        type: "array"
        x-nullable: true
        items:
          type: "string"
        example: []
      Labels:
        description: "User-defined key/value metadata."
        type: "object"
        additionalProperties:
          type: "string"
        example:
          com.example.some-label: "some-value"
          com.example.some-other-label: "some-other-value"
      StopSignal:
        description: |
          Signal to stop a container as a string or unsigned integer.
        type: "string"
        example: "SIGTERM"
        x-nullable: true
      StopTimeout:
        description: "Timeout to stop a container in seconds."
        type: "integer"
        default: 10
        x-nullable: true
      Shell:
        description: |
          Shell for when `RUN`, `CMD`, and `ENTRYPOINT` uses a shell.
        type: "array"
        x-nullable: true
        items:
          type: "string"
        example: ["/bin/sh", "-c"]

  NetworkingConfig:
    description: |
      NetworkingConfig represents the container's networking configuration for
      each of its interfaces.
      It is used for the networking configs specified in the `docker create`
      and `docker network connect` commands.
    type: "object"
    properties:
      EndpointsConfig:
        description: |
          A mapping of network name to endpoint configuration for that network.
        type: "object"
        additionalProperties:
          $ref: "#/definitions/EndpointSettings"
    example:
      # putting an example here, instead of using the example values from
      # /definitions/EndpointSettings, because containers/create currently
      # does not support attaching to multiple networks, so the example request
      # would be confusing if it showed that multiple networks can be contained
      # in the EndpointsConfig.
      # TODO remove once we support multiple networks on container create (see https://github.com/moby/moby/blob/07e6b843594e061f82baa5fa23c2ff7d536c2a05/daemon/create.go#L323)
      EndpointsConfig:
        isolated_nw:
          IPAMConfig:
            IPv4Address: "172.20.30.33"
            IPv6Address: "2001:db8:abcd::3033"
            LinkLocalIPs:
              - "169.254.34.68"
              - "fe80::3468"
          Links:
            - "container_1"
            - "container_2"
          Aliases:
            - "server_x"
            - "server_y"

  NetworkSettings:
    description: "NetworkSettings exposes the network settings in the API"
    type: "object"
    properties:
      Bridge:
        description: Name of the network's bridge (for example, `docker0`).
        type: "string"
        example: "docker0"
      SandboxID:
        description: SandboxID uniquely represents a container's network stack.
        type: "string"
        example: "9d12daf2c33f5959c8bf90aa513e4f65b561738661003029ec84830cd503a0c3"
      HairpinMode:
        description: |
          Indicates if hairpin NAT should be enabled on the virtual interface.
        type: "boolean"
        example: false
      LinkLocalIPv6Address:
        description: IPv6 unicast address using the link-local prefix.
        type: "string"
        example: "fe80::42:acff:fe11:1"
      LinkLocalIPv6PrefixLen:
        description: Prefix length of the IPv6 unicast address.
        type: "integer"
        example: "64"
      Ports:
        $ref: "#/definitions/PortMap"
      SandboxKey:
        description: SandboxKey identifies the sandbox
        type: "string"
        example: "/var/run/docker/netns/8ab54b426c38"

      # TODO is SecondaryIPAddresses actually used?
      SecondaryIPAddresses:
        description: ""
        type: "array"
        items:
          $ref: "#/definitions/Address"
        x-nullable: true

      # TODO is SecondaryIPv6Addresses actually used?
      SecondaryIPv6Addresses:
        description: ""
        type: "array"
        items:
          $ref: "#/definitions/Address"
        x-nullable: true

      # TODO properties below are part of DefaultNetworkSettings, which is
      # marked as deprecated since Docker 1.9 and to be removed in Docker v17.12
      EndpointID:
        description: |
          EndpointID uniquely represents a service endpoint in a Sandbox.

          <p><br /></p>

          > **Deprecated**: This field is only propagated when attached to the
          > default "bridge" network. Use the information from the "bridge"
          > network inside the `Networks` map instead, which contains the same
          > information. This field was deprecated in Docker 1.9 and is scheduled
          > to be removed in Docker 17.12.0
        type: "string"
        example: "b88f5b905aabf2893f3cbc4ee42d1ea7980bbc0a92e2c8922b1e1795298afb0b"
      Gateway:
        description: |
          Gateway address for the default "bridge" network.

          <p><br /></p>

          > **Deprecated**: This field is only propagated when attached to the
          > default "bridge" network. Use the information from the "bridge"
          > network inside the `Networks` map instead, which contains the same
          > information. This field was deprecated in Docker 1.9 and is scheduled
          > to be removed in Docker 17.12.0
        type: "string"
        example: "172.17.0.1"
      GlobalIPv6Address:
        description: |
          Global IPv6 address for the default "bridge" network.

          <p><br /></p>

          > **Deprecated**: This field is only propagated when attached to the
          > default "bridge" network. Use the information from the "bridge"
          > network inside the `Networks` map instead, which contains the same
          > information. This field was deprecated in Docker 1.9 and is scheduled
          > to be removed in Docker 17.12.0
        type: "string"
        example: "2001:db8::5689"
      GlobalIPv6PrefixLen:
        description: |
          Mask length of the global IPv6 address.

          <p><br /></p>

          > **Deprecated**: This field is only propagated when attached to the
          > default "bridge" network. Use the information from the "bridge"
          > network inside the `Networks` map instead, which contains the same
          > information. This field was deprecated in Docker 1.9 and is scheduled
          > to be removed in Docker 17.12.0
        type: "integer"
        example: 64
      IPAddress:
        description: |
          IPv4 address for the default "bridge" network.

          <p><br /></p>

          > **Deprecated**: This field is only propagated when attached to the
          > default "bridge" network. Use the information from the "bridge"
          > network inside the `Networks` map instead, which contains the same
          > information. This field was deprecated in Docker 1.9 and is scheduled
          > to be removed in Docker 17.12.0
        type: "string"
        example: "172.17.0.4"
      IPPrefixLen:
        description: |
          Mask length of the IPv4 address.

          <p><br /></p>

          > **Deprecated**: This field is only propagated when attached to the
          > default "bridge" network. Use the information from the "bridge"
          > network inside the `Networks` map instead, which contains the same
          > information. This field was deprecated in Docker 1.9 and is scheduled
          > to be removed in Docker 17.12.0
        type: "integer"
        example: 16
      IPv6Gateway:
        description: |
          IPv6 gateway address for this network.

          <p><br /></p>

          > **Deprecated**: This field is only propagated when attached to the
          > default "bridge" network. Use the information from the "bridge"
          > network inside the `Networks` map instead, which contains the same
          > information. This field was deprecated in Docker 1.9 and is scheduled
          > to be removed in Docker 17.12.0
        type: "string"
        example: "2001:db8:2::100"
      MacAddress:
        description: |
          MAC address for the container on the default "bridge" network.

          <p><br /></p>

          > **Deprecated**: This field is only propagated when attached to the
          > default "bridge" network. Use the information from the "bridge"
          > network inside the `Networks` map instead, which contains the same
          > information. This field was deprecated in Docker 1.9 and is scheduled
          > to be removed in Docker 17.12.0
        type: "string"
        example: "02:42:ac:11:00:04"
      Networks:
        description: |
          Information about all networks that the container is connected to.
        type: "object"
        additionalProperties:
          $ref: "#/definitions/EndpointSettings"

  Address:
    description: Address represents an IPv4 or IPv6 IP address.
    type: "object"
    properties:
      Addr:
        description: IP address.
        type: "string"
      PrefixLen:
        description: Mask length of the IP address.
        type: "integer"

  PortMap:
    description: |
      PortMap describes the mapping of container ports to host ports, using the
      container's port-number and protocol as key in the format `<port>/<protocol>`,
      for example, `80/udp`.

      If a container's port is mapped for multiple protocols, separate entries
      are added to the mapping table.
    type: "object"
    additionalProperties:
      type: "array"
      x-nullable: true
      items:
        $ref: "#/definitions/PortBinding"
    example:
      "443/tcp":
        - HostIp: "127.0.0.1"
          HostPort: "4443"
      "80/tcp":
        - HostIp: "0.0.0.0"
          HostPort: "80"
        - HostIp: "0.0.0.0"
          HostPort: "8080"
      "80/udp":
        - HostIp: "0.0.0.0"
          HostPort: "80"
      "53/udp":
        - HostIp: "0.0.0.0"
          HostPort: "53"
      "2377/tcp": null

  PortBinding:
    description: |
      PortBinding represents a binding between a host IP address and a host
      port.
    type: "object"
    properties:
      HostIp:
        description: "Host IP address that the container's port is mapped to."
        type: "string"
        example: "127.0.0.1"
      HostPort:
        description: "Host port number that the container's port is mapped to."
        type: "string"
        example: "4443"

  GraphDriverData:
    description: |
      Information about the storage driver used to store the container's and
      image's filesystem.
    type: "object"
    required: [Name, Data]
    properties:
      Name:
        description: "Name of the storage driver."
        type: "string"
        x-nullable: false
        example: "overlay2"
      Data:
        description: |
          Low-level storage metadata, provided as key/value pairs.

          This information is driver-specific, and depends on the storage-driver
          in use, and should be used for informational purposes only.
        type: "object"
        x-nullable: false
        additionalProperties:
          type: "string"
        example: {
          "MergedDir": "/var/lib/docker/overlay2/ef749362d13333e65fc95c572eb525abbe0052e16e086cb64bc3b98ae9aa6d74/merged",
          "UpperDir": "/var/lib/docker/overlay2/ef749362d13333e65fc95c572eb525abbe0052e16e086cb64bc3b98ae9aa6d74/diff",
          "WorkDir": "/var/lib/docker/overlay2/ef749362d13333e65fc95c572eb525abbe0052e16e086cb64bc3b98ae9aa6d74/work"
        }

  ImageInspect:
    description: |
      Information about an image in the local image cache.
    type: "object"
    properties:
      Id:
        description: |
          ID is the content-addressable ID of an image.

          This identifier is a content-addressable digest calculated from the
          image's configuration (which includes the digests of layers used by
          the image).

          Note that this digest differs from the `RepoDigests` below, which
          holds digests of image manifests that reference the image.
        type: "string"
        x-nullable: false
        example: "sha256:ec3f0931a6e6b6855d76b2d7b0be30e81860baccd891b2e243280bf1cd8ad710"
      RepoTags:
        description: |
          List of image names/tags in the local image cache that reference this
          image.

          Multiple image tags can refer to the same image, and this list may be
          empty if no tags reference the image, in which case the image is
          "untagged", in which case it can still be referenced by its ID.
        type: "array"
        items:
          type: "string"
        example:
          - "example:1.0"
          - "example:latest"
          - "example:stable"
          - "internal.registry.example.com:5000/example:1.0"
      RepoDigests:
        description: |
          List of content-addressable digests of locally available image manifests
          that the image is referenced from. Multiple manifests can refer to the
          same image.

          These digests are usually only available if the image was either pulled
          from a registry, or if the image was pushed to a registry, which is when
          the manifest is generated and its digest calculated.
        type: "array"
        items:
          type: "string"
        example:
          - "example@sha256:afcc7f1ac1b49db317a7196c902e61c6c3c4607d63599ee1a82d702d249a0ccb"
          - "internal.registry.example.com:5000/example@sha256:b69959407d21e8a062e0416bf13405bb2b71ed7a84dde4158ebafacfa06f5578"
      Parent:
        description: |
          ID of the parent image.

          Depending on how the image was created, this field may be empty and
          is only set for images that were built/created locally. This field
          is empty if the image was pulled from an image registry.
        type: "string"
        x-nullable: false
        example: ""
      Comment:
        description: |
          Optional message that was set when committing or importing the image.
        type: "string"
        x-nullable: false
        example: ""
      Created:
        description: |
          Date and time at which the image was created, formatted in
          [RFC 3339](https://www.ietf.org/rfc/rfc3339.txt) format with nano-seconds.
        type: "string"
        x-nullable: false
        example: "2022-02-04T21:20:12.497794809Z"
      Container:
        description: |
          The ID of the container that was used to create the image.

          Depending on how the image was created, this field may be empty.
        type: "string"
        x-nullable: false
        example: "65974bc86f1770ae4bff79f651ebdbce166ae9aada632ee3fa9af3a264911735"
      ContainerConfig:
        $ref: "#/definitions/ContainerConfig"
      DockerVersion:
        description: |
          The version of Docker that was used to build the image.

          Depending on how the image was created, this field may be empty.
        type: "string"
        x-nullable: false
        example: "20.10.7"
      Author:
        description: |
          Name of the author that was specified when committing the image, or as
          specified through MAINTAINER (deprecated) in the Dockerfile.
        type: "string"
        x-nullable: false
        example: ""
      Config:
        $ref: "#/definitions/ContainerConfig"
      Architecture:
        description: |
          Hardware CPU architecture that the image runs on.
        type: "string"
        x-nullable: false
        example: "arm"
      Variant:
        description: |
          CPU architecture variant (presently ARM-only).
        type: "string"
        x-nullable: true
        example: "v7"
      Os:
        description: |
          Operating System the image is built to run on.
        type: "string"
        x-nullable: false
        example: "linux"
      OsVersion:
        description: |
          Operating System version the image is built to run on (especially
          for Windows).
        type: "string"
        example: ""
        x-nullable: true
      Size:
        description: |
          Total size of the image including all layers it is composed of.
        type: "integer"
        format: "int64"
        x-nullable: false
        example: 1239828
      VirtualSize:
        description: |
          Total size of the image including all layers it is composed of.

          In versions of Docker before v1.10, this field was calculated from
          the image itself and all of its parent images. Docker v1.10 and up
          store images self-contained, and no longer use a parent-chain, making
          this field an equivalent of the Size field.

          This field is kept for backward compatibility, but may be removed in
          a future version of the API.
        type: "integer"
        format: "int64"
        x-nullable: false
        example: 1239828
      GraphDriver:
        $ref: "#/definitions/GraphDriverData"
      RootFS:
        description: |
          Information about the image's RootFS, including the layer IDs.
        type: "object"
        required: [Type]
        properties:
          Type:
            type: "string"
            x-nullable: false
            example: "layers"
          Layers:
            type: "array"
            items:
              type: "string"
            example:
              - "sha256:1834950e52ce4d5a88a1bbd131c537f4d0e56d10ff0dd69e66be3b7dfa9df7e6"
              - "sha256:5f70bf18a086007016e948b04aed3b82103a36bea41755b6cddfaf10ace3c6ef"
      Metadata:
        description: |
          Additional metadata of the image in the local cache. This information
          is local to the daemon, and not part of the image itself.
        type: "object"
        properties:
          LastTagTime:
            description: |
              Date and time at which the image was last tagged in
              [RFC 3339](https://www.ietf.org/rfc/rfc3339.txt) format with nano-seconds.

              This information is only available if the image was tagged locally,
              and omitted otherwise.
            type: "string"
            format: "dateTime"
            example: "2022-02-28T14:40:02.623929178Z"
            x-nullable: true
  ImageSummary:
    type: "object"
    required:
      - Id
      - ParentId
      - RepoTags
      - RepoDigests
      - Created
      - Size
      - SharedSize
      - VirtualSize
      - Labels
      - Containers
    properties:
      Id:
        description: |
          ID is the content-addressable ID of an image.

          This identifier is a content-addressable digest calculated from the
          image's configuration (which includes the digests of layers used by
          the image).

          Note that this digest differs from the `RepoDigests` below, which
          holds digests of image manifests that reference the image.
        type: "string"
        x-nullable: false
        example: "sha256:ec3f0931a6e6b6855d76b2d7b0be30e81860baccd891b2e243280bf1cd8ad710"
      ParentId:
        description: |
          ID of the parent image.

          Depending on how the image was created, this field may be empty and
          is only set for images that were built/created locally. This field
          is empty if the image was pulled from an image registry.
        type: "string"
        x-nullable: false
        example: ""
      RepoTags:
        description: |
          List of image names/tags in the local image cache that reference this
          image.

          Multiple image tags can refer to the same image, and this list may be
          empty if no tags reference the image, in which case the image is
          "untagged", in which case it can still be referenced by its ID.
        type: "array"
        x-nullable: false
        items:
          type: "string"
        example:
          - "example:1.0"
          - "example:latest"
          - "example:stable"
          - "internal.registry.example.com:5000/example:1.0"
      RepoDigests:
        description: |
          List of content-addressable digests of locally available image manifests
          that the image is referenced from. Multiple manifests can refer to the
          same image.

          These digests are usually only available if the image was either pulled
          from a registry, or if the image was pushed to a registry, which is when
          the manifest is generated and its digest calculated.
        type: "array"
        x-nullable: false
        items:
          type: "string"
        example:
          - "example@sha256:afcc7f1ac1b49db317a7196c902e61c6c3c4607d63599ee1a82d702d249a0ccb"
          - "internal.registry.example.com:5000/example@sha256:b69959407d21e8a062e0416bf13405bb2b71ed7a84dde4158ebafacfa06f5578"
      Created:
        description: |
          Date and time at which the image was created as a Unix timestamp
          (number of seconds sinds EPOCH).
        type: "integer"
        x-nullable: false
        example: "1644009612"
      Size:
        description: |
          Total size of the image including all layers it is composed of.
        type: "integer"
        format: "int64"
        x-nullable: false
        example: 172064416
      SharedSize:
        description: |
          Total size of image layers that are shared between this image and other
          images.

          This size is not calculated by default. `-1` indicates that the value
          has not been set / calculated.
        type: "integer"
        format: "int64"
        x-nullable: false
        example: 1239828
      VirtualSize:
        description: |
          Total size of the image including all layers it is composed of.

          In versions of Docker before v1.10, this field was calculated from
          the image itself and all of its parent images. Docker v1.10 and up
          store images self-contained, and no longer use a parent-chain, making
          this field an equivalent of the Size field.

          This field is kept for backward compatibility, but may be removed in
          a future version of the API.
        type: "integer"
        format: "int64"
        x-nullable: false
        example: 172064416
      Labels:
        description: "User-defined key/value metadata."
        type: "object"
        x-nullable: false
        additionalProperties:
          type: "string"
        example:
          com.example.some-label: "some-value"
          com.example.some-other-label: "some-other-value"
      Containers:
        description: |
          Number of containers using this image. Includes both stopped and running
          containers.

          This size is not calculated by default, and depends on which API endpoint
          is used. `-1` indicates that the value has not been set / calculated.
        x-nullable: false
        type: "integer"
        example: 2

  AuthConfig:
    type: "object"
    properties:
      username:
        type: "string"
      password:
        type: "string"
      email:
        type: "string"
      serveraddress:
        type: "string"
    example:
      username: "hannibal"
      password: "xxxx"
      serveraddress: "https://index.docker.io/v1/"

  ProcessConfig:
    type: "object"
    properties:
      privileged:
        type: "boolean"
      user:
        type: "string"
      tty:
        type: "boolean"
      entrypoint:
        type: "string"
      arguments:
        type: "array"
        items:
          type: "string"

  Volume:
    type: "object"
    required: [Name, Driver, Mountpoint, Labels, Scope, Options]
    properties:
      Name:
        type: "string"
        description: "Name of the volume."
        x-nullable: false
        example: "tardis"
      Driver:
        type: "string"
        description: "Name of the volume driver used by the volume."
        x-nullable: false
        example: "custom"
      Mountpoint:
        type: "string"
        description: "Mount path of the volume on the host."
        x-nullable: false
        example: "/var/lib/docker/volumes/tardis"
      CreatedAt:
        type: "string"
        format: "dateTime"
        description: "Date/Time the volume was created."
        example: "2016-06-07T20:31:11.853781916Z"
      Status:
        type: "object"
        description: |
          Low-level details about the volume, provided by the volume driver.
          Details are returned as a map with key/value pairs:
          `{"key":"value","key2":"value2"}`.

          The `Status` field is optional, and is omitted if the volume driver
          does not support this feature.
        additionalProperties:
          type: "object"
        example:
          hello: "world"
      Labels:
        type: "object"
        description: "User-defined key/value metadata."
        x-nullable: false
        additionalProperties:
          type: "string"
        example:
          com.example.some-label: "some-value"
          com.example.some-other-label: "some-other-value"
      Scope:
        type: "string"
        description: |
          The level at which the volume exists. Either `global` for cluster-wide,
          or `local` for machine level.
        default: "local"
        x-nullable: false
        enum: ["local", "global"]
        example: "local"
      ClusterVolume:
        $ref: "#/definitions/ClusterVolume"
      Options:
        type: "object"
        description: |
          The driver specific options used when creating the volume.
        additionalProperties:
          type: "string"
        example:
          device: "tmpfs"
          o: "size=100m,uid=1000"
          type: "tmpfs"
      UsageData:
        type: "object"
        x-nullable: true
        x-go-name: "UsageData"
        required: [Size, RefCount]
        description: |
          Usage details about the volume. This information is used by the
          `GET /system/df` endpoint, and omitted in other endpoints.
        properties:
          Size:
            type: "integer"
            format: "int64"
            default: -1
            description: |
              Amount of disk space used by the volume (in bytes). This information
              is only available for volumes created with the `"local"` volume
              driver. For volumes created with other volume drivers, this field
              is set to `-1` ("not available")
            x-nullable: false
          RefCount:
            type: "integer"
            format: "int64"
            default: -1
            description: |
              The number of containers referencing this volume. This field
              is set to `-1` if the reference-count is not available.
            x-nullable: false

  VolumeCreateOptions:
    description: "Volume configuration"
    type: "object"
    title: "VolumeConfig"
    x-go-name: "CreateOptions"
    properties:
      Name:
        description: |
          The new volume's name. If not specified, Docker generates a name.
        type: "string"
        x-nullable: false
        example: "tardis"
      Driver:
        description: "Name of the volume driver to use."
        type: "string"
        default: "local"
        x-nullable: false
        example: "custom"
      DriverOpts:
        description: |
          A mapping of driver options and values. These options are
          passed directly to the driver and are driver specific.
        type: "object"
        additionalProperties:
          type: "string"
        example:
          device: "tmpfs"
          o: "size=100m,uid=1000"
          type: "tmpfs"
      Labels:
        description: "User-defined key/value metadata."
        type: "object"
        additionalProperties:
          type: "string"
        example:
          com.example.some-label: "some-value"
          com.example.some-other-label: "some-other-value"
      ClusterVolumeSpec:
        $ref: "#/definitions/ClusterVolumeSpec"

  VolumeListResponse:
    type: "object"
    title: "VolumeListResponse"
    x-go-name: "ListResponse"
    description: "Volume list response"
    properties:
      Volumes:
        type: "array"
        description: "List of volumes"
        items:
          $ref: "#/definitions/Volume"
      Warnings:
        type: "array"
        description: |
          Warnings that occurred when fetching the list of volumes.
        items:
          type: "string"
        example: []

  Network:
    type: "object"
    properties:
      Name:
        type: "string"
      Id:
        type: "string"
      Created:
        type: "string"
        format: "dateTime"
      Scope:
        type: "string"
      Driver:
        type: "string"
      EnableIPv6:
        type: "boolean"
      IPAM:
        $ref: "#/definitions/IPAM"
      Internal:
        type: "boolean"
      Attachable:
        type: "boolean"
      Ingress:
        type: "boolean"
      Containers:
        type: "object"
        additionalProperties:
          $ref: "#/definitions/NetworkContainer"
      Options:
        type: "object"
        additionalProperties:
          type: "string"
      Labels:
        type: "object"
        additionalProperties:
          type: "string"
    example:
      Name: "net01"
      Id: "7d86d31b1478e7cca9ebed7e73aa0fdeec46c5ca29497431d3007d2d9e15ed99"
      Created: "2016-10-19T04:33:30.360899459Z"
      Scope: "local"
      Driver: "bridge"
      EnableIPv6: false
      IPAM:
        Driver: "default"
        Config:
          - Subnet: "172.19.0.0/16"
            Gateway: "172.19.0.1"
        Options:
          foo: "bar"
      Internal: false
      Attachable: false
      Ingress: false
      Containers:
        19a4d5d687db25203351ed79d478946f861258f018fe384f229f2efa4b23513c:
          Name: "test"
          EndpointID: "628cadb8bcb92de107b2a1e516cbffe463e321f548feb37697cce00ad694f21a"
          MacAddress: "02:42:ac:13:00:02"
          IPv4Address: "172.19.0.2/16"
          IPv6Address: ""
      Options:
        com.docker.network.bridge.default_bridge: "true"
        com.docker.network.bridge.enable_icc: "true"
        com.docker.network.bridge.enable_ip_masquerade: "true"
        com.docker.network.bridge.host_binding_ipv4: "0.0.0.0"
        com.docker.network.bridge.name: "docker0"
        com.docker.network.driver.mtu: "1500"
      Labels:
        com.example.some-label: "some-value"
        com.example.some-other-label: "some-other-value"
  IPAM:
    type: "object"
    properties:
      Driver:
        description: "Name of the IPAM driver to use."
        type: "string"
        default: "default"
      Config:
        description: |
          List of IPAM configuration options, specified as a map:

          ```
          {"Subnet": <CIDR>, "IPRange": <CIDR>, "Gateway": <IP address>, "AuxAddress": <device_name:IP address>}
          ```
        type: "array"
        items:
          $ref: "#/definitions/IPAMConfig"
      Options:
        description: "Driver-specific options, specified as a map."
        type: "object"
        additionalProperties:
          type: "string"

  IPAMConfig:
    type: "object"
    properties:
      Subnet:
        type: "string"
      IPRange:
        type: "string"
      Gateway:
        type: "string"
      AuxiliaryAddresses:
        type: "object"
        additionalProperties:
          type: "string"

  NetworkContainer:
    type: "object"
    properties:
      Name:
        type: "string"
      EndpointID:
        type: "string"
      MacAddress:
        type: "string"
      IPv4Address:
        type: "string"
      IPv6Address:
        type: "string"

  BuildInfo:
    type: "object"
    properties:
      id:
        type: "string"
      stream:
        type: "string"
      error:
        type: "string"
      errorDetail:
        $ref: "#/definitions/ErrorDetail"
      status:
        type: "string"
      progress:
        type: "string"
      progressDetail:
        $ref: "#/definitions/ProgressDetail"
      aux:
        $ref: "#/definitions/ImageID"

  BuildCache:
    type: "object"
    properties:
      ID:
        type: "string"
      Parent:
        type: "string"
      Type:
        type: "string"
      Description:
        type: "string"
      InUse:
        type: "boolean"
      Shared:
        type: "boolean"
      Size:
        description: |
          Amount of disk space used by the build cache (in bytes).
        type: "integer"
      CreatedAt:
        description: |
          Date and time at which the build cache was created in
          [RFC 3339](https://www.ietf.org/rfc/rfc3339.txt) format with nano-seconds.
        type: "string"
        format: "dateTime"
        example: "2016-08-18T10:44:24.496525531Z"
      LastUsedAt:
        description: |
          Date and time at which the build cache was last used in
          [RFC 3339](https://www.ietf.org/rfc/rfc3339.txt) format with nano-seconds.
        type: "string"
        format: "dateTime"
        x-nullable: true
        example: "2017-08-09T07:09:37.632105588Z"
      UsageCount:
        type: "integer"

  ImageID:
    type: "object"
    description: "Image ID or Digest"
    properties:
      ID:
        type: "string"
    example:
      ID: "sha256:85f05633ddc1c50679be2b16a0479ab6f7637f8884e0cfe0f4d20e1ebb3d6e7c"

  CreateImageInfo:
    type: "object"
    properties:
      id:
        type: "string"
      error:
        type: "string"
      status:
        type: "string"
      progress:
        type: "string"
      progressDetail:
        $ref: "#/definitions/ProgressDetail"

  PushImageInfo:
    type: "object"
    properties:
      error:
        type: "string"
      status:
        type: "string"
      progress:
        type: "string"
      progressDetail:
        $ref: "#/definitions/ProgressDetail"

  ErrorDetail:
    type: "object"
    properties:
      code:
        type: "integer"
      message:
        type: "string"

  ProgressDetail:
    type: "object"
    properties:
      current:
        type: "integer"
      total:
        type: "integer"

  ErrorResponse:
    description: "Represents an error."
    type: "object"
    required: ["message"]
    properties:
      message:
        description: "The error message."
        type: "string"
        x-nullable: false
    example:
      message: "Something went wrong."

  IdResponse:
    description: "Response to an API call that returns just an Id"
    type: "object"
    required: ["Id"]
    properties:
      Id:
        description: "The id of the newly created object."
        type: "string"
        x-nullable: false

  EndpointSettings:
    description: "Configuration for a network endpoint."
    type: "object"
    properties:
      # Configurations
      IPAMConfig:
        $ref: "#/definitions/EndpointIPAMConfig"
      Links:
        type: "array"
        items:
          type: "string"
        example:
          - "container_1"
          - "container_2"
      Aliases:
        type: "array"
        items:
          type: "string"
        example:
          - "server_x"
          - "server_y"

      # Operational data
      NetworkID:
        description: |
          Unique ID of the network.
        type: "string"
        example: "08754567f1f40222263eab4102e1c733ae697e8e354aa9cd6e18d7402835292a"
      EndpointID:
        description: |
          Unique ID for the service endpoint in a Sandbox.
        type: "string"
        example: "b88f5b905aabf2893f3cbc4ee42d1ea7980bbc0a92e2c8922b1e1795298afb0b"
      Gateway:
        description: |
          Gateway address for this network.
        type: "string"
        example: "172.17.0.1"
      IPAddress:
        description: |
          IPv4 address.
        type: "string"
        example: "172.17.0.4"
      IPPrefixLen:
        description: |
          Mask length of the IPv4 address.
        type: "integer"
        example: 16
      IPv6Gateway:
        description: |
          IPv6 gateway address.
        type: "string"
        example: "2001:db8:2::100"
      GlobalIPv6Address:
        description: |
          Global IPv6 address.
        type: "string"
        example: "2001:db8::5689"
      GlobalIPv6PrefixLen:
        description: |
          Mask length of the global IPv6 address.
        type: "integer"
        format: "int64"
        example: 64
      MacAddress:
        description: |
          MAC address for the endpoint on this network.
        type: "string"
        example: "02:42:ac:11:00:04"
      DriverOpts:
        description: |
          DriverOpts is a mapping of driver options and values. These options
          are passed directly to the driver and are driver specific.
        type: "object"
        x-nullable: true
        additionalProperties:
          type: "string"
        example:
          com.example.some-label: "some-value"
          com.example.some-other-label: "some-other-value"

  EndpointIPAMConfig:
    description: |
      EndpointIPAMConfig represents an endpoint's IPAM configuration.
    type: "object"
    x-nullable: true
    properties:
      IPv4Address:
        type: "string"
        example: "172.20.30.33"
      IPv6Address:
        type: "string"
        example: "2001:db8:abcd::3033"
      LinkLocalIPs:
        type: "array"
        items:
          type: "string"
        example:
          - "169.254.34.68"
          - "fe80::3468"

  PluginMount:
    type: "object"
    x-nullable: false
    required: [Name, Description, Settable, Source, Destination, Type, Options]
    properties:
      Name:
        type: "string"
        x-nullable: false
        example: "some-mount"
      Description:
        type: "string"
        x-nullable: false
        example: "This is a mount that's used by the plugin."
      Settable:
        type: "array"
        items:
          type: "string"
      Source:
        type: "string"
        example: "/var/lib/docker/plugins/"
      Destination:
        type: "string"
        x-nullable: false
        example: "/mnt/state"
      Type:
        type: "string"
        x-nullable: false
        example: "bind"
      Options:
        type: "array"
        items:
          type: "string"
        example:
          - "rbind"
          - "rw"

  PluginDevice:
    type: "object"
    required: [Name, Description, Settable, Path]
    x-nullable: false
    properties:
      Name:
        type: "string"
        x-nullable: false
      Description:
        type: "string"
        x-nullable: false
      Settable:
        type: "array"
        items:
          type: "string"
      Path:
        type: "string"
        example: "/dev/fuse"

  PluginEnv:
    type: "object"
    x-nullable: false
    required: [Name, Description, Settable, Value]
    properties:
      Name:
        x-nullable: false
        type: "string"
      Description:
        x-nullable: false
        type: "string"
      Settable:
        type: "array"
        items:
          type: "string"
      Value:
        type: "string"

  PluginInterfaceType:
    type: "object"
    x-nullable: false
    required: [Prefix, Capability, Version]
    properties:
      Prefix:
        type: "string"
        x-nullable: false
      Capability:
        type: "string"
        x-nullable: false
      Version:
        type: "string"
        x-nullable: false

  PluginPrivilege:
    description: |
      Describes a permission the user has to accept upon installing
      the plugin.
    type: "object"
    x-go-name: "PluginPrivilege"
    properties:
      Name:
        type: "string"
        example: "network"
      Description:
        type: "string"
      Value:
        type: "array"
        items:
          type: "string"
        example:
          - "host"

  Plugin:
    description: "A plugin for the Engine API"
    type: "object"
    required: [Settings, Enabled, Config, Name]
    properties:
      Id:
        type: "string"
        example: "5724e2c8652da337ab2eedd19fc6fc0ec908e4bd907c7421bf6a8dfc70c4c078"
      Name:
        type: "string"
        x-nullable: false
        example: "tiborvass/sample-volume-plugin"
      Enabled:
        description:
          True if the plugin is running. False if the plugin is not running,
          only installed.
        type: "boolean"
        x-nullable: false
        example: true
      Settings:
        description: "Settings that can be modified by users."
        type: "object"
        x-nullable: false
        required: [Args, Devices, Env, Mounts]
        properties:
          Mounts:
            type: "array"
            items:
              $ref: "#/definitions/PluginMount"
          Env:
            type: "array"
            items:
              type: "string"
            example:
              - "DEBUG=0"
          Args:
            type: "array"
            items:
              type: "string"
          Devices:
            type: "array"
            items:
              $ref: "#/definitions/PluginDevice"
      PluginReference:
        description: "plugin remote reference used to push/pull the plugin"
        type: "string"
        x-nullable: false
        example: "localhost:5000/tiborvass/sample-volume-plugin:latest"
      Config:
        description: "The config of a plugin."
        type: "object"
        x-nullable: false
        required:
          - Description
          - Documentation
          - Interface
          - Entrypoint
          - WorkDir
          - Network
          - Linux
          - PidHost
          - PropagatedMount
          - IpcHost
          - Mounts
          - Env
          - Args
        properties:
          DockerVersion:
            description: "Docker Version used to create the plugin"
            type: "string"
            x-nullable: false
            example: "17.06.0-ce"
          Description:
            type: "string"
            x-nullable: false
            example: "A sample volume plugin for Docker"
          Documentation:
            type: "string"
            x-nullable: false
            example: "https://docs.docker.com/engine/extend/plugins/"
          Interface:
            description: "The interface between Docker and the plugin"
            x-nullable: false
            type: "object"
            required: [Types, Socket]
            properties:
              Types:
                type: "array"
                items:
                  $ref: "#/definitions/PluginInterfaceType"
                example:
                  - "docker.volumedriver/1.0"
              Socket:
                type: "string"
                x-nullable: false
                example: "plugins.sock"
              ProtocolScheme:
                type: "string"
                example: "some.protocol/v1.0"
                description: "Protocol to use for clients connecting to the plugin."
                enum:
                  - ""
                  - "moby.plugins.http/v1"
          Entrypoint:
            type: "array"
            items:
              type: "string"
            example:
              - "/usr/bin/sample-volume-plugin"
              - "/data"
          WorkDir:
            type: "string"
            x-nullable: false
            example: "/bin/"
          User:
            type: "object"
            x-nullable: false
            properties:
              UID:
                type: "integer"
                format: "uint32"
                example: 1000
              GID:
                type: "integer"
                format: "uint32"
                example: 1000
          Network:
            type: "object"
            x-nullable: false
            required: [Type]
            properties:
              Type:
                x-nullable: false
                type: "string"
                example: "host"
          Linux:
            type: "object"
            x-nullable: false
            required: [Capabilities, AllowAllDevices, Devices]
            properties:
              Capabilities:
                type: "array"
                items:
                  type: "string"
                example:
                  - "CAP_SYS_ADMIN"
                  - "CAP_SYSLOG"
              AllowAllDevices:
                type: "boolean"
                x-nullable: false
                example: false
              Devices:
                type: "array"
                items:
                  $ref: "#/definitions/PluginDevice"
          PropagatedMount:
            type: "string"
            x-nullable: false
            example: "/mnt/volumes"
          IpcHost:
            type: "boolean"
            x-nullable: false
            example: false
          PidHost:
            type: "boolean"
            x-nullable: false
            example: false
          Mounts:
            type: "array"
            items:
              $ref: "#/definitions/PluginMount"
          Env:
            type: "array"
            items:
              $ref: "#/definitions/PluginEnv"
            example:
              - Name: "DEBUG"
                Description: "If set, prints debug messages"
                Settable: null
                Value: "0"
          Args:
            type: "object"
            x-nullable: false
            required: [Name, Description, Settable, Value]
            properties:
              Name:
                x-nullable: false
                type: "string"
                example: "args"
              Description:
                x-nullable: false
                type: "string"
                example: "command line arguments"
              Settable:
                type: "array"
                items:
                  type: "string"
              Value:
                type: "array"
                items:
                  type: "string"
          rootfs:
            type: "object"
            properties:
              type:
                type: "string"
                example: "layers"
              diff_ids:
                type: "array"
                items:
                  type: "string"
                example:
                  - "sha256:675532206fbf3030b8458f88d6e26d4eb1577688a25efec97154c94e8b6b4887"
                  - "sha256:e216a057b1cb1efc11f8a268f37ef62083e70b1b38323ba252e25ac88904a7e8"

  ObjectVersion:
    description: |
      The version number of the object such as node, service, etc. This is needed
      to avoid conflicting writes. The client must send the version number along
      with the modified specification when updating these objects.

      This approach ensures safe concurrency and determinism in that the change
      on the object may not be applied if the version number has changed from the
      last read. In other words, if two update requests specify the same base
      version, only one of the requests can succeed. As a result, two separate
      update requests that happen at the same time will not unintentionally
      overwrite each other.
    type: "object"
    properties:
      Index:
        type: "integer"
        format: "uint64"
        example: 373531

  NodeSpec:
    type: "object"
    properties:
      Name:
        description: "Name for the node."
        type: "string"
        example: "my-node"
      Labels:
        description: "User-defined key/value metadata."
        type: "object"
        additionalProperties:
          type: "string"
      Role:
        description: "Role of the node."
        type: "string"
        enum:
          - "worker"
          - "manager"
        example: "manager"
      Availability:
        description: "Availability of the node."
        type: "string"
        enum:
          - "active"
          - "pause"
          - "drain"
        example: "active"
    example:
      Availability: "active"
      Name: "node-name"
      Role: "manager"
      Labels:
        foo: "bar"

  Node:
    type: "object"
    properties:
      ID:
        type: "string"
        example: "24ifsmvkjbyhk"
      Version:
        $ref: "#/definitions/ObjectVersion"
      CreatedAt:
        description: |
          Date and time at which the node was added to the swarm in
          [RFC 3339](https://www.ietf.org/rfc/rfc3339.txt) format with nano-seconds.
        type: "string"
        format: "dateTime"
        example: "2016-08-18T10:44:24.496525531Z"
      UpdatedAt:
        description: |
          Date and time at which the node was last updated in
          [RFC 3339](https://www.ietf.org/rfc/rfc3339.txt) format with nano-seconds.
        type: "string"
        format: "dateTime"
        example: "2017-08-09T07:09:37.632105588Z"
      Spec:
        $ref: "#/definitions/NodeSpec"
      Description:
        $ref: "#/definitions/NodeDescription"
      Status:
        $ref: "#/definitions/NodeStatus"
      ManagerStatus:
        $ref: "#/definitions/ManagerStatus"

  NodeDescription:
    description: |
      NodeDescription encapsulates the properties of the Node as reported by the
      agent.
    type: "object"
    properties:
      Hostname:
        type: "string"
        example: "bf3067039e47"
      Platform:
        $ref: "#/definitions/Platform"
      Resources:
        $ref: "#/definitions/ResourceObject"
      Engine:
        $ref: "#/definitions/EngineDescription"
      TLSInfo:
        $ref: "#/definitions/TLSInfo"

  Platform:
    description: |
      Platform represents the platform (Arch/OS).
    type: "object"
    properties:
      Architecture:
        description: |
          Architecture represents the hardware architecture (for example,
          `x86_64`).
        type: "string"
        example: "x86_64"
      OS:
        description: |
          OS represents the Operating System (for example, `linux` or `windows`).
        type: "string"
        example: "linux"

  EngineDescription:
    description: "EngineDescription provides information about an engine."
    type: "object"
    properties:
      EngineVersion:
        type: "string"
        example: "17.06.0"
      Labels:
        type: "object"
        additionalProperties:
          type: "string"
        example:
          foo: "bar"
      Plugins:
        type: "array"
        items:
          type: "object"
          properties:
            Type:
              type: "string"
            Name:
              type: "string"
        example:
          - Type: "Log"
            Name: "awslogs"
          - Type: "Log"
            Name: "fluentd"
          - Type: "Log"
            Name: "gcplogs"
          - Type: "Log"
            Name: "gelf"
          - Type: "Log"
            Name: "journald"
          - Type: "Log"
            Name: "json-file"
          - Type: "Log"
            Name: "logentries"
          - Type: "Log"
            Name: "splunk"
          - Type: "Log"
            Name: "syslog"
          - Type: "Network"
            Name: "bridge"
          - Type: "Network"
            Name: "host"
          - Type: "Network"
            Name: "ipvlan"
          - Type: "Network"
            Name: "macvlan"
          - Type: "Network"
            Name: "null"
          - Type: "Network"
            Name: "overlay"
          - Type: "Volume"
            Name: "local"
          - Type: "Volume"
            Name: "localhost:5000/vieux/sshfs:latest"
          - Type: "Volume"
            Name: "vieux/sshfs:latest"

  TLSInfo:
    description: |
      Information about the issuer of leaf TLS certificates and the trusted root
      CA certificate.
    type: "object"
    properties:
      TrustRoot:
        description: |
          The root CA certificate(s) that are used to validate leaf TLS
          certificates.
        type: "string"
      CertIssuerSubject:
        description:
          The base64-url-safe-encoded raw subject bytes of the issuer.
        type: "string"
      CertIssuerPublicKey:
        description: |
          The base64-url-safe-encoded raw public key bytes of the issuer.
        type: "string"
    example:
      TrustRoot: |
        -----BEGIN CERTIFICATE-----
        MIIBajCCARCgAwIBAgIUbYqrLSOSQHoxD8CwG6Bi2PJi9c8wCgYIKoZIzj0EAwIw
        EzERMA8GA1UEAxMIc3dhcm0tY2EwHhcNMTcwNDI0MjE0MzAwWhcNMzcwNDE5MjE0
        MzAwWjATMREwDwYDVQQDEwhzd2FybS1jYTBZMBMGByqGSM49AgEGCCqGSM49AwEH
        A0IABJk/VyMPYdaqDXJb/VXh5n/1Yuv7iNrxV3Qb3l06XD46seovcDWs3IZNV1lf
        3Skyr0ofcchipoiHkXBODojJydSjQjBAMA4GA1UdDwEB/wQEAwIBBjAPBgNVHRMB
        Af8EBTADAQH/MB0GA1UdDgQWBBRUXxuRcnFjDfR/RIAUQab8ZV/n4jAKBggqhkjO
        PQQDAgNIADBFAiAy+JTe6Uc3KyLCMiqGl2GyWGQqQDEcO3/YG36x7om65AIhAJvz
        pxv6zFeVEkAEEkqIYi0omA9+CjanB/6Bz4n1uw8H
        -----END CERTIFICATE-----
      CertIssuerSubject: "MBMxETAPBgNVBAMTCHN3YXJtLWNh"
      CertIssuerPublicKey: "MFkwEwYHKoZIzj0CAQYIKoZIzj0DAQcDQgAEmT9XIw9h1qoNclv9VeHmf/Vi6/uI2vFXdBveXTpcPjqx6i9wNazchk1XWV/dKTKvSh9xyGKmiIeRcE4OiMnJ1A=="

  NodeStatus:
    description: |
      NodeStatus represents the status of a node.

      It provides the current status of the node, as seen by the manager.
    type: "object"
    properties:
      State:
        $ref: "#/definitions/NodeState"
      Message:
        type: "string"
        example: ""
      Addr:
        description: "IP address of the node."
        type: "string"
        example: "172.17.0.2"

  NodeState:
    description: "NodeState represents the state of a node."
    type: "string"
    enum:
      - "unknown"
      - "down"
      - "ready"
      - "disconnected"
    example: "ready"

  ManagerStatus:
    description: |
      ManagerStatus represents the status of a manager.

      It provides the current status of a node's manager component, if the node
      is a manager.
    x-nullable: true
    type: "object"
    properties:
      Leader:
        type: "boolean"
        default: false
        example: true
      Reachability:
        $ref: "#/definitions/Reachability"
      Addr:
        description: |
          The IP address and port at which the manager is reachable.
        type: "string"
        example: "10.0.0.46:2377"

  Reachability:
    description: "Reachability represents the reachability of a node."
    type: "string"
    enum:
      - "unknown"
      - "unreachable"
      - "reachable"
    example: "reachable"

  SwarmSpec:
    description: "User modifiable swarm configuration."
    type: "object"
    properties:
      Name:
        description: "Name of the swarm."
        type: "string"
        example: "default"
      Labels:
        description: "User-defined key/value metadata."
        type: "object"
        additionalProperties:
          type: "string"
        example:
          com.example.corp.type: "production"
          com.example.corp.department: "engineering"
      Orchestration:
        description: "Orchestration configuration."
        type: "object"
        x-nullable: true
        properties:
          TaskHistoryRetentionLimit:
            description: |
              The number of historic tasks to keep per instance or node. If
              negative, never remove completed or failed tasks.
            type: "integer"
            format: "int64"
            example: 10
      Raft:
        description: "Raft configuration."
        type: "object"
        properties:
          SnapshotInterval:
            description: "The number of log entries between snapshots."
            type: "integer"
            format: "uint64"
            example: 10000
          KeepOldSnapshots:
            description: |
              The number of snapshots to keep beyond the current snapshot.
            type: "integer"
            format: "uint64"
          LogEntriesForSlowFollowers:
            description: |
              The number of log entries to keep around to sync up slow followers
              after a snapshot is created.
            type: "integer"
            format: "uint64"
            example: 500
          ElectionTick:
            description: |
              The number of ticks that a follower will wait for a message from
              the leader before becoming a candidate and starting an election.
              `ElectionTick` must be greater than `HeartbeatTick`.

              A tick currently defaults to one second, so these translate
              directly to seconds currently, but this is NOT guaranteed.
            type: "integer"
            example: 3
          HeartbeatTick:
            description: |
              The number of ticks between heartbeats. Every HeartbeatTick ticks,
              the leader will send a heartbeat to the followers.

              A tick currently defaults to one second, so these translate
              directly to seconds currently, but this is NOT guaranteed.
            type: "integer"
            example: 1
      Dispatcher:
        description: "Dispatcher configuration."
        type: "object"
        x-nullable: true
        properties:
          HeartbeatPeriod:
            description: |
              The delay for an agent to send a heartbeat to the dispatcher.
            type: "integer"
            format: "int64"
            example: 5000000000
      CAConfig:
        description: "CA configuration."
        type: "object"
        x-nullable: true
        properties:
          NodeCertExpiry:
            description: "The duration node certificates are issued for."
            type: "integer"
            format: "int64"
            example: 7776000000000000
          ExternalCAs:
            description: |
              Configuration for forwarding signing requests to an external
              certificate authority.
            type: "array"
            items:
              type: "object"
              properties:
                Protocol:
                  description: |
                    Protocol for communication with the external CA (currently
                    only `cfssl` is supported).
                  type: "string"
                  enum:
                    - "cfssl"
                  default: "cfssl"
                URL:
                  description: |
                    URL where certificate signing requests should be sent.
                  type: "string"
                Options:
                  description: |
                    An object with key/value pairs that are interpreted as
                    protocol-specific options for the external CA driver.
                  type: "object"
                  additionalProperties:
                    type: "string"
                CACert:
                  description: |
                    The root CA certificate (in PEM format) this external CA uses
                    to issue TLS certificates (assumed to be to the current swarm
                    root CA certificate if not provided).
                  type: "string"
          SigningCACert:
            description: |
              The desired signing CA certificate for all swarm node TLS leaf
              certificates, in PEM format.
            type: "string"
          SigningCAKey:
            description: |
              The desired signing CA key for all swarm node TLS leaf certificates,
              in PEM format.
            type: "string"
          ForceRotate:
            description: |
              An integer whose purpose is to force swarm to generate a new
              signing CA certificate and key, if none have been specified in
              `SigningCACert` and `SigningCAKey`
            format: "uint64"
            type: "integer"
      EncryptionConfig:
        description: "Parameters related to encryption-at-rest."
        type: "object"
        properties:
          AutoLockManagers:
            description: |
              If set, generate a key and use it to lock data stored on the
              managers.
            type: "boolean"
            example: false
      TaskDefaults:
        description: "Defaults for creating tasks in this cluster."
        type: "object"
        properties:
          LogDriver:
            description: |
              The log driver to use for tasks created in the orchestrator if
              unspecified by a service.

              Updating this value only affects new tasks. Existing tasks continue
              to use their previously configured log driver until recreated.
            type: "object"
            properties:
              Name:
                description: |
                  The log driver to use as a default for new tasks.
                type: "string"
                example: "json-file"
              Options:
                description: |
                  Driver-specific options for the selectd log driver, specified
                  as key/value pairs.
                type: "object"
                additionalProperties:
                  type: "string"
                example:
                  "max-file": "10"
                  "max-size": "100m"

  # The Swarm information for `GET /info`. It is the same as `GET /swarm`, but
  # without `JoinTokens`.
  ClusterInfo:
    description: |
      ClusterInfo represents information about the swarm as is returned by the
      "/info" endpoint. Join-tokens are not included.
    x-nullable: true
    type: "object"
    properties:
      ID:
        description: "The ID of the swarm."
        type: "string"
        example: "abajmipo7b4xz5ip2nrla6b11"
      Version:
        $ref: "#/definitions/ObjectVersion"
      CreatedAt:
        description: |
          Date and time at which the swarm was initialised in
          [RFC 3339](https://www.ietf.org/rfc/rfc3339.txt) format with nano-seconds.
        type: "string"
        format: "dateTime"
        example: "2016-08-18T10:44:24.496525531Z"
      UpdatedAt:
        description: |
          Date and time at which the swarm was last updated in
          [RFC 3339](https://www.ietf.org/rfc/rfc3339.txt) format with nano-seconds.
        type: "string"
        format: "dateTime"
        example: "2017-08-09T07:09:37.632105588Z"
      Spec:
        $ref: "#/definitions/SwarmSpec"
      TLSInfo:
        $ref: "#/definitions/TLSInfo"
      RootRotationInProgress:
        description: |
          Whether there is currently a root CA rotation in progress for the swarm
        type: "boolean"
        example: false
      DataPathPort:
        description: |
          DataPathPort specifies the data path port number for data traffic.
          Acceptable port range is 1024 to 49151.
          If no port is set or is set to 0, the default port (4789) is used.
        type: "integer"
        format: "uint32"
        default: 4789
        example: 4789
      DefaultAddrPool:
        description: |
          Default Address Pool specifies default subnet pools for global scope
          networks.
        type: "array"
        items:
          type: "string"
          format: "CIDR"
          example: ["10.10.0.0/16", "20.20.0.0/16"]
      SubnetSize:
        description: |
          SubnetSize specifies the subnet size of the networks created from the
          default subnet pool.
        type: "integer"
        format: "uint32"
        maximum: 29
        default: 24
        example: 24

  JoinTokens:
    description: |
      JoinTokens contains the tokens workers and managers need to join the swarm.
    type: "object"
    properties:
      Worker:
        description: |
          The token workers can use to join the swarm.
        type: "string"
        example: "SWMTKN-1-3pu6hszjas19xyp7ghgosyx9k8atbfcr8p2is99znpy26u2lkl-1awxwuwd3z9j1z3puu7rcgdbx"
      Manager:
        description: |
          The token managers can use to join the swarm.
        type: "string"
        example: "SWMTKN-1-3pu6hszjas19xyp7ghgosyx9k8atbfcr8p2is99znpy26u2lkl-7p73s1dx5in4tatdymyhg9hu2"

  Swarm:
    type: "object"
    allOf:
      - $ref: "#/definitions/ClusterInfo"
      - type: "object"
        properties:
          JoinTokens:
            $ref: "#/definitions/JoinTokens"

  TaskSpec:
    description: "User modifiable task configuration."
    type: "object"
    properties:
      PluginSpec:
        type: "object"
        description: |
          Plugin spec for the service.  *(Experimental release only.)*

          <p><br /></p>

          > **Note**: ContainerSpec, NetworkAttachmentSpec, and PluginSpec are
          > mutually exclusive. PluginSpec is only used when the Runtime field
          > is set to `plugin`. NetworkAttachmentSpec is used when the Runtime
          > field is set to `attachment`.
        properties:
          Name:
            description: "The name or 'alias' to use for the plugin."
            type: "string"
          Remote:
            description: "The plugin image reference to use."
            type: "string"
          Disabled:
            description: "Disable the plugin once scheduled."
            type: "boolean"
          PluginPrivilege:
            type: "array"
            items:
              $ref: "#/definitions/PluginPrivilege"
      ContainerSpec:
        type: "object"
        description: |
          Container spec for the service.

          <p><br /></p>

          > **Note**: ContainerSpec, NetworkAttachmentSpec, and PluginSpec are
          > mutually exclusive. PluginSpec is only used when the Runtime field
          > is set to `plugin`. NetworkAttachmentSpec is used when the Runtime
          > field is set to `attachment`.
        properties:
          Image:
            description: "The image name to use for the container"
            type: "string"
          Labels:
            description: "User-defined key/value data."
            type: "object"
            additionalProperties:
              type: "string"
          Command:
            description: "The command to be run in the image."
            type: "array"
            items:
              type: "string"
          Args:
            description: "Arguments to the command."
            type: "array"
            items:
              type: "string"
          Hostname:
            description: |
              The hostname to use for the container, as a valid
              [RFC 1123](https://tools.ietf.org/html/rfc1123) hostname.
            type: "string"
          Env:
            description: |
              A list of environment variables in the form `VAR=value`.
            type: "array"
            items:
              type: "string"
          Dir:
            description: "The working directory for commands to run in."
            type: "string"
          User:
            description: "The user inside the container."
            type: "string"
          Groups:
            type: "array"
            description: |
              A list of additional groups that the container process will run as.
            items:
              type: "string"
          Privileges:
            type: "object"
            description: "Security options for the container"
            properties:
              CredentialSpec:
                type: "object"
                description: "CredentialSpec for managed service account (Windows only)"
                properties:
                  Config:
                    type: "string"
                    example: "0bt9dmxjvjiqermk6xrop3ekq"
                    description: |
                      Load credential spec from a Swarm Config with the given ID.
                      The specified config must also be present in the Configs
                      field with the Runtime property set.

                      <p><br /></p>


                      > **Note**: `CredentialSpec.File`, `CredentialSpec.Registry`,
                      > and `CredentialSpec.Config` are mutually exclusive.
                  File:
                    type: "string"
                    example: "spec.json"
                    description: |
                      Load credential spec from this file. The file is read by
                      the daemon, and must be present in the `CredentialSpecs`
                      subdirectory in the docker data directory, which defaults
                      to `C:\ProgramData\Docker\` on Windows.

                      For example, specifying `spec.json` loads
                      `C:\ProgramData\Docker\CredentialSpecs\spec.json`.

                      <p><br /></p>

                      > **Note**: `CredentialSpec.File`, `CredentialSpec.Registry`,
                      > and `CredentialSpec.Config` are mutually exclusive.
                  Registry:
                    type: "string"
                    description: |
                      Load credential spec from this value in the Windows
                      registry. The specified registry value must be located in:

                      `HKLM\SOFTWARE\Microsoft\Windows NT\CurrentVersion\Virtualization\Containers\CredentialSpecs`

                      <p><br /></p>


                      > **Note**: `CredentialSpec.File`, `CredentialSpec.Registry`,
                      > and `CredentialSpec.Config` are mutually exclusive.
              SELinuxContext:
                type: "object"
                description: "SELinux labels of the container"
                properties:
                  Disable:
                    type: "boolean"
                    description: "Disable SELinux"
                  User:
                    type: "string"
                    description: "SELinux user label"
                  Role:
                    type: "string"
                    description: "SELinux role label"
                  Type:
                    type: "string"
                    description: "SELinux type label"
                  Level:
                    type: "string"
                    description: "SELinux level label"
          TTY:
            description: "Whether a pseudo-TTY should be allocated."
            type: "boolean"
          OpenStdin:
            description: "Open `stdin`"
            type: "boolean"
          ReadOnly:
            description: "Mount the container's root filesystem as read only."
            type: "boolean"
          Mounts:
            description: |
              Specification for mounts to be added to containers created as part
              of the service.
            type: "array"
            items:
              $ref: "#/definitions/Mount"
          StopSignal:
            description: "Signal to stop the container."
            type: "string"
          StopGracePeriod:
            description: |
              Amount of time to wait for the container to terminate before
              forcefully killing it.
            type: "integer"
            format: "int64"
          HealthCheck:
            $ref: "#/definitions/HealthConfig"
          Hosts:
            type: "array"
            description: |
              A list of hostname/IP mappings to add to the container's `hosts`
              file. The format of extra hosts is specified in the
              [hosts(5)](http://man7.org/linux/man-pages/man5/hosts.5.html)
              man page:

                  IP_address canonical_hostname [aliases...]
            items:
              type: "string"
          DNSConfig:
            description: |
              Specification for DNS related configurations in resolver configuration
              file (`resolv.conf`).
            type: "object"
            properties:
              Nameservers:
                description: "The IP addresses of the name servers."
                type: "array"
                items:
                  type: "string"
              Search:
                description: "A search list for host-name lookup."
                type: "array"
                items:
                  type: "string"
              Options:
                description: |
                  A list of internal resolver variables to be modified (e.g.,
                  `debug`, `ndots:3`, etc.).
                type: "array"
                items:
                  type: "string"
          Secrets:
            description: |
              Secrets contains references to zero or more secrets that will be
              exposed to the service.
            type: "array"
            items:
              type: "object"
              properties:
                File:
                  description: |
                    File represents a specific target that is backed by a file.
                  type: "object"
                  properties:
                    Name:
                      description: |
                        Name represents the final filename in the filesystem.
                      type: "string"
                    UID:
                      description: "UID represents the file UID."
                      type: "string"
                    GID:
                      description: "GID represents the file GID."
                      type: "string"
                    Mode:
                      description: "Mode represents the FileMode of the file."
                      type: "integer"
                      format: "uint32"
                SecretID:
                  description: |
                    SecretID represents the ID of the specific secret that we're
                    referencing.
                  type: "string"
                SecretName:
                  description: |
                    SecretName is the name of the secret that this references,
                    but this is just provided for lookup/display purposes. The
                    secret in the reference will be identified by its ID.
                  type: "string"
          Configs:
            description: |
              Configs contains references to zero or more configs that will be
              exposed to the service.
            type: "array"
            items:
              type: "object"
              properties:
                File:
                  description: |
                    File represents a specific target that is backed by a file.

                    <p><br /><p>

                    > **Note**: `Configs.File` and `Configs.Runtime` are mutually exclusive
                  type: "object"
                  properties:
                    Name:
                      description: |
                        Name represents the final filename in the filesystem.
                      type: "string"
                    UID:
                      description: "UID represents the file UID."
                      type: "string"
                    GID:
                      description: "GID represents the file GID."
                      type: "string"
                    Mode:
                      description: "Mode represents the FileMode of the file."
                      type: "integer"
                      format: "uint32"
                Runtime:
                  description: |
                    Runtime represents a target that is not mounted into the
                    container but is used by the task

                    <p><br /><p>

                    > **Note**: `Configs.File` and `Configs.Runtime` are mutually
                    > exclusive
                  type: "object"
                ConfigID:
                  description: |
                    ConfigID represents the ID of the specific config that we're
                    referencing.
                  type: "string"
                ConfigName:
                  description: |
                    ConfigName is the name of the config that this references,
                    but this is just provided for lookup/display purposes. The
                    config in the reference will be identified by its ID.
                  type: "string"
          Isolation:
            type: "string"
            description: |
              Isolation technology of the containers running the service.
              (Windows only)
            enum:
              - "default"
              - "process"
              - "hyperv"
          Init:
            description: |
              Run an init inside the container that forwards signals and reaps
              processes. This field is omitted if empty, and the default (as
              configured on the daemon) is used.
            type: "boolean"
            x-nullable: true
          Sysctls:
            description: |
              Set kernel namedspaced parameters (sysctls) in the container.
              The Sysctls option on services accepts the same sysctls as the
              are supported on containers. Note that while the same sysctls are
              supported, no guarantees or checks are made about their
              suitability for a clustered environment, and it's up to the user
              to determine whether a given sysctl will work properly in a
              Service.
            type: "object"
            additionalProperties:
              type: "string"
          # This option is not used by Windows containers
          CapabilityAdd:
            type: "array"
            description: |
              A list of kernel capabilities to add to the default set
              for the container.
            items:
              type: "string"
            example:
              - "CAP_NET_RAW"
              - "CAP_SYS_ADMIN"
              - "CAP_SYS_CHROOT"
              - "CAP_SYSLOG"
          CapabilityDrop:
            type: "array"
            description: |
              A list of kernel capabilities to drop from the default set
              for the container.
            items:
              type: "string"
            example:
              - "CAP_NET_RAW"
          Ulimits:
            description: |
              A list of resource limits to set in the container. For example: `{"Name": "nofile", "Soft": 1024, "Hard": 2048}`"
            type: "array"
            items:
              type: "object"
              properties:
                Name:
                  description: "Name of ulimit"
                  type: "string"
                Soft:
                  description: "Soft limit"
                  type: "integer"
                Hard:
                  description: "Hard limit"
                  type: "integer"
      NetworkAttachmentSpec:
        description: |
          Read-only spec type for non-swarm containers attached to swarm overlay
          networks.

          <p><br /></p>

          > **Note**: ContainerSpec, NetworkAttachmentSpec, and PluginSpec are
          > mutually exclusive. PluginSpec is only used when the Runtime field
          > is set to `plugin`. NetworkAttachmentSpec is used when the Runtime
          > field is set to `attachment`.
        type: "object"
        properties:
          ContainerID:
            description: "ID of the container represented by this task"
            type: "string"
      Resources:
        description: |
          Resource requirements which apply to each individual container created
          as part of the service.
        type: "object"
        properties:
          Limits:
            description: "Define resources limits."
            $ref: "#/definitions/Limit"
          Reservations:
            description: "Define resources reservation."
            $ref: "#/definitions/ResourceObject"
      RestartPolicy:
        description: |
          Specification for the restart policy which applies to containers
          created as part of this service.
        type: "object"
        properties:
          Condition:
            description: "Condition for restart."
            type: "string"
            enum:
              - "none"
              - "on-failure"
              - "any"
          Delay:
            description: "Delay between restart attempts."
            type: "integer"
            format: "int64"
          MaxAttempts:
            description: |
              Maximum attempts to restart a given container before giving up
              (default value is 0, which is ignored).
            type: "integer"
            format: "int64"
            default: 0
          Window:
            description: |
              Windows is the time window used to evaluate the restart policy
              (default value is 0, which is unbounded).
            type: "integer"
            format: "int64"
            default: 0
      Placement:
        type: "object"
        properties:
          Constraints:
            description: |
              An array of constraint expressions to limit the set of nodes where
              a task can be scheduled. Constraint expressions can either use a
              _match_ (`==`) or _exclude_ (`!=`) rule. Multiple constraints find
              nodes that satisfy every expression (AND match). Constraints can
              match node or Docker Engine labels as follows:

              node attribute       | matches                        | example
              ---------------------|--------------------------------|-----------------------------------------------
              `node.id`            | Node ID                        | `node.id==2ivku8v2gvtg4`
              `node.hostname`      | Node hostname                  | `node.hostname!=node-2`
              `node.role`          | Node role (`manager`/`worker`) | `node.role==manager`
              `node.platform.os`   | Node operating system          | `node.platform.os==windows`
              `node.platform.arch` | Node architecture              | `node.platform.arch==x86_64`
              `node.labels`        | User-defined node labels       | `node.labels.security==high`
              `engine.labels`      | Docker Engine's labels         | `engine.labels.operatingsystem==ubuntu-14.04`

              `engine.labels` apply to Docker Engine labels like operating system,
              drivers, etc. Swarm administrators add `node.labels` for operational
              purposes by using the [`node update endpoint`](#operation/NodeUpdate).

            type: "array"
            items:
              type: "string"
            example:
              - "node.hostname!=node3.corp.example.com"
              - "node.role!=manager"
              - "node.labels.type==production"
              - "node.platform.os==linux"
              - "node.platform.arch==x86_64"
          Preferences:
            description: |
              Preferences provide a way to make the scheduler aware of factors
              such as topology. They are provided in order from highest to
              lowest precedence.
            type: "array"
            items:
              type: "object"
              properties:
                Spread:
                  type: "object"
                  properties:
                    SpreadDescriptor:
                      description: |
                        label descriptor, such as `engine.labels.az`.
                      type: "string"
            example:
              - Spread:
                  SpreadDescriptor: "node.labels.datacenter"
              - Spread:
                  SpreadDescriptor: "node.labels.rack"
          MaxReplicas:
            description: |
              Maximum number of replicas for per node (default value is 0, which
              is unlimited)
            type: "integer"
            format: "int64"
            default: 0
          Platforms:
            description: |
              Platforms stores all the platforms that the service's image can
              run on. This field is used in the platform filter for scheduling.
              If empty, then the platform filter is off, meaning there are no
              scheduling restrictions.
            type: "array"
            items:
              $ref: "#/definitions/Platform"
      ForceUpdate:
        description: |
          A counter that triggers an update even if no relevant parameters have
          been changed.
        type: "integer"
      Runtime:
        description: |
          Runtime is the type of runtime specified for the task executor.
        type: "string"
      Networks:
        description: "Specifies which networks the service should attach to."
        type: "array"
        items:
          $ref: "#/definitions/NetworkAttachmentConfig"
      LogDriver:
        description: |
          Specifies the log driver to use for tasks created from this spec. If
          not present, the default one for the swarm will be used, finally
          falling back to the engine default if not specified.
        type: "object"
        properties:
          Name:
            type: "string"
          Options:
            type: "object"
            additionalProperties:
              type: "string"

  TaskState:
    type: "string"
    enum:
      - "new"
      - "allocated"
      - "pending"
      - "assigned"
      - "accepted"
      - "preparing"
      - "ready"
      - "starting"
      - "running"
      - "complete"
      - "shutdown"
      - "failed"
      - "rejected"
      - "remove"
      - "orphaned"

  Task:
    type: "object"
    properties:
      ID:
        description: "The ID of the task."
        type: "string"
      Version:
        $ref: "#/definitions/ObjectVersion"
      CreatedAt:
        type: "string"
        format: "dateTime"
      UpdatedAt:
        type: "string"
        format: "dateTime"
      Name:
        description: "Name of the task."
        type: "string"
      Labels:
        description: "User-defined key/value metadata."
        type: "object"
        additionalProperties:
          type: "string"
      Spec:
        $ref: "#/definitions/TaskSpec"
      ServiceID:
        description: "The ID of the service this task is part of."
        type: "string"
      Slot:
        type: "integer"
      NodeID:
        description: "The ID of the node that this task is on."
        type: "string"
      AssignedGenericResources:
        $ref: "#/definitions/GenericResources"
      Status:
        type: "object"
        properties:
          Timestamp:
            type: "string"
            format: "dateTime"
          State:
            $ref: "#/definitions/TaskState"
          Message:
            type: "string"
          Err:
            type: "string"
          ContainerStatus:
            type: "object"
            properties:
              ContainerID:
                type: "string"
              PID:
                type: "integer"
              ExitCode:
                type: "integer"
      DesiredState:
        $ref: "#/definitions/TaskState"
      JobIteration:
        description: |
          If the Service this Task belongs to is a job-mode service, contains
          the JobIteration of the Service this Task was created for. Absent if
          the Task was created for a Replicated or Global Service.
        $ref: "#/definitions/ObjectVersion"
    example:
      ID: "0kzzo1i0y4jz6027t0k7aezc7"
      Version:
        Index: 71
      CreatedAt: "2016-06-07T21:07:31.171892745Z"
      UpdatedAt: "2016-06-07T21:07:31.376370513Z"
      Spec:
        ContainerSpec:
          Image: "redis"
        Resources:
          Limits: {}
          Reservations: {}
        RestartPolicy:
          Condition: "any"
          MaxAttempts: 0
        Placement: {}
      ServiceID: "9mnpnzenvg8p8tdbtq4wvbkcz"
      Slot: 1
      NodeID: "60gvrl6tm78dmak4yl7srz94v"
      Status:
        Timestamp: "2016-06-07T21:07:31.290032978Z"
        State: "running"
        Message: "started"
        ContainerStatus:
          ContainerID: "e5d62702a1b48d01c3e02ca1e0212a250801fa8d67caca0b6f35919ebc12f035"
          PID: 677
      DesiredState: "running"
      NetworksAttachments:
        - Network:
            ID: "4qvuz4ko70xaltuqbt8956gd1"
            Version:
              Index: 18
            CreatedAt: "2016-06-07T20:31:11.912919752Z"
            UpdatedAt: "2016-06-07T21:07:29.955277358Z"
            Spec:
              Name: "ingress"
              Labels:
                com.docker.swarm.internal: "true"
              DriverConfiguration: {}
              IPAMOptions:
                Driver: {}
                Configs:
                  - Subnet: "10.255.0.0/16"
                    Gateway: "10.255.0.1"
            DriverState:
              Name: "overlay"
              Options:
                com.docker.network.driver.overlay.vxlanid_list: "256"
            IPAMOptions:
              Driver:
                Name: "default"
              Configs:
                - Subnet: "10.255.0.0/16"
                  Gateway: "10.255.0.1"
          Addresses:
            - "10.255.0.10/16"
      AssignedGenericResources:
        - DiscreteResourceSpec:
            Kind: "SSD"
            Value: 3
        - NamedResourceSpec:
            Kind: "GPU"
            Value: "UUID1"
        - NamedResourceSpec:
            Kind: "GPU"
            Value: "UUID2"

  ServiceSpec:
    description: "User modifiable configuration for a service."
    type: object
    properties:
      Name:
        description: "Name of the service."
        type: "string"
      Labels:
        description: "User-defined key/value metadata."
        type: "object"
        additionalProperties:
          type: "string"
      TaskTemplate:
        $ref: "#/definitions/TaskSpec"
      Mode:
        description: "Scheduling mode for the service."
        type: "object"
        properties:
          Replicated:
            type: "object"
            properties:
              Replicas:
                type: "integer"
                format: "int64"
          Global:
            type: "object"
          ReplicatedJob:
            description: |
              The mode used for services with a finite number of tasks that run
              to a completed state.
            type: "object"
            properties:
              MaxConcurrent:
                description: |
                  The maximum number of replicas to run simultaneously.
                type: "integer"
                format: "int64"
                default: 1
              TotalCompletions:
                description: |
                  The total number of replicas desired to reach the Completed
                  state. If unset, will default to the value of `MaxConcurrent`
                type: "integer"
                format: "int64"
          GlobalJob:
            description: |
              The mode used for services which run a task to the completed state
              on each valid node.
            type: "object"
      UpdateConfig:
        description: "Specification for the update strategy of the service."
        type: "object"
        properties:
          Parallelism:
            description: |
              Maximum number of tasks to be updated in one iteration (0 means
              unlimited parallelism).
            type: "integer"
            format: "int64"
          Delay:
            description: "Amount of time between updates, in nanoseconds."
            type: "integer"
            format: "int64"
          FailureAction:
            description: |
              Action to take if an updated task fails to run, or stops running
              during the update.
            type: "string"
            enum:
              - "continue"
              - "pause"
              - "rollback"
          Monitor:
            description: |
              Amount of time to monitor each updated task for failures, in
              nanoseconds.
            type: "integer"
            format: "int64"
          MaxFailureRatio:
            description: |
              The fraction of tasks that may fail during an update before the
              failure action is invoked, specified as a floating point number
              between 0 and 1.
            type: "number"
            default: 0
          Order:
            description: |
              The order of operations when rolling out an updated task. Either
              the old task is shut down before the new task is started, or the
              new task is started before the old task is shut down.
            type: "string"
            enum:
              - "stop-first"
              - "start-first"
      RollbackConfig:
        description: "Specification for the rollback strategy of the service."
        type: "object"
        properties:
          Parallelism:
            description: |
              Maximum number of tasks to be rolled back in one iteration (0 means
              unlimited parallelism).
            type: "integer"
            format: "int64"
          Delay:
            description: |
              Amount of time between rollback iterations, in nanoseconds.
            type: "integer"
            format: "int64"
          FailureAction:
            description: |
              Action to take if an rolled back task fails to run, or stops
              running during the rollback.
            type: "string"
            enum:
              - "continue"
              - "pause"
          Monitor:
            description: |
              Amount of time to monitor each rolled back task for failures, in
              nanoseconds.
            type: "integer"
            format: "int64"
          MaxFailureRatio:
            description: |
              The fraction of tasks that may fail during a rollback before the
              failure action is invoked, specified as a floating point number
              between 0 and 1.
            type: "number"
            default: 0
          Order:
            description: |
              The order of operations when rolling back a task. Either the old
              task is shut down before the new task is started, or the new task
              is started before the old task is shut down.
            type: "string"
            enum:
              - "stop-first"
              - "start-first"
      Networks:
        description: "Specifies which networks the service should attach to."
        type: "array"
        items:
          $ref: "#/definitions/NetworkAttachmentConfig"

      EndpointSpec:
        $ref: "#/definitions/EndpointSpec"

  EndpointPortConfig:
    type: "object"
    properties:
      Name:
        type: "string"
      Protocol:
        type: "string"
        enum:
          - "tcp"
          - "udp"
          - "sctp"
      TargetPort:
        description: "The port inside the container."
        type: "integer"
      PublishedPort:
        description: "The port on the swarm hosts."
        type: "integer"
      PublishMode:
        description: |
          The mode in which port is published.

          <p><br /></p>

          - "ingress" makes the target port accessible on every node,
            regardless of whether there is a task for the service running on
            that node or not.
          - "host" bypasses the routing mesh and publish the port directly on
            the swarm node where that service is running.

        type: "string"
        enum:
          - "ingress"
          - "host"
        default: "ingress"
        example: "ingress"

  EndpointSpec:
    description: "Properties that can be configured to access and load balance a service."
    type: "object"
    properties:
      Mode:
        description: |
          The mode of resolution to use for internal load balancing between tasks.
        type: "string"
        enum:
          - "vip"
          - "dnsrr"
        default: "vip"
      Ports:
        description: |
          List of exposed ports that this service is accessible on from the
          outside. Ports can only be provided if `vip` resolution mode is used.
        type: "array"
        items:
          $ref: "#/definitions/EndpointPortConfig"

  Service:
    type: "object"
    properties:
      ID:
        type: "string"
      Version:
        $ref: "#/definitions/ObjectVersion"
      CreatedAt:
        type: "string"
        format: "dateTime"
      UpdatedAt:
        type: "string"
        format: "dateTime"
      Spec:
        $ref: "#/definitions/ServiceSpec"
      Endpoint:
        type: "object"
        properties:
          Spec:
            $ref: "#/definitions/EndpointSpec"
          Ports:
            type: "array"
            items:
              $ref: "#/definitions/EndpointPortConfig"
          VirtualIPs:
            type: "array"
            items:
              type: "object"
              properties:
                NetworkID:
                  type: "string"
                Addr:
                  type: "string"
      UpdateStatus:
        description: "The status of a service update."
        type: "object"
        properties:
          State:
            type: "string"
            enum:
              - "updating"
              - "paused"
              - "completed"
          StartedAt:
            type: "string"
            format: "dateTime"
          CompletedAt:
            type: "string"
            format: "dateTime"
          Message:
            type: "string"
      ServiceStatus:
        description: |
          The status of the service's tasks. Provided only when requested as
          part of a ServiceList operation.
        type: "object"
        properties:
          RunningTasks:
            description: |
              The number of tasks for the service currently in the Running state.
            type: "integer"
            format: "uint64"
            example: 7
          DesiredTasks:
            description: |
              The number of tasks for the service desired to be running.
              For replicated services, this is the replica count from the
              service spec. For global services, this is computed by taking
              count of all tasks for the service with a Desired State other
              than Shutdown.
            type: "integer"
            format: "uint64"
            example: 10
          CompletedTasks:
            description: |
              The number of tasks for a job that are in the Completed state.
              This field must be cross-referenced with the service type, as the
              value of 0 may mean the service is not in a job mode, or it may
              mean the job-mode service has no tasks yet Completed.
            type: "integer"
            format: "uint64"
      JobStatus:
        description: |
          The status of the service when it is in one of ReplicatedJob or
          GlobalJob modes. Absent on Replicated and Global mode services. The
          JobIteration is an ObjectVersion, but unlike the Service's version,
          does not need to be sent with an update request.
        type: "object"
        properties:
          JobIteration:
            description: |
              JobIteration is a value increased each time a Job is executed,
              successfully or otherwise. "Executed", in this case, means the
              job as a whole has been started, not that an individual Task has
              been launched. A job is "Executed" when its ServiceSpec is
              updated. JobIteration can be used to disambiguate Tasks belonging
              to different executions of a job.  Though JobIteration will
              increase with each subsequent execution, it may not necessarily
              increase by 1, and so JobIteration should not be used to
            $ref: "#/definitions/ObjectVersion"
          LastExecution:
            description: |
              The last time, as observed by the server, that this job was
              started.
            type: "string"
            format: "dateTime"
    example:
      ID: "9mnpnzenvg8p8tdbtq4wvbkcz"
      Version:
        Index: 19
      CreatedAt: "2016-06-07T21:05:51.880065305Z"
      UpdatedAt: "2016-06-07T21:07:29.962229872Z"
      Spec:
        Name: "hopeful_cori"
        TaskTemplate:
          ContainerSpec:
            Image: "redis"
          Resources:
            Limits: {}
            Reservations: {}
          RestartPolicy:
            Condition: "any"
            MaxAttempts: 0
          Placement: {}
          ForceUpdate: 0
        Mode:
          Replicated:
            Replicas: 1
        UpdateConfig:
          Parallelism: 1
          Delay: 1000000000
          FailureAction: "pause"
          Monitor: 15000000000
          MaxFailureRatio: 0.15
        RollbackConfig:
          Parallelism: 1
          Delay: 1000000000
          FailureAction: "pause"
          Monitor: 15000000000
          MaxFailureRatio: 0.15
        EndpointSpec:
          Mode: "vip"
          Ports:
            -
              Protocol: "tcp"
              TargetPort: 6379
              PublishedPort: 30001
      Endpoint:
        Spec:
          Mode: "vip"
          Ports:
            -
              Protocol: "tcp"
              TargetPort: 6379
              PublishedPort: 30001
        Ports:
          -
            Protocol: "tcp"
            TargetPort: 6379
            PublishedPort: 30001
        VirtualIPs:
          -
            NetworkID: "4qvuz4ko70xaltuqbt8956gd1"
            Addr: "10.255.0.2/16"
          -
            NetworkID: "4qvuz4ko70xaltuqbt8956gd1"
            Addr: "10.255.0.3/16"

  ImageDeleteResponseItem:
    type: "object"
    properties:
      Untagged:
        description: "The image ID of an image that was untagged"
        type: "string"
      Deleted:
        description: "The image ID of an image that was deleted"
        type: "string"

  ServiceUpdateResponse:
    type: "object"
    properties:
      Warnings:
        description: "Optional warning messages"
        type: "array"
        items:
          type: "string"
    example:
      Warning: "unable to pin image doesnotexist:latest to digest: image library/doesnotexist:latest not found"

  ContainerSummary:
    type: "object"
    properties:
      Id:
        description: "The ID of this container"
        type: "string"
        x-go-name: "ID"
      Names:
        description: "The names that this container has been given"
        type: "array"
        items:
          type: "string"
      Image:
        description: "The name of the image used when creating this container"
        type: "string"
      ImageID:
        description: "The ID of the image that this container was created from"
        type: "string"
      Command:
        description: "Command to run when starting the container"
        type: "string"
      Created:
        description: "When the container was created"
        type: "integer"
        format: "int64"
      Ports:
        description: "The ports exposed by this container"
        type: "array"
        items:
          $ref: "#/definitions/Port"
      SizeRw:
        description: "The size of files that have been created or changed by this container"
        type: "integer"
        format: "int64"
      SizeRootFs:
        description: "The total size of all the files in this container"
        type: "integer"
        format: "int64"
      Labels:
        description: "User-defined key/value metadata."
        type: "object"
        additionalProperties:
          type: "string"
      State:
        description: "The state of this container (e.g. `Exited`)"
        type: "string"
      Status:
        description: "Additional human-readable status of this container (e.g. `Exit 0`)"
        type: "string"
      HostConfig:
        type: "object"
        properties:
          NetworkMode:
            type: "string"
      NetworkSettings:
        description: "A summary of the container's network settings"
        type: "object"
        properties:
          Networks:
            type: "object"
            additionalProperties:
              $ref: "#/definitions/EndpointSettings"
      Mounts:
        type: "array"
        items:
          $ref: "#/definitions/MountPoint"

  Driver:
    description: "Driver represents a driver (network, logging, secrets)."
    type: "object"
    required: [Name]
    properties:
      Name:
        description: "Name of the driver."
        type: "string"
        x-nullable: false
        example: "some-driver"
      Options:
        description: "Key/value map of driver-specific options."
        type: "object"
        x-nullable: false
        additionalProperties:
          type: "string"
        example:
          OptionA: "value for driver-specific option A"
          OptionB: "value for driver-specific option B"

  SecretSpec:
    type: "object"
    properties:
      Name:
        description: "User-defined name of the secret."
        type: "string"
      Labels:
        description: "User-defined key/value metadata."
        type: "object"
        additionalProperties:
          type: "string"
        example:
          com.example.some-label: "some-value"
          com.example.some-other-label: "some-other-value"
      Data:
        description: |
          Base64-url-safe-encoded ([RFC 4648](https://tools.ietf.org/html/rfc4648#section-5))
          data to store as secret.

          This field is only used to _create_ a secret, and is not returned by
          other endpoints.
        type: "string"
        example: ""
      Driver:
        description: |
          Name of the secrets driver used to fetch the secret's value from an
          external secret store.
        $ref: "#/definitions/Driver"
      Templating:
        description: |
          Templating driver, if applicable

          Templating controls whether and how to evaluate the config payload as
          a template. If no driver is set, no templating is used.
        $ref: "#/definitions/Driver"

  Secret:
    type: "object"
    properties:
      ID:
        type: "string"
        example: "blt1owaxmitz71s9v5zh81zun"
      Version:
        $ref: "#/definitions/ObjectVersion"
      CreatedAt:
        type: "string"
        format: "dateTime"
        example: "2017-07-20T13:55:28.678958722Z"
      UpdatedAt:
        type: "string"
        format: "dateTime"
        example: "2017-07-20T13:55:28.678958722Z"
      Spec:
        $ref: "#/definitions/SecretSpec"

  ConfigSpec:
    type: "object"
    properties:
      Name:
        description: "User-defined name of the config."
        type: "string"
      Labels:
        description: "User-defined key/value metadata."
        type: "object"
        additionalProperties:
          type: "string"
      Data:
        description: |
          Base64-url-safe-encoded ([RFC 4648](https://tools.ietf.org/html/rfc4648#section-5))
          config data.
        type: "string"
      Templating:
        description: |
          Templating driver, if applicable

          Templating controls whether and how to evaluate the config payload as
          a template. If no driver is set, no templating is used.
        $ref: "#/definitions/Driver"

  Config:
    type: "object"
    properties:
      ID:
        type: "string"
      Version:
        $ref: "#/definitions/ObjectVersion"
      CreatedAt:
        type: "string"
        format: "dateTime"
      UpdatedAt:
        type: "string"
        format: "dateTime"
      Spec:
        $ref: "#/definitions/ConfigSpec"

  ContainerState:
    description: |
      ContainerState stores container's running state. It's part of ContainerJSONBase
      and will be returned by the "inspect" command.
    type: "object"
    x-nullable: true
    properties:
      Status:
        description: |
          String representation of the container state. Can be one of "created",
          "running", "paused", "restarting", "removing", "exited", or "dead".
        type: "string"
        enum: ["created", "running", "paused", "restarting", "removing", "exited", "dead"]
        example: "running"
      Running:
        description: |
          Whether this container is running.

          Note that a running container can be _paused_. The `Running` and `Paused`
          booleans are not mutually exclusive:

          When pausing a container (on Linux), the freezer cgroup is used to suspend
          all processes in the container. Freezing the process requires the process to
          be running. As a result, paused containers are both `Running` _and_ `Paused`.

          Use the `Status` field instead to determine if a container's state is "running".
        type: "boolean"
        example: true
      Paused:
        description: "Whether this container is paused."
        type: "boolean"
        example: false
      Restarting:
        description: "Whether this container is restarting."
        type: "boolean"
        example: false
      OOMKilled:
        description: |
          Whether this container has been killed because it ran out of memory.
        type: "boolean"
        example: false
      Dead:
        type: "boolean"
        example: false
      Pid:
        description: "The process ID of this container"
        type: "integer"
        example: 1234
      ExitCode:
        description: "The last exit code of this container"
        type: "integer"
        example: 0
      Error:
        type: "string"
      StartedAt:
        description: "The time when this container was last started."
        type: "string"
        example: "2020-01-06T09:06:59.461876391Z"
      FinishedAt:
        description: "The time when this container last exited."
        type: "string"
        example: "2020-01-06T09:07:59.461876391Z"
      Health:
        $ref: "#/definitions/Health"

  ContainerCreateResponse:
    description: "OK response to ContainerCreate operation"
    type: "object"
    title: "ContainerCreateResponse"
    x-go-name: "CreateResponse"
    required: [Id, Warnings]
    properties:
      Id:
        description: "The ID of the created container"
        type: "string"
        x-nullable: false
        example: "ede54ee1afda366ab42f824e8a5ffd195155d853ceaec74a927f249ea270c743"
      Warnings:
        description: "Warnings encountered when creating the container"
        type: "array"
        x-nullable: false
        items:
          type: "string"
        example: []

  ContainerWaitResponse:
    description: "OK response to ContainerWait operation"
    type: "object"
    x-go-name: "WaitResponse"
    title: "ContainerWaitResponse"
    required: [StatusCode]
    properties:
      StatusCode:
        description: "Exit code of the container"
        type: "integer"
        format: "int64"
        x-nullable: false
      Error:
        $ref: "#/definitions/ContainerWaitExitError"

  ContainerWaitExitError:
    description: "container waiting error, if any"
    type: "object"
    x-go-name: "WaitExitError"
    properties:
      Message:
        description: "Details of an error"
        type: "string"

  SystemVersion:
    type: "object"
    description: |
      Response of Engine API: GET "/version"
    properties:
      Platform:
        type: "object"
        required: [Name]
        properties:
          Name:
            type: "string"
      Components:
        type: "array"
        description: |
          Information about system components
        items:
          type: "object"
          x-go-name: ComponentVersion
          required: [Name, Version]
          properties:
            Name:
              description: |
                Name of the component
              type: "string"
              example: "Engine"
            Version:
              description: |
                Version of the component
              type: "string"
              x-nullable: false
              example: "19.03.12"
            Details:
              description: |
                Key/value pairs of strings with additional information about the
                component. These values are intended for informational purposes
                only, and their content is not defined, and not part of the API
                specification.

                These messages can be printed by the client as information to the user.
              type: "object"
              x-nullable: true
      Version:
        description: "The version of the daemon"
        type: "string"
        example: "19.03.12"
      ApiVersion:
        description: |
          The default (and highest) API version that is supported by the daemon
        type: "string"
        example: "1.40"
      MinAPIVersion:
        description: |
          The minimum API version that is supported by the daemon
        type: "string"
        example: "1.12"
      GitCommit:
        description: |
          The Git commit of the source code that was used to build the daemon
        type: "string"
        example: "48a66213fe"
      GoVersion:
        description: |
          The version Go used to compile the daemon, and the version of the Go
          runtime in use.
        type: "string"
        example: "go1.13.14"
      Os:
        description: |
          The operating system that the daemon is running on ("linux" or "windows")
        type: "string"
        example: "linux"
      Arch:
        description: |
          The architecture that the daemon is running on
        type: "string"
        example: "amd64"
      KernelVersion:
        description: |
          The kernel version (`uname -r`) that the daemon is running on.

          This field is omitted when empty.
        type: "string"
        example: "4.19.76-linuxkit"
      Experimental:
        description: |
          Indicates if the daemon is started with experimental features enabled.

          This field is omitted when empty / false.
        type: "boolean"
        example: true
      BuildTime:
        description: |
          The date and time that the daemon was compiled.
        type: "string"
        example: "2020-06-22T15:49:27.000000000+00:00"

  SystemInfo:
    type: "object"
    properties:
      ID:
        description: |
          Unique identifier of the daemon.

          <p><br /></p>

          > **Note**: The format of the ID itself is not part of the API, and
          > should not be considered stable.
        type: "string"
        example: "7TRN:IPZB:QYBB:VPBQ:UMPP:KARE:6ZNR:XE6T:7EWV:PKF4:ZOJD:TPYS"
      Containers:
        description: "Total number of containers on the host."
        type: "integer"
        example: 14
      ContainersRunning:
        description: |
          Number of containers with status `"running"`.
        type: "integer"
        example: 3
      ContainersPaused:
        description: |
          Number of containers with status `"paused"`.
        type: "integer"
        example: 1
      ContainersStopped:
        description: |
          Number of containers with status `"stopped"`.
        type: "integer"
        example: 10
      Images:
        description: |
          Total number of images on the host.

          Both _tagged_ and _untagged_ (dangling) images are counted.
        type: "integer"
        example: 508
      Driver:
        description: "Name of the storage driver in use."
        type: "string"
        example: "overlay2"
      DriverStatus:
        description: |
          Information specific to the storage driver, provided as
          "label" / "value" pairs.

          This information is provided by the storage driver, and formatted
          in a way consistent with the output of `docker info` on the command
          line.

          <p><br /></p>

          > **Note**: The information returned in this field, including the
          > formatting of values and labels, should not be considered stable,
          > and may change without notice.
        type: "array"
        items:
          type: "array"
          items:
            type: "string"
        example:
          - ["Backing Filesystem", "extfs"]
          - ["Supports d_type", "true"]
          - ["Native Overlay Diff", "true"]
      DockerRootDir:
        description: |
          Root directory of persistent Docker state.

          Defaults to `/var/lib/docker` on Linux, and `C:\ProgramData\docker`
          on Windows.
        type: "string"
        example: "/var/lib/docker"
      Plugins:
        $ref: "#/definitions/PluginsInfo"
      MemoryLimit:
        description: "Indicates if the host has memory limit support enabled."
        type: "boolean"
        example: true
      SwapLimit:
        description: "Indicates if the host has memory swap limit support enabled."
        type: "boolean"
        example: true
      KernelMemoryTCP:
        description: |
          Indicates if the host has kernel memory TCP limit support enabled. This
          field is omitted if not supported.

          Kernel memory TCP limits are not supported when using cgroups v2, which
          does not support the corresponding `memory.kmem.tcp.limit_in_bytes` cgroup.
        type: "boolean"
        example: true
      CpuCfsPeriod:
        description: |
          Indicates if CPU CFS(Completely Fair Scheduler) period is supported by
          the host.
        type: "boolean"
        example: true
      CpuCfsQuota:
        description: |
          Indicates if CPU CFS(Completely Fair Scheduler) quota is supported by
          the host.
        type: "boolean"
        example: true
      CPUShares:
        description: |
          Indicates if CPU Shares limiting is supported by the host.
        type: "boolean"
        example: true
      CPUSet:
        description: |
          Indicates if CPUsets (cpuset.cpus, cpuset.mems) are supported by the host.

          See [cpuset(7)](https://www.kernel.org/doc/Documentation/cgroup-v1/cpusets.txt)
        type: "boolean"
        example: true
      PidsLimit:
        description: "Indicates if the host kernel has PID limit support enabled."
        type: "boolean"
        example: true
      OomKillDisable:
        description: "Indicates if OOM killer disable is supported on the host."
        type: "boolean"
      IPv4Forwarding:
        description: "Indicates IPv4 forwarding is enabled."
        type: "boolean"
        example: true
      BridgeNfIptables:
        description: "Indicates if `bridge-nf-call-iptables` is available on the host."
        type: "boolean"
        example: true
      BridgeNfIp6tables:
        description: "Indicates if `bridge-nf-call-ip6tables` is available on the host."
        type: "boolean"
        example: true
      Debug:
        description: |
          Indicates if the daemon is running in debug-mode / with debug-level
          logging enabled.
        type: "boolean"
        example: true
      NFd:
        description: |
          The total number of file Descriptors in use by the daemon process.

          This information is only returned if debug-mode is enabled.
        type: "integer"
        example: 64
      NGoroutines:
        description: |
          The  number of goroutines that currently exist.

          This information is only returned if debug-mode is enabled.
        type: "integer"
        example: 174
      SystemTime:
        description: |
          Current system-time in [RFC 3339](https://www.ietf.org/rfc/rfc3339.txt)
          format with nano-seconds.
        type: "string"
        example: "2017-08-08T20:28:29.06202363Z"
      LoggingDriver:
        description: |
          The logging driver to use as a default for new containers.
        type: "string"
      CgroupDriver:
        description: |
          The driver to use for managing cgroups.
        type: "string"
        enum: ["cgroupfs", "systemd", "none"]
        default: "cgroupfs"
        example: "cgroupfs"
      CgroupVersion:
        description: |
          The version of the cgroup.
        type: "string"
        enum: ["1", "2"]
        default: "1"
        example: "1"
      NEventsListener:
        description: "Number of event listeners subscribed."
        type: "integer"
        example: 30
      KernelVersion:
        description: |
          Kernel version of the host.

          On Linux, this information obtained from `uname`. On Windows this
          information is queried from the <kbd>HKEY_LOCAL_MACHINE\\SOFTWARE\\Microsoft\\Windows NT\\CurrentVersion\\</kbd>
          registry value, for example _"10.0 14393 (14393.1198.amd64fre.rs1_release_sec.170427-1353)"_.
        type: "string"
        example: "4.9.38-moby"
      OperatingSystem:
        description: |
          Name of the host's operating system, for example: "Ubuntu 16.04.2 LTS"
          or "Windows Server 2016 Datacenter"
        type: "string"
        example: "Alpine Linux v3.5"
      OSVersion:
        description: |
          Version of the host's operating system

          <p><br /></p>

          > **Note**: The information returned in this field, including its
          > very existence, and the formatting of values, should not be considered
          > stable, and may change without notice.
        type: "string"
        example: "16.04"
      OSType:
        description: |
          Generic type of the operating system of the host, as returned by the
          Go runtime (`GOOS`).

          Currently returned values are "linux" and "windows". A full list of
          possible values can be found in the [Go documentation](https://golang.org/doc/install/source#environment).
        type: "string"
        example: "linux"
      Architecture:
        description: |
          Hardware architecture of the host, as returned by the Go runtime
          (`GOARCH`).

          A full list of possible values can be found in the [Go documentation](https://golang.org/doc/install/source#environment).
        type: "string"
        example: "x86_64"
      NCPU:
        description: |
          The number of logical CPUs usable by the daemon.

          The number of available CPUs is checked by querying the operating
          system when the daemon starts. Changes to operating system CPU
          allocation after the daemon is started are not reflected.
        type: "integer"
        example: 4
      MemTotal:
        description: |
          Total amount of physical memory available on the host, in bytes.
        type: "integer"
        format: "int64"
        example: 2095882240

      IndexServerAddress:
        description: |
          Address / URL of the index server that is used for image search,
          and as a default for user authentication for Docker Hub and Docker Cloud.
        default: "https://index.docker.io/v1/"
        type: "string"
        example: "https://index.docker.io/v1/"
      RegistryConfig:
        $ref: "#/definitions/RegistryServiceConfig"
      GenericResources:
        $ref: "#/definitions/GenericResources"
      HttpProxy:
        description: |
          HTTP-proxy configured for the daemon. This value is obtained from the
          [`HTTP_PROXY`](https://www.gnu.org/software/wget/manual/html_node/Proxies.html) environment variable.
          Credentials ([user info component](https://tools.ietf.org/html/rfc3986#section-3.2.1)) in the proxy URL
          are masked in the API response.

          Containers do not automatically inherit this configuration.
        type: "string"
        example: "http://xxxxx:xxxxx@proxy.corp.example.com:8080"
      HttpsProxy:
        description: |
          HTTPS-proxy configured for the daemon. This value is obtained from the
          [`HTTPS_PROXY`](https://www.gnu.org/software/wget/manual/html_node/Proxies.html) environment variable.
          Credentials ([user info component](https://tools.ietf.org/html/rfc3986#section-3.2.1)) in the proxy URL
          are masked in the API response.

          Containers do not automatically inherit this configuration.
        type: "string"
        example: "https://xxxxx:xxxxx@proxy.corp.example.com:4443"
      NoProxy:
        description: |
          Comma-separated list of domain extensions for which no proxy should be
          used. This value is obtained from the [`NO_PROXY`](https://www.gnu.org/software/wget/manual/html_node/Proxies.html)
          environment variable.

          Containers do not automatically inherit this configuration.
        type: "string"
        example: "*.local, 169.254/16"
      Name:
        description: "Hostname of the host."
        type: "string"
        example: "node5.corp.example.com"
      Labels:
        description: |
          User-defined labels (key/value metadata) as set on the daemon.

          <p><br /></p>

          > **Note**: When part of a Swarm, nodes can both have _daemon_ labels,
          > set through the daemon configuration, and _node_ labels, set from a
          > manager node in the Swarm. Node labels are not included in this
          > field. Node labels can be retrieved using the `/nodes/(id)` endpoint
          > on a manager node in the Swarm.
        type: "array"
        items:
          type: "string"
        example: ["storage=ssd", "production"]
      ExperimentalBuild:
        description: |
          Indicates if experimental features are enabled on the daemon.
        type: "boolean"
        example: true
      ServerVersion:
        description: |
          Version string of the daemon.

          > **Note**: the [standalone Swarm API](https://docs.docker.com/swarm/swarm-api/)
          > returns the Swarm version instead of the daemon  version, for example
          > `swarm/1.2.8`.
        type: "string"
        example: "17.06.0-ce"
      ClusterStore:
        description: |
          URL of the distributed storage backend.


          The storage backend is used for multihost networking (to store
          network and endpoint information) and by the node discovery mechanism.

          <p><br /></p>

          > **Deprecated**: This field is only propagated when using standalone Swarm
          > mode, and overlay networking using an external k/v store. Overlay
          > networks with Swarm mode enabled use the built-in raft store, and
          > this field will be empty.
        type: "string"
        example: "consul://consul.corp.example.com:8600/some/path"
      ClusterAdvertise:
        description: |
          The network endpoint that the Engine advertises for the purpose of
          node discovery. ClusterAdvertise is a `host:port` combination on which
          the daemon is reachable by other hosts.

          <p><br /></p>

          > **Deprecated**: This field is only propagated when using standalone Swarm
          > mode, and overlay networking using an external k/v store. Overlay
          > networks with Swarm mode enabled use the built-in raft store, and
          > this field will be empty.
        type: "string"
        example: "node5.corp.example.com:8000"
      Runtimes:
        description: |
          List of [OCI compliant](https://github.com/opencontainers/runtime-spec)
          runtimes configured on the daemon. Keys hold the "name" used to
          reference the runtime.

          The Docker daemon relies on an OCI compliant runtime (invoked via the
          `containerd` daemon) as its interface to the Linux kernel namespaces,
          cgroups, and SELinux.

          The default runtime is `runc`, and automatically configured. Additional
          runtimes can be configured by the user and will be listed here.
        type: "object"
        additionalProperties:
          $ref: "#/definitions/Runtime"
        default:
          runc:
            path: "runc"
        example:
          runc:
            path: "runc"
          runc-master:
            path: "/go/bin/runc"
          custom:
            path: "/usr/local/bin/my-oci-runtime"
            runtimeArgs: ["--debug", "--systemd-cgroup=false"]
      DefaultRuntime:
        description: |
          Name of the default OCI runtime that is used when starting containers.

          The default can be overridden per-container at create time.
        type: "string"
        default: "runc"
        example: "runc"
      Swarm:
        $ref: "#/definitions/SwarmInfo"
      LiveRestoreEnabled:
        description: |
          Indicates if live restore is enabled.

          If enabled, containers are kept running when the daemon is shutdown
          or upon daemon start if running containers are detected.
        type: "boolean"
        default: false
        example: false
      Isolation:
        description: |
          Represents the isolation technology to use as a default for containers.
          The supported values are platform-specific.

          If no isolation value is specified on daemon start, on Windows client,
          the default is `hyperv`, and on Windows server, the default is `process`.

          This option is currently not used on other platforms.
        default: "default"
        type: "string"
        enum:
          - "default"
          - "hyperv"
          - "process"
      InitBinary:
        description: |
          Name and, optional, path of the `docker-init` binary.

          If the path is omitted, the daemon searches the host's `$PATH` for the
          binary and uses the first result.
        type: "string"
        example: "docker-init"
      ContainerdCommit:
        $ref: "#/definitions/Commit"
      RuncCommit:
        $ref: "#/definitions/Commit"
      InitCommit:
        $ref: "#/definitions/Commit"
      SecurityOptions:
        description: |
          List of security features that are enabled on the daemon, such as
          apparmor, seccomp, SELinux, user-namespaces (userns), and rootless.

          Additional configuration options for each security feature may
          be present, and are included as a comma-separated list of key/value
          pairs.
        type: "array"
        items:
          type: "string"
        example:
          - "name=apparmor"
          - "name=seccomp,profile=default"
          - "name=selinux"
          - "name=userns"
          - "name=rootless"
      ProductLicense:
        description: |
          Reports a summary of the product license on the daemon.

          If a commercial license has been applied to the daemon, information
          such as number of nodes, and expiration are included.
        type: "string"
        example: "Community Engine"
      DefaultAddressPools:
        description: |
          List of custom default address pools for local networks, which can be
          specified in the daemon.json file or dockerd option.

          Example: a Base "10.10.0.0/16" with Size 24 will define the set of 256
          10.10.[0-255].0/24 address pools.
        type: "array"
        items:
          type: "object"
          properties:
            Base:
              description: "The network address in CIDR format"
              type: "string"
              example: "10.10.0.0/16"
            Size:
              description: "The network pool size"
              type: "integer"
              example: "24"
      Warnings:
        description: |
          List of warnings / informational messages about missing features, or
          issues related to the daemon configuration.

          These messages can be printed by the client as information to the user.
        type: "array"
        items:
          type: "string"
        example:
          - "WARNING: No memory limit support"
          - "WARNING: bridge-nf-call-iptables is disabled"
          - "WARNING: bridge-nf-call-ip6tables is disabled"


  # PluginsInfo is a temp struct holding Plugins name
  # registered with docker daemon. It is used by Info struct
  PluginsInfo:
    description: |
      Available plugins per type.

      <p><br /></p>

      > **Note**: Only unmanaged (V1) plugins are included in this list.
      > V1 plugins are "lazily" loaded, and are not returned in this list
      > if there is no resource using the plugin.
    type: "object"
    properties:
      Volume:
        description: "Names of available volume-drivers, and network-driver plugins."
        type: "array"
        items:
          type: "string"
        example: ["local"]
      Network:
        description: "Names of available network-drivers, and network-driver plugins."
        type: "array"
        items:
          type: "string"
        example: ["bridge", "host", "ipvlan", "macvlan", "null", "overlay"]
      Authorization:
        description: "Names of available authorization plugins."
        type: "array"
        items:
          type: "string"
        example: ["img-authz-plugin", "hbm"]
      Log:
        description: "Names of available logging-drivers, and logging-driver plugins."
        type: "array"
        items:
          type: "string"
        example: ["awslogs", "fluentd", "gcplogs", "gelf", "journald", "json-file", "logentries", "splunk", "syslog"]


  RegistryServiceConfig:
    description: |
      RegistryServiceConfig stores daemon registry services configuration.
    type: "object"
    x-nullable: true
    properties:
      AllowNondistributableArtifactsCIDRs:
        description: |
          List of IP ranges to which nondistributable artifacts can be pushed,
          using the CIDR syntax [RFC 4632](https://tools.ietf.org/html/4632).

          Some images (for example, Windows base images) contain artifacts
          whose distribution is restricted by license. When these images are
          pushed to a registry, restricted artifacts are not included.

          This configuration override this behavior, and enables the daemon to
          push nondistributable artifacts to all registries whose resolved IP
          address is within the subnet described by the CIDR syntax.

          This option is useful when pushing images containing
          nondistributable artifacts to a registry on an air-gapped network so
          hosts on that network can pull the images without connecting to
          another server.

          > **Warning**: Nondistributable artifacts typically have restrictions
          > on how and where they can be distributed and shared. Only use this
          > feature to push artifacts to private registries and ensure that you
          > are in compliance with any terms that cover redistributing
          > nondistributable artifacts.

        type: "array"
        items:
          type: "string"
        example: ["::1/128", "127.0.0.0/8"]
      AllowNondistributableArtifactsHostnames:
        description: |
          List of registry hostnames to which nondistributable artifacts can be
          pushed, using the format `<hostname>[:<port>]` or `<IP address>[:<port>]`.

          Some images (for example, Windows base images) contain artifacts
          whose distribution is restricted by license. When these images are
          pushed to a registry, restricted artifacts are not included.

          This configuration override this behavior for the specified
          registries.

          This option is useful when pushing images containing
          nondistributable artifacts to a registry on an air-gapped network so
          hosts on that network can pull the images without connecting to
          another server.

          > **Warning**: Nondistributable artifacts typically have restrictions
          > on how and where they can be distributed and shared. Only use this
          > feature to push artifacts to private registries and ensure that you
          > are in compliance with any terms that cover redistributing
          > nondistributable artifacts.
        type: "array"
        items:
          type: "string"
        example: ["registry.internal.corp.example.com:3000", "[2001:db8:a0b:12f0::1]:443"]
      InsecureRegistryCIDRs:
        description: |
          List of IP ranges of insecure registries, using the CIDR syntax
          ([RFC 4632](https://tools.ietf.org/html/4632)). Insecure registries
          accept un-encrypted (HTTP) and/or untrusted (HTTPS with certificates
          from unknown CAs) communication.

          By default, local registries (`127.0.0.0/8`) are configured as
          insecure. All other registries are secure. Communicating with an
          insecure registry is not possible if the daemon assumes that registry
          is secure.

          This configuration override this behavior, insecure communication with
          registries whose resolved IP address is within the subnet described by
          the CIDR syntax.

          Registries can also be marked insecure by hostname. Those registries
          are listed under `IndexConfigs` and have their `Secure` field set to
          `false`.

          > **Warning**: Using this option can be useful when running a local
          > registry, but introduces security vulnerabilities. This option
          > should therefore ONLY be used for testing purposes. For increased
          > security, users should add their CA to their system's list of trusted
          > CAs instead of enabling this option.
        type: "array"
        items:
          type: "string"
        example: ["::1/128", "127.0.0.0/8"]
      IndexConfigs:
        type: "object"
        additionalProperties:
          $ref: "#/definitions/IndexInfo"
        example:
          "127.0.0.1:5000":
            "Name": "127.0.0.1:5000"
            "Mirrors": []
            "Secure": false
            "Official": false
          "[2001:db8:a0b:12f0::1]:80":
            "Name": "[2001:db8:a0b:12f0::1]:80"
            "Mirrors": []
            "Secure": false
            "Official": false
          "docker.io":
            Name: "docker.io"
            Mirrors: ["https://hub-mirror.corp.example.com:5000/"]
            Secure: true
            Official: true
          "registry.internal.corp.example.com:3000":
            Name: "registry.internal.corp.example.com:3000"
            Mirrors: []
            Secure: false
            Official: false
      Mirrors:
        description: |
          List of registry URLs that act as a mirror for the official
          (`docker.io`) registry.

        type: "array"
        items:
          type: "string"
        example:
          - "https://hub-mirror.corp.example.com:5000/"
          - "https://[2001:db8:a0b:12f0::1]/"

  IndexInfo:
    description:
      IndexInfo contains information about a registry.
    type: "object"
    x-nullable: true
    properties:
      Name:
        description: |
          Name of the registry, such as "docker.io".
        type: "string"
        example: "docker.io"
      Mirrors:
        description: |
          List of mirrors, expressed as URIs.
        type: "array"
        items:
          type: "string"
        example:
          - "https://hub-mirror.corp.example.com:5000/"
          - "https://registry-2.docker.io/"
          - "https://registry-3.docker.io/"
      Secure:
        description: |
          Indicates if the registry is part of the list of insecure
          registries.

          If `false`, the registry is insecure. Insecure registries accept
          un-encrypted (HTTP) and/or untrusted (HTTPS with certificates from
          unknown CAs) communication.

          > **Warning**: Insecure registries can be useful when running a local
          > registry. However, because its use creates security vulnerabilities
          > it should ONLY be enabled for testing purposes. For increased
          > security, users should add their CA to their system's list of
          > trusted CAs instead of enabling this option.
        type: "boolean"
        example: true
      Official:
        description: |
          Indicates whether this is an official registry (i.e., Docker Hub / docker.io)
        type: "boolean"
        example: true

  Runtime:
    description: |
      Runtime describes an [OCI compliant](https://github.com/opencontainers/runtime-spec)
      runtime.

      The runtime is invoked by the daemon via the `containerd` daemon. OCI
      runtimes act as an interface to the Linux kernel namespaces, cgroups,
      and SELinux.
    type: "object"
    properties:
      path:
        description: |
          Name and, optional, path, of the OCI executable binary.

          If the path is omitted, the daemon searches the host's `$PATH` for the
          binary and uses the first result.
        type: "string"
        example: "/usr/local/bin/my-oci-runtime"
      runtimeArgs:
        description: |
          List of command-line arguments to pass to the runtime when invoked.
        type: "array"
        x-nullable: true
        items:
          type: "string"
        example: ["--debug", "--systemd-cgroup=false"]

  Commit:
    description: |
      Commit holds the Git-commit (SHA1) that a binary was built from, as
      reported in the version-string of external tools, such as `containerd`,
      or `runC`.
    type: "object"
    properties:
      ID:
        description: "Actual commit ID of external tool."
        type: "string"
        example: "cfb82a876ecc11b5ca0977d1733adbe58599088a"
      Expected:
        description: |
          Commit ID of external tool expected by dockerd as set at build time.
        type: "string"
        example: "2d41c047c83e09a6d61d464906feb2a2f3c52aa4"

  SwarmInfo:
    description: |
      Represents generic information about swarm.
    type: "object"
    properties:
      NodeID:
        description: "Unique identifier of for this node in the swarm."
        type: "string"
        default: ""
        example: "k67qz4598weg5unwwffg6z1m1"
      NodeAddr:
        description: |
          IP address at which this node can be reached by other nodes in the
          swarm.
        type: "string"
        default: ""
        example: "10.0.0.46"
      LocalNodeState:
        $ref: "#/definitions/LocalNodeState"
      ControlAvailable:
        type: "boolean"
        default: false
        example: true
      Error:
        type: "string"
        default: ""
      RemoteManagers:
        description: |
          List of ID's and addresses of other managers in the swarm.
        type: "array"
        default: null
        x-nullable: true
        items:
          $ref: "#/definitions/PeerNode"
        example:
          - NodeID: "71izy0goik036k48jg985xnds"
            Addr: "10.0.0.158:2377"
          - NodeID: "79y6h1o4gv8n120drcprv5nmc"
            Addr: "10.0.0.159:2377"
          - NodeID: "k67qz4598weg5unwwffg6z1m1"
            Addr: "10.0.0.46:2377"
      Nodes:
        description: "Total number of nodes in the swarm."
        type: "integer"
        x-nullable: true
        example: 4
      Managers:
        description: "Total number of managers in the swarm."
        type: "integer"
        x-nullable: true
        example: 3
      Cluster:
        $ref: "#/definitions/ClusterInfo"

  LocalNodeState:
    description: "Current local status of this node."
    type: "string"
    default: ""
    enum:
      - ""
      - "inactive"
      - "pending"
      - "active"
      - "error"
      - "locked"
    example: "active"

  PeerNode:
    description: "Represents a peer-node in the swarm"
    type: "object"
    properties:
      NodeID:
        description: "Unique identifier of for this node in the swarm."
        type: "string"
      Addr:
        description: |
          IP address and ports at which this node can be reached.
        type: "string"

  NetworkAttachmentConfig:
    description: |
      Specifies how a service should be attached to a particular network.
    type: "object"
    properties:
      Target:
        description: |
          The target network for attachment. Must be a network name or ID.
        type: "string"
      Aliases:
        description: |
          Discoverable alternate names for the service on this network.
        type: "array"
        items:
          type: "string"
      DriverOpts:
        description: |
          Driver attachment options for the network target.
        type: "object"
        additionalProperties:
          type: "string"

  EventActor:
    description: |
      Actor describes something that generates events, like a container, network,
      or a volume.
    type: "object"
    properties:
      ID:
        description: "The ID of the object emitting the event"
        type: "string"
        example: "ede54ee1afda366ab42f824e8a5ffd195155d853ceaec74a927f249ea270c743"
      Attributes:
        description: |
          Various key/value attributes of the object, depending on its type.
        type: "object"
        additionalProperties:
          type: "string"
        example:
          com.example.some-label: "some-label-value"
          image: "alpine:latest"
          name: "my-container"

  EventMessage:
    description: |
      EventMessage represents the information an event contains.
    type: "object"
    title: "SystemEventsResponse"
    properties:
      Type:
        description: "The type of object emitting the event"
        type: "string"
        enum: ["builder", "config", "container", "daemon", "image", "network", "node", "plugin", "secret", "service", "volume"]
        example: "container"
      Action:
        description: "The type of event"
        type: "string"
        example: "create"
      Actor:
        $ref: "#/definitions/EventActor"
      scope:
        description: |
          Scope of the event. Engine events are `local` scope. Cluster (Swarm)
          events are `swarm` scope.
        type: "string"
        enum: ["local", "swarm"]
      time:
        description: "Timestamp of event"
        type: "integer"
        format: "int64"
        example: 1629574695
      timeNano:
        description: "Timestamp of event, with nanosecond accuracy"
        type: "integer"
        format: "int64"
        example: 1629574695515050031

  OCIDescriptor:
    type: "object"
    x-go-name: Descriptor
    description: |
      A descriptor struct containing digest, media type, and size, as defined in
      the [OCI Content Descriptors Specification](https://github.com/opencontainers/image-spec/blob/v1.0.1/descriptor.md).
    properties:
      mediaType:
        description: |
          The media type of the object this schema refers to.
        type: "string"
        example: "application/vnd.docker.distribution.manifest.v2+json"
      digest:
        description: |
          The digest of the targeted content.
        type: "string"
        example: "sha256:c0537ff6a5218ef531ece93d4984efc99bbf3f7497c0a7726c88e2bb7584dc96"
      size:
        description: |
          The size in bytes of the blob.
        type: "integer"
        format: "int64"
        example: 3987495
        # TODO Not yet including these fields for now, as they are nil / omitted in our response.
        # urls:
        #   description: |
        #     List of URLs from which this object MAY be downloaded.
        #   type: "array"
        #   items:
        #     type: "string"
        #     format: "uri"
        # annotations:
        #   description: |
        #     Arbitrary metadata relating to the targeted content.
        #   type: "object"
        #   additionalProperties:
        #     type: "string"
        # platform:
        #   $ref: "#/definitions/OCIPlatform"

  OCIPlatform:
    type: "object"
    x-go-name: Platform
    description: |
      Describes the platform which the image in the manifest runs on, as defined
      in the [OCI Image Index Specification](https://github.com/opencontainers/image-spec/blob/v1.0.1/image-index.md).
    properties:
      architecture:
        description: |
          The CPU architecture, for example `amd64` or `ppc64`.
        type: "string"
        example: "arm"
      os:
        description: |
          The operating system, for example `linux` or `windows`.
        type: "string"
        example: "windows"
      os.version:
        description: |
          Optional field specifying the operating system version, for example on
          Windows `10.0.19041.1165`.
        type: "string"
        example: "10.0.19041.1165"
      os.features:
        description: |
          Optional field specifying an array of strings, each listing a required
          OS feature (for example on Windows `win32k`).
        type: "array"
        items:
          type: "string"
        example:
          - "win32k"
      variant:
        description: |
          Optional field specifying a variant of the CPU, for example `v7` to
          specify ARMv7 when architecture is `arm`.
        type: "string"
        example: "v7"

  DistributionInspect:
    type: "object"
    x-go-name: DistributionInspect
    title: "DistributionInspectResponse"
    required: [Descriptor, Platforms]
    description: |
      Describes the result obtained from contacting the registry to retrieve
      image metadata.
    properties:
      Descriptor:
        $ref: "#/definitions/OCIDescriptor"
      Platforms:
        type: "array"
        description: |
          An array containing all platforms supported by the image.
        items:
          $ref: "#/definitions/OCIPlatform"

  ClusterVolume:
    type: "object"
    description: |
      Options and information specific to, and only present on, Swarm CSI
      cluster volumes.
    properties:
      ID:
        type: "string"
        description: |
          The Swarm ID of this volume. Because cluster volumes are Swarm
          objects, they have an ID, unlike non-cluster volumes. This ID can
          be used to refer to the Volume instead of the name.
      Version:
        $ref: "#/definitions/ObjectVersion"
      CreatedAt:
        type: "string"
        format: "dateTime"
      UpdatedAt:
        type: "string"
        format: "dateTime"
      Spec:
        $ref: "#/definitions/ClusterVolumeSpec"
      Info:
        type: "object"
        description: |
          Information about the global status of the volume.
        properties:
          CapacityBytes:
            type: "integer"
            format: "int64"
            description: |
              The capacity of the volume in bytes. A value of 0 indicates that
              the capacity is unknown.
          VolumeContext:
            type: "object"
            description: |
              A map of strings to strings returned from the storage plugin when
              the volume is created.
            additionalProperties:
              type: "string"
          VolumeID:
            type: "string"
            description: |
              The ID of the volume as returned by the CSI storage plugin. This
              is distinct from the volume's ID as provided by Docker. This ID
              is never used by the user when communicating with Docker to refer
              to this volume. If the ID is blank, then the Volume has not been
              successfully created in the plugin yet.
          AccessibleTopology:
            type: "array"
            description: |
              The topology this volume is actually accessible from.
            items:
              $ref: "#/definitions/Topology"
      PublishStatus:
        type: "array"
        description: |
          The status of the volume as it pertains to its publishing and use on
          specific nodes
        items:
          type: "object"
          properties:
            NodeID:
              type: "string"
              description: |
                The ID of the Swarm node the volume is published on.
            State:
              type: "string"
              description: |
                The published state of the volume.
                * `pending-publish` The volume should be published to this node, but the call to the controller plugin to do so has not yet been successfully completed.
                * `published` The volume is published successfully to the node.
                * `pending-node-unpublish` The volume should be unpublished from the node, and the manager is awaiting confirmation from the worker that it has done so.
                * `pending-controller-unpublish` The volume is successfully unpublished from the node, but has not yet been successfully unpublished on the controller.
              enum:
                - "pending-publish"
                - "published"
                - "pending-node-unpublish"
                - "pending-controller-unpublish"
            PublishContext:
              type: "object"
              description: |
                A map of strings to strings returned by the CSI controller
                plugin when a volume is published.
              additionalProperties:
                type: "string"

  ClusterVolumeSpec:
    type: "object"
    description: |
      Cluster-specific options used to create the volume.
    properties:
      Group:
        type: "string"
        description: |
          Group defines the volume group of this volume. Volumes belonging to
          the same group can be referred to by group name when creating
          Services.  Referring to a volume by group instructs Swarm to treat
          volumes in that group interchangeably for the purpose of scheduling.
          Volumes with an empty string for a group technically all belong to
          the same, emptystring group.
      AccessMode:
        type: "object"
        description: |
          Defines how the volume is used by tasks.
        properties:
          Scope:
            type: "string"
            description: |
              The set of nodes this volume can be used on at one time.
              - `single` The volume may only be scheduled to one node at a time.
              - `multi` the volume may be scheduled to any supported number of nodes at a time.
            default: "single"
            enum: ["single", "multi"]
            x-nullable: false
          Sharing:
            type: "string"
            description: |
              The number and way that different tasks can use this volume
              at one time.
              - `none` The volume may only be used by one task at a time.
              - `readonly` The volume may be used by any number of tasks, but they all must mount the volume as readonly
              - `onewriter` The volume may be used by any number of tasks, but only one may mount it as read/write.
              - `all` The volume may have any number of readers and writers.
            default: "none"
            enum: ["none", "readonly", "onewriter", "all"]
            x-nullable: false
          MountVolume:
            type: "object"
            description: |
              Options for using this volume as a Mount-type volume.

                  Either MountVolume or BlockVolume, but not both, must be
                  present.
                properties:
                  FsType:
                    type: "string"
                    description: |
                      Specifies the filesystem type for the mount volume.
                      Optional.
                  MountFlags:
                    type: "array"
                    description: |
                      Flags to pass when mounting the volume. Optional.
                    items:
                      type: "string"
              BlockVolume:
                type: "object"
                description: |
                  Options for using this volume as a Block-type volume.
                  Intentionally empty.
          Secrets:
            type: "array"
            description: |
              Swarm Secrets that are passed to the CSI storage plugin when
              operating on this volume.
            items:
              type: "object"
              description: |
                One cluster volume secret entry. Defines a key-value pair that
                is passed to the plugin.
              properties:
                Key:
                  type: "string"
                  description: |
                    Key is the name of the key of the key-value pair passed to
                    the plugin.
                Secret:
                  type: "string"
                  description: |
                    Secret is the swarm Secret object from which to read data.
                    This can be a Secret name or ID. The Secret data is
                    retrieved by swarm and used as the value of the key-value
                    pair passed to the plugin.
          AccessibilityRequirements:
            type: "object"
            description: |
              Requirements for the accessible topology of the volume. These
              fields are optional. For an in-depth description of what these
              fields mean, see the CSI specification.
            properties:
              Requisite:
                type: "array"
                description: |
                  A list of required topologies, at least one of which the
                  volume must be accessible from.
                items:
                  $ref: "#/definitions/Topology"
              Preferred:
                type: "array"
                description: |
                  A list of topologies that the volume should attempt to be
                  provisioned in.
                items:
                  $ref: "#/definitions/Topology"
          CapacityRange:
            type: "object"
            description: |
              The desired capacity that the volume should be created with. If
              empty, the plugin will decide the capacity.
            properties:
              RequiredBytes:
                type: "integer"
                format: "int64"
                description: |
                  The volume must be at least this big. The value of 0
                  indicates an unspecified minimum
              LimitBytes:
                type: "integer"
                format: "int64"
                description: |
                  The volume must not be bigger than this. The value of 0
                  indicates an unspecified maximum.
          Availability:
            type: "string"
            description: |
              The availability of the volume for use in tasks.
              - `active` The volume is fully available for scheduling on the cluster
              - `pause` No new workloads should use the volume, but existing workloads are not stopped.
              - `drain` All workloads using this volume should be stopped and rescheduled, and no new ones should be started.
            default: "active"
            x-nullable: false
            enum:
              - "active"
              - "pause"
              - "drain"

  Topology:
    description: |
      A map of topological domains to topological segments. For in depth
      details, see documentation for the Topology object in the CSI
      specification.
    type: "object"
    additionalProperties:
      type: "string"

paths:
  /containers/json:
    get:
      summary: "List containers"
      description: |
        Returns a list of containers. For details on the format, see the
        [inspect endpoint](#operation/ContainerInspect).

        Note that it uses a different, smaller representation of a container
        than inspecting a single container. For example, the list of linked
        containers is not propagated .
      operationId: "ContainerList"
      produces:
        - "application/json"
      parameters:
        - name: "all"
          in: "query"
          description: |
            Return all containers. By default, only running containers are shown.
          type: "boolean"
          default: false
        - name: "limit"
          in: "query"
          description: |
            Return this number of most recently created containers, including
            non-running ones.
          type: "integer"
        - name: "size"
          in: "query"
          description: |
            Return the size of container as fields `SizeRw` and `SizeRootFs`.
          type: "boolean"
          default: false
        - name: "filters"
          in: "query"
          description: |
            Filters to process on the container list, encoded as JSON (a
            `map[string][]string`). For example, `{"status": ["paused"]}` will
            only return paused containers.

            Available filters:

            - `ancestor`=(`<image-name>[:<tag>]`, `<image id>`, or `<image@digest>`)
            - `before`=(`<container id>` or `<container name>`)
            - `expose`=(`<port>[/<proto>]`|`<startport-endport>/[<proto>]`)
            - `exited=<int>` containers with exit code of `<int>`
            - `health`=(`starting`|`healthy`|`unhealthy`|`none`)
            - `id=<ID>` a container's ID
            - `isolation=`(`default`|`process`|`hyperv`) (Windows daemon only)
            - `is-task=`(`true`|`false`)
            - `label=key` or `label="key=value"` of a container label
            - `name=<name>` a container's name
            - `network`=(`<network id>` or `<network name>`)
            - `publish`=(`<port>[/<proto>]`|`<startport-endport>/[<proto>]`)
            - `since`=(`<container id>` or `<container name>`)
            - `status=`(`created`|`restarting`|`running`|`removing`|`paused`|`exited`|`dead`)
            - `volume`=(`<volume name>` or `<mount point destination>`)
          type: "string"
      responses:
        200:
          description: "no error"
          schema:
            type: "array"
            items:
              $ref: "#/definitions/ContainerSummary"
          examples:
            application/json:
              - Id: "8dfafdbc3a40"
                Names:
                  - "/boring_feynman"
                Image: "ubuntu:latest"
                ImageID: "d74508fb6632491cea586a1fd7d748dfc5274cd6fdfedee309ecdcbc2bf5cb82"
                Command: "echo 1"
                Created: 1367854155
                State: "Exited"
                Status: "Exit 0"
                Ports:
                  - PrivatePort: 2222
                    PublicPort: 3333
                    Type: "tcp"
                Labels:
                  com.example.vendor: "Acme"
                  com.example.license: "GPL"
                  com.example.version: "1.0"
                SizeRw: 12288
                SizeRootFs: 0
                HostConfig:
                  NetworkMode: "default"
                NetworkSettings:
                  Networks:
                    bridge:
                      NetworkID: "7ea29fc1412292a2d7bba362f9253545fecdfa8ce9a6e37dd10ba8bee7129812"
                      EndpointID: "2cdc4edb1ded3631c81f57966563e5c8525b81121bb3706a9a9a3ae102711f3f"
                      Gateway: "172.17.0.1"
                      IPAddress: "172.17.0.2"
                      IPPrefixLen: 16
                      IPv6Gateway: ""
                      GlobalIPv6Address: ""
                      GlobalIPv6PrefixLen: 0
                      MacAddress: "02:42:ac:11:00:02"
                Mounts:
                  - Name: "fac362...80535"
                    Source: "/data"
                    Destination: "/data"
                    Driver: "local"
                    Mode: "ro,Z"
                    RW: false
                    Propagation: ""
              - Id: "9cd87474be90"
                Names:
                  - "/coolName"
                Image: "ubuntu:latest"
                ImageID: "d74508fb6632491cea586a1fd7d748dfc5274cd6fdfedee309ecdcbc2bf5cb82"
                Command: "echo 222222"
                Created: 1367854155
                State: "Exited"
                Status: "Exit 0"
                Ports: []
                Labels: {}
                SizeRw: 12288
                SizeRootFs: 0
                HostConfig:
                  NetworkMode: "default"
                NetworkSettings:
                  Networks:
                    bridge:
                      NetworkID: "7ea29fc1412292a2d7bba362f9253545fecdfa8ce9a6e37dd10ba8bee7129812"
                      EndpointID: "88eaed7b37b38c2a3f0c4bc796494fdf51b270c2d22656412a2ca5d559a64d7a"
                      Gateway: "172.17.0.1"
                      IPAddress: "172.17.0.8"
                      IPPrefixLen: 16
                      IPv6Gateway: ""
                      GlobalIPv6Address: ""
                      GlobalIPv6PrefixLen: 0
                      MacAddress: "02:42:ac:11:00:08"
                Mounts: []
              - Id: "3176a2479c92"
                Names:
                  - "/sleepy_dog"
                Image: "ubuntu:latest"
                ImageID: "d74508fb6632491cea586a1fd7d748dfc5274cd6fdfedee309ecdcbc2bf5cb82"
                Command: "echo 3333333333333333"
                Created: 1367854154
                State: "Exited"
                Status: "Exit 0"
                Ports: []
                Labels: {}
                SizeRw: 12288
                SizeRootFs: 0
                HostConfig:
                  NetworkMode: "default"
                NetworkSettings:
                  Networks:
                    bridge:
                      NetworkID: "7ea29fc1412292a2d7bba362f9253545fecdfa8ce9a6e37dd10ba8bee7129812"
                      EndpointID: "8b27c041c30326d59cd6e6f510d4f8d1d570a228466f956edf7815508f78e30d"
                      Gateway: "172.17.0.1"
                      IPAddress: "172.17.0.6"
                      IPPrefixLen: 16
                      IPv6Gateway: ""
                      GlobalIPv6Address: ""
                      GlobalIPv6PrefixLen: 0
                      MacAddress: "02:42:ac:11:00:06"
                Mounts: []
              - Id: "4cb07b47f9fb"
                Names:
                  - "/running_cat"
                Image: "ubuntu:latest"
                ImageID: "d74508fb6632491cea586a1fd7d748dfc5274cd6fdfedee309ecdcbc2bf5cb82"
                Command: "echo 444444444444444444444444444444444"
                Created: 1367854152
                State: "Exited"
                Status: "Exit 0"
                Ports: []
                Labels: {}
                SizeRw: 12288
                SizeRootFs: 0
                HostConfig:
                  NetworkMode: "default"
                NetworkSettings:
                  Networks:
                    bridge:
                      NetworkID: "7ea29fc1412292a2d7bba362f9253545fecdfa8ce9a6e37dd10ba8bee7129812"
                      EndpointID: "d91c7b2f0644403d7ef3095985ea0e2370325cd2332ff3a3225c4247328e66e9"
                      Gateway: "172.17.0.1"
                      IPAddress: "172.17.0.5"
                      IPPrefixLen: 16
                      IPv6Gateway: ""
                      GlobalIPv6Address: ""
                      GlobalIPv6PrefixLen: 0
                      MacAddress: "02:42:ac:11:00:05"
                Mounts: []
        400:
          description: "bad parameter"
          schema:
            $ref: "#/definitions/ErrorResponse"
        500:
          description: "server error"
          schema:
            $ref: "#/definitions/ErrorResponse"
      tags: ["Container"]
  /containers/create:
    post:
      summary: "Create a container"
      operationId: "ContainerCreate"
      consumes:
        - "application/json"
        - "application/octet-stream"
      produces:
        - "application/json"
      parameters:
        - name: "name"
          in: "query"
          description: |
            Assign the specified name to the container. Must match
            `/?[a-zA-Z0-9][a-zA-Z0-9_.-]+`.
          type: "string"
          pattern: "^/?[a-zA-Z0-9][a-zA-Z0-9_.-]+$"
        - name: "body"
          in: "body"
          description: "Container to create"
          schema:
            allOf:
              - $ref: "#/definitions/ContainerConfig"
              - type: "object"
                properties:
                  HostConfig:
                    $ref: "#/definitions/HostConfig"
                  NetworkingConfig:
                    $ref: "#/definitions/NetworkingConfig"
            example:
              Hostname: ""
              Domainname: ""
              User: ""
              AttachStdin: false
              AttachStdout: true
              AttachStderr: true
              Tty: false
              OpenStdin: false
              StdinOnce: false
              Env:
                - "FOO=bar"
                - "BAZ=quux"
              Cmd:
                - "date"
              Entrypoint: ""
              Image: "ubuntu"
              Labels:
                com.example.vendor: "Acme"
                com.example.license: "GPL"
                com.example.version: "1.0"
              Volumes:
                /volumes/data: {}
              WorkingDir: ""
              NetworkDisabled: false
              MacAddress: "12:34:56:78:9a:bc"
              ExposedPorts:
                22/tcp: {}
              StopSignal: "SIGTERM"
              StopTimeout: 10
              HostConfig:
                Binds:
                  - "/tmp:/tmp"
                Links:
                  - "redis3:redis"
                Memory: 0
                MemorySwap: 0
                MemoryReservation: 0
<<<<<<< HEAD
                KernelMemory: 0
=======
>>>>>>> 38633e79
                NanoCpus: 500000
                CpuPercent: 80
                CpuShares: 512
                CpuPeriod: 100000
                CpuRealtimePeriod: 1000000
                CpuRealtimeRuntime: 10000
                CpuQuota: 50000
                CpusetCpus: "0,1"
                CpusetMems: "0,1"
                MaximumIOps: 0
                MaximumIOBps: 0
                BlkioWeight: 300
                BlkioWeightDevice:
                  - {}
                BlkioDeviceReadBps:
                  - {}
                BlkioDeviceReadIOps:
                  - {}
                BlkioDeviceWriteBps:
                  - {}
                BlkioDeviceWriteIOps:
                  - {}
                DeviceRequests:
                  - Driver: "nvidia"
                    Count: -1
                    DeviceIDs": ["0", "1", "GPU-fef8089b-4820-abfc-e83e-94318197576e"]
                    Capabilities: [["gpu", "nvidia", "compute"]]
                    Options:
                      property1: "string"
                      property2: "string"
                MemorySwappiness: 60
                OomKillDisable: false
                OomScoreAdj: 500
                PidMode: ""
                PidsLimit: 0
                PortBindings:
                  22/tcp:
                    - HostPort: "11022"
                PublishAllPorts: false
                Privileged: false
                ReadonlyRootfs: false
                Dns:
                  - "8.8.8.8"
                DnsOptions:
                  - ""
                DnsSearch:
                  - ""
                VolumesFrom:
                  - "parent"
                  - "other:ro"
                CapAdd:
                  - "NET_ADMIN"
                CapDrop:
                  - "MKNOD"
                GroupAdd:
                  - "newgroup"
                RestartPolicy:
                  Name: ""
                  MaximumRetryCount: 0
                AutoRemove: true
                NetworkMode: "bridge"
                Devices: []
                Ulimits:
                  - {}
                LogConfig:
                  Type: "json-file"
                  Config: {}
                SecurityOpt: []
                StorageOpt: {}
                CgroupParent: ""
                VolumeDriver: ""
                ShmSize: 67108864
              NetworkingConfig:
                EndpointsConfig:
                  isolated_nw:
                    IPAMConfig:
                      IPv4Address: "172.20.30.33"
                      IPv6Address: "2001:db8:abcd::3033"
                      LinkLocalIPs:
                        - "169.254.34.68"
                        - "fe80::3468"
                    Links:
                      - "container_1"
                      - "container_2"
                    Aliases:
                      - "server_x"
                      - "server_y"

          required: true
      responses:
        201:
          description: "Container created successfully"
          schema:
            $ref: "#/definitions/ContainerCreateResponse"
        400:
          description: "bad parameter"
          schema:
            $ref: "#/definitions/ErrorResponse"
        404:
          description: "no such image"
          schema:
            $ref: "#/definitions/ErrorResponse"
          examples:
            application/json:
              message: "No such image: c2ada9df5af8"
        409:
          description: "conflict"
          schema:
            $ref: "#/definitions/ErrorResponse"
        500:
          description: "server error"
          schema:
            $ref: "#/definitions/ErrorResponse"
      tags: ["Container"]
  /containers/{id}/json:
    get:
      summary: "Inspect a container"
      description: "Return low-level information about a container."
      operationId: "ContainerInspect"
      produces:
        - "application/json"
      responses:
        200:
          description: "no error"
          schema:
            type: "object"
            title: "ContainerInspectResponse"
            properties:
              Id:
                description: "The ID of the container"
                type: "string"
              Created:
                description: "The time the container was created"
                type: "string"
              Path:
                description: "The path to the command being run"
                type: "string"
              Args:
                description: "The arguments to the command being run"
                type: "array"
                items:
                  type: "string"
              State:
                $ref: "#/definitions/ContainerState"
              Image:
                description: "The container's image ID"
                type: "string"
              ResolvConfPath:
                type: "string"
              HostnamePath:
                type: "string"
              HostsPath:
                type: "string"
              LogPath:
                type: "string"
              Name:
                type: "string"
              RestartCount:
                type: "integer"
              Driver:
                type: "string"
              Platform:
                type: "string"
              MountLabel:
                type: "string"
              ProcessLabel:
                type: "string"
              AppArmorProfile:
                type: "string"
              ExecIDs:
                description: "IDs of exec instances that are running in the container."
                type: "array"
                items:
                  type: "string"
                x-nullable: true
              HostConfig:
                $ref: "#/definitions/HostConfig"
              GraphDriver:
                $ref: "#/definitions/GraphDriverData"
              SizeRw:
                description: |
                  The size of files that have been created or changed by this
                  container.
                type: "integer"
                format: "int64"
              SizeRootFs:
                description: "The total size of all the files in this container."
                type: "integer"
                format: "int64"
              Mounts:
                type: "array"
                items:
                  $ref: "#/definitions/MountPoint"
              Config:
                $ref: "#/definitions/ContainerConfig"
              NetworkSettings:
                $ref: "#/definitions/NetworkSettings"
          examples:
            application/json:
              AppArmorProfile: ""
              Args:
                - "-c"
                - "exit 9"
              Config:
                AttachStderr: true
                AttachStdin: false
                AttachStdout: true
                Cmd:
                  - "/bin/sh"
                  - "-c"
                  - "exit 9"
                Domainname: ""
                Env:
                  - "PATH=/usr/local/sbin:/usr/local/bin:/usr/sbin:/usr/bin:/sbin:/bin"
                Healthcheck:
                  Test: ["CMD-SHELL", "exit 0"]
                Hostname: "ba033ac44011"
                Image: "ubuntu"
                Labels:
                  com.example.vendor: "Acme"
                  com.example.license: "GPL"
                  com.example.version: "1.0"
                MacAddress: ""
                NetworkDisabled: false
                OpenStdin: false
                StdinOnce: false
                Tty: false
                User: ""
                Volumes:
                  /volumes/data: {}
                WorkingDir: ""
                StopSignal: "SIGTERM"
                StopTimeout: 10
              Created: "2015-01-06T15:47:31.485331387Z"
              Driver: "devicemapper"
              ExecIDs:
                - "b35395de42bc8abd327f9dd65d913b9ba28c74d2f0734eeeae84fa1c616a0fca"
                - "3fc1232e5cd20c8de182ed81178503dc6437f4e7ef12b52cc5e8de020652f1c4"
              HostConfig:
                MaximumIOps: 0
                MaximumIOBps: 0
                BlkioWeight: 0
                BlkioWeightDevice:
                  - {}
                BlkioDeviceReadBps:
                  - {}
                BlkioDeviceWriteBps:
                  - {}
                BlkioDeviceReadIOps:
                  - {}
                BlkioDeviceWriteIOps:
                  - {}
                ContainerIDFile: ""
                CpusetCpus: ""
                CpusetMems: ""
                CpuPercent: 80
                CpuShares: 0
                CpuPeriod: 100000
                CpuRealtimePeriod: 1000000
                CpuRealtimeRuntime: 10000
                Devices: []
                DeviceRequests:
                  - Driver: "nvidia"
                    Count: -1
                    DeviceIDs": ["0", "1", "GPU-fef8089b-4820-abfc-e83e-94318197576e"]
                    Capabilities: [["gpu", "nvidia", "compute"]]
                    Options:
                      property1: "string"
                      property2: "string"
                IpcMode: ""
                Memory: 0
                MemorySwap: 0
                MemoryReservation: 0
                OomKillDisable: false
                OomScoreAdj: 500
                NetworkMode: "bridge"
                PidMode: ""
                PortBindings: {}
                Privileged: false
                ReadonlyRootfs: false
                PublishAllPorts: false
                RestartPolicy:
                  MaximumRetryCount: 2
                  Name: "on-failure"
                LogConfig:
                  Type: "json-file"
                Sysctls:
                  net.ipv4.ip_forward: "1"
                Ulimits:
                  - {}
                VolumeDriver: ""
                ShmSize: 67108864
              HostnamePath: "/var/lib/docker/containers/ba033ac4401106a3b513bc9d639eee123ad78ca3616b921167cd74b20e25ed39/hostname"
              HostsPath: "/var/lib/docker/containers/ba033ac4401106a3b513bc9d639eee123ad78ca3616b921167cd74b20e25ed39/hosts"
              LogPath: "/var/lib/docker/containers/1eb5fabf5a03807136561b3c00adcd2992b535d624d5e18b6cdc6a6844d9767b/1eb5fabf5a03807136561b3c00adcd2992b535d624d5e18b6cdc6a6844d9767b-json.log"
              Id: "ba033ac4401106a3b513bc9d639eee123ad78ca3616b921167cd74b20e25ed39"
              Image: "04c5d3b7b0656168630d3ba35d8889bd0e9caafcaeb3004d2bfbc47e7c5d35d2"
              MountLabel: ""
              Name: "/boring_euclid"
              NetworkSettings:
                Bridge: ""
                SandboxID: ""
                HairpinMode: false
                LinkLocalIPv6Address: ""
                LinkLocalIPv6PrefixLen: 0
                SandboxKey: ""
                EndpointID: ""
                Gateway: ""
                GlobalIPv6Address: ""
                GlobalIPv6PrefixLen: 0
                IPAddress: ""
                IPPrefixLen: 0
                IPv6Gateway: ""
                MacAddress: ""
                Networks:
                  bridge:
                    NetworkID: "7ea29fc1412292a2d7bba362f9253545fecdfa8ce9a6e37dd10ba8bee7129812"
                    EndpointID: "7587b82f0dada3656fda26588aee72630c6fab1536d36e394b2bfbcf898c971d"
                    Gateway: "172.17.0.1"
                    IPAddress: "172.17.0.2"
                    IPPrefixLen: 16
                    IPv6Gateway: ""
                    GlobalIPv6Address: ""
                    GlobalIPv6PrefixLen: 0
                    MacAddress: "02:42:ac:12:00:02"
              Path: "/bin/sh"
              ProcessLabel: ""
              ResolvConfPath: "/var/lib/docker/containers/ba033ac4401106a3b513bc9d639eee123ad78ca3616b921167cd74b20e25ed39/resolv.conf"
              RestartCount: 1
              State:
                Error: ""
                ExitCode: 9
                FinishedAt: "2015-01-06T15:47:32.080254511Z"
                Health:
                  Status: "healthy"
                  FailingStreak: 0
                  Log:
                    - Start: "2019-12-22T10:59:05.6385933Z"
                      End: "2019-12-22T10:59:05.8078452Z"
                      ExitCode: 0
                      Output: ""
                OOMKilled: false
                Dead: false
                Paused: false
                Pid: 0
                Restarting: false
                Running: true
                StartedAt: "2015-01-06T15:47:32.072697474Z"
                Status: "running"
              Mounts:
                - Name: "fac362...80535"
                  Source: "/data"
                  Destination: "/data"
                  Driver: "local"
                  Mode: "ro,Z"
                  RW: false
                  Propagation: ""
        404:
          description: "no such container"
          schema:
            $ref: "#/definitions/ErrorResponse"
          examples:
            application/json:
              message: "No such container: c2ada9df5af8"
        500:
          description: "server error"
          schema:
            $ref: "#/definitions/ErrorResponse"
      parameters:
        - name: "id"
          in: "path"
          required: true
          description: "ID or name of the container"
          type: "string"
        - name: "size"
          in: "query"
          type: "boolean"
          default: false
          description: "Return the size of container as fields `SizeRw` and `SizeRootFs`"
      tags: ["Container"]
  /containers/{id}/top:
    get:
      summary: "List processes running inside a container"
      description: |
        On Unix systems, this is done by running the `ps` command. This endpoint
        is not supported on Windows.
      operationId: "ContainerTop"
      responses:
        200:
          description: "no error"
          schema:
            type: "object"
            title: "ContainerTopResponse"
            description: "OK response to ContainerTop operation"
            properties:
              Titles:
                description: "The ps column titles"
                type: "array"
                items:
                  type: "string"
              Processes:
                description: |
                  Each process running in the container, where each is process
                  is an array of values corresponding to the titles.
                type: "array"
                items:
                  type: "array"
                  items:
                    type: "string"
          examples:
            application/json:
              Titles:
                - "UID"
                - "PID"
                - "PPID"
                - "C"
                - "STIME"
                - "TTY"
                - "TIME"
                - "CMD"
              Processes:
                -
                  - "root"
                  - "13642"
                  - "882"
                  - "0"
                  - "17:03"
                  - "pts/0"
                  - "00:00:00"
                  - "/bin/bash"
                -
                  - "root"
                  - "13735"
                  - "13642"
                  - "0"
                  - "17:06"
                  - "pts/0"
                  - "00:00:00"
                  - "sleep 10"
        404:
          description: "no such container"
          schema:
            $ref: "#/definitions/ErrorResponse"
          examples:
            application/json:
              message: "No such container: c2ada9df5af8"
        500:
          description: "server error"
          schema:
            $ref: "#/definitions/ErrorResponse"
      parameters:
        - name: "id"
          in: "path"
          required: true
          description: "ID or name of the container"
          type: "string"
        - name: "ps_args"
          in: "query"
          description: "The arguments to pass to `ps`. For example, `aux`"
          type: "string"
          default: "-ef"
      tags: ["Container"]
  /containers/{id}/logs:
    get:
      summary: "Get container logs"
      description: |
        Get `stdout` and `stderr` logs from a container.

        Note: This endpoint works only for containers with the `json-file` or
        `journald` logging driver.
      produces:
        - "application/vnd.docker.raw-stream"
        - "application/vnd.docker.multiplexed-stream"
      operationId: "ContainerLogs"
      responses:
        200:
          description: |
            logs returned as a stream in response body.
            For the stream format, [see the documentation for the attach endpoint](#operation/ContainerAttach).
            Note that unlike the attach endpoint, the logs endpoint does not
            upgrade the connection and does not set Content-Type.
          schema:
            type: "string"
            format: "binary"
        404:
          description: "no such container"
          schema:
            $ref: "#/definitions/ErrorResponse"
          examples:
            application/json:
              message: "No such container: c2ada9df5af8"
        500:
          description: "server error"
          schema:
            $ref: "#/definitions/ErrorResponse"
      parameters:
        - name: "id"
          in: "path"
          required: true
          description: "ID or name of the container"
          type: "string"
        - name: "follow"
          in: "query"
          description: "Keep connection after returning logs."
          type: "boolean"
          default: false
        - name: "stdout"
          in: "query"
          description: "Return logs from `stdout`"
          type: "boolean"
          default: false
        - name: "stderr"
          in: "query"
          description: "Return logs from `stderr`"
          type: "boolean"
          default: false
        - name: "since"
          in: "query"
          description: "Only return logs since this time, as a UNIX timestamp"
          type: "integer"
          default: 0
        - name: "until"
          in: "query"
          description: "Only return logs before this time, as a UNIX timestamp"
          type: "integer"
          default: 0
        - name: "timestamps"
          in: "query"
          description: "Add timestamps to every log line"
          type: "boolean"
          default: false
        - name: "tail"
          in: "query"
          description: |
            Only return this number of log lines from the end of the logs.
            Specify as an integer or `all` to output all log lines.
          type: "string"
          default: "all"
      tags: ["Container"]
  /containers/{id}/changes:
    get:
      summary: "Get changes on a container’s filesystem"
      description: |
        Returns which files in a container's filesystem have been added, deleted,
        or modified. The `Kind` of modification can be one of:

        - `0`: Modified
        - `1`: Added
        - `2`: Deleted
      operationId: "ContainerChanges"
      produces: ["application/json"]
      responses:
        200:
          description: "The list of changes"
          schema:
            type: "array"
            items:
              type: "object"
              x-go-name: "ContainerChangeResponseItem"
              title: "ContainerChangeResponseItem"
              description: "change item in response to ContainerChanges operation"
              required: [Path, Kind]
              properties:
                Path:
                  description: "Path to file that has changed"
                  type: "string"
                  x-nullable: false
                Kind:
                  description: "Kind of change"
                  type: "integer"
                  format: "uint8"
                  enum: [0, 1, 2]
                  x-nullable: false
          examples:
            application/json:
              - Path: "/dev"
                Kind: 0
              - Path: "/dev/kmsg"
                Kind: 1
              - Path: "/test"
                Kind: 1
        404:
          description: "no such container"
          schema:
            $ref: "#/definitions/ErrorResponse"
          examples:
            application/json:
              message: "No such container: c2ada9df5af8"
        500:
          description: "server error"
          schema:
            $ref: "#/definitions/ErrorResponse"
      parameters:
        - name: "id"
          in: "path"
          required: true
          description: "ID or name of the container"
          type: "string"
      tags: ["Container"]
  /containers/{id}/export:
    get:
      summary: "Export a container"
      description: "Export the contents of a container as a tarball."
      operationId: "ContainerExport"
      produces:
        - "application/octet-stream"
      responses:
        200:
          description: "no error"
        404:
          description: "no such container"
          schema:
            $ref: "#/definitions/ErrorResponse"
          examples:
            application/json:
              message: "No such container: c2ada9df5af8"
        500:
          description: "server error"
          schema:
            $ref: "#/definitions/ErrorResponse"
      parameters:
        - name: "id"
          in: "path"
          required: true
          description: "ID or name of the container"
          type: "string"
      tags: ["Container"]
  /containers/{id}/stats:
    get:
      summary: "Get container stats based on resource usage"
      description: |
        This endpoint returns a live stream of a container’s resource usage
        statistics.

        The `precpu_stats` is the CPU statistic of the *previous* read, and is
        used to calculate the CPU usage percentage. It is not an exact copy
        of the `cpu_stats` field.

        If either `precpu_stats.online_cpus` or `cpu_stats.online_cpus` is
        nil then for compatibility with older daemons the length of the
        corresponding `cpu_usage.percpu_usage` array should be used.

        On a cgroup v2 host, the following fields are not set
        * `blkio_stats`: all fields other than `io_service_bytes_recursive`
        * `cpu_stats`: `cpu_usage.percpu_usage`
        * `memory_stats`: `max_usage` and `failcnt`
        Also, `memory_stats.stats` fields are incompatible with cgroup v1.

        To calculate the values shown by the `stats` command of the docker cli tool
        the following formulas can be used:
        * used_memory = `memory_stats.usage - memory_stats.stats.cache`
        * available_memory = `memory_stats.limit`
        * Memory usage % = `(used_memory / available_memory) * 100.0`
        * cpu_delta = `cpu_stats.cpu_usage.total_usage - precpu_stats.cpu_usage.total_usage`
        * system_cpu_delta = `cpu_stats.system_cpu_usage - precpu_stats.system_cpu_usage`
        * number_cpus = `lenght(cpu_stats.cpu_usage.percpu_usage)` or `cpu_stats.online_cpus`
        * CPU usage % = `(cpu_delta / system_cpu_delta) * number_cpus * 100.0`
      operationId: "ContainerStats"
      produces: ["application/json"]
      responses:
        200:
          description: "no error"
          schema:
            type: "object"
          examples:
            application/json:
              read: "2015-01-08T22:57:31.547920715Z"
              pids_stats:
                current: 3
              networks:
                eth0:
                  rx_bytes: 5338
                  rx_dropped: 0
                  rx_errors: 0
                  rx_packets: 36
                  tx_bytes: 648
                  tx_dropped: 0
                  tx_errors: 0
                  tx_packets: 8
                eth5:
                  rx_bytes: 4641
                  rx_dropped: 0
                  rx_errors: 0
                  rx_packets: 26
                  tx_bytes: 690
                  tx_dropped: 0
                  tx_errors: 0
                  tx_packets: 9
              memory_stats:
                stats:
                  total_pgmajfault: 0
                  cache: 0
                  mapped_file: 0
                  total_inactive_file: 0
                  pgpgout: 414
                  rss: 6537216
                  total_mapped_file: 0
                  writeback: 0
                  unevictable: 0
                  pgpgin: 477
                  total_unevictable: 0
                  pgmajfault: 0
                  total_rss: 6537216
                  total_rss_huge: 6291456
                  total_writeback: 0
                  total_inactive_anon: 0
                  rss_huge: 6291456
                  hierarchical_memory_limit: 67108864
                  total_pgfault: 964
                  total_active_file: 0
                  active_anon: 6537216
                  total_active_anon: 6537216
                  total_pgpgout: 414
                  total_cache: 0
                  inactive_anon: 0
                  active_file: 0
                  pgfault: 964
                  inactive_file: 0
                  total_pgpgin: 477
                max_usage: 6651904
                usage: 6537216
                failcnt: 0
                limit: 67108864
              blkio_stats: {}
              cpu_stats:
                cpu_usage:
                  percpu_usage:
                    - 8646879
                    - 24472255
                    - 36438778
                    - 30657443
                  usage_in_usermode: 50000000
                  total_usage: 100215355
                  usage_in_kernelmode: 30000000
                system_cpu_usage: 739306590000000
                online_cpus: 4
                throttling_data:
                  periods: 0
                  throttled_periods: 0
                  throttled_time: 0
              precpu_stats:
                cpu_usage:
                  percpu_usage:
                    - 8646879
                    - 24350896
                    - 36438778
                    - 30657443
                  usage_in_usermode: 50000000
                  total_usage: 100093996
                  usage_in_kernelmode: 30000000
                system_cpu_usage: 9492140000000
                online_cpus: 4
                throttling_data:
                  periods: 0
                  throttled_periods: 0
                  throttled_time: 0
        404:
          description: "no such container"
          schema:
            $ref: "#/definitions/ErrorResponse"
          examples:
            application/json:
              message: "No such container: c2ada9df5af8"
        500:
          description: "server error"
          schema:
            $ref: "#/definitions/ErrorResponse"
      parameters:
        - name: "id"
          in: "path"
          required: true
          description: "ID or name of the container"
          type: "string"
        - name: "stream"
          in: "query"
          description: |
            Stream the output. If false, the stats will be output once and then
            it will disconnect.
          type: "boolean"
          default: true
        - name: "one-shot"
          in: "query"
          description: |
            Only get a single stat instead of waiting for 2 cycles. Must be used
            with `stream=false`.
          type: "boolean"
          default: false
      tags: ["Container"]
  /containers/{id}/resize:
    post:
      summary: "Resize a container TTY"
      description: "Resize the TTY for a container."
      operationId: "ContainerResize"
      consumes:
        - "application/octet-stream"
      produces:
        - "text/plain"
      responses:
        200:
          description: "no error"
        404:
          description: "no such container"
          schema:
            $ref: "#/definitions/ErrorResponse"
          examples:
            application/json:
              message: "No such container: c2ada9df5af8"
        500:
          description: "cannot resize container"
          schema:
            $ref: "#/definitions/ErrorResponse"
      parameters:
        - name: "id"
          in: "path"
          required: true
          description: "ID or name of the container"
          type: "string"
        - name: "h"
          in: "query"
          description: "Height of the TTY session in characters"
          type: "integer"
        - name: "w"
          in: "query"
          description: "Width of the TTY session in characters"
          type: "integer"
      tags: ["Container"]
  /containers/{id}/start:
    post:
      summary: "Start a container"
      operationId: "ContainerStart"
      responses:
        204:
          description: "no error"
        304:
          description: "container already started"
        404:
          description: "no such container"
          schema:
            $ref: "#/definitions/ErrorResponse"
          examples:
            application/json:
              message: "No such container: c2ada9df5af8"
        500:
          description: "server error"
          schema:
            $ref: "#/definitions/ErrorResponse"
      parameters:
        - name: "id"
          in: "path"
          required: true
          description: "ID or name of the container"
          type: "string"
        - name: "detachKeys"
          in: "query"
          description: |
            Override the key sequence for detaching a container. Format is a
            single character `[a-Z]` or `ctrl-<value>` where `<value>` is one
            of: `a-z`, `@`, `^`, `[`, `,` or `_`.
          type: "string"
      tags: ["Container"]
  /containers/{id}/stop:
    post:
      summary: "Stop a container"
      operationId: "ContainerStop"
      responses:
        204:
          description: "no error"
        304:
          description: "container already stopped"
        404:
          description: "no such container"
          schema:
            $ref: "#/definitions/ErrorResponse"
          examples:
            application/json:
              message: "No such container: c2ada9df5af8"
        500:
          description: "server error"
          schema:
            $ref: "#/definitions/ErrorResponse"
      parameters:
        - name: "id"
          in: "path"
          required: true
          description: "ID or name of the container"
          type: "string"
        - name: "signal"
          in: "query"
          description: |
            Signal to send to the container as an integer or string (e.g. `SIGINT`).
          type: "string"
        - name: "t"
          in: "query"
          description: "Number of seconds to wait before killing the container"
          type: "integer"
      tags: ["Container"]
  /containers/{id}/restart:
    post:
      summary: "Restart a container"
      operationId: "ContainerRestart"
      responses:
        204:
          description: "no error"
        404:
          description: "no such container"
          schema:
            $ref: "#/definitions/ErrorResponse"
          examples:
            application/json:
              message: "No such container: c2ada9df5af8"
        500:
          description: "server error"
          schema:
            $ref: "#/definitions/ErrorResponse"
      parameters:
        - name: "id"
          in: "path"
          required: true
          description: "ID or name of the container"
          type: "string"
        - name: "signal"
          in: "query"
          description: |
            Signal to send to the container as an integer or string (e.g. `SIGINT`).
          type: "string"
        - name: "t"
          in: "query"
          description: "Number of seconds to wait before killing the container"
          type: "integer"
      tags: ["Container"]
  /containers/{id}/kill:
    post:
      summary: "Kill a container"
      description: |
        Send a POSIX signal to a container, defaulting to killing to the
        container.
      operationId: "ContainerKill"
      responses:
        204:
          description: "no error"
        404:
          description: "no such container"
          schema:
            $ref: "#/definitions/ErrorResponse"
          examples:
            application/json:
              message: "No such container: c2ada9df5af8"
        409:
          description: "container is not running"
          schema:
            $ref: "#/definitions/ErrorResponse"
          examples:
            application/json:
              message: "Container d37cde0fe4ad63c3a7252023b2f9800282894247d145cb5933ddf6e52cc03a28 is not running"
        500:
          description: "server error"
          schema:
            $ref: "#/definitions/ErrorResponse"
      parameters:
        - name: "id"
          in: "path"
          required: true
          description: "ID or name of the container"
          type: "string"
        - name: "signal"
          in: "query"
          description: |
            Signal to send to the container as an integer or string (e.g. `SIGINT`).
          type: "string"
          default: "SIGKILL"
      tags: ["Container"]
  /containers/{id}/update:
    post:
      summary: "Update a container"
      description: |
        Change various configuration options of a container without having to
        recreate it.
      operationId: "ContainerUpdate"
      consumes: ["application/json"]
      produces: ["application/json"]
      responses:
        200:
          description: "The container has been updated."
          schema:
            type: "object"
            title: "ContainerUpdateResponse"
            description: "OK response to ContainerUpdate operation"
            properties:
              Warnings:
                type: "array"
                items:
                  type: "string"
        404:
          description: "no such container"
          schema:
            $ref: "#/definitions/ErrorResponse"
          examples:
            application/json:
              message: "No such container: c2ada9df5af8"
        500:
          description: "server error"
          schema:
            $ref: "#/definitions/ErrorResponse"
      parameters:
        - name: "id"
          in: "path"
          required: true
          description: "ID or name of the container"
          type: "string"
        - name: "update"
          in: "body"
          required: true
          schema:
            allOf:
              - $ref: "#/definitions/Resources"
              - type: "object"
                properties:
                  RestartPolicy:
                    $ref: "#/definitions/RestartPolicy"
            example:
              BlkioWeight: 300
              CpuShares: 512
              CpuPeriod: 100000
              CpuQuota: 50000
              CpuRealtimePeriod: 1000000
              CpuRealtimeRuntime: 10000
              CpusetCpus: "0,1"
              CpusetMems: "0"
              Memory: 314572800
              MemorySwap: 514288000
              MemoryReservation: 209715200
              RestartPolicy:
                MaximumRetryCount: 4
                Name: "on-failure"
      tags: ["Container"]
  /containers/{id}/rename:
    post:
      summary: "Rename a container"
      operationId: "ContainerRename"
      responses:
        204:
          description: "no error"
        404:
          description: "no such container"
          schema:
            $ref: "#/definitions/ErrorResponse"
          examples:
            application/json:
              message: "No such container: c2ada9df5af8"
        409:
          description: "name already in use"
          schema:
            $ref: "#/definitions/ErrorResponse"
        500:
          description: "server error"
          schema:
            $ref: "#/definitions/ErrorResponse"
      parameters:
        - name: "id"
          in: "path"
          required: true
          description: "ID or name of the container"
          type: "string"
        - name: "name"
          in: "query"
          required: true
          description: "New name for the container"
          type: "string"
      tags: ["Container"]
  /containers/{id}/pause:
    post:
      summary: "Pause a container"
      description: |
        Use the freezer cgroup to suspend all processes in a container.

        Traditionally, when suspending a process the `SIGSTOP` signal is used,
        which is observable by the process being suspended. With the freezer
        cgroup the process is unaware, and unable to capture, that it is being
        suspended, and subsequently resumed.
      operationId: "ContainerPause"
      responses:
        204:
          description: "no error"
        404:
          description: "no such container"
          schema:
            $ref: "#/definitions/ErrorResponse"
          examples:
            application/json:
              message: "No such container: c2ada9df5af8"
        500:
          description: "server error"
          schema:
            $ref: "#/definitions/ErrorResponse"
      parameters:
        - name: "id"
          in: "path"
          required: true
          description: "ID or name of the container"
          type: "string"
      tags: ["Container"]
  /containers/{id}/unpause:
    post:
      summary: "Unpause a container"
      description: "Resume a container which has been paused."
      operationId: "ContainerUnpause"
      responses:
        204:
          description: "no error"
        404:
          description: "no such container"
          schema:
            $ref: "#/definitions/ErrorResponse"
          examples:
            application/json:
              message: "No such container: c2ada9df5af8"
        500:
          description: "server error"
          schema:
            $ref: "#/definitions/ErrorResponse"
      parameters:
        - name: "id"
          in: "path"
          required: true
          description: "ID or name of the container"
          type: "string"
      tags: ["Container"]
  /containers/{id}/attach:
    post:
      summary: "Attach to a container"
      description: |
        Attach to a container to read its output or send it input. You can attach
        to the same container multiple times and you can reattach to containers
        that have been detached.

        Either the `stream` or `logs` parameter must be `true` for this endpoint
        to do anything.

        See the [documentation for the `docker attach` command](https://docs.docker.com/engine/reference/commandline/attach/)
        for more details.

        ### Hijacking

        This endpoint hijacks the HTTP connection to transport `stdin`, `stdout`,
        and `stderr` on the same socket.

        This is the response from the daemon for an attach request:

        ```
        HTTP/1.1 200 OK
        Content-Type: application/vnd.docker.raw-stream

        [STREAM]
        ```

        After the headers and two new lines, the TCP connection can now be used
        for raw, bidirectional communication between the client and server.

        To hint potential proxies about connection hijacking, the Docker client
        can also optionally send connection upgrade headers.

        For example, the client sends this request to upgrade the connection:

        ```
        POST /containers/16253994b7c4/attach?stream=1&stdout=1 HTTP/1.1
        Upgrade: tcp
        Connection: Upgrade
        ```

        The Docker daemon will respond with a `101 UPGRADED` response, and will
        similarly follow with the raw stream:

        ```
        HTTP/1.1 101 UPGRADED
        Content-Type: application/vnd.docker.raw-stream
        Connection: Upgrade
        Upgrade: tcp

        [STREAM]
        ```

        ### Stream format

        When the TTY setting is disabled in [`POST /containers/create`](#operation/ContainerCreate),
        the HTTP Content-Type header is set to application/vnd.docker.multiplexed-stream
        and the stream over the hijacked connected is multiplexed to separate out
        `stdout` and `stderr`. The stream consists of a series of frames, each
        containing a header and a payload.

        The header contains the information which the stream writes (`stdout` or
        `stderr`). It also contains the size of the associated frame encoded in
        the last four bytes (`uint32`).

        It is encoded on the first eight bytes like this:

        ```go
        header := [8]byte{STREAM_TYPE, 0, 0, 0, SIZE1, SIZE2, SIZE3, SIZE4}
        ```

        `STREAM_TYPE` can be:

        - 0: `stdin` (is written on `stdout`)
        - 1: `stdout`
        - 2: `stderr`

        `SIZE1, SIZE2, SIZE3, SIZE4` are the four bytes of the `uint32` size
        encoded as big endian.

        Following the header is the payload, which is the specified number of
        bytes of `STREAM_TYPE`.

        The simplest way to implement this protocol is the following:

        1. Read 8 bytes.
        2. Choose `stdout` or `stderr` depending on the first byte.
        3. Extract the frame size from the last four bytes.
        4. Read the extracted size and output it on the correct output.
        5. Goto 1.

        ### Stream format when using a TTY

        When the TTY setting is enabled in [`POST /containers/create`](#operation/ContainerCreate),
        the stream is not multiplexed. The data exchanged over the hijacked
        connection is simply the raw data from the process PTY and client's
        `stdin`.

      operationId: "ContainerAttach"
      produces:
        - "application/vnd.docker.raw-stream"
        - "application/vnd.docker.multiplexed-stream"
      responses:
        101:
          description: "no error, hints proxy about hijacking"
        200:
          description: "no error, no upgrade header found"
        400:
          description: "bad parameter"
          schema:
            $ref: "#/definitions/ErrorResponse"
        404:
          description: "no such container"
          schema:
            $ref: "#/definitions/ErrorResponse"
          examples:
            application/json:
              message: "No such container: c2ada9df5af8"
        500:
          description: "server error"
          schema:
            $ref: "#/definitions/ErrorResponse"
      parameters:
        - name: "id"
          in: "path"
          required: true
          description: "ID or name of the container"
          type: "string"
        - name: "detachKeys"
          in: "query"
          description: |
            Override the key sequence for detaching a container.Format is a single
            character `[a-Z]` or `ctrl-<value>` where `<value>` is one of: `a-z`,
            `@`, `^`, `[`, `,` or `_`.
          type: "string"
        - name: "logs"
          in: "query"
          description: |
            Replay previous logs from the container.

            This is useful for attaching to a container that has started and you
            want to output everything since the container started.

            If `stream` is also enabled, once all the previous output has been
            returned, it will seamlessly transition into streaming current
            output.
          type: "boolean"
          default: false
        - name: "stream"
          in: "query"
          description: |
            Stream attached streams from the time the request was made onwards.
          type: "boolean"
          default: false
        - name: "stdin"
          in: "query"
          description: "Attach to `stdin`"
          type: "boolean"
          default: false
        - name: "stdout"
          in: "query"
          description: "Attach to `stdout`"
          type: "boolean"
          default: false
        - name: "stderr"
          in: "query"
          description: "Attach to `stderr`"
          type: "boolean"
          default: false
      tags: ["Container"]
  /containers/{id}/attach/ws:
    get:
      summary: "Attach to a container via a websocket"
      operationId: "ContainerAttachWebsocket"
      responses:
        101:
          description: "no error, hints proxy about hijacking"
        200:
          description: "no error, no upgrade header found"
        400:
          description: "bad parameter"
          schema:
            $ref: "#/definitions/ErrorResponse"
        404:
          description: "no such container"
          schema:
            $ref: "#/definitions/ErrorResponse"
          examples:
            application/json:
              message: "No such container: c2ada9df5af8"
        500:
          description: "server error"
          schema:
            $ref: "#/definitions/ErrorResponse"
      parameters:
        - name: "id"
          in: "path"
          required: true
          description: "ID or name of the container"
          type: "string"
        - name: "detachKeys"
          in: "query"
          description: |
            Override the key sequence for detaching a container.Format is a single
            character `[a-Z]` or `ctrl-<value>` where `<value>` is one of: `a-z`,
            `@`, `^`, `[`, `,`, or `_`.
          type: "string"
        - name: "logs"
          in: "query"
          description: "Return logs"
          type: "boolean"
          default: false
        - name: "stream"
          in: "query"
          description: "Return stream"
          type: "boolean"
          default: false
        - name: "stdin"
          in: "query"
          description: "Attach to `stdin`"
          type: "boolean"
          default: false
        - name: "stdout"
          in: "query"
          description: "Attach to `stdout`"
          type: "boolean"
          default: false
        - name: "stderr"
          in: "query"
          description: "Attach to `stderr`"
          type: "boolean"
          default: false
      tags: ["Container"]
  /containers/{id}/wait:
    post:
      summary: "Wait for a container"
      description: "Block until a container stops, then returns the exit code."
      operationId: "ContainerWait"
      produces: ["application/json"]
      responses:
        200:
          description: "The container has exit."
          schema:
            $ref: "#/definitions/ContainerWaitResponse"
        400:
          description: "bad parameter"
          schema:
            $ref: "#/definitions/ErrorResponse"
        404:
          description: "no such container"
          schema:
            $ref: "#/definitions/ErrorResponse"
          examples:
            application/json:
              message: "No such container: c2ada9df5af8"
        500:
          description: "server error"
          schema:
            $ref: "#/definitions/ErrorResponse"
      parameters:
        - name: "id"
          in: "path"
          required: true
          description: "ID or name of the container"
          type: "string"
        - name: "condition"
          in: "query"
          description: |
            Wait until a container state reaches the given condition.

            Defaults to `not-running` if omitted or empty.
          type: "string"
          enum:
            - "not-running"
            - "next-exit"
            - "removed"
          default: "not-running"
      tags: ["Container"]
  /containers/{id}:
    delete:
      summary: "Remove a container"
      operationId: "ContainerDelete"
      responses:
        204:
          description: "no error"
        400:
          description: "bad parameter"
          schema:
            $ref: "#/definitions/ErrorResponse"
        404:
          description: "no such container"
          schema:
            $ref: "#/definitions/ErrorResponse"
          examples:
            application/json:
              message: "No such container: c2ada9df5af8"
        409:
          description: "conflict"
          schema:
            $ref: "#/definitions/ErrorResponse"
          examples:
            application/json:
              message: |
                You cannot remove a running container: c2ada9df5af8. Stop the
                container before attempting removal or force remove
        500:
          description: "server error"
          schema:
            $ref: "#/definitions/ErrorResponse"
      parameters:
        - name: "id"
          in: "path"
          required: true
          description: "ID or name of the container"
          type: "string"
        - name: "v"
          in: "query"
          description: "Remove anonymous volumes associated with the container."
          type: "boolean"
          default: false
        - name: "force"
          in: "query"
          description: "If the container is running, kill it before removing it."
          type: "boolean"
          default: false
        - name: "link"
          in: "query"
          description: "Remove the specified link associated with the container."
          type: "boolean"
          default: false
      tags: ["Container"]
  /containers/{id}/archive:
    head:
      summary: "Get information about files in a container"
      description: |
        A response header `X-Docker-Container-Path-Stat` is returned, containing
        a base64 - encoded JSON object with some filesystem header information
        about the path.
      operationId: "ContainerArchiveInfo"
      responses:
        200:
          description: "no error"
          headers:
            X-Docker-Container-Path-Stat:
              type: "string"
              description: |
                A base64 - encoded JSON object with some filesystem header
                information about the path
        400:
          description: "Bad parameter"
          schema:
            $ref: "#/definitions/ErrorResponse"
        404:
          description: "Container or path does not exist"
          schema:
            $ref: "#/definitions/ErrorResponse"
          examples:
            application/json:
              message: "No such container: c2ada9df5af8"
        500:
          description: "Server error"
          schema:
            $ref: "#/definitions/ErrorResponse"
      parameters:
        - name: "id"
          in: "path"
          required: true
          description: "ID or name of the container"
          type: "string"
        - name: "path"
          in: "query"
          required: true
          description: "Resource in the container’s filesystem to archive."
          type: "string"
      tags: ["Container"]
    get:
      summary: "Get an archive of a filesystem resource in a container"
      description: "Get a tar archive of a resource in the filesystem of container id."
      operationId: "ContainerArchive"
      produces: ["application/x-tar"]
      responses:
        200:
          description: "no error"
        400:
          description: "Bad parameter"
          schema:
            $ref: "#/definitions/ErrorResponse"
        404:
          description: "Container or path does not exist"
          schema:
            $ref: "#/definitions/ErrorResponse"
          examples:
            application/json:
              message: "No such container: c2ada9df5af8"
        500:
          description: "server error"
          schema:
            $ref: "#/definitions/ErrorResponse"
      parameters:
        - name: "id"
          in: "path"
          required: true
          description: "ID or name of the container"
          type: "string"
        - name: "path"
          in: "query"
          required: true
          description: "Resource in the container’s filesystem to archive."
          type: "string"
      tags: ["Container"]
    put:
      summary: "Extract an archive of files or folders to a directory in a container"
      description: |
        Upload a tar archive to be extracted to a path in the filesystem of container id.
        `path` parameter is asserted to be a directory. If it exists as a file, 400 error
        will be returned with message "not a directory".
      operationId: "PutContainerArchive"
      consumes: ["application/x-tar", "application/octet-stream"]
      responses:
        200:
          description: "The content was extracted successfully"
        400:
          description: "Bad parameter"
          schema:
            $ref: "#/definitions/ErrorResponse"
          examples:
            application/json:
              message: "not a directory"
        403:
          description: "Permission denied, the volume or container rootfs is marked as read-only."
          schema:
            $ref: "#/definitions/ErrorResponse"
        404:
          description: "No such container or path does not exist inside the container"
          schema:
            $ref: "#/definitions/ErrorResponse"
          examples:
            application/json:
              message: "No such container: c2ada9df5af8"
        500:
          description: "Server error"
          schema:
            $ref: "#/definitions/ErrorResponse"
      parameters:
        - name: "id"
          in: "path"
          required: true
          description: "ID or name of the container"
          type: "string"
        - name: "path"
          in: "query"
          required: true
          description: "Path to a directory in the container to extract the archive’s contents into. "
          type: "string"
        - name: "noOverwriteDirNonDir"
          in: "query"
          description: |
            If `1`, `true`, or `True` then it will be an error if unpacking the
            given content would cause an existing directory to be replaced with
            a non-directory and vice versa.
          type: "string"
        - name: "copyUIDGID"
          in: "query"
          description: |
            If `1`, `true`, then it will copy UID/GID maps to the dest file or
            dir
          type: "string"
        - name: "inputStream"
          in: "body"
          required: true
          description: |
            The input stream must be a tar archive compressed with one of the
            following algorithms: `identity` (no compression), `gzip`, `bzip2`,
            or `xz`.
          schema:
            type: "string"
            format: "binary"
      tags: ["Container"]
  /containers/prune:
    post:
      summary: "Delete stopped containers"
      produces:
        - "application/json"
      operationId: "ContainerPrune"
      parameters:
        - name: "filters"
          in: "query"
          description: |
            Filters to process on the prune list, encoded as JSON (a `map[string][]string`).

            Available filters:
            - `until=<timestamp>` Prune containers created before this timestamp. The `<timestamp>` can be Unix timestamps, date formatted timestamps, or Go duration strings (e.g. `10m`, `1h30m`) computed relative to the daemon machine’s time.
            - `label` (`label=<key>`, `label=<key>=<value>`, `label!=<key>`, or `label!=<key>=<value>`) Prune containers with (or without, in case `label!=...` is used) the specified labels.
          type: "string"
      responses:
        200:
          description: "No error"
          schema:
            type: "object"
            title: "ContainerPruneResponse"
            properties:
              ContainersDeleted:
                description: "Container IDs that were deleted"
                type: "array"
                items:
                  type: "string"
              SpaceReclaimed:
                description: "Disk space reclaimed in bytes"
                type: "integer"
                format: "int64"
        500:
          description: "Server error"
          schema:
            $ref: "#/definitions/ErrorResponse"
      tags: ["Container"]
  /images/json:
    get:
      summary: "List Images"
      description: "Returns a list of images on the server. Note that it uses a different, smaller representation of an image than inspecting a single image."
      operationId: "ImageList"
      produces:
        - "application/json"
      responses:
        200:
          description: "Summary image data for the images matching the query"
          schema:
            type: "array"
            items:
              $ref: "#/definitions/ImageSummary"
        500:
          description: "server error"
          schema:
            $ref: "#/definitions/ErrorResponse"
      parameters:
        - name: "all"
          in: "query"
          description: "Show all images. Only images from a final layer (no children) are shown by default."
          type: "boolean"
          default: false
        - name: "filters"
          in: "query"
          description: |
            A JSON encoded value of the filters (a `map[string][]string`) to
            process on the images list.

            Available filters:

            - `before`=(`<image-name>[:<tag>]`,  `<image id>` or `<image@digest>`)
            - `dangling=true`
            - `label=key` or `label="key=value"` of an image label
            - `reference`=(`<image-name>[:<tag>]`)
            - `since`=(`<image-name>[:<tag>]`,  `<image id>` or `<image@digest>`)
          type: "string"
        - name: "shared-size"
          in: "query"
          description: "Compute and show shared size as a `SharedSize` field on each image."
          type: "boolean"
          default: false
        - name: "digests"
          in: "query"
          description: "Show digest information as a `RepoDigests` field on each image."
          type: "boolean"
          default: false
      tags: ["Image"]
  /build:
    post:
      summary: "Build an image"
      description: |
        Build an image from a tar archive with a `Dockerfile` in it.

        The `Dockerfile` specifies how the image is built from the tar archive. It is typically in the archive's root, but can be at a different path or have a different name by specifying the `dockerfile` parameter. [See the `Dockerfile` reference for more information](https://docs.docker.com/engine/reference/builder/).

        The Docker daemon performs a preliminary validation of the `Dockerfile` before starting the build, and returns an error if the syntax is incorrect. After that, each instruction is run one-by-one until the ID of the new image is output.

        The build is canceled if the client drops the connection by quitting or being killed.
      operationId: "ImageBuild"
      consumes:
        - "application/octet-stream"
      produces:
        - "application/json"
      parameters:
        - name: "inputStream"
          in: "body"
          description: "A tar archive compressed with one of the following algorithms: identity (no compression), gzip, bzip2, xz."
          schema:
            type: "string"
            format: "binary"
        - name: "dockerfile"
          in: "query"
          description: "Path within the build context to the `Dockerfile`. This is ignored if `remote` is specified and points to an external `Dockerfile`."
          type: "string"
          default: "Dockerfile"
        - name: "t"
          in: "query"
          description: "A name and optional tag to apply to the image in the `name:tag` format. If you omit the tag the default `latest` value is assumed. You can provide several `t` parameters."
          type: "string"
        - name: "extrahosts"
          in: "query"
          description: "Extra hosts to add to /etc/hosts"
          type: "string"
        - name: "remote"
          in: "query"
          description: "A Git repository URI or HTTP/HTTPS context URI. If the URI points to a single text file, the file’s contents are placed into a file called `Dockerfile` and the image is built from that file. If the URI points to a tarball, the file is downloaded by the daemon and the contents therein used as the context for the build. If the URI points to a tarball and the `dockerfile` parameter is also specified, there must be a file with the corresponding path inside the tarball."
          type: "string"
        - name: "q"
          in: "query"
          description: "Suppress verbose build output."
          type: "boolean"
          default: false
        - name: "nocache"
          in: "query"
          description: "Do not use the cache when building the image."
          type: "boolean"
          default: false
        - name: "cachefrom"
          in: "query"
          description: "JSON array of images used for build cache resolution."
          type: "string"
        - name: "pull"
          in: "query"
          description: "Attempt to pull the image even if an older image exists locally."
          type: "string"
        - name: "rm"
          in: "query"
          description: "Remove intermediate containers after a successful build."
          type: "boolean"
          default: true
        - name: "forcerm"
          in: "query"
          description: "Always remove intermediate containers, even upon failure."
          type: "boolean"
          default: false
        - name: "memory"
          in: "query"
          description: "Set memory limit for build."
          type: "integer"
        - name: "memswap"
          in: "query"
          description: "Total memory (memory + swap). Set as `-1` to disable swap."
          type: "integer"
        - name: "cpushares"
          in: "query"
          description: "CPU shares (relative weight)."
          type: "integer"
        - name: "cpusetcpus"
          in: "query"
          description: "CPUs in which to allow execution (e.g., `0-3`, `0,1`)."
          type: "string"
        - name: "cpuperiod"
          in: "query"
          description: "The length of a CPU period in microseconds."
          type: "integer"
        - name: "cpuquota"
          in: "query"
          description: "Microseconds of CPU time that the container can get in a CPU period."
          type: "integer"
        - name: "buildargs"
          in: "query"
          description: >
            JSON map of string pairs for build-time variables. Users pass these values at build-time. Docker
            uses the buildargs as the environment context for commands run via the `Dockerfile` RUN
            instruction, or for variable expansion in other `Dockerfile` instructions. This is not meant for
            passing secret values.


            For example, the build arg `FOO=bar` would become `{"FOO":"bar"}` in JSON. This would result in the
            query parameter `buildargs={"FOO":"bar"}`. Note that `{"FOO":"bar"}` should be URI component encoded.


            [Read more about the buildargs instruction.](https://docs.docker.com/engine/reference/builder/#arg)
          type: "string"
        - name: "shmsize"
          in: "query"
          description: "Size of `/dev/shm` in bytes. The size must be greater than 0. If omitted the system uses 64MB."
          type: "integer"
        - name: "squash"
          in: "query"
          description: "Squash the resulting images layers into a single layer. *(Experimental release only.)*"
          type: "boolean"
        - name: "labels"
          in: "query"
          description: "Arbitrary key/value labels to set on the image, as a JSON map of string pairs."
          type: "string"
        - name: "networkmode"
          in: "query"
          description: |
            Sets the networking mode for the run commands during build. Supported
            standard values are: `bridge`, `host`, `none`, and `container:<name|id>`.
            Any other value is taken as a custom network's name or ID to which this
            container should connect to.
          type: "string"
        - name: "Content-type"
          in: "header"
          type: "string"
          enum:
            - "application/x-tar"
          default: "application/x-tar"
        - name: "X-Registry-Config"
          in: "header"
          description: |
            This is a base64-encoded JSON object with auth configurations for multiple registries that a build may refer to.

            The key is a registry URL, and the value is an auth configuration object, [as described in the authentication section](#section/Authentication). For example:

            ```
            {
              "docker.example.com": {
                "username": "janedoe",
                "password": "hunter2"
              },
              "https://index.docker.io/v1/": {
                "username": "mobydock",
                "password": "conta1n3rize14"
              }
            }
            ```

            Only the registry domain name (and port if not the default 443) are required. However, for legacy reasons, the Docker Hub registry must be specified with both a `https://` prefix and a `/v1/` suffix even though Docker will prefer to use the v2 registry API.
          type: "string"
        - name: "platform"
          in: "query"
          description: "Platform in the format os[/arch[/variant]]"
          type: "string"
          default: ""
        - name: "target"
          in: "query"
          description: "Target build stage"
          type: "string"
          default: ""
        - name: "outputs"
          in: "query"
          description: "BuildKit output configuration"
          type: "string"
          default: ""
      responses:
        200:
          description: "no error"
        400:
          description: "Bad parameter"
          schema:
            $ref: "#/definitions/ErrorResponse"
        500:
          description: "server error"
          schema:
            $ref: "#/definitions/ErrorResponse"
      tags: ["Image"]
  /build/prune:
    post:
      summary: "Delete builder cache"
      produces:
        - "application/json"
      operationId: "BuildPrune"
      parameters:
        - name: "keep-storage"
          in: "query"
          description: "Amount of disk space in bytes to keep for cache"
          type: "integer"
          format: "int64"
        - name: "all"
          in: "query"
          type: "boolean"
          description: "Remove all types of build cache"
        - name: "filters"
          in: "query"
          type: "string"
          description: |
            A JSON encoded value of the filters (a `map[string][]string`) to
            process on the list of build cache objects.

            Available filters:

            - `until=<duration>`: duration relative to daemon's time, during which build cache was not used, in Go's duration format (e.g., '24h')
            - `id=<id>`
            - `parent=<id>`
            - `type=<string>`
            - `description=<string>`
            - `inuse`
            - `shared`
            - `private`
      responses:
        200:
          description: "No error"
          schema:
            type: "object"
            title: "BuildPruneResponse"
            properties:
              CachesDeleted:
                type: "array"
                items:
                  description: "ID of build cache object"
                  type: "string"
              SpaceReclaimed:
                description: "Disk space reclaimed in bytes"
                type: "integer"
                format: "int64"
        500:
          description: "Server error"
          schema:
            $ref: "#/definitions/ErrorResponse"
      tags: ["Image"]
  /images/create:
    post:
      summary: "Create an image"
      description: "Create an image by either pulling it from a registry or importing it."
      operationId: "ImageCreate"
      consumes:
        - "text/plain"
        - "application/octet-stream"
      produces:
        - "application/json"
      responses:
        200:
          description: "no error"
        404:
          description: "repository does not exist or no read access"
          schema:
            $ref: "#/definitions/ErrorResponse"
        500:
          description: "server error"
          schema:
            $ref: "#/definitions/ErrorResponse"
      parameters:
        - name: "fromImage"
          in: "query"
          description: "Name of the image to pull. The name may include a tag or digest. This parameter may only be used when pulling an image. The pull is cancelled if the HTTP connection is closed."
          type: "string"
        - name: "fromSrc"
          in: "query"
          description: "Source to import. The value may be a URL from which the image can be retrieved or `-` to read the image from the request body. This parameter may only be used when importing an image."
          type: "string"
        - name: "repo"
          in: "query"
          description: "Repository name given to an image when it is imported. The repo may include a tag. This parameter may only be used when importing an image."
          type: "string"
        - name: "tag"
          in: "query"
          description: "Tag or digest. If empty when pulling an image, this causes all tags for the given image to be pulled."
          type: "string"
        - name: "message"
          in: "query"
          description: "Set commit message for imported image."
          type: "string"
        - name: "inputImage"
          in: "body"
          description: "Image content if the value `-` has been specified in fromSrc query parameter"
          schema:
            type: "string"
          required: false
        - name: "X-Registry-Auth"
          in: "header"
          description: |
            A base64url-encoded auth configuration.

            Refer to the [authentication section](#section/Authentication) for
            details.
          type: "string"
        - name: "changes"
          in: "query"
          description: |
            Apply `Dockerfile` instructions to the image that is created,
            for example: `changes=ENV DEBUG=true`.
            Note that `ENV DEBUG=true` should be URI component encoded.

            Supported `Dockerfile` instructions:
            `CMD`|`ENTRYPOINT`|`ENV`|`EXPOSE`|`ONBUILD`|`USER`|`VOLUME`|`WORKDIR`
          type: "array"
          items:
            type: "string"
        - name: "platform"
          in: "query"
          description: |
            Platform in the format os[/arch[/variant]].

            When used in combination with the `fromImage` option, the daemon checks
            if the given image is present in the local image cache with the given
            OS and Architecture, and otherwise attempts to pull the image. If the
            option is not set, the host's native OS and Architecture are used.
            If the given image does not exist in the local image cache, the daemon
            attempts to pull the image with the host's native OS and Architecture.
            If the given image does exists in the local image cache, but its OS or
            architecture does not match, a warning is produced.

            When used with the `fromSrc` option to import an image from an archive,
            this option sets the platform information for the imported image. If
            the option is not set, the host's native OS and Architecture are used
            for the imported image.
          type: "string"
          default: ""
      tags: ["Image"]
  /images/{name}/json:
    get:
      summary: "Inspect an image"
      description: "Return low-level information about an image."
      operationId: "ImageInspect"
      produces:
        - "application/json"
      responses:
        200:
          description: "No error"
          schema:
            $ref: "#/definitions/ImageInspect"
        404:
          description: "No such image"
          schema:
            $ref: "#/definitions/ErrorResponse"
          examples:
            application/json:
              message: "No such image: someimage (tag: latest)"
        500:
          description: "Server error"
          schema:
            $ref: "#/definitions/ErrorResponse"
      parameters:
        - name: "name"
          in: "path"
          description: "Image name or id"
          type: "string"
          required: true
      tags: ["Image"]
  /images/{name}/history:
    get:
      summary: "Get the history of an image"
      description: "Return parent layers of an image."
      operationId: "ImageHistory"
      produces: ["application/json"]
      responses:
        200:
          description: "List of image layers"
          schema:
            type: "array"
            items:
              type: "object"
              x-go-name: HistoryResponseItem
              title: "HistoryResponseItem"
              description: "individual image layer information in response to ImageHistory operation"
              required: [Id, Created, CreatedBy, Tags, Size, Comment]
              properties:
                Id:
                  type: "string"
                  x-nullable: false
                Created:
                  type: "integer"
                  format: "int64"
                  x-nullable: false
                CreatedBy:
                  type: "string"
                  x-nullable: false
                Tags:
                  type: "array"
                  items:
                    type: "string"
                Size:
                  type: "integer"
                  format: "int64"
                  x-nullable: false
                Comment:
                  type: "string"
                  x-nullable: false
          examples:
            application/json:
              - Id: "3db9c44f45209632d6050b35958829c3a2aa256d81b9a7be45b362ff85c54710"
                Created: 1398108230
                CreatedBy: "/bin/sh -c #(nop) ADD file:eb15dbd63394e063b805a3c32ca7bf0266ef64676d5a6fab4801f2e81e2a5148 in /"
                Tags:
                  - "ubuntu:lucid"
                  - "ubuntu:10.04"
                Size: 182964289
                Comment: ""
              - Id: "6cfa4d1f33fb861d4d114f43b25abd0ac737509268065cdfd69d544a59c85ab8"
                Created: 1398108222
                CreatedBy: "/bin/sh -c #(nop) MAINTAINER Tianon Gravi <admwiggin@gmail.com> - mkimage-debootstrap.sh -i iproute,iputils-ping,ubuntu-minimal -t lucid.tar.xz lucid http://archive.ubuntu.com/ubuntu/"
                Tags: []
                Size: 0
                Comment: ""
              - Id: "511136ea3c5a64f264b78b5433614aec563103b4d4702f3ba7d4d2698e22c158"
                Created: 1371157430
                CreatedBy: ""
                Tags:
                  - "scratch12:latest"
                  - "scratch:latest"
                Size: 0
                Comment: "Imported from -"
        404:
          description: "No such image"
          schema:
            $ref: "#/definitions/ErrorResponse"
        500:
          description: "Server error"
          schema:
            $ref: "#/definitions/ErrorResponse"
      parameters:
        - name: "name"
          in: "path"
          description: "Image name or ID"
          type: "string"
          required: true
      tags: ["Image"]
  /images/{name}/push:
    post:
      summary: "Push an image"
      description: |
        Push an image to a registry.

        If you wish to push an image on to a private registry, that image must
        already have a tag which references the registry. For example,
        `registry.example.com/myimage:latest`.

        The push is cancelled if the HTTP connection is closed.
      operationId: "ImagePush"
      consumes:
        - "application/octet-stream"
      responses:
        200:
          description: "No error"
        404:
          description: "No such image"
          schema:
            $ref: "#/definitions/ErrorResponse"
        500:
          description: "Server error"
          schema:
            $ref: "#/definitions/ErrorResponse"
      parameters:
        - name: "name"
          in: "path"
          description: "Image name or ID."
          type: "string"
          required: true
        - name: "tag"
          in: "query"
          description: "The tag to associate with the image on the registry."
          type: "string"
        - name: "X-Registry-Auth"
          in: "header"
          description: |
            A base64url-encoded auth configuration.

            Refer to the [authentication section](#section/Authentication) for
            details.
          type: "string"
          required: true
      tags: ["Image"]
  /images/{name}/tag:
    post:
      summary: "Tag an image"
      description: "Tag an image so that it becomes part of a repository."
      operationId: "ImageTag"
      responses:
        201:
          description: "No error"
        400:
          description: "Bad parameter"
          schema:
            $ref: "#/definitions/ErrorResponse"
        404:
          description: "No such image"
          schema:
            $ref: "#/definitions/ErrorResponse"
        409:
          description: "Conflict"
          schema:
            $ref: "#/definitions/ErrorResponse"
        500:
          description: "Server error"
          schema:
            $ref: "#/definitions/ErrorResponse"
      parameters:
        - name: "name"
          in: "path"
          description: "Image name or ID to tag."
          type: "string"
          required: true
        - name: "repo"
          in: "query"
          description: "The repository to tag in. For example, `someuser/someimage`."
          type: "string"
        - name: "tag"
          in: "query"
          description: "The name of the new tag."
          type: "string"
      tags: ["Image"]
  /images/{name}:
    delete:
      summary: "Remove an image"
      description: |
        Remove an image, along with any untagged parent images that were
        referenced by that image.

        Images can't be removed if they have descendant images, are being
        used by a running container or are being used by a build.
      operationId: "ImageDelete"
      produces: ["application/json"]
      responses:
        200:
          description: "The image was deleted successfully"
          schema:
            type: "array"
            items:
              $ref: "#/definitions/ImageDeleteResponseItem"
          examples:
            application/json:
              - Untagged: "3e2f21a89f"
              - Deleted: "3e2f21a89f"
              - Deleted: "53b4f83ac9"
        404:
          description: "No such image"
          schema:
            $ref: "#/definitions/ErrorResponse"
        409:
          description: "Conflict"
          schema:
            $ref: "#/definitions/ErrorResponse"
        500:
          description: "Server error"
          schema:
            $ref: "#/definitions/ErrorResponse"
      parameters:
        - name: "name"
          in: "path"
          description: "Image name or ID"
          type: "string"
          required: true
        - name: "force"
          in: "query"
          description: "Remove the image even if it is being used by stopped containers or has other tags"
          type: "boolean"
          default: false
        - name: "noprune"
          in: "query"
          description: "Do not delete untagged parent images"
          type: "boolean"
          default: false
      tags: ["Image"]
  /images/search:
    get:
      summary: "Search images"
      description: "Search for an image on Docker Hub."
      operationId: "ImageSearch"
      produces:
        - "application/json"
      responses:
        200:
          description: "No error"
          schema:
            type: "array"
            items:
              type: "object"
              title: "ImageSearchResponseItem"
              properties:
                description:
                  type: "string"
                is_official:
                  type: "boolean"
                is_automated:
                  type: "boolean"
                name:
                  type: "string"
                star_count:
                  type: "integer"
          examples:
            application/json:
              - description: ""
                is_official: false
                is_automated: false
                name: "wma55/u1210sshd"
                star_count: 0
              - description: ""
                is_official: false
                is_automated: false
                name: "jdswinbank/sshd"
                star_count: 0
              - description: ""
                is_official: false
                is_automated: false
                name: "vgauthier/sshd"
                star_count: 0
        500:
          description: "Server error"
          schema:
            $ref: "#/definitions/ErrorResponse"
      parameters:
        - name: "term"
          in: "query"
          description: "Term to search"
          type: "string"
          required: true
        - name: "limit"
          in: "query"
          description: "Maximum number of results to return"
          type: "integer"
        - name: "filters"
          in: "query"
          description: |
            A JSON encoded value of the filters (a `map[string][]string`) to process on the images list. Available filters:

            - `is-automated=(true|false)`
            - `is-official=(true|false)`
            - `stars=<number>` Matches images that has at least 'number' stars.
          type: "string"
      tags: ["Image"]
  /images/prune:
    post:
      summary: "Delete unused images"
      produces:
        - "application/json"
      operationId: "ImagePrune"
      parameters:
        - name: "filters"
          in: "query"
          description: |
            Filters to process on the prune list, encoded as JSON (a `map[string][]string`). Available filters:

            - `dangling=<boolean>` When set to `true` (or `1`), prune only
               unused *and* untagged images. When set to `false`
               (or `0`), all unused images are pruned.
            - `until=<string>` Prune images created before this timestamp. The `<timestamp>` can be Unix timestamps, date formatted timestamps, or Go duration strings (e.g. `10m`, `1h30m`) computed relative to the daemon machine’s time.
            - `label` (`label=<key>`, `label=<key>=<value>`, `label!=<key>`, or `label!=<key>=<value>`) Prune images with (or without, in case `label!=...` is used) the specified labels.
          type: "string"
      responses:
        200:
          description: "No error"
          schema:
            type: "object"
            title: "ImagePruneResponse"
            properties:
              ImagesDeleted:
                description: "Images that were deleted"
                type: "array"
                items:
                  $ref: "#/definitions/ImageDeleteResponseItem"
              SpaceReclaimed:
                description: "Disk space reclaimed in bytes"
                type: "integer"
                format: "int64"
        500:
          description: "Server error"
          schema:
            $ref: "#/definitions/ErrorResponse"
      tags: ["Image"]
  /auth:
    post:
      summary: "Check auth configuration"
      description: |
        Validate credentials for a registry and, if available, get an identity
        token for accessing the registry without password.
      operationId: "SystemAuth"
      consumes: ["application/json"]
      produces: ["application/json"]
      responses:
        200:
          description: "An identity token was generated successfully."
          schema:
            type: "object"
            title: "SystemAuthResponse"
            required: [Status]
            properties:
              Status:
                description: "The status of the authentication"
                type: "string"
                x-nullable: false
              IdentityToken:
                description: "An opaque token used to authenticate a user after a successful login"
                type: "string"
                x-nullable: false
          examples:
            application/json:
              Status: "Login Succeeded"
              IdentityToken: "9cbaf023786cd7..."
        204:
          description: "No error"
        500:
          description: "Server error"
          schema:
            $ref: "#/definitions/ErrorResponse"
      parameters:
        - name: "authConfig"
          in: "body"
          description: "Authentication to check"
          schema:
            $ref: "#/definitions/AuthConfig"
      tags: ["System"]
  /info:
    get:
      summary: "Get system information"
      operationId: "SystemInfo"
      produces:
        - "application/json"
      responses:
        200:
          description: "No error"
          schema:
            $ref: "#/definitions/SystemInfo"
        500:
          description: "Server error"
          schema:
            $ref: "#/definitions/ErrorResponse"
      tags: ["System"]
  /version:
    get:
      summary: "Get version"
      description: "Returns the version of Docker that is running and various information about the system that Docker is running on."
      operationId: "SystemVersion"
      produces: ["application/json"]
      responses:
        200:
          description: "no error"
          schema:
            $ref: "#/definitions/SystemVersion"
        500:
          description: "server error"
          schema:
            $ref: "#/definitions/ErrorResponse"
      tags: ["System"]
  /_ping:
    get:
      summary: "Ping"
      description: "This is a dummy endpoint you can use to test if the server is accessible."
      operationId: "SystemPing"
      produces: ["text/plain"]
      responses:
        200:
          description: "no error"
          schema:
            type: "string"
            example: "OK"
          headers:
            API-Version:
              type: "string"
              description: "Max API Version the server supports"
            Builder-Version:
              type: "string"
              description: "Default version of docker image builder"
            Docker-Experimental:
              type: "boolean"
              description: "If the server is running with experimental mode enabled"
            Swarm:
              type: "string"
              enum: ["inactive", "pending", "error", "locked", "active/worker", "active/manager"]
              description: |
                Contains information about Swarm status of the daemon,
                and if the daemon is acting as a manager or worker node.
              default: "inactive"
            Cache-Control:
              type: "string"
              default: "no-cache, no-store, must-revalidate"
            Pragma:
              type: "string"
              default: "no-cache"
        500:
          description: "server error"
          schema:
            $ref: "#/definitions/ErrorResponse"
          headers:
            Cache-Control:
              type: "string"
              default: "no-cache, no-store, must-revalidate"
            Pragma:
              type: "string"
              default: "no-cache"
      tags: ["System"]
    head:
      summary: "Ping"
      description: "This is a dummy endpoint you can use to test if the server is accessible."
      operationId: "SystemPingHead"
      produces: ["text/plain"]
      responses:
        200:
          description: "no error"
          schema:
            type: "string"
            example: "(empty)"
          headers:
            API-Version:
              type: "string"
              description: "Max API Version the server supports"
            Builder-Version:
              type: "string"
              description: "Default version of docker image builder"
            Docker-Experimental:
              type: "boolean"
              description: "If the server is running with experimental mode enabled"
            Swarm:
              type: "string"
              enum: ["inactive", "pending", "error", "locked", "active/worker", "active/manager"]
              description: |
                Contains information about Swarm status of the daemon,
                and if the daemon is acting as a manager or worker node.
              default: "inactive"
            Cache-Control:
              type: "string"
              default: "no-cache, no-store, must-revalidate"
            Pragma:
              type: "string"
              default: "no-cache"
        500:
          description: "server error"
          schema:
            $ref: "#/definitions/ErrorResponse"
      tags: ["System"]
  /commit:
    post:
      summary: "Create a new image from a container"
      operationId: "ImageCommit"
      consumes:
        - "application/json"
      produces:
        - "application/json"
      responses:
        201:
          description: "no error"
          schema:
            $ref: "#/definitions/IdResponse"
        404:
          description: "no such container"
          schema:
            $ref: "#/definitions/ErrorResponse"
          examples:
            application/json:
              message: "No such container: c2ada9df5af8"
        500:
          description: "server error"
          schema:
            $ref: "#/definitions/ErrorResponse"
      parameters:
        - name: "containerConfig"
          in: "body"
          description: "The container configuration"
          schema:
            $ref: "#/definitions/ContainerConfig"
        - name: "container"
          in: "query"
          description: "The ID or name of the container to commit"
          type: "string"
        - name: "repo"
          in: "query"
          description: "Repository name for the created image"
          type: "string"
        - name: "tag"
          in: "query"
          description: "Tag name for the create image"
          type: "string"
        - name: "comment"
          in: "query"
          description: "Commit message"
          type: "string"
        - name: "author"
          in: "query"
          description: "Author of the image (e.g., `John Hannibal Smith <hannibal@a-team.com>`)"
          type: "string"
        - name: "pause"
          in: "query"
          description: "Whether to pause the container before committing"
          type: "boolean"
          default: true
        - name: "changes"
          in: "query"
          description: "`Dockerfile` instructions to apply while committing"
          type: "string"
      tags: ["Image"]
  /events:
    get:
      summary: "Monitor events"
      description: |
        Stream real-time events from the server.

        Various objects within Docker report events when something happens to them.

        Containers report these events: `attach`, `commit`, `copy`, `create`, `destroy`, `detach`, `die`, `exec_create`, `exec_detach`, `exec_start`, `exec_die`, `export`, `health_status`, `kill`, `oom`, `pause`, `rename`, `resize`, `restart`, `start`, `stop`, `top`, `unpause`, `update`, and `prune`

        Images report these events: `delete`, `import`, `load`, `pull`, `push`, `save`, `tag`, `untag`, and `prune`

        Volumes report these events: `create`, `mount`, `unmount`, `destroy`, and `prune`

        Networks report these events: `create`, `connect`, `disconnect`, `destroy`, `update`, `remove`, and `prune`

        The Docker daemon reports these events: `reload`

        Services report these events: `create`, `update`, and `remove`

        Nodes report these events: `create`, `update`, and `remove`

        Secrets report these events: `create`, `update`, and `remove`

        Configs report these events: `create`, `update`, and `remove`

        The Builder reports `prune` events

      operationId: "SystemEvents"
      produces:
        - "application/json"
      responses:
        200:
          description: "no error"
          schema:
            $ref: "#/definitions/EventMessage"
        400:
          description: "bad parameter"
          schema:
            $ref: "#/definitions/ErrorResponse"
        500:
          description: "server error"
          schema:
            $ref: "#/definitions/ErrorResponse"
      parameters:
        - name: "since"
          in: "query"
          description: "Show events created since this timestamp then stream new events."
          type: "string"
        - name: "until"
          in: "query"
          description: "Show events created until this timestamp then stop streaming."
          type: "string"
        - name: "filters"
          in: "query"
          description: |
            A JSON encoded value of filters (a `map[string][]string`) to process on the event list. Available filters:

            - `config=<string>` config name or ID
            - `container=<string>` container name or ID
            - `daemon=<string>` daemon name or ID
            - `event=<string>` event type
            - `image=<string>` image name or ID
            - `label=<string>` image or container label
            - `network=<string>` network name or ID
            - `node=<string>` node ID
            - `plugin`=<string> plugin name or ID
            - `scope`=<string> local or swarm
            - `secret=<string>` secret name or ID
            - `service=<string>` service name or ID
            - `type=<string>` object to filter by, one of `container`, `image`, `volume`, `network`, `daemon`, `plugin`, `node`, `service`, `secret` or `config`
            - `volume=<string>` volume name
          type: "string"
      tags: ["System"]
  /system/df:
    get:
      summary: "Get data usage information"
      operationId: "SystemDataUsage"
      responses:
        200:
          description: "no error"
          schema:
            type: "object"
            title: "SystemDataUsageResponse"
            properties:
              LayersSize:
                type: "integer"
                format: "int64"
              Images:
                type: "array"
                items:
                  $ref: "#/definitions/ImageSummary"
              Containers:
                type: "array"
                items:
                  $ref: "#/definitions/ContainerSummary"
              Volumes:
                type: "array"
                items:
                  $ref: "#/definitions/Volume"
              BuildCache:
                type: "array"
                items:
                  $ref: "#/definitions/BuildCache"
            example:
              LayersSize: 1092588
              Images:
                -
                  Id: "sha256:2b8fd9751c4c0f5dd266fcae00707e67a2545ef34f9a29354585f93dac906749"
                  ParentId: ""
                  RepoTags:
                    - "busybox:latest"
                  RepoDigests:
                    - "busybox@sha256:a59906e33509d14c036c8678d687bd4eec81ed7c4b8ce907b888c607f6a1e0e6"
                  Created: 1466724217
                  Size: 1092588
                  SharedSize: 0
                  VirtualSize: 1092588
                  Labels: {}
                  Containers: 1
              Containers:
                -
                  Id: "e575172ed11dc01bfce087fb27bee502db149e1a0fad7c296ad300bbff178148"
                  Names:
                    - "/top"
                  Image: "busybox"
                  ImageID: "sha256:2b8fd9751c4c0f5dd266fcae00707e67a2545ef34f9a29354585f93dac906749"
                  Command: "top"
                  Created: 1472592424
                  Ports: []
                  SizeRootFs: 1092588
                  Labels: {}
                  State: "exited"
                  Status: "Exited (0) 56 minutes ago"
                  HostConfig:
                    NetworkMode: "default"
                  NetworkSettings:
                    Networks:
                      bridge:
                        IPAMConfig: null
                        Links: null
                        Aliases: null
                        NetworkID: "d687bc59335f0e5c9ee8193e5612e8aee000c8c62ea170cfb99c098f95899d92"
                        EndpointID: "8ed5115aeaad9abb174f68dcf135b49f11daf597678315231a32ca28441dec6a"
                        Gateway: "172.18.0.1"
                        IPAddress: "172.18.0.2"
                        IPPrefixLen: 16
                        IPv6Gateway: ""
                        GlobalIPv6Address: ""
                        GlobalIPv6PrefixLen: 0
                        MacAddress: "02:42:ac:12:00:02"
                  Mounts: []
              Volumes:
                -
                  Name: "my-volume"
                  Driver: "local"
                  Mountpoint: "/var/lib/docker/volumes/my-volume/_data"
                  Labels: null
                  Scope: "local"
                  Options: null
                  UsageData:
                    Size: 10920104
                    RefCount: 2
              BuildCache:
                -
                  ID: "hw53o5aio51xtltp5xjp8v7fx"
                  Parent: ""
                  Type: "regular"
                  Description: "pulled from docker.io/library/debian@sha256:234cb88d3020898631af0ccbbcca9a66ae7306ecd30c9720690858c1b007d2a0"
                  InUse: false
                  Shared: true
                  Size: 0
                  CreatedAt: "2021-06-28T13:31:01.474619385Z"
                  LastUsedAt: "2021-07-07T22:02:32.738075951Z"
                  UsageCount: 26
                -
                  ID: "ndlpt0hhvkqcdfkputsk4cq9c"
                  Parent: "hw53o5aio51xtltp5xjp8v7fx"
                  Type: "regular"
                  Description: "mount / from exec /bin/sh -c echo 'Binary::apt::APT::Keep-Downloaded-Packages \"true\";' > /etc/apt/apt.conf.d/keep-cache"
                  InUse: false
                  Shared: true
                  Size: 51
                  CreatedAt: "2021-06-28T13:31:03.002625487Z"
                  LastUsedAt: "2021-07-07T22:02:32.773909517Z"
                  UsageCount: 26
        500:
          description: "server error"
          schema:
            $ref: "#/definitions/ErrorResponse"
      parameters:
        - name: "type"
          in: "query"
          description: |
            Object types, for which to compute and return data.
          type: "array"
          collectionFormat: multi
          items:
            type: "string"
            enum: ["container", "image", "volume", "build-cache"]
      tags: ["System"]
  /images/{name}/get:
    get:
      summary: "Export an image"
      description: |
        Get a tarball containing all images and metadata for a repository.

        If `name` is a specific name and tag (e.g. `ubuntu:latest`), then only that image (and its parents) are returned. If `name` is an image ID, similarly only that image (and its parents) are returned, but with the exclusion of the `repositories` file in the tarball, as there were no image names referenced.

        ### Image tarball format

        An image tarball contains one directory per image layer (named using its long ID), each containing these files:

        - `VERSION`: currently `1.0` - the file format version
        - `json`: detailed layer information, similar to `docker inspect layer_id`
        - `layer.tar`: A tarfile containing the filesystem changes in this layer

        The `layer.tar` file contains `aufs` style `.wh..wh.aufs` files and directories for storing attribute changes and deletions.

        If the tarball defines a repository, the tarball should also include a `repositories` file at the root that contains a list of repository and tag names mapped to layer IDs.

        ```json
        {
          "hello-world": {
            "latest": "565a9d68a73f6706862bfe8409a7f659776d4d60a8d096eb4a3cbce6999cc2a1"
          }
        }
        ```
      operationId: "ImageGet"
      produces:
        - "application/x-tar"
      responses:
        200:
          description: "no error"
          schema:
            type: "string"
            format: "binary"
        500:
          description: "server error"
          schema:
            $ref: "#/definitions/ErrorResponse"
      parameters:
        - name: "name"
          in: "path"
          description: "Image name or ID"
          type: "string"
          required: true
      tags: ["Image"]
  /images/get:
    get:
      summary: "Export several images"
      description: |
        Get a tarball containing all images and metadata for several image
        repositories.

        For each value of the `names` parameter: if it is a specific name and
        tag (e.g. `ubuntu:latest`), then only that image (and its parents) are
        returned; if it is an image ID, similarly only that image (and its parents)
        are returned and there would be no names referenced in the 'repositories'
        file for this image ID.

        For details on the format, see the [export image endpoint](#operation/ImageGet).
      operationId: "ImageGetAll"
      produces:
        - "application/x-tar"
      responses:
        200:
          description: "no error"
          schema:
            type: "string"
            format: "binary"
        500:
          description: "server error"
          schema:
            $ref: "#/definitions/ErrorResponse"
      parameters:
        - name: "names"
          in: "query"
          description: "Image names to filter by"
          type: "array"
          items:
            type: "string"
      tags: ["Image"]
  /images/load:
    post:
      summary: "Import images"
      description: |
        Load a set of images and tags into a repository.

        For details on the format, see the [export image endpoint](#operation/ImageGet).
      operationId: "ImageLoad"
      consumes:
        - "application/x-tar"
      produces:
        - "application/json"
      responses:
        200:
          description: "no error"
        500:
          description: "server error"
          schema:
            $ref: "#/definitions/ErrorResponse"
      parameters:
        - name: "imagesTarball"
          in: "body"
          description: "Tar archive containing images"
          schema:
            type: "string"
            format: "binary"
        - name: "quiet"
          in: "query"
          description: "Suppress progress details during load."
          type: "boolean"
          default: false
      tags: ["Image"]
  /containers/{id}/exec:
    post:
      summary: "Create an exec instance"
      description: "Run a command inside a running container."
      operationId: "ContainerExec"
      consumes:
        - "application/json"
      produces:
        - "application/json"
      responses:
        201:
          description: "no error"
          schema:
            $ref: "#/definitions/IdResponse"
        404:
          description: "no such container"
          schema:
            $ref: "#/definitions/ErrorResponse"
          examples:
            application/json:
              message: "No such container: c2ada9df5af8"
        409:
          description: "container is paused"
          schema:
            $ref: "#/definitions/ErrorResponse"
        500:
          description: "Server error"
          schema:
            $ref: "#/definitions/ErrorResponse"
      parameters:
        - name: "execConfig"
          in: "body"
          description: "Exec configuration"
          schema:
            type: "object"
            title: "ExecConfig"
            properties:
              AttachStdin:
                type: "boolean"
                description: "Attach to `stdin` of the exec command."
              AttachStdout:
                type: "boolean"
                description: "Attach to `stdout` of the exec command."
              AttachStderr:
                type: "boolean"
                description: "Attach to `stderr` of the exec command."
              DetachKeys:
                type: "string"
                description: |
                  Override the key sequence for detaching a container. Format is
                  a single character `[a-Z]` or `ctrl-<value>` where `<value>`
                  is one of: `a-z`, `@`, `^`, `[`, `,` or `_`.
              Tty:
                type: "boolean"
                description: "Allocate a pseudo-TTY."
              Env:
                description: |
                  A list of environment variables in the form `["VAR=value", ...]`.
                type: "array"
                items:
                  type: "string"
              Cmd:
                type: "array"
                description: "Command to run, as a string or array of strings."
                items:
                  type: "string"
              Privileged:
                type: "boolean"
                description: "Runs the exec process with extended privileges."
                default: false
              User:
                type: "string"
                description: |
                  The user, and optionally, group to run the exec process inside
                  the container. Format is one of: `user`, `user:group`, `uid`,
                  or `uid:gid`.
              WorkingDir:
                type: "string"
                description: |
                  The working directory for the exec process inside the container.
            example:
              AttachStdin: false
              AttachStdout: true
              AttachStderr: true
              DetachKeys: "ctrl-p,ctrl-q"
              Tty: false
              Cmd:
                - "date"
              Env:
                - "FOO=bar"
                - "BAZ=quux"
          required: true
        - name: "id"
          in: "path"
          description: "ID or name of container"
          type: "string"
          required: true
      tags: ["Exec"]
  /exec/{id}/start:
    post:
      summary: "Start an exec instance"
      description: |
        Starts a previously set up exec instance. If detach is true, this endpoint
        returns immediately after starting the command. Otherwise, it sets up an
        interactive session with the command.
      operationId: "ExecStart"
      consumes:
        - "application/json"
      produces:
        - "application/vnd.docker.raw-stream"
        - "application/vnd.docker.multiplexed-stream"
      responses:
        200:
          description: "No error"
        404:
          description: "No such exec instance"
          schema:
            $ref: "#/definitions/ErrorResponse"
        409:
          description: "Container is stopped or paused"
          schema:
            $ref: "#/definitions/ErrorResponse"
      parameters:
        - name: "execStartConfig"
          in: "body"
          schema:
            type: "object"
            title: "ExecStartConfig"
            properties:
              Detach:
                type: "boolean"
                description: "Detach from the command."
              Tty:
                type: "boolean"
                description: "Allocate a pseudo-TTY."
            example:
              Detach: false
              Tty: false
        - name: "id"
          in: "path"
          description: "Exec instance ID"
          required: true
          type: "string"
      tags: ["Exec"]
  /exec/{id}/resize:
    post:
      summary: "Resize an exec instance"
      description: |
        Resize the TTY session used by an exec instance. This endpoint only works
        if `tty` was specified as part of creating and starting the exec instance.
      operationId: "ExecResize"
      responses:
        200:
          description: "No error"
        400:
          description: "bad parameter"
          schema:
            $ref: "#/definitions/ErrorResponse"
        404:
          description: "No such exec instance"
          schema:
            $ref: "#/definitions/ErrorResponse"
        500:
          description: "Server error"
          schema:
            $ref: "#/definitions/ErrorResponse"
      parameters:
        - name: "id"
          in: "path"
          description: "Exec instance ID"
          required: true
          type: "string"
        - name: "h"
          in: "query"
          description: "Height of the TTY session in characters"
          type: "integer"
        - name: "w"
          in: "query"
          description: "Width of the TTY session in characters"
          type: "integer"
      tags: ["Exec"]
  /exec/{id}/json:
    get:
      summary: "Inspect an exec instance"
      description: "Return low-level information about an exec instance."
      operationId: "ExecInspect"
      produces:
        - "application/json"
      responses:
        200:
          description: "No error"
          schema:
            type: "object"
            title: "ExecInspectResponse"
            properties:
              CanRemove:
                type: "boolean"
              DetachKeys:
                type: "string"
              ID:
                type: "string"
              Running:
                type: "boolean"
              ExitCode:
                type: "integer"
              ProcessConfig:
                $ref: "#/definitions/ProcessConfig"
              OpenStdin:
                type: "boolean"
              OpenStderr:
                type: "boolean"
              OpenStdout:
                type: "boolean"
              ContainerID:
                type: "string"
              Pid:
                type: "integer"
                description: "The system process ID for the exec process."
          examples:
            application/json:
              CanRemove: false
              ContainerID: "b53ee82b53a40c7dca428523e34f741f3abc51d9f297a14ff874bf761b995126"
              DetachKeys: ""
              ExitCode: 2
              ID: "f33bbfb39f5b142420f4759b2348913bd4a8d1a6d7fd56499cb41a1bb91d7b3b"
              OpenStderr: true
              OpenStdin: true
              OpenStdout: true
              ProcessConfig:
                arguments:
                  - "-c"
                  - "exit 2"
                entrypoint: "sh"
                privileged: false
                tty: true
                user: "1000"
              Running: false
              Pid: 42000
        404:
          description: "No such exec instance"
          schema:
            $ref: "#/definitions/ErrorResponse"
        500:
          description: "Server error"
          schema:
            $ref: "#/definitions/ErrorResponse"
      parameters:
        - name: "id"
          in: "path"
          description: "Exec instance ID"
          required: true
          type: "string"
      tags: ["Exec"]

  /volumes:
    get:
      summary: "List volumes"
      operationId: "VolumeList"
      produces: ["application/json"]
      responses:
        200:
          description: "Summary volume data that matches the query"
          schema:
            $ref: "#/definitions/VolumeListResponse"
        500:
          description: "Server error"
          schema:
            $ref: "#/definitions/ErrorResponse"
      parameters:
        - name: "filters"
          in: "query"
          description: |
            JSON encoded value of the filters (a `map[string][]string`) to
            process on the volumes list. Available filters:

            - `dangling=<boolean>` When set to `true` (or `1`), returns all
               volumes that are not in use by a container. When set to `false`
               (or `0`), only volumes that are in use by one or more
               containers are returned.
            - `driver=<volume-driver-name>` Matches volumes based on their driver.
            - `label=<key>` or `label=<key>:<value>` Matches volumes based on
               the presence of a `label` alone or a `label` and a value.
            - `name=<volume-name>` Matches all or part of a volume name.
          type: "string"
          format: "json"
      tags: ["Volume"]

  /volumes/create:
    post:
      summary: "Create a volume"
      operationId: "VolumeCreate"
      consumes: ["application/json"]
      produces: ["application/json"]
      responses:
        201:
          description: "The volume was created successfully"
          schema:
            $ref: "#/definitions/Volume"
        500:
          description: "Server error"
          schema:
            $ref: "#/definitions/ErrorResponse"
      parameters:
        - name: "volumeConfig"
          in: "body"
          required: true
          description: "Volume configuration"
          schema:
            $ref: "#/definitions/VolumeCreateOptions"
      tags: ["Volume"]

  /volumes/{name}:
    get:
      summary: "Inspect a volume"
      operationId: "VolumeInspect"
      produces: ["application/json"]
      responses:
        200:
          description: "No error"
          schema:
            $ref: "#/definitions/Volume"
        404:
          description: "No such volume"
          schema:
            $ref: "#/definitions/ErrorResponse"
        500:
          description: "Server error"
          schema:
            $ref: "#/definitions/ErrorResponse"
      parameters:
        - name: "name"
          in: "path"
          required: true
          description: "Volume name or ID"
          type: "string"
      tags: ["Volume"]

    put:
      summary: |
        "Update a volume. Valid only for Swarm cluster volumes"
      operationId: "VolumeUpdate"
      consumes: ["application/json"]
      produces: ["application/json"]
      responses:
        200:
          description: "no error"
        400:
          description: "bad parameter"
          schema:
            $ref: "#/definitions/ErrorResponse"
        404:
          description: "no such volume"
          schema:
            $ref: "#/definitions/ErrorResponse"
        500:
          description: "server error"
          schema:
            $ref: "#/definitions/ErrorResponse"
        503:
          description: "node is not part of a swarm"
          schema:
            $ref: "#/definitions/ErrorResponse"
      parameters:
        - name: "name"
          in: "path"
          description: "The name or ID of the volume"
          type: "string"
          required: true
        - name: "body"
          in: "body"
          schema:
            # though the schema for is an object that contains only a
            # ClusterVolumeSpec, wrapping the ClusterVolumeSpec in this object
            # means that if, later on, we support things like changing the
            # labels, we can do so without duplicating that information to the
            # ClusterVolumeSpec.
            type: "object"
            description: "Volume configuration"
            properties:
              Spec:
                $ref: "#/definitions/ClusterVolumeSpec"
          description: |
            The spec of the volume to update. Currently, only Availability may
            change. All other fields must remain unchanged.
        - name: "version"
          in: "query"
          description: |
            The version number of the volume being updated. This is required to
            avoid conflicting writes. Found in the volume's `ClusterVolume`
            field.
          type: "integer"
          format: "int64"
          required: true
      tags: ["Volume"]

    delete:
      summary: "Remove a volume"
      description: "Instruct the driver to remove the volume."
      operationId: "VolumeDelete"
      responses:
        204:
          description: "The volume was removed"
        404:
          description: "No such volume or volume driver"
          schema:
            $ref: "#/definitions/ErrorResponse"
        409:
          description: "Volume is in use and cannot be removed"
          schema:
            $ref: "#/definitions/ErrorResponse"
        500:
          description: "Server error"
          schema:
            $ref: "#/definitions/ErrorResponse"
      parameters:
        - name: "name"
          in: "path"
          required: true
          description: "Volume name or ID"
          type: "string"
        - name: "force"
          in: "query"
          description: "Force the removal of the volume"
          type: "boolean"
          default: false
      tags: ["Volume"]

  /volumes/prune:
    post:
      summary: "Delete unused volumes"
      produces:
        - "application/json"
      operationId: "VolumePrune"
      parameters:
        - name: "filters"
          in: "query"
          description: |
            Filters to process on the prune list, encoded as JSON (a `map[string][]string`).

            Available filters:
            - `label` (`label=<key>`, `label=<key>=<value>`, `label!=<key>`, or `label!=<key>=<value>`) Prune volumes with (or without, in case `label!=...` is used) the specified labels.
          type: "string"
      responses:
        200:
          description: "No error"
          schema:
            type: "object"
            title: "VolumePruneResponse"
            properties:
              VolumesDeleted:
                description: "Volumes that were deleted"
                type: "array"
                items:
                  type: "string"
              SpaceReclaimed:
                description: "Disk space reclaimed in bytes"
                type: "integer"
                format: "int64"
        500:
          description: "Server error"
          schema:
            $ref: "#/definitions/ErrorResponse"
      tags: ["Volume"]
  /networks:
    get:
      summary: "List networks"
      description: |
        Returns a list of networks. For details on the format, see the
        [network inspect endpoint](#operation/NetworkInspect).

        Note that it uses a different, smaller representation of a network than
        inspecting a single network. For example, the list of containers attached
        to the network is not propagated in API versions 1.28 and up.
      operationId: "NetworkList"
      produces:
        - "application/json"
      responses:
        200:
          description: "No error"
          schema:
            type: "array"
            items:
              $ref: "#/definitions/Network"
          examples:
            application/json:
              - Name: "bridge"
                Id: "f2de39df4171b0dc801e8002d1d999b77256983dfc63041c0f34030aa3977566"
                Created: "2016-10-19T06:21:00.416543526Z"
                Scope: "local"
                Driver: "bridge"
                EnableIPv6: false
                Internal: false
                Attachable: false
                Ingress: false
                IPAM:
                  Driver: "default"
                  Config:
                    -
                      Subnet: "172.17.0.0/16"
                Options:
                  com.docker.network.bridge.default_bridge: "true"
                  com.docker.network.bridge.enable_icc: "true"
                  com.docker.network.bridge.enable_ip_masquerade: "true"
                  com.docker.network.bridge.host_binding_ipv4: "0.0.0.0"
                  com.docker.network.bridge.name: "docker0"
                  com.docker.network.driver.mtu: "1500"
              - Name: "none"
                Id: "e086a3893b05ab69242d3c44e49483a3bbbd3a26b46baa8f61ab797c1088d794"
                Created: "0001-01-01T00:00:00Z"
                Scope: "local"
                Driver: "null"
                EnableIPv6: false
                Internal: false
                Attachable: false
                Ingress: false
                IPAM:
                  Driver: "default"
                  Config: []
                Containers: {}
                Options: {}
              - Name: "host"
                Id: "13e871235c677f196c4e1ecebb9dc733b9b2d2ab589e30c539efeda84a24215e"
                Created: "0001-01-01T00:00:00Z"
                Scope: "local"
                Driver: "host"
                EnableIPv6: false
                Internal: false
                Attachable: false
                Ingress: false
                IPAM:
                  Driver: "default"
                  Config: []
                Containers: {}
                Options: {}
        500:
          description: "Server error"
          schema:
            $ref: "#/definitions/ErrorResponse"
      parameters:
        - name: "filters"
          in: "query"
          description: |
            JSON encoded value of the filters (a `map[string][]string`) to process
            on the networks list.

            Available filters:

            - `dangling=<boolean>` When set to `true` (or `1`), returns all
               networks that are not in use by a container. When set to `false`
               (or `0`), only networks that are in use by one or more
               containers are returned.
            - `driver=<driver-name>` Matches a network's driver.
            - `id=<network-id>` Matches all or part of a network ID.
            - `label=<key>` or `label=<key>=<value>` of a network label.
            - `name=<network-name>` Matches all or part of a network name.
            - `scope=["swarm"|"global"|"local"]` Filters networks by scope (`swarm`, `global`, or `local`).
            - `type=["custom"|"builtin"]` Filters networks by type. The `custom` keyword returns all user-defined networks.
          type: "string"
      tags: ["Network"]

  /networks/{id}:
    get:
      summary: "Inspect a network"
      operationId: "NetworkInspect"
      produces:
        - "application/json"
      responses:
        200:
          description: "No error"
          schema:
            $ref: "#/definitions/Network"
        404:
          description: "Network not found"
          schema:
            $ref: "#/definitions/ErrorResponse"
        500:
          description: "Server error"
          schema:
            $ref: "#/definitions/ErrorResponse"
      parameters:
        - name: "id"
          in: "path"
          description: "Network ID or name"
          required: true
          type: "string"
        - name: "verbose"
          in: "query"
          description: "Detailed inspect output for troubleshooting"
          type: "boolean"
          default: false
        - name: "scope"
          in: "query"
          description: "Filter the network by scope (swarm, global, or local)"
          type: "string"
      tags: ["Network"]

    delete:
      summary: "Remove a network"
      operationId: "NetworkDelete"
      responses:
        204:
          description: "No error"
        403:
          description: "operation not supported for pre-defined networks"
          schema:
            $ref: "#/definitions/ErrorResponse"
        404:
          description: "no such network"
          schema:
            $ref: "#/definitions/ErrorResponse"
        500:
          description: "Server error"
          schema:
            $ref: "#/definitions/ErrorResponse"
      parameters:
        - name: "id"
          in: "path"
          description: "Network ID or name"
          required: true
          type: "string"
      tags: ["Network"]

  /networks/create:
    post:
      summary: "Create a network"
      operationId: "NetworkCreate"
      consumes:
        - "application/json"
      produces:
        - "application/json"
      responses:
        201:
          description: "No error"
          schema:
            type: "object"
            title: "NetworkCreateResponse"
            properties:
              Id:
                description: "The ID of the created network."
                type: "string"
              Warning:
                type: "string"
            example:
              Id: "22be93d5babb089c5aab8dbc369042fad48ff791584ca2da2100db837a1c7c30"
              Warning: ""
        403:
          description: "operation not supported for pre-defined networks"
          schema:
            $ref: "#/definitions/ErrorResponse"
        404:
          description: "plugin not found"
          schema:
            $ref: "#/definitions/ErrorResponse"
        500:
          description: "Server error"
          schema:
            $ref: "#/definitions/ErrorResponse"
      parameters:
        - name: "networkConfig"
          in: "body"
          description: "Network configuration"
          required: true
          schema:
            type: "object"
            title: "NetworkCreateRequest"
            required: ["Name"]
            properties:
              Name:
                description: "The network's name."
                type: "string"
              CheckDuplicate:
                description: |
                  Check for networks with duplicate names. Since Network is
                  primarily keyed based on a random ID and not on the name, and
                  network name is strictly a user-friendly alias to the network
                  which is uniquely identified using ID, there is no guaranteed
                  way to check for duplicates. CheckDuplicate is there to provide
                  a best effort checking of any networks which has the same name
                  but it is not guaranteed to catch all name collisions.
                type: "boolean"
              Driver:
                description: "Name of the network driver plugin to use."
                type: "string"
                default: "bridge"
              Internal:
                description: "Restrict external access to the network."
                type: "boolean"
              Attachable:
                description: |
                  Globally scoped network is manually attachable by regular
                  containers from workers in swarm mode.
                type: "boolean"
              Ingress:
                description: |
                  Ingress network is the network which provides the routing-mesh
                  in swarm mode.
                type: "boolean"
              IPAM:
                description: "Optional custom IP scheme for the network."
                $ref: "#/definitions/IPAM"
              EnableIPv6:
                description: "Enable IPv6 on the network."
                type: "boolean"
              Options:
                description: "Network specific options to be used by the drivers."
                type: "object"
                additionalProperties:
                  type: "string"
              Labels:
                description: "User-defined key/value metadata."
                type: "object"
                additionalProperties:
                  type: "string"
            example:
              Name: "isolated_nw"
              CheckDuplicate: false
              Driver: "bridge"
              EnableIPv6: true
              IPAM:
                Driver: "default"
                Config:
                  - Subnet: "172.20.0.0/16"
                    IPRange: "172.20.10.0/24"
                    Gateway: "172.20.10.11"
                  - Subnet: "2001:db8:abcd::/64"
                    Gateway: "2001:db8:abcd::1011"
                Options:
                  foo: "bar"
              Internal: true
              Attachable: false
              Ingress: false
              Options:
                com.docker.network.bridge.default_bridge: "true"
                com.docker.network.bridge.enable_icc: "true"
                com.docker.network.bridge.enable_ip_masquerade: "true"
                com.docker.network.bridge.host_binding_ipv4: "0.0.0.0"
                com.docker.network.bridge.name: "docker0"
                com.docker.network.driver.mtu: "1500"
              Labels:
                com.example.some-label: "some-value"
                com.example.some-other-label: "some-other-value"
      tags: ["Network"]

  /networks/{id}/connect:
    post:
      summary: "Connect a container to a network"
      operationId: "NetworkConnect"
      consumes:
        - "application/json"
      responses:
        200:
          description: "No error"
        403:
          description: "Operation not supported for swarm scoped networks"
          schema:
            $ref: "#/definitions/ErrorResponse"
        404:
          description: "Network or container not found"
          schema:
            $ref: "#/definitions/ErrorResponse"
        500:
          description: "Server error"
          schema:
            $ref: "#/definitions/ErrorResponse"
      parameters:
        - name: "id"
          in: "path"
          description: "Network ID or name"
          required: true
          type: "string"
        - name: "container"
          in: "body"
          required: true
          schema:
            type: "object"
            title: "NetworkConnectRequest"
            properties:
              Container:
                type: "string"
                description: "The ID or name of the container to connect to the network."
              EndpointConfig:
                $ref: "#/definitions/EndpointSettings"
            example:
              Container: "3613f73ba0e4"
              EndpointConfig:
                IPAMConfig:
                  IPv4Address: "172.24.56.89"
                  IPv6Address: "2001:db8::5689"
      tags: ["Network"]

  /networks/{id}/disconnect:
    post:
      summary: "Disconnect a container from a network"
      operationId: "NetworkDisconnect"
      consumes:
        - "application/json"
      responses:
        200:
          description: "No error"
        403:
          description: "Operation not supported for swarm scoped networks"
          schema:
            $ref: "#/definitions/ErrorResponse"
        404:
          description: "Network or container not found"
          schema:
            $ref: "#/definitions/ErrorResponse"
        500:
          description: "Server error"
          schema:
            $ref: "#/definitions/ErrorResponse"
      parameters:
        - name: "id"
          in: "path"
          description: "Network ID or name"
          required: true
          type: "string"
        - name: "container"
          in: "body"
          required: true
          schema:
            type: "object"
            title: "NetworkDisconnectRequest"
            properties:
              Container:
                type: "string"
                description: |
                  The ID or name of the container to disconnect from the network.
              Force:
                type: "boolean"
                description: |
                  Force the container to disconnect from the network.
      tags: ["Network"]
  /networks/prune:
    post:
      summary: "Delete unused networks"
      produces:
        - "application/json"
      operationId: "NetworkPrune"
      parameters:
        - name: "filters"
          in: "query"
          description: |
            Filters to process on the prune list, encoded as JSON (a `map[string][]string`).

            Available filters:
            - `until=<timestamp>` Prune networks created before this timestamp. The `<timestamp>` can be Unix timestamps, date formatted timestamps, or Go duration strings (e.g. `10m`, `1h30m`) computed relative to the daemon machine’s time.
            - `label` (`label=<key>`, `label=<key>=<value>`, `label!=<key>`, or `label!=<key>=<value>`) Prune networks with (or without, in case `label!=...` is used) the specified labels.
          type: "string"
      responses:
        200:
          description: "No error"
          schema:
            type: "object"
            title: "NetworkPruneResponse"
            properties:
              NetworksDeleted:
                description: "Networks that were deleted"
                type: "array"
                items:
                  type: "string"
        500:
          description: "Server error"
          schema:
            $ref: "#/definitions/ErrorResponse"
      tags: ["Network"]
  /plugins:
    get:
      summary: "List plugins"
      operationId: "PluginList"
      description: "Returns information about installed plugins."
      produces: ["application/json"]
      responses:
        200:
          description: "No error"
          schema:
            type: "array"
            items:
              $ref: "#/definitions/Plugin"
        500:
          description: "Server error"
          schema:
            $ref: "#/definitions/ErrorResponse"
      parameters:
        - name: "filters"
          in: "query"
          type: "string"
          description: |
            A JSON encoded value of the filters (a `map[string][]string`) to
            process on the plugin list.

            Available filters:

            - `capability=<capability name>`
            - `enable=<true>|<false>`
      tags: ["Plugin"]

  /plugins/privileges:
    get:
      summary: "Get plugin privileges"
      operationId: "GetPluginPrivileges"
      responses:
        200:
          description: "no error"
          schema:
            type: "array"
            items:
              $ref: "#/definitions/PluginPrivilege"
            example:
              - Name: "network"
                Description: ""
                Value:
                  - "host"
              - Name: "mount"
                Description: ""
                Value:
                  - "/data"
              - Name: "device"
                Description: ""
                Value:
                  - "/dev/cpu_dma_latency"
        500:
          description: "server error"
          schema:
            $ref: "#/definitions/ErrorResponse"
      parameters:
        - name: "remote"
          in: "query"
          description: |
            The name of the plugin. The `:latest` tag is optional, and is the
            default if omitted.
          required: true
          type: "string"
      tags:
        - "Plugin"

  /plugins/pull:
    post:
      summary: "Install a plugin"
      operationId: "PluginPull"
      description: |
        Pulls and installs a plugin. After the plugin is installed, it can be
        enabled using the [`POST /plugins/{name}/enable` endpoint](#operation/PostPluginsEnable).
      produces:
        - "application/json"
      responses:
        204:
          description: "no error"
        500:
          description: "server error"
          schema:
            $ref: "#/definitions/ErrorResponse"
      parameters:
        - name: "remote"
          in: "query"
          description: |
            Remote reference for plugin to install.

            The `:latest` tag is optional, and is used as the default if omitted.
          required: true
          type: "string"
        - name: "name"
          in: "query"
          description: |
            Local name for the pulled plugin.

            The `:latest` tag is optional, and is used as the default if omitted.
          required: false
          type: "string"
        - name: "X-Registry-Auth"
          in: "header"
          description: |
            A base64url-encoded auth configuration to use when pulling a plugin
            from a registry.

            Refer to the [authentication section](#section/Authentication) for
            details.
          type: "string"
        - name: "body"
          in: "body"
          schema:
            type: "array"
            items:
              $ref: "#/definitions/PluginPrivilege"
            example:
              - Name: "network"
                Description: ""
                Value:
                  - "host"
              - Name: "mount"
                Description: ""
                Value:
                  - "/data"
              - Name: "device"
                Description: ""
                Value:
                  - "/dev/cpu_dma_latency"
      tags: ["Plugin"]
  /plugins/{name}/json:
    get:
      summary: "Inspect a plugin"
      operationId: "PluginInspect"
      responses:
        200:
          description: "no error"
          schema:
            $ref: "#/definitions/Plugin"
        404:
          description: "plugin is not installed"
          schema:
            $ref: "#/definitions/ErrorResponse"
        500:
          description: "server error"
          schema:
            $ref: "#/definitions/ErrorResponse"
      parameters:
        - name: "name"
          in: "path"
          description: |
            The name of the plugin. The `:latest` tag is optional, and is the
            default if omitted.
          required: true
          type: "string"
      tags: ["Plugin"]
  /plugins/{name}:
    delete:
      summary: "Remove a plugin"
      operationId: "PluginDelete"
      responses:
        200:
          description: "no error"
          schema:
            $ref: "#/definitions/Plugin"
        404:
          description: "plugin is not installed"
          schema:
            $ref: "#/definitions/ErrorResponse"
        500:
          description: "server error"
          schema:
            $ref: "#/definitions/ErrorResponse"
      parameters:
        - name: "name"
          in: "path"
          description: |
            The name of the plugin. The `:latest` tag is optional, and is the
            default if omitted.
          required: true
          type: "string"
        - name: "force"
          in: "query"
          description: |
            Disable the plugin before removing. This may result in issues if the
            plugin is in use by a container.
          type: "boolean"
          default: false
      tags: ["Plugin"]
  /plugins/{name}/enable:
    post:
      summary: "Enable a plugin"
      operationId: "PluginEnable"
      responses:
        200:
          description: "no error"
        404:
          description: "plugin is not installed"
          schema:
            $ref: "#/definitions/ErrorResponse"
        500:
          description: "server error"
          schema:
            $ref: "#/definitions/ErrorResponse"
      parameters:
        - name: "name"
          in: "path"
          description: |
            The name of the plugin. The `:latest` tag is optional, and is the
            default if omitted.
          required: true
          type: "string"
        - name: "timeout"
          in: "query"
          description: "Set the HTTP client timeout (in seconds)"
          type: "integer"
          default: 0
      tags: ["Plugin"]
  /plugins/{name}/disable:
    post:
      summary: "Disable a plugin"
      operationId: "PluginDisable"
      responses:
        200:
          description: "no error"
        404:
          description: "plugin is not installed"
          schema:
            $ref: "#/definitions/ErrorResponse"
        500:
          description: "server error"
          schema:
            $ref: "#/definitions/ErrorResponse"
      parameters:
        - name: "name"
          in: "path"
          description: |
            The name of the plugin. The `:latest` tag is optional, and is the
            default if omitted.
          required: true
          type: "string"
      tags: ["Plugin"]
  /plugins/{name}/upgrade:
    post:
      summary: "Upgrade a plugin"
      operationId: "PluginUpgrade"
      responses:
        204:
          description: "no error"
        404:
          description: "plugin not installed"
          schema:
            $ref: "#/definitions/ErrorResponse"
        500:
          description: "server error"
          schema:
            $ref: "#/definitions/ErrorResponse"
      parameters:
        - name: "name"
          in: "path"
          description: |
            The name of the plugin. The `:latest` tag is optional, and is the
            default if omitted.
          required: true
          type: "string"
        - name: "remote"
          in: "query"
          description: |
            Remote reference to upgrade to.

            The `:latest` tag is optional, and is used as the default if omitted.
          required: true
          type: "string"
        - name: "X-Registry-Auth"
          in: "header"
          description: |
            A base64url-encoded auth configuration to use when pulling a plugin
            from a registry.

            Refer to the [authentication section](#section/Authentication) for
            details.
          type: "string"
        - name: "body"
          in: "body"
          schema:
            type: "array"
            items:
              $ref: "#/definitions/PluginPrivilege"
            example:
              - Name: "network"
                Description: ""
                Value:
                  - "host"
              - Name: "mount"
                Description: ""
                Value:
                  - "/data"
              - Name: "device"
                Description: ""
                Value:
                  - "/dev/cpu_dma_latency"
      tags: ["Plugin"]
  /plugins/create:
    post:
      summary: "Create a plugin"
      operationId: "PluginCreate"
      consumes:
        - "application/x-tar"
      responses:
        204:
          description: "no error"
        500:
          description: "server error"
          schema:
            $ref: "#/definitions/ErrorResponse"
      parameters:
        - name: "name"
          in: "query"
          description: |
            The name of the plugin. The `:latest` tag is optional, and is the
            default if omitted.
          required: true
          type: "string"
        - name: "tarContext"
          in: "body"
          description: "Path to tar containing plugin rootfs and manifest"
          schema:
            type: "string"
            format: "binary"
      tags: ["Plugin"]
  /plugins/{name}/push:
    post:
      summary: "Push a plugin"
      operationId: "PluginPush"
      description: |
        Push a plugin to the registry.
      parameters:
        - name: "name"
          in: "path"
          description: |
            The name of the plugin. The `:latest` tag is optional, and is the
            default if omitted.
          required: true
          type: "string"
      responses:
        200:
          description: "no error"
        404:
          description: "plugin not installed"
          schema:
            $ref: "#/definitions/ErrorResponse"
        500:
          description: "server error"
          schema:
            $ref: "#/definitions/ErrorResponse"
      tags: ["Plugin"]
  /plugins/{name}/set:
    post:
      summary: "Configure a plugin"
      operationId: "PluginSet"
      consumes:
        - "application/json"
      parameters:
        - name: "name"
          in: "path"
          description: |
            The name of the plugin. The `:latest` tag is optional, and is the
            default if omitted.
          required: true
          type: "string"
        - name: "body"
          in: "body"
          schema:
            type: "array"
            items:
              type: "string"
            example: ["DEBUG=1"]
      responses:
        204:
          description: "No error"
        404:
          description: "Plugin not installed"
          schema:
            $ref: "#/definitions/ErrorResponse"
        500:
          description: "Server error"
          schema:
            $ref: "#/definitions/ErrorResponse"
      tags: ["Plugin"]
  /nodes:
    get:
      summary: "List nodes"
      operationId: "NodeList"
      responses:
        200:
          description: "no error"
          schema:
            type: "array"
            items:
              $ref: "#/definitions/Node"
        500:
          description: "server error"
          schema:
            $ref: "#/definitions/ErrorResponse"
        503:
          description: "node is not part of a swarm"
          schema:
            $ref: "#/definitions/ErrorResponse"
      parameters:
        - name: "filters"
          in: "query"
          description: |
            Filters to process on the nodes list, encoded as JSON (a `map[string][]string`).

            Available filters:
            - `id=<node id>`
            - `label=<engine label>`
            - `membership=`(`accepted`|`pending`)`
            - `name=<node name>`
            - `node.label=<node label>`
            - `role=`(`manager`|`worker`)`
          type: "string"
      tags: ["Node"]
  /nodes/{id}:
    get:
      summary: "Inspect a node"
      operationId: "NodeInspect"
      responses:
        200:
          description: "no error"
          schema:
            $ref: "#/definitions/Node"
        404:
          description: "no such node"
          schema:
            $ref: "#/definitions/ErrorResponse"
        500:
          description: "server error"
          schema:
            $ref: "#/definitions/ErrorResponse"
        503:
          description: "node is not part of a swarm"
          schema:
            $ref: "#/definitions/ErrorResponse"
      parameters:
        - name: "id"
          in: "path"
          description: "The ID or name of the node"
          type: "string"
          required: true
      tags: ["Node"]
    delete:
      summary: "Delete a node"
      operationId: "NodeDelete"
      responses:
        200:
          description: "no error"
        404:
          description: "no such node"
          schema:
            $ref: "#/definitions/ErrorResponse"
        500:
          description: "server error"
          schema:
            $ref: "#/definitions/ErrorResponse"
        503:
          description: "node is not part of a swarm"
          schema:
            $ref: "#/definitions/ErrorResponse"
      parameters:
        - name: "id"
          in: "path"
          description: "The ID or name of the node"
          type: "string"
          required: true
        - name: "force"
          in: "query"
          description: "Force remove a node from the swarm"
          default: false
          type: "boolean"
      tags: ["Node"]
  /nodes/{id}/update:
    post:
      summary: "Update a node"
      operationId: "NodeUpdate"
      responses:
        200:
          description: "no error"
        400:
          description: "bad parameter"
          schema:
            $ref: "#/definitions/ErrorResponse"
        404:
          description: "no such node"
          schema:
            $ref: "#/definitions/ErrorResponse"
        500:
          description: "server error"
          schema:
            $ref: "#/definitions/ErrorResponse"
        503:
          description: "node is not part of a swarm"
          schema:
            $ref: "#/definitions/ErrorResponse"
      parameters:
        - name: "id"
          in: "path"
          description: "The ID of the node"
          type: "string"
          required: true
        - name: "body"
          in: "body"
          schema:
            $ref: "#/definitions/NodeSpec"
        - name: "version"
          in: "query"
          description: |
            The version number of the node object being updated. This is required
            to avoid conflicting writes.
          type: "integer"
          format: "int64"
          required: true
      tags: ["Node"]
  /swarm:
    get:
      summary: "Inspect swarm"
      operationId: "SwarmInspect"
      responses:
        200:
          description: "no error"
          schema:
            $ref: "#/definitions/Swarm"
        404:
          description: "no such swarm"
          schema:
            $ref: "#/definitions/ErrorResponse"
        500:
          description: "server error"
          schema:
            $ref: "#/definitions/ErrorResponse"
        503:
          description: "node is not part of a swarm"
          schema:
            $ref: "#/definitions/ErrorResponse"
      tags: ["Swarm"]
  /swarm/init:
    post:
      summary: "Initialize a new swarm"
      operationId: "SwarmInit"
      produces:
        - "application/json"
        - "text/plain"
      responses:
        200:
          description: "no error"
          schema:
            description: "The node ID"
            type: "string"
            example: "7v2t30z9blmxuhnyo6s4cpenp"
        400:
          description: "bad parameter"
          schema:
            $ref: "#/definitions/ErrorResponse"
        500:
          description: "server error"
          schema:
            $ref: "#/definitions/ErrorResponse"
        503:
          description: "node is already part of a swarm"
          schema:
            $ref: "#/definitions/ErrorResponse"
      parameters:
        - name: "body"
          in: "body"
          required: true
          schema:
            type: "object"
            title: "SwarmInitRequest"
            properties:
              ListenAddr:
                description: |
                  Listen address used for inter-manager communication, as well
                  as determining the networking interface used for the VXLAN
                  Tunnel Endpoint (VTEP). This can either be an address/port
                  combination in the form `192.168.1.1:4567`, or an interface
                  followed by a port number, like `eth0:4567`. If the port number
                  is omitted, the default swarm listening port is used.
                type: "string"
              AdvertiseAddr:
                description: |
                  Externally reachable address advertised to other nodes. This
                  can either be an address/port combination in the form
                  `192.168.1.1:4567`, or an interface followed by a port number,
                  like `eth0:4567`. If the port number is omitted, the port
                  number from the listen address is used. If `AdvertiseAddr` is
                  not specified, it will be automatically detected when possible.
                type: "string"
              DataPathAddr:
                description: |
                  Address or interface to use for data path traffic (format:
                  `<ip|interface>`), for example,  `192.168.1.1`, or an interface,
                  like `eth0`. If `DataPathAddr` is unspecified, the same address
                  as `AdvertiseAddr` is used.

                  The `DataPathAddr` specifies the address that global scope
                  network drivers will publish towards other  nodes in order to
                  reach the containers running on this node. Using this parameter
                  it is possible to separate the container data traffic from the
                  management traffic of the cluster.
                type: "string"
              DataPathPort:
                description: |
                  DataPathPort specifies the data path port number for data traffic.
                  Acceptable port range is 1024 to 49151.
                  if no port is set or is set to 0, default port 4789 will be used.
                type: "integer"
                format: "uint32"
              DefaultAddrPool:
                description: |
                  Default Address Pool specifies default subnet pools for global
                  scope networks.
                type: "array"
                items:
                  type: "string"
                  example: ["10.10.0.0/16", "20.20.0.0/16"]
              ForceNewCluster:
                description: "Force creation of a new swarm."
                type: "boolean"
              SubnetSize:
                description: |
                  SubnetSize specifies the subnet size of the networks created
                  from the default subnet pool.
                type: "integer"
                format: "uint32"
              Spec:
                $ref: "#/definitions/SwarmSpec"
            example:
              ListenAddr: "0.0.0.0:2377"
              AdvertiseAddr: "192.168.1.1:2377"
              DataPathPort: 4789
              DefaultAddrPool: ["10.10.0.0/8", "20.20.0.0/8"]
              SubnetSize: 24
              ForceNewCluster: false
              Spec:
                Orchestration: {}
                Raft: {}
                Dispatcher: {}
                CAConfig: {}
                EncryptionConfig:
                  AutoLockManagers: false
      tags: ["Swarm"]
  /swarm/join:
    post:
      summary: "Join an existing swarm"
      operationId: "SwarmJoin"
      responses:
        200:
          description: "no error"
        400:
          description: "bad parameter"
          schema:
            $ref: "#/definitions/ErrorResponse"
        500:
          description: "server error"
          schema:
            $ref: "#/definitions/ErrorResponse"
        503:
          description: "node is already part of a swarm"
          schema:
            $ref: "#/definitions/ErrorResponse"
      parameters:
        - name: "body"
          in: "body"
          required: true
          schema:
            type: "object"
            title: "SwarmJoinRequest"
            properties:
              ListenAddr:
                description: |
                  Listen address used for inter-manager communication if the node
                  gets promoted to manager, as well as determining the networking
                  interface used for the VXLAN Tunnel Endpoint (VTEP).
                type: "string"
              AdvertiseAddr:
                description: |
                  Externally reachable address advertised to other nodes. This
                  can either be an address/port combination in the form
                  `192.168.1.1:4567`, or an interface followed by a port number,
                  like `eth0:4567`. If the port number is omitted, the port
                  number from the listen address is used. If `AdvertiseAddr` is
                  not specified, it will be automatically detected when possible.
                type: "string"
              DataPathAddr:
                description: |
                  Address or interface to use for data path traffic (format:
                  `<ip|interface>`), for example,  `192.168.1.1`, or an interface,
                  like `eth0`. If `DataPathAddr` is unspecified, the same address
                  as `AdvertiseAddr` is used.

                  The `DataPathAddr` specifies the address that global scope
                  network drivers will publish towards other nodes in order to
                  reach the containers running on this node. Using this parameter
                  it is possible to separate the container data traffic from the
                  management traffic of the cluster.

                type: "string"
              RemoteAddrs:
                description: |
                  Addresses of manager nodes already participating in the swarm.
                type: "array"
                items:
                  type: "string"
              JoinToken:
                description: "Secret token for joining this swarm."
                type: "string"
            example:
              ListenAddr: "0.0.0.0:2377"
              AdvertiseAddr: "192.168.1.1:2377"
              RemoteAddrs:
                - "node1:2377"
              JoinToken: "SWMTKN-1-3pu6hszjas19xyp7ghgosyx9k8atbfcr8p2is99znpy26u2lkl-7p73s1dx5in4tatdymyhg9hu2"
      tags: ["Swarm"]
  /swarm/leave:
    post:
      summary: "Leave a swarm"
      operationId: "SwarmLeave"
      responses:
        200:
          description: "no error"
        500:
          description: "server error"
          schema:
            $ref: "#/definitions/ErrorResponse"
        503:
          description: "node is not part of a swarm"
          schema:
            $ref: "#/definitions/ErrorResponse"
      parameters:
        - name: "force"
          description: |
            Force leave swarm, even if this is the last manager or that it will
            break the cluster.
          in: "query"
          type: "boolean"
          default: false
      tags: ["Swarm"]
  /swarm/update:
    post:
      summary: "Update a swarm"
      operationId: "SwarmUpdate"
      responses:
        200:
          description: "no error"
        400:
          description: "bad parameter"
          schema:
            $ref: "#/definitions/ErrorResponse"
        500:
          description: "server error"
          schema:
            $ref: "#/definitions/ErrorResponse"
        503:
          description: "node is not part of a swarm"
          schema:
            $ref: "#/definitions/ErrorResponse"
      parameters:
        - name: "body"
          in: "body"
          required: true
          schema:
            $ref: "#/definitions/SwarmSpec"
        - name: "version"
          in: "query"
          description: |
            The version number of the swarm object being updated. This is
            required to avoid conflicting writes.
          type: "integer"
          format: "int64"
          required: true
        - name: "rotateWorkerToken"
          in: "query"
          description: "Rotate the worker join token."
          type: "boolean"
          default: false
        - name: "rotateManagerToken"
          in: "query"
          description: "Rotate the manager join token."
          type: "boolean"
          default: false
        - name: "rotateManagerUnlockKey"
          in: "query"
          description: "Rotate the manager unlock key."
          type: "boolean"
          default: false
      tags: ["Swarm"]
  /swarm/unlockkey:
    get:
      summary: "Get the unlock key"
      operationId: "SwarmUnlockkey"
      consumes:
        - "application/json"
      responses:
        200:
          description: "no error"
          schema:
            type: "object"
            title: "UnlockKeyResponse"
            properties:
              UnlockKey:
                description: "The swarm's unlock key."
                type: "string"
            example:
              UnlockKey: "SWMKEY-1-7c37Cc8654o6p38HnroywCi19pllOnGtbdZEgtKxZu8"
        500:
          description: "server error"
          schema:
            $ref: "#/definitions/ErrorResponse"
        503:
          description: "node is not part of a swarm"
          schema:
            $ref: "#/definitions/ErrorResponse"
      tags: ["Swarm"]
  /swarm/unlock:
    post:
      summary: "Unlock a locked manager"
      operationId: "SwarmUnlock"
      consumes:
        - "application/json"
      produces:
        - "application/json"
      parameters:
        - name: "body"
          in: "body"
          required: true
          schema:
            type: "object"
            title: "SwarmUnlockRequest"
            properties:
              UnlockKey:
                description: "The swarm's unlock key."
                type: "string"
            example:
              UnlockKey: "SWMKEY-1-7c37Cc8654o6p38HnroywCi19pllOnGtbdZEgtKxZu8"
      responses:
        200:
          description: "no error"
        500:
          description: "server error"
          schema:
            $ref: "#/definitions/ErrorResponse"
        503:
          description: "node is not part of a swarm"
          schema:
            $ref: "#/definitions/ErrorResponse"
      tags: ["Swarm"]
  /services:
    get:
      summary: "List services"
      operationId: "ServiceList"
      responses:
        200:
          description: "no error"
          schema:
            type: "array"
            items:
              $ref: "#/definitions/Service"
        500:
          description: "server error"
          schema:
            $ref: "#/definitions/ErrorResponse"
        503:
          description: "node is not part of a swarm"
          schema:
            $ref: "#/definitions/ErrorResponse"
      parameters:
        - name: "filters"
          in: "query"
          type: "string"
          description: |
            A JSON encoded value of the filters (a `map[string][]string`) to
            process on the services list.

            Available filters:

            - `id=<service id>`
            - `label=<service label>`
            - `mode=["replicated"|"global"]`
            - `name=<service name>`
        - name: "status"
          in: "query"
          type: "boolean"
          description: |
            Include service status, with count of running and desired tasks.
      tags: ["Service"]
  /services/create:
    post:
      summary: "Create a service"
      operationId: "ServiceCreate"
      consumes:
        - "application/json"
      produces:
        - "application/json"
      responses:
        201:
          description: "no error"
          schema:
            type: "object"
            title: "ServiceCreateResponse"
            properties:
              ID:
                description: "The ID of the created service."
                type: "string"
              Warning:
                description: "Optional warning message"
                type: "string"
            example:
              ID: "ak7w3gjqoa3kuz8xcpnyy0pvl"
              Warning: "unable to pin image doesnotexist:latest to digest: image library/doesnotexist:latest not found"
        400:
          description: "bad parameter"
          schema:
            $ref: "#/definitions/ErrorResponse"
        403:
          description: "network is not eligible for services"
          schema:
            $ref: "#/definitions/ErrorResponse"
        409:
          description: "name conflicts with an existing service"
          schema:
            $ref: "#/definitions/ErrorResponse"
        500:
          description: "server error"
          schema:
            $ref: "#/definitions/ErrorResponse"
        503:
          description: "node is not part of a swarm"
          schema:
            $ref: "#/definitions/ErrorResponse"
      parameters:
        - name: "body"
          in: "body"
          required: true
          schema:
            allOf:
              - $ref: "#/definitions/ServiceSpec"
              - type: "object"
                example:
                  Name: "web"
                  TaskTemplate:
                    ContainerSpec:
                      Image: "nginx:alpine"
                      Mounts:
                        -
                          ReadOnly: true
                          Source: "web-data"
                          Target: "/usr/share/nginx/html"
                          Type: "volume"
                          VolumeOptions:
                            DriverConfig: {}
                            Labels:
                              com.example.something: "something-value"
                      Hosts: ["10.10.10.10 host1", "ABCD:EF01:2345:6789:ABCD:EF01:2345:6789 host2"]
                      User: "33"
                      DNSConfig:
                        Nameservers: ["8.8.8.8"]
                        Search: ["example.org"]
                        Options: ["timeout:3"]
                      Secrets:
                        -
                          File:
                            Name: "www.example.org.key"
                            UID: "33"
                            GID: "33"
                            Mode: 384
                          SecretID: "fpjqlhnwb19zds35k8wn80lq9"
                          SecretName: "example_org_domain_key"
                    LogDriver:
                      Name: "json-file"
                      Options:
                        max-file: "3"
                        max-size: "10M"
                    Placement: {}
                    Resources:
                      Limits:
                        MemoryBytes: 104857600
                      Reservations: {}
                    RestartPolicy:
                      Condition: "on-failure"
                      Delay: 10000000000
                      MaxAttempts: 10
                  Mode:
                    Replicated:
                      Replicas: 4
                  UpdateConfig:
                    Parallelism: 2
                    Delay: 1000000000
                    FailureAction: "pause"
                    Monitor: 15000000000
                    MaxFailureRatio: 0.15
                  RollbackConfig:
                    Parallelism: 1
                    Delay: 1000000000
                    FailureAction: "pause"
                    Monitor: 15000000000
                    MaxFailureRatio: 0.15
                  EndpointSpec:
                    Ports:
                      -
                        Protocol: "tcp"
                        PublishedPort: 8080
                        TargetPort: 80
                  Labels:
                    foo: "bar"
        - name: "X-Registry-Auth"
          in: "header"
          description: |
            A base64url-encoded auth configuration for pulling from private
            registries.

            Refer to the [authentication section](#section/Authentication) for
            details.
          type: "string"
      tags: ["Service"]
  /services/{id}:
    get:
      summary: "Inspect a service"
      operationId: "ServiceInspect"
      responses:
        200:
          description: "no error"
          schema:
            $ref: "#/definitions/Service"
        404:
          description: "no such service"
          schema:
            $ref: "#/definitions/ErrorResponse"
        500:
          description: "server error"
          schema:
            $ref: "#/definitions/ErrorResponse"
        503:
          description: "node is not part of a swarm"
          schema:
            $ref: "#/definitions/ErrorResponse"
      parameters:
        - name: "id"
          in: "path"
          description: "ID or name of service."
          required: true
          type: "string"
        - name: "insertDefaults"
          in: "query"
          description: "Fill empty fields with default values."
          type: "boolean"
          default: false
      tags: ["Service"]
    delete:
      summary: "Delete a service"
      operationId: "ServiceDelete"
      responses:
        200:
          description: "no error"
        404:
          description: "no such service"
          schema:
            $ref: "#/definitions/ErrorResponse"
        500:
          description: "server error"
          schema:
            $ref: "#/definitions/ErrorResponse"
        503:
          description: "node is not part of a swarm"
          schema:
            $ref: "#/definitions/ErrorResponse"
      parameters:
        - name: "id"
          in: "path"
          description: "ID or name of service."
          required: true
          type: "string"
      tags: ["Service"]
  /services/{id}/update:
    post:
      summary: "Update a service"
      operationId: "ServiceUpdate"
      consumes: ["application/json"]
      produces: ["application/json"]
      responses:
        200:
          description: "no error"
          schema:
            $ref: "#/definitions/ServiceUpdateResponse"
        400:
          description: "bad parameter"
          schema:
            $ref: "#/definitions/ErrorResponse"
        404:
          description: "no such service"
          schema:
            $ref: "#/definitions/ErrorResponse"
        500:
          description: "server error"
          schema:
            $ref: "#/definitions/ErrorResponse"
        503:
          description: "node is not part of a swarm"
          schema:
            $ref: "#/definitions/ErrorResponse"
      parameters:
        - name: "id"
          in: "path"
          description: "ID or name of service."
          required: true
          type: "string"
        - name: "body"
          in: "body"
          required: true
          schema:
            allOf:
              - $ref: "#/definitions/ServiceSpec"
              - type: "object"
                example:
                  Name: "top"
                  TaskTemplate:
                    ContainerSpec:
                      Image: "busybox"
                      Args:
                        - "top"
                    Resources:
                      Limits: {}
                      Reservations: {}
                    RestartPolicy:
                      Condition: "any"
                      MaxAttempts: 0
                    Placement: {}
                    ForceUpdate: 0
                  Mode:
                    Replicated:
                      Replicas: 1
                  UpdateConfig:
                    Parallelism: 2
                    Delay: 1000000000
                    FailureAction: "pause"
                    Monitor: 15000000000
                    MaxFailureRatio: 0.15
                  RollbackConfig:
                    Parallelism: 1
                    Delay: 1000000000
                    FailureAction: "pause"
                    Monitor: 15000000000
                    MaxFailureRatio: 0.15
                  EndpointSpec:
                    Mode: "vip"

        - name: "version"
          in: "query"
          description: |
            The version number of the service object being updated. This is
            required to avoid conflicting writes.
            This version number should be the value as currently set on the
            service *before* the update. You can find the current version by
            calling `GET /services/{id}`
          required: true
          type: "integer"
        - name: "registryAuthFrom"
          in: "query"
          description: |
            If the `X-Registry-Auth` header is not specified, this parameter
            indicates where to find registry authorization credentials.
          type: "string"
          enum: ["spec", "previous-spec"]
          default: "spec"
        - name: "rollback"
          in: "query"
          description: |
            Set to this parameter to `previous` to cause a server-side rollback
            to the previous service spec. The supplied spec will be ignored in
            this case.
          type: "string"
        - name: "X-Registry-Auth"
          in: "header"
          description: |
            A base64url-encoded auth configuration for pulling from private
            registries.

            Refer to the [authentication section](#section/Authentication) for
            details.
          type: "string"

      tags: ["Service"]
  /services/{id}/logs:
    get:
      summary: "Get service logs"
      description: |
        Get `stdout` and `stderr` logs from a service. See also
        [`/containers/{id}/logs`](#operation/ContainerLogs).

        **Note**: This endpoint works only for services with the `local`,
        `json-file` or `journald` logging drivers.
      produces:
        - "application/vnd.docker.raw-stream"
        - "application/vnd.docker.multiplexed-stream"
      operationId: "ServiceLogs"
      responses:
        200:
          description: "logs returned as a stream in response body"
          schema:
            type: "string"
            format: "binary"
        404:
          description: "no such service"
          schema:
            $ref: "#/definitions/ErrorResponse"
          examples:
            application/json:
              message: "No such service: c2ada9df5af8"
        500:
          description: "server error"
          schema:
            $ref: "#/definitions/ErrorResponse"
        503:
          description: "node is not part of a swarm"
          schema:
            $ref: "#/definitions/ErrorResponse"
      parameters:
        - name: "id"
          in: "path"
          required: true
          description: "ID or name of the service"
          type: "string"
        - name: "details"
          in: "query"
          description: "Show service context and extra details provided to logs."
          type: "boolean"
          default: false
        - name: "follow"
          in: "query"
          description: "Keep connection after returning logs."
          type: "boolean"
          default: false
        - name: "stdout"
          in: "query"
          description: "Return logs from `stdout`"
          type: "boolean"
          default: false
        - name: "stderr"
          in: "query"
          description: "Return logs from `stderr`"
          type: "boolean"
          default: false
        - name: "since"
          in: "query"
          description: "Only return logs since this time, as a UNIX timestamp"
          type: "integer"
          default: 0
        - name: "timestamps"
          in: "query"
          description: "Add timestamps to every log line"
          type: "boolean"
          default: false
        - name: "tail"
          in: "query"
          description: |
            Only return this number of log lines from the end of the logs.
            Specify as an integer or `all` to output all log lines.
          type: "string"
          default: "all"
      tags: ["Service"]
  /tasks:
    get:
      summary: "List tasks"
      operationId: "TaskList"
      produces:
        - "application/json"
      responses:
        200:
          description: "no error"
          schema:
            type: "array"
            items:
              $ref: "#/definitions/Task"
            example:
              - ID: "0kzzo1i0y4jz6027t0k7aezc7"
                Version:
                  Index: 71
                CreatedAt: "2016-06-07T21:07:31.171892745Z"
                UpdatedAt: "2016-06-07T21:07:31.376370513Z"
                Spec:
                  ContainerSpec:
                    Image: "redis"
                  Resources:
                    Limits: {}
                    Reservations: {}
                  RestartPolicy:
                    Condition: "any"
                    MaxAttempts: 0
                  Placement: {}
                ServiceID: "9mnpnzenvg8p8tdbtq4wvbkcz"
                Slot: 1
                NodeID: "60gvrl6tm78dmak4yl7srz94v"
                Status:
                  Timestamp: "2016-06-07T21:07:31.290032978Z"
                  State: "running"
                  Message: "started"
                  ContainerStatus:
                    ContainerID: "e5d62702a1b48d01c3e02ca1e0212a250801fa8d67caca0b6f35919ebc12f035"
                    PID: 677
                DesiredState: "running"
                NetworksAttachments:
                  - Network:
                      ID: "4qvuz4ko70xaltuqbt8956gd1"
                      Version:
                        Index: 18
                      CreatedAt: "2016-06-07T20:31:11.912919752Z"
                      UpdatedAt: "2016-06-07T21:07:29.955277358Z"
                      Spec:
                        Name: "ingress"
                        Labels:
                          com.docker.swarm.internal: "true"
                        DriverConfiguration: {}
                        IPAMOptions:
                          Driver: {}
                          Configs:
                            - Subnet: "10.255.0.0/16"
                              Gateway: "10.255.0.1"
                      DriverState:
                        Name: "overlay"
                        Options:
                          com.docker.network.driver.overlay.vxlanid_list: "256"
                      IPAMOptions:
                        Driver:
                          Name: "default"
                        Configs:
                          - Subnet: "10.255.0.0/16"
                            Gateway: "10.255.0.1"
                    Addresses:
                      - "10.255.0.10/16"
              - ID: "1yljwbmlr8er2waf8orvqpwms"
                Version:
                  Index: 30
                CreatedAt: "2016-06-07T21:07:30.019104782Z"
                UpdatedAt: "2016-06-07T21:07:30.231958098Z"
                Name: "hopeful_cori"
                Spec:
                  ContainerSpec:
                    Image: "redis"
                  Resources:
                    Limits: {}
                    Reservations: {}
                  RestartPolicy:
                    Condition: "any"
                    MaxAttempts: 0
                  Placement: {}
                ServiceID: "9mnpnzenvg8p8tdbtq4wvbkcz"
                Slot: 1
                NodeID: "60gvrl6tm78dmak4yl7srz94v"
                Status:
                  Timestamp: "2016-06-07T21:07:30.202183143Z"
                  State: "shutdown"
                  Message: "shutdown"
                  ContainerStatus:
                    ContainerID: "1cf8d63d18e79668b0004a4be4c6ee58cddfad2dae29506d8781581d0688a213"
                DesiredState: "shutdown"
                NetworksAttachments:
                  - Network:
                      ID: "4qvuz4ko70xaltuqbt8956gd1"
                      Version:
                        Index: 18
                      CreatedAt: "2016-06-07T20:31:11.912919752Z"
                      UpdatedAt: "2016-06-07T21:07:29.955277358Z"
                      Spec:
                        Name: "ingress"
                        Labels:
                          com.docker.swarm.internal: "true"
                        DriverConfiguration: {}
                        IPAMOptions:
                          Driver: {}
                          Configs:
                            - Subnet: "10.255.0.0/16"
                              Gateway: "10.255.0.1"
                      DriverState:
                        Name: "overlay"
                        Options:
                          com.docker.network.driver.overlay.vxlanid_list: "256"
                      IPAMOptions:
                        Driver:
                          Name: "default"
                        Configs:
                          - Subnet: "10.255.0.0/16"
                            Gateway: "10.255.0.1"
                    Addresses:
                      - "10.255.0.5/16"
        500:
          description: "server error"
          schema:
            $ref: "#/definitions/ErrorResponse"
        503:
          description: "node is not part of a swarm"
          schema:
            $ref: "#/definitions/ErrorResponse"
      parameters:
        - name: "filters"
          in: "query"
          type: "string"
          description: |
            A JSON encoded value of the filters (a `map[string][]string`) to
            process on the tasks list.

            Available filters:

            - `desired-state=(running | shutdown | accepted)`
            - `id=<task id>`
            - `label=key` or `label="key=value"`
            - `name=<task name>`
            - `node=<node id or name>`
            - `service=<service name>`
      tags: ["Task"]
  /tasks/{id}:
    get:
      summary: "Inspect a task"
      operationId: "TaskInspect"
      produces:
        - "application/json"
      responses:
        200:
          description: "no error"
          schema:
            $ref: "#/definitions/Task"
        404:
          description: "no such task"
          schema:
            $ref: "#/definitions/ErrorResponse"
        500:
          description: "server error"
          schema:
            $ref: "#/definitions/ErrorResponse"
        503:
          description: "node is not part of a swarm"
          schema:
            $ref: "#/definitions/ErrorResponse"
      parameters:
        - name: "id"
          in: "path"
          description: "ID of the task"
          required: true
          type: "string"
      tags: ["Task"]
  /tasks/{id}/logs:
    get:
      summary: "Get task logs"
      description: |
        Get `stdout` and `stderr` logs from a task.
        See also [`/containers/{id}/logs`](#operation/ContainerLogs).

        **Note**: This endpoint works only for services with the `local`,
        `json-file` or `journald` logging drivers.
      operationId: "TaskLogs"
      produces:
        - "application/vnd.docker.raw-stream"
        - "application/vnd.docker.multiplexed-stream"
      responses:
        200:
          description: "logs returned as a stream in response body"
          schema:
            type: "string"
            format: "binary"
        404:
          description: "no such task"
          schema:
            $ref: "#/definitions/ErrorResponse"
          examples:
            application/json:
              message: "No such task: c2ada9df5af8"
        500:
          description: "server error"
          schema:
            $ref: "#/definitions/ErrorResponse"
        503:
          description: "node is not part of a swarm"
          schema:
            $ref: "#/definitions/ErrorResponse"
      parameters:
        - name: "id"
          in: "path"
          required: true
          description: "ID of the task"
          type: "string"
        - name: "details"
          in: "query"
          description: "Show task context and extra details provided to logs."
          type: "boolean"
          default: false
        - name: "follow"
          in: "query"
          description: "Keep connection after returning logs."
          type: "boolean"
          default: false
        - name: "stdout"
          in: "query"
          description: "Return logs from `stdout`"
          type: "boolean"
          default: false
        - name: "stderr"
          in: "query"
          description: "Return logs from `stderr`"
          type: "boolean"
          default: false
        - name: "since"
          in: "query"
          description: "Only return logs since this time, as a UNIX timestamp"
          type: "integer"
          default: 0
        - name: "timestamps"
          in: "query"
          description: "Add timestamps to every log line"
          type: "boolean"
          default: false
        - name: "tail"
          in: "query"
          description: |
            Only return this number of log lines from the end of the logs.
            Specify as an integer or `all` to output all log lines.
          type: "string"
          default: "all"
      tags: ["Task"]
  /secrets:
    get:
      summary: "List secrets"
      operationId: "SecretList"
      produces:
        - "application/json"
      responses:
        200:
          description: "no error"
          schema:
            type: "array"
            items:
              $ref: "#/definitions/Secret"
            example:
              - ID: "blt1owaxmitz71s9v5zh81zun"
                Version:
                  Index: 85
                CreatedAt: "2017-07-20T13:55:28.678958722Z"
                UpdatedAt: "2017-07-20T13:55:28.678958722Z"
                Spec:
                  Name: "mysql-passwd"
                  Labels:
                    some.label: "some.value"
                  Driver:
                    Name: "secret-bucket"
                    Options:
                      OptionA: "value for driver option A"
                      OptionB: "value for driver option B"
              - ID: "ktnbjxoalbkvbvedmg1urrz8h"
                Version:
                  Index: 11
                CreatedAt: "2016-11-05T01:20:17.327670065Z"
                UpdatedAt: "2016-11-05T01:20:17.327670065Z"
                Spec:
                  Name: "app-dev.crt"
                  Labels:
                    foo: "bar"
        500:
          description: "server error"
          schema:
            $ref: "#/definitions/ErrorResponse"
        503:
          description: "node is not part of a swarm"
          schema:
            $ref: "#/definitions/ErrorResponse"
      parameters:
        - name: "filters"
          in: "query"
          type: "string"
          description: |
            A JSON encoded value of the filters (a `map[string][]string`) to
            process on the secrets list.

            Available filters:

            - `id=<secret id>`
            - `label=<key> or label=<key>=value`
            - `name=<secret name>`
            - `names=<secret name>`
      tags: ["Secret"]
  /secrets/create:
    post:
      summary: "Create a secret"
      operationId: "SecretCreate"
      consumes:
        - "application/json"
      produces:
        - "application/json"
      responses:
        201:
          description: "no error"
          schema:
            $ref: "#/definitions/IdResponse"
        409:
          description: "name conflicts with an existing object"
          schema:
            $ref: "#/definitions/ErrorResponse"
        500:
          description: "server error"
          schema:
            $ref: "#/definitions/ErrorResponse"
        503:
          description: "node is not part of a swarm"
          schema:
            $ref: "#/definitions/ErrorResponse"
      parameters:
        - name: "body"
          in: "body"
          schema:
            allOf:
              - $ref: "#/definitions/SecretSpec"
              - type: "object"
                example:
                  Name: "app-key.crt"
                  Labels:
                    foo: "bar"
                  Data: "VEhJUyBJUyBOT1QgQSBSRUFMIENFUlRJRklDQVRFCg=="
                  Driver:
                    Name: "secret-bucket"
                    Options:
                      OptionA: "value for driver option A"
                      OptionB: "value for driver option B"
      tags: ["Secret"]
  /secrets/{id}:
    get:
      summary: "Inspect a secret"
      operationId: "SecretInspect"
      produces:
        - "application/json"
      responses:
        200:
          description: "no error"
          schema:
            $ref: "#/definitions/Secret"
          examples:
            application/json:
              ID: "ktnbjxoalbkvbvedmg1urrz8h"
              Version:
                Index: 11
              CreatedAt: "2016-11-05T01:20:17.327670065Z"
              UpdatedAt: "2016-11-05T01:20:17.327670065Z"
              Spec:
                Name: "app-dev.crt"
                Labels:
                  foo: "bar"
                Driver:
                  Name: "secret-bucket"
                  Options:
                    OptionA: "value for driver option A"
                    OptionB: "value for driver option B"

        404:
          description: "secret not found"
          schema:
            $ref: "#/definitions/ErrorResponse"
        500:
          description: "server error"
          schema:
            $ref: "#/definitions/ErrorResponse"
        503:
          description: "node is not part of a swarm"
          schema:
            $ref: "#/definitions/ErrorResponse"
      parameters:
        - name: "id"
          in: "path"
          required: true
          type: "string"
          description: "ID of the secret"
      tags: ["Secret"]
    delete:
      summary: "Delete a secret"
      operationId: "SecretDelete"
      produces:
        - "application/json"
      responses:
        204:
          description: "no error"
        404:
          description: "secret not found"
          schema:
            $ref: "#/definitions/ErrorResponse"
        500:
          description: "server error"
          schema:
            $ref: "#/definitions/ErrorResponse"
        503:
          description: "node is not part of a swarm"
          schema:
            $ref: "#/definitions/ErrorResponse"
      parameters:
        - name: "id"
          in: "path"
          required: true
          type: "string"
          description: "ID of the secret"
      tags: ["Secret"]
  /secrets/{id}/update:
    post:
      summary: "Update a Secret"
      operationId: "SecretUpdate"
      responses:
        200:
          description: "no error"
        400:
          description: "bad parameter"
          schema:
            $ref: "#/definitions/ErrorResponse"
        404:
          description: "no such secret"
          schema:
            $ref: "#/definitions/ErrorResponse"
        500:
          description: "server error"
          schema:
            $ref: "#/definitions/ErrorResponse"
        503:
          description: "node is not part of a swarm"
          schema:
            $ref: "#/definitions/ErrorResponse"
      parameters:
        - name: "id"
          in: "path"
          description: "The ID or name of the secret"
          type: "string"
          required: true
        - name: "body"
          in: "body"
          schema:
            $ref: "#/definitions/SecretSpec"
          description: |
            The spec of the secret to update. Currently, only the Labels field
            can be updated. All other fields must remain unchanged from the
            [SecretInspect endpoint](#operation/SecretInspect) response values.
        - name: "version"
          in: "query"
          description: |
            The version number of the secret object being updated. This is
            required to avoid conflicting writes.
          type: "integer"
          format: "int64"
          required: true
      tags: ["Secret"]
  /configs:
    get:
      summary: "List configs"
      operationId: "ConfigList"
      produces:
        - "application/json"
      responses:
        200:
          description: "no error"
          schema:
            type: "array"
            items:
              $ref: "#/definitions/Config"
            example:
              - ID: "ktnbjxoalbkvbvedmg1urrz8h"
                Version:
                  Index: 11
                CreatedAt: "2016-11-05T01:20:17.327670065Z"
                UpdatedAt: "2016-11-05T01:20:17.327670065Z"
                Spec:
                  Name: "server.conf"
        500:
          description: "server error"
          schema:
            $ref: "#/definitions/ErrorResponse"
        503:
          description: "node is not part of a swarm"
          schema:
            $ref: "#/definitions/ErrorResponse"
      parameters:
        - name: "filters"
          in: "query"
          type: "string"
          description: |
            A JSON encoded value of the filters (a `map[string][]string`) to
            process on the configs list.

            Available filters:

            - `id=<config id>`
            - `label=<key> or label=<key>=value`
            - `name=<config name>`
            - `names=<config name>`
      tags: ["Config"]
  /configs/create:
    post:
      summary: "Create a config"
      operationId: "ConfigCreate"
      consumes:
        - "application/json"
      produces:
        - "application/json"
      responses:
        201:
          description: "no error"
          schema:
            $ref: "#/definitions/IdResponse"
        409:
          description: "name conflicts with an existing object"
          schema:
            $ref: "#/definitions/ErrorResponse"
        500:
          description: "server error"
          schema:
            $ref: "#/definitions/ErrorResponse"
        503:
          description: "node is not part of a swarm"
          schema:
            $ref: "#/definitions/ErrorResponse"
      parameters:
        - name: "body"
          in: "body"
          schema:
            allOf:
              - $ref: "#/definitions/ConfigSpec"
              - type: "object"
                example:
                  Name: "server.conf"
                  Labels:
                    foo: "bar"
                  Data: "VEhJUyBJUyBOT1QgQSBSRUFMIENFUlRJRklDQVRFCg=="
      tags: ["Config"]
  /configs/{id}:
    get:
      summary: "Inspect a config"
      operationId: "ConfigInspect"
      produces:
        - "application/json"
      responses:
        200:
          description: "no error"
          schema:
            $ref: "#/definitions/Config"
          examples:
            application/json:
              ID: "ktnbjxoalbkvbvedmg1urrz8h"
              Version:
                Index: 11
              CreatedAt: "2016-11-05T01:20:17.327670065Z"
              UpdatedAt: "2016-11-05T01:20:17.327670065Z"
              Spec:
                Name: "app-dev.crt"
        404:
          description: "config not found"
          schema:
            $ref: "#/definitions/ErrorResponse"
        500:
          description: "server error"
          schema:
            $ref: "#/definitions/ErrorResponse"
        503:
          description: "node is not part of a swarm"
          schema:
            $ref: "#/definitions/ErrorResponse"
      parameters:
        - name: "id"
          in: "path"
          required: true
          type: "string"
          description: "ID of the config"
      tags: ["Config"]
    delete:
      summary: "Delete a config"
      operationId: "ConfigDelete"
      produces:
        - "application/json"
      responses:
        204:
          description: "no error"
        404:
          description: "config not found"
          schema:
            $ref: "#/definitions/ErrorResponse"
        500:
          description: "server error"
          schema:
            $ref: "#/definitions/ErrorResponse"
        503:
          description: "node is not part of a swarm"
          schema:
            $ref: "#/definitions/ErrorResponse"
      parameters:
        - name: "id"
          in: "path"
          required: true
          type: "string"
          description: "ID of the config"
      tags: ["Config"]
  /configs/{id}/update:
    post:
      summary: "Update a Config"
      operationId: "ConfigUpdate"
      responses:
        200:
          description: "no error"
        400:
          description: "bad parameter"
          schema:
            $ref: "#/definitions/ErrorResponse"
        404:
          description: "no such config"
          schema:
            $ref: "#/definitions/ErrorResponse"
        500:
          description: "server error"
          schema:
            $ref: "#/definitions/ErrorResponse"
        503:
          description: "node is not part of a swarm"
          schema:
            $ref: "#/definitions/ErrorResponse"
      parameters:
        - name: "id"
          in: "path"
          description: "The ID or name of the config"
          type: "string"
          required: true
        - name: "body"
          in: "body"
          schema:
            $ref: "#/definitions/ConfigSpec"
          description: |
            The spec of the config to update. Currently, only the Labels field
            can be updated. All other fields must remain unchanged from the
            [ConfigInspect endpoint](#operation/ConfigInspect) response values.
        - name: "version"
          in: "query"
          description: |
            The version number of the config object being updated. This is
            required to avoid conflicting writes.
          type: "integer"
          format: "int64"
          required: true
      tags: ["Config"]
  /distribution/{name}/json:
    get:
      summary: "Get image information from the registry"
      description: |
        Return image digest and platform information by contacting the registry.
      operationId: "DistributionInspect"
      produces:
        - "application/json"
      responses:
        200:
          description: "descriptor and platform information"
          schema:
            $ref: "#/definitions/DistributionInspect"
        401:
          description: "Failed authentication or no image found"
          schema:
            $ref: "#/definitions/ErrorResponse"
          examples:
            application/json:
              message: "No such image: someimage (tag: latest)"
        500:
          description: "Server error"
          schema:
            $ref: "#/definitions/ErrorResponse"
      parameters:
        - name: "name"
          in: "path"
          description: "Image name or id"
          type: "string"
          required: true
      tags: ["Distribution"]
  /session:
    post:
      summary: "Initialize interactive session"
      description: |
        Start a new interactive session with a server. Session allows server to
        call back to the client for advanced capabilities.

        ### Hijacking

        This endpoint hijacks the HTTP connection to HTTP2 transport that allows
        the client to expose gPRC services on that connection.

        For example, the client sends this request to upgrade the connection:

        ```
        POST /session HTTP/1.1
        Upgrade: h2c
        Connection: Upgrade
        ```

        The Docker daemon responds with a `101 UPGRADED` response follow with
        the raw stream:

        ```
        HTTP/1.1 101 UPGRADED
        Connection: Upgrade
        Upgrade: h2c
        ```
      operationId: "Session"
      produces:
        - "application/vnd.docker.raw-stream"
      responses:
        101:
          description: "no error, hijacking successful"
        400:
          description: "bad parameter"
          schema:
            $ref: "#/definitions/ErrorResponse"
        500:
          description: "server error"
          schema:
            $ref: "#/definitions/ErrorResponse"
      tags: ["Session"]<|MERGE_RESOLUTION|>--- conflicted
+++ resolved
@@ -6259,10 +6259,6 @@
                 Memory: 0
                 MemorySwap: 0
                 MemoryReservation: 0
-<<<<<<< HEAD
-                KernelMemory: 0
-=======
->>>>>>> 38633e79
                 NanoCpus: 500000
                 CpuPercent: 80
                 CpuShares: 512
