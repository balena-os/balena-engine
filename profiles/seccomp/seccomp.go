--- conflicted
+++ resolved
@@ -57,23 +57,12 @@
 // rules ("Includes", "Excludes") used to generate a runtime-spec Seccomp profile
 // based on the container (capabilities) and host's (arch, kernel) configuration.
 type Syscall struct {
-<<<<<<< HEAD
-	Name     string                   `json:"name,omitempty"`
-	Names    []string                 `json:"names,omitempty"`
-	Action   specs.LinuxSeccompAction `json:"action"`
-	ErrnoRet *uint                    `json:"errnoRet,omitempty"`
-	Args     []*specs.LinuxSeccompArg `json:"args"`
-	Comment  string                   `json:"comment"`
-	Includes Filter                   `json:"includes"`
-	Excludes Filter                   `json:"excludes"`
-=======
 	specs.LinuxSyscall
 	// Deprecated: kept for backward compatibility with old JSON profiles, use Names instead
 	Name     string  `json:"name,omitempty"`
 	Comment  string  `json:"comment,omitempty"`
 	Includes *Filter `json:"includes,omitempty"`
 	Excludes *Filter `json:"excludes,omitempty"`
->>>>>>> 38633e79
 }
 
 // KernelVersion holds information about the kernel.
