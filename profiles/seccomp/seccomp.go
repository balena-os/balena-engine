<<<<<<< HEAD
// +build linux,seccomp

=======
>>>>>>> 847da184
package seccomp // import "github.com/docker/docker/profiles/seccomp"

import (
	"encoding/json"
	"fmt"
	"strconv"
	"strings"

	"github.com/opencontainers/runtime-spec/specs-go"
)

// Seccomp represents the config for a seccomp profile for syscall restriction.
type Seccomp struct {
	DefaultAction specs.LinuxSeccompAction `json:"defaultAction"`
	// Architectures is kept to maintain backward compatibility with the old
	// seccomp profile.
	Architectures []specs.Arch   `json:"architectures,omitempty"`
	ArchMap       []Architecture `json:"archMap,omitempty"`
	Syscalls      []*Syscall     `json:"syscalls"`
}

// Architecture is used to represent a specific architecture
// and its sub-architectures
type Architecture struct {
	Arch      specs.Arch   `json:"architecture"`
	SubArches []specs.Arch `json:"subArchitectures"`
}

// Filter is used to conditionally apply Seccomp rules
type Filter struct {
	Caps   []string `json:"caps,omitempty"`
	Arches []string `json:"arches,omitempty"`

	// MinKernel describes the minimum kernel version the rule must be applied
	// on, in the format "<kernel version>.<major revision>" (e.g. "3.12").
	//
	// When matching the kernel version of the host, minor revisions, and distro-
	// specific suffixes are ignored, which means that "3.12.25-gentoo", "3.12-1-amd64",
	// "3.12", and "3.12-rc5" are considered equal (kernel 3, major revision 12).
	MinKernel *KernelVersion `json:"minKernel,omitempty"`
}

// Syscall is used to match a group of syscalls in Seccomp
type Syscall struct {
	Name     string                   `json:"name,omitempty"`
	Names    []string                 `json:"names,omitempty"`
	Action   specs.LinuxSeccompAction `json:"action"`
	ErrnoRet *uint                    `json:"errnoRet,omitempty"`
	Args     []*specs.LinuxSeccompArg `json:"args"`
	Comment  string                   `json:"comment"`
	Includes Filter                   `json:"includes"`
	Excludes Filter                   `json:"excludes"`
}

// KernelVersion holds information about the kernel.
type KernelVersion struct {
	Kernel uint64 // Version of the Kernel (i.e., the "4" in "4.1.2-generic")
	Major  uint64 // Major revision of the Kernel (i.e., the "1" in "4.1.2-generic")
}

// String implements fmt.Stringer for KernelVersion
func (k *KernelVersion) String() string {
	if k.Kernel > 0 || k.Major > 0 {
		return fmt.Sprintf("%d.%d", k.Kernel, k.Major)
	}
	return ""
}

// MarshalJSON implements json.Unmarshaler for KernelVersion
func (k *KernelVersion) MarshalJSON() ([]byte, error) {
	return json.Marshal(k.String())
}

// UnmarshalJSON implements json.Marshaler for KernelVersion
func (k *KernelVersion) UnmarshalJSON(version []byte) error {
	var (
		ver string
		err error
	)

	// make sure we have a string
	if err = json.Unmarshal(version, &ver); err != nil {
		return fmt.Errorf(`invalid kernel version: %s, expected "<kernel>.<major>": %v`, string(version), err)
	}
	if ver == "" {
		return nil
	}
	parts := strings.SplitN(ver, ".", 3)
	if len(parts) != 2 {
		return fmt.Errorf(`invalid kernel version: %s, expected "<kernel>.<major>"`, string(version))
	}
	if k.Kernel, err = strconv.ParseUint(parts[0], 10, 8); err != nil {
		return fmt.Errorf(`invalid kernel version: %s, expected "<kernel>.<major>": %v`, string(version), err)
	}
	if k.Major, err = strconv.ParseUint(parts[1], 10, 8); err != nil {
		return fmt.Errorf(`invalid kernel version: %s, expected "<kernel>.<major>": %v`, string(version), err)
	}
	if k.Kernel == 0 && k.Major == 0 {
		return fmt.Errorf(`invalid kernel version: %s, expected "<kernel>.<major>": version cannot be 0.0`, string(version))
	}
	return nil
}<|MERGE_RESOLUTION|>--- conflicted
+++ resolved
@@ -1,8 +1,3 @@
-<<<<<<< HEAD
-// +build linux,seccomp
-
-=======
->>>>>>> 847da184
 package seccomp // import "github.com/docker/docker/profiles/seccomp"
 
 import (
