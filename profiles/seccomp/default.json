--- conflicted
+++ resolved
@@ -584,10 +584,7 @@
 				"fspick",
 				"lookup_dcookie",
 				"mount",
-<<<<<<< HEAD
-=======
 				"mount_setattr",
->>>>>>> 38633e79
 				"move_mount",
 				"name_to_handle_at",
 				"open_tree",
@@ -662,12 +659,6 @@
 			],
 			"action": "SCMP_ACT_ERRNO",
 			"errnoRet": 38,
-<<<<<<< HEAD
-			"args": [],
-			"comment": "",
-			"includes": {},
-=======
->>>>>>> 38633e79
 			"excludes": {
 				"caps": [
 					"CAP_SYS_ADMIN"
