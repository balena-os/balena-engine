--- conflicted
+++ resolved
@@ -190,11 +190,7 @@
 	if shmPath == "" {
 		return nil
 	}
-<<<<<<< HEAD
-	if err = mount.Unmount(shmPath); err != nil && !os.IsNotExist(errors.Cause(err)) {
-=======
 	if err = mount.Unmount(shmPath); err != nil && !errors.Is(err, os.ErrNotExist) {
->>>>>>> 847da184
 		return err
 	}
 	return nil
