--- conflicted
+++ resolved
@@ -165,12 +165,8 @@
 # Use PowerShell as the default shell
 SHELL ["powershell", "-Command", "$ErrorActionPreference = 'Stop'; $ProgressPreference = 'SilentlyContinue';"]
 
-<<<<<<< HEAD
-ARG GO_VERSION=1.12.17
-=======
 ARG GO_VERSION=1.16.10
 ARG GOTESTSUM_COMMIT=v0.5.3
->>>>>>> 847da184
 
 # Environment variable notes:
 #  - GO_VERSION must be consistent with 'Dockerfile' used by Linux.
@@ -178,13 +174,9 @@
 ENV GO_VERSION=${GO_VERSION} `
     GIT_VERSION=2.11.1 `
     GOPATH=C:\gopath `
-<<<<<<< HEAD
-    FROM_DOCKERFILE=1
-=======
     GO111MODULE=off `
     FROM_DOCKERFILE=1 `
     GOTESTSUM_COMMIT=${GOTESTSUM_COMMIT}
->>>>>>> 847da184
 
 RUN `
   Function Test-Nano() { `
@@ -260,15 +252,10 @@
   Remove-Item C:\binutils.zip; `
   Remove-Item C:\gitsetup.zip; `
   `
-<<<<<<< HEAD
-  Write-Host INFO: Creating source directory...; `
-  New-Item -ItemType Directory -Path ${GOPATH}\src\github.com\docker\docker | Out-Null; `
-=======
   # Ensure all directories exist that we will require below....
   $srcDir = """$Env:GOPATH`\src\github.com\docker\docker\bundles"""; `
   Write-Host INFO: Ensuring existence of directory $srcDir...; `
   New-Item -Force -ItemType Directory -Path $srcDir | Out-Null; `
->>>>>>> 847da184
   `
   Write-Host INFO: Configuring git core.autocrlf...; `
   C:\git\cmd\git config --global core.autocrlf true;
