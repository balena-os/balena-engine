--- conflicted
+++ resolved
@@ -318,11 +318,6 @@
 				},
 				expectedErr: "invalid max download attempts: 0",
 			},
-<<<<<<< HEAD
-			expectedErr: "invalid max download attempts: 0",
-		},
-		// remove swarm-specific test cases
-=======
 		*/
 		{
 			name: "generic resource without =",
@@ -360,7 +355,6 @@
 			},
 			expectedErr: "invalid logging level: foobar",
 		},
->>>>>>> 38633e79
 	}
 	for _, tc := range testCases {
 		t.Run(tc.name, func(t *testing.T) {
