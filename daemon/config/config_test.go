package config // import "github.com/docker/docker/daemon/config"

import (
	"io/ioutil"
	"os"
	"strings"
	"testing"

	"github.com/docker/docker/daemon/discovery"
	"github.com/docker/docker/opts"
	"github.com/docker/libnetwork/ipamutils"
	"github.com/spf13/pflag"
	"gotest.tools/v3/assert"
	is "gotest.tools/v3/assert/cmp"
	"gotest.tools/v3/fs"
	"gotest.tools/v3/skip"
)

func TestDaemonConfigurationNotFound(t *testing.T) {
	_, err := MergeDaemonConfigurations(&Config{}, nil, "/tmp/foo-bar-baz-docker")
	if err == nil || !os.IsNotExist(err) {
		t.Fatalf("expected does not exist error, got %v", err)
	}
}

func TestDaemonBrokenConfiguration(t *testing.T) {
	f, err := ioutil.TempFile("", "docker-config-")
	if err != nil {
		t.Fatal(err)
	}

	configFile := f.Name()
	f.Write([]byte(`{"Debug": tru`))
	f.Close()

	_, err = MergeDaemonConfigurations(&Config{}, nil, configFile)
	if err == nil {
		t.Fatalf("expected error, got %v", err)
	}
}

func TestParseClusterAdvertiseSettings(t *testing.T) {
	_, err := ParseClusterAdvertiseSettings("something", "")
	if err != discovery.ErrDiscoveryDisabled {
		t.Fatalf("expected discovery disabled error, got %v\n", err)
	}

	_, err = ParseClusterAdvertiseSettings("", "something")
	if err == nil {
		t.Fatalf("expected discovery store error, got %v\n", err)
	}

	_, err = ParseClusterAdvertiseSettings("etcd", "127.0.0.1:8080")
	if err != nil {
		t.Fatal(err)
	}
}

func TestFindConfigurationConflicts(t *testing.T) {
	config := map[string]interface{}{"authorization-plugins": "foobar"}
	flags := pflag.NewFlagSet("test", pflag.ContinueOnError)

	flags.String("authorization-plugins", "", "")
	assert.Check(t, flags.Set("authorization-plugins", "asdf"))
	assert.Check(t, is.ErrorContains(findConfigurationConflicts(config, flags), "authorization-plugins: (from flag: asdf, from file: foobar)"))
}

func TestFindConfigurationConflictsWithNamedOptions(t *testing.T) {
	config := map[string]interface{}{"hosts": []string{"qwer"}}
	flags := pflag.NewFlagSet("test", pflag.ContinueOnError)

	var hosts []string
	flags.VarP(opts.NewNamedListOptsRef("hosts", &hosts, opts.ValidateHost), "host", "H", "Daemon socket(s) to connect to")
	assert.Check(t, flags.Set("host", "tcp://127.0.0.1:4444"))
	assert.Check(t, flags.Set("host", "unix:///var/run/balena-engine.sock"))
	assert.Check(t, is.ErrorContains(findConfigurationConflicts(config, flags), "hosts"))
}

func TestDaemonConfigurationMergeConflicts(t *testing.T) {
	f, err := ioutil.TempFile("", "docker-config-")
	if err != nil {
		t.Fatal(err)
	}

	configFile := f.Name()
	f.Write([]byte(`{"debug": true}`))
	f.Close()

	flags := pflag.NewFlagSet("test", pflag.ContinueOnError)
	flags.Bool("debug", false, "")
	flags.Set("debug", "false")

	_, err = MergeDaemonConfigurations(&Config{}, flags, configFile)
	if err == nil {
		t.Fatal("expected error, got nil")
	}
	if !strings.Contains(err.Error(), "debug") {
		t.Fatalf("expected debug conflict, got %v", err)
	}
}

func TestDaemonConfigurationMergeConcurrent(t *testing.T) {
	f, err := ioutil.TempFile("", "docker-config-")
	if err != nil {
		t.Fatal(err)
	}

	configFile := f.Name()
	f.Write([]byte(`{"max-concurrent-downloads": 1}`))
	f.Close()

	_, err = MergeDaemonConfigurations(&Config{}, nil, configFile)
	if err != nil {
		t.Fatal("expected error, got nil")
	}
}

func TestDaemonConfigurationMergeConcurrentError(t *testing.T) {
	f, err := ioutil.TempFile("", "docker-config-")
	if err != nil {
		t.Fatal(err)
	}

	configFile := f.Name()
	f.Write([]byte(`{"max-concurrent-downloads": -1}`))
	f.Close()

	_, err = MergeDaemonConfigurations(&Config{}, nil, configFile)
	if err == nil {
		t.Fatalf("expected no error, got error %v", err)
	}
}

func TestDaemonConfigurationMergeConflictsWithInnerStructs(t *testing.T) {
	f, err := ioutil.TempFile("", "docker-config-")
	if err != nil {
		t.Fatal(err)
	}

	configFile := f.Name()
	f.Write([]byte(`{"tlscacert": "/etc/certificates/ca.pem"}`))
	f.Close()

	flags := pflag.NewFlagSet("test", pflag.ContinueOnError)
	flags.String("tlscacert", "", "")
	flags.Set("tlscacert", "~/.docker/ca.pem")

	_, err = MergeDaemonConfigurations(&Config{}, flags, configFile)
	if err == nil {
		t.Fatal("expected error, got nil")
	}
	if !strings.Contains(err.Error(), "tlscacert") {
		t.Fatalf("expected tlscacert conflict, got %v", err)
	}
}

// Test for #40711
func TestDaemonConfigurationMergeDefaultAddressPools(t *testing.T) {
	emptyConfigFile := fs.NewFile(t, "config", fs.WithContent(`{}`))
	defer emptyConfigFile.Remove()
	configFile := fs.NewFile(t, "config", fs.WithContent(`{"default-address-pools":[{"base": "10.123.0.0/16", "size": 24 }]}`))
	defer configFile.Remove()

	expected := []*ipamutils.NetworkToSplit{{Base: "10.123.0.0/16", Size: 24}}

	t.Run("empty config file", func(t *testing.T) {
		var conf = Config{}
		flags := pflag.NewFlagSet("test", pflag.ContinueOnError)
		flags.Var(&conf.NetworkConfig.DefaultAddressPools, "default-address-pool", "")
		flags.Set("default-address-pool", "base=10.123.0.0/16,size=24")

		config, err := MergeDaemonConfigurations(&conf, flags, emptyConfigFile.Path())
		assert.NilError(t, err)
		assert.DeepEqual(t, config.DefaultAddressPools.Value(), expected)
	})

	t.Run("config file", func(t *testing.T) {
		var conf = Config{}
		flags := pflag.NewFlagSet("test", pflag.ContinueOnError)
		flags.Var(&conf.NetworkConfig.DefaultAddressPools, "default-address-pool", "")

		config, err := MergeDaemonConfigurations(&conf, flags, configFile.Path())
		assert.NilError(t, err)
		assert.DeepEqual(t, config.DefaultAddressPools.Value(), expected)
	})

	t.Run("with conflicting options", func(t *testing.T) {
		var conf = Config{}
		flags := pflag.NewFlagSet("test", pflag.ContinueOnError)
		flags.Var(&conf.NetworkConfig.DefaultAddressPools, "default-address-pool", "")
		flags.Set("default-address-pool", "base=10.123.0.0/16,size=24")

		_, err := MergeDaemonConfigurations(&conf, flags, configFile.Path())
		assert.ErrorContains(t, err, "the following directives are specified both as a flag and in the configuration file")
		assert.ErrorContains(t, err, "default-address-pools")
	})
}

func TestFindConfigurationConflictsWithUnknownKeys(t *testing.T) {
	config := map[string]interface{}{"tls-verify": "true"}
	flags := pflag.NewFlagSet("test", pflag.ContinueOnError)

	flags.Bool("tlsverify", false, "")
	err := findConfigurationConflicts(config, flags)
	if err == nil {
		t.Fatal("expected error, got nil")
	}
	if !strings.Contains(err.Error(), "the following directives don't match any configuration option: tls-verify") {
		t.Fatalf("expected tls-verify conflict, got %v", err)
	}
}

func TestFindConfigurationConflictsWithMergedValues(t *testing.T) {
	var hosts []string
	config := map[string]interface{}{"hosts": "tcp://127.0.0.1:2345"}
	flags := pflag.NewFlagSet("base", pflag.ContinueOnError)
	flags.VarP(opts.NewNamedListOptsRef("hosts", &hosts, nil), "host", "H", "")

	err := findConfigurationConflicts(config, flags)
	if err != nil {
		t.Fatal(err)
	}

	flags.Set("host", "unix:///var/run/balena-engine.sock")
	err = findConfigurationConflicts(config, flags)
	if err == nil {
		t.Fatal("expected error, got nil")
	}
	if !strings.Contains(err.Error(), "hosts: (from flag: [unix:///var/run/balena-engine.sock], from file: tcp://127.0.0.1:2345)") {
		t.Fatalf("expected hosts conflict, got %v", err)
	}
}

func TestValidateConfigurationErrors(t *testing.T) {
	intPtr := func(i int) *int { return &i }

	testCases := []struct {
		name        string
		config      *Config
		expectedErr string
	}{
		{
			name: "single label without value",
			config: &Config{
				CommonConfig: CommonConfig{
					Labels: []string{"one"},
				},
			},
			expectedErr: "bad attribute format: one",
		},
		{
			name: "multiple label without value",
			config: &Config{
				CommonConfig: CommonConfig{
					Labels: []string{"foo=bar", "one"},
				},
			},
			expectedErr: "bad attribute format: one",
		},
		{
			name: "single DNS, invalid IP-address",
			config: &Config{
				CommonConfig: CommonConfig{
					DNSConfig: DNSConfig{
						DNS: []string{"1.1.1.1o"},
					},
				},
			},
			expectedErr: "1.1.1.1o is not an ip address",
		},
		{
			name: "multiple DNS, invalid IP-address",
			config: &Config{
				CommonConfig: CommonConfig{
					DNSConfig: DNSConfig{
						DNS: []string{"2.2.2.2", "1.1.1.1o"},
					},
				},
			},
			expectedErr: "1.1.1.1o is not an ip address",
		},
		{
			name: "single DNSSearch",
			config: &Config{
				CommonConfig: CommonConfig{
					DNSConfig: DNSConfig{
						DNSSearch: []string{"123456"},
					},
				},
			},
			expectedErr: "123456 is not a valid domain",
		},
		{
			name: "multiple DNSSearch",
			config: &Config{
				CommonConfig: CommonConfig{
					DNSConfig: DNSConfig{
						DNSSearch: []string{"a.b.c", "123456"},
					},
				},
			},
			expectedErr: "123456 is not a valid domain",
		},
		{
			name: "negative max-concurrent-downloads",
			config: &Config{
				CommonConfig: CommonConfig{
					MaxConcurrentDownloads: intPtr(-10),
				},
			},
			expectedErr: "invalid max concurrent downloads: -10",
		},
		{
			name: "negative max-concurrent-uploads",
			config: &Config{
				CommonConfig: CommonConfig{
					MaxConcurrentUploads: intPtr(-10),
				},
			},
			expectedErr: "invalid max concurrent uploads: -10",
		},
		{
			name: "negative max-download-attempts",
			config: &Config{
				CommonConfig: CommonConfig{
					MaxDownloadAttempts: intPtr(-10),
				},
			},
			expectedErr: "invalid max download attempts: -10",
		},
		{
			name: "zero max-download-attempts",
			config: &Config{
				CommonConfig: CommonConfig{
					MaxDownloadAttempts: intPtr(0),
				},
			},
			expectedErr: "invalid max download attempts: 0",
		},
		{
			name: "generic resource without =",
			config: &Config{
				CommonConfig: CommonConfig{
					NodeGenericResources: []string{"foo"},
				},
			},
			expectedErr: "could not parse GenericResource: incorrect term foo, missing '=' or malformed expression",
		},
		{
			name: "generic resource mixed named and discrete",
			config: &Config{
				CommonConfig: CommonConfig{
					NodeGenericResources: []string{"foo=bar", "foo=1"},
				},
			},
			expectedErr: "could not parse GenericResource: mixed discrete and named resources in expression 'foo=[bar 1]'",
		},
	}
	for _, tc := range testCases {
		t.Run(tc.name, func(t *testing.T) {
			err := Validate(tc.config)
			assert.Error(t, err, tc.expectedErr)
		})
	}
}

func TestValidateConfiguration(t *testing.T) {
	intPtr := func(i int) *int { return &i }

	testCases := []struct {
		name   string
		config *Config
	}{
		{
			name: "with label",
			config: &Config{
				CommonConfig: CommonConfig{
					Labels: []string{"one=two"},
				},
			},
		},
		{
			name: "with dns",
			config: &Config{
				CommonConfig: CommonConfig{
					DNSConfig: DNSConfig{
						DNS: []string{"1.1.1.1"},
					},
				},
			},
		},
		{
			name: "with dns-search",
			config: &Config{
				CommonConfig: CommonConfig{
					DNSConfig: DNSConfig{
						DNSSearch: []string{"a.b.c"},
					},
				},
			},
		},
		{
			name: "with max-concurrent-downloads",
			config: &Config{
				CommonConfig: CommonConfig{
					MaxConcurrentDownloads: intPtr(4),
				},
			},
		},
		{
			name: "with max-concurrent-uploads",
			config: &Config{
				CommonConfig: CommonConfig{
					MaxConcurrentUploads: intPtr(4),
				},
			},
		},
<<<<<<< HEAD
=======
		{
			name: "with max-download-attempts",
			config: &Config{
				CommonConfig: CommonConfig{
					MaxDownloadAttempts: intPtr(4),
				},
			},
		},
		{
			name: "with multiple node generic resources",
			config: &Config{
				CommonConfig: CommonConfig{
					NodeGenericResources: []string{"foo=bar", "foo=baz"},
				},
			},
		},
		{
			name: "with node generic resources",
			config: &Config{
				CommonConfig: CommonConfig{
					NodeGenericResources: []string{"foo=1"},
				},
			},
		},
>>>>>>> 847da184
	}
	for _, tc := range testCases {
		t.Run(tc.name, func(t *testing.T) {
			err := Validate(tc.config)
			assert.NilError(t, err)
		})
	}
}

func TestModifiedDiscoverySettings(t *testing.T) {
	cases := []struct {
		current  *Config
		modified *Config
		expected bool
	}{
		{
			current:  discoveryConfig("foo", "bar", map[string]string{}),
			modified: discoveryConfig("foo", "bar", map[string]string{}),
			expected: false,
		},
		{
			current:  discoveryConfig("foo", "bar", map[string]string{"foo": "bar"}),
			modified: discoveryConfig("foo", "bar", map[string]string{"foo": "bar"}),
			expected: false,
		},
		{
			current:  discoveryConfig("foo", "bar", map[string]string{}),
			modified: discoveryConfig("foo", "bar", nil),
			expected: false,
		},
		{
			current:  discoveryConfig("foo", "bar", nil),
			modified: discoveryConfig("foo", "bar", map[string]string{}),
			expected: false,
		},
		{
			current:  discoveryConfig("foo", "bar", nil),
			modified: discoveryConfig("baz", "bar", nil),
			expected: true,
		},
		{
			current:  discoveryConfig("foo", "bar", nil),
			modified: discoveryConfig("foo", "baz", nil),
			expected: true,
		},
		{
			current:  discoveryConfig("foo", "bar", nil),
			modified: discoveryConfig("foo", "bar", map[string]string{"foo": "bar"}),
			expected: true,
		},
	}

	for _, c := range cases {
		got := ModifiedDiscoverySettings(c.current, c.modified.ClusterStore, c.modified.ClusterAdvertise, c.modified.ClusterOpts)
		if c.expected != got {
			t.Fatalf("expected %v, got %v: current config %v, new config %v", c.expected, got, c.current, c.modified)
		}
	}
}

func discoveryConfig(backendAddr, advertiseAddr string, opts map[string]string) *Config {
	return &Config{
		CommonConfig: CommonConfig{
			ClusterStore:     backendAddr,
			ClusterAdvertise: advertiseAddr,
			ClusterOpts:      opts,
		},
	}
}

// TestReloadSetConfigFileNotExist tests that when `--config-file` is set
// and it doesn't exist the `Reload` function returns an error.
func TestReloadSetConfigFileNotExist(t *testing.T) {
	configFile := "/tmp/blabla/not/exists/config.json"
	flags := pflag.NewFlagSet("test", pflag.ContinueOnError)
	flags.String("config-file", "", "")
	flags.Set("config-file", configFile)

	err := Reload(configFile, flags, func(c *Config) {})
	assert.Check(t, is.ErrorContains(err, "unable to configure the Docker daemon with file"))
}

// TestReloadDefaultConfigNotExist tests that if the default configuration file
// doesn't exist the daemon still will be reloaded.
func TestReloadDefaultConfigNotExist(t *testing.T) {
	skip.If(t, os.Getuid() != 0, "skipping test that requires root")
	reloaded := false
	configFile := "/etc/docker/daemon.json"
	flags := pflag.NewFlagSet("test", pflag.ContinueOnError)
	flags.String("config-file", configFile, "")
	err := Reload(configFile, flags, func(c *Config) {
		reloaded = true
	})
	assert.Check(t, err)
	assert.Check(t, reloaded)
}

// TestReloadBadDefaultConfig tests that when `--config-file` is not set
// and the default configuration file exists and is bad return an error
func TestReloadBadDefaultConfig(t *testing.T) {
	f, err := ioutil.TempFile("", "docker-config-")
	if err != nil {
		t.Fatal(err)
	}

	configFile := f.Name()
	f.Write([]byte(`{wrong: "configuration"}`))
	f.Close()

	flags := pflag.NewFlagSet("test", pflag.ContinueOnError)
	flags.String("config-file", configFile, "")
	err = Reload(configFile, flags, func(c *Config) {})
	assert.Check(t, is.ErrorContains(err, "unable to configure the Docker daemon with file"))
}

func TestReloadWithConflictingLabels(t *testing.T) {
	tempFile := fs.NewFile(t, "config", fs.WithContent(`{"labels":["foo=bar","foo=baz"]}`))
	defer tempFile.Remove()
	configFile := tempFile.Path()

	var lbls []string
	flags := pflag.NewFlagSet("test", pflag.ContinueOnError)
	flags.String("config-file", configFile, "")
	flags.StringSlice("labels", lbls, "")
	err := Reload(configFile, flags, func(c *Config) {})
	assert.Check(t, is.ErrorContains(err, "conflict labels for foo=baz and foo=bar"))
}

func TestReloadWithDuplicateLabels(t *testing.T) {
	tempFile := fs.NewFile(t, "config", fs.WithContent(`{"labels":["foo=the-same","foo=the-same"]}`))
	defer tempFile.Remove()
	configFile := tempFile.Path()

	var lbls []string
	flags := pflag.NewFlagSet("test", pflag.ContinueOnError)
	flags.String("config-file", configFile, "")
	flags.StringSlice("labels", lbls, "")
	err := Reload(configFile, flags, func(c *Config) {})
	assert.Check(t, err)
}<|MERGE_RESOLUTION|>--- conflicted
+++ resolved
@@ -337,24 +337,7 @@
 			},
 			expectedErr: "invalid max download attempts: 0",
 		},
-		{
-			name: "generic resource without =",
-			config: &Config{
-				CommonConfig: CommonConfig{
-					NodeGenericResources: []string{"foo"},
-				},
-			},
-			expectedErr: "could not parse GenericResource: incorrect term foo, missing '=' or malformed expression",
-		},
-		{
-			name: "generic resource mixed named and discrete",
-			config: &Config{
-				CommonConfig: CommonConfig{
-					NodeGenericResources: []string{"foo=bar", "foo=1"},
-				},
-			},
-			expectedErr: "could not parse GenericResource: mixed discrete and named resources in expression 'foo=[bar 1]'",
-		},
+		// remove swarm-specific test cases
 	}
 	for _, tc := range testCases {
 		t.Run(tc.name, func(t *testing.T) {
@@ -415,8 +398,6 @@
 				},
 			},
 		},
-<<<<<<< HEAD
-=======
 		{
 			name: "with max-download-attempts",
 			config: &Config{
@@ -425,23 +406,15 @@
 				},
 			},
 		},
-		{
-			name: "with multiple node generic resources",
-			config: &Config{
-				CommonConfig: CommonConfig{
-					NodeGenericResources: []string{"foo=bar", "foo=baz"},
-				},
-			},
-		},
-		{
-			name: "with node generic resources",
-			config: &Config{
-				CommonConfig: CommonConfig{
-					NodeGenericResources: []string{"foo=1"},
-				},
-			},
-		},
->>>>>>> 847da184
+		// remove swarm-specific test cases
+		{
+			name: "with max-upload-attempts",
+			config: &Config{
+				CommonConfig: CommonConfig{
+					MaxUploadAttempts: intPtr(4),
+				},
+			},
+		},
 	}
 	for _, tc := range testCases {
 		t.Run(tc.name, func(t *testing.T) {
