--- conflicted
+++ resolved
@@ -70,12 +70,8 @@
 				container.NetworkSettings.Networks = nil
 				container.Lock()
 				if err := container.CheckpointTo(daemon.containersReplica); err != nil {
-<<<<<<< HEAD
 					container.Unlock()
-					return systemError{err}
-=======
 					return errdefs.System(err)
->>>>>>> 8c91e967
 				}
 				container.Unlock()
 			}
