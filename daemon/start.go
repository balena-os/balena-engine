package daemon // import "github.com/docker/docker/daemon"

import (
	"context"
	"runtime"
	"time"

	"github.com/docker/docker/api/types"
	containertypes "github.com/docker/docker/api/types/container"
	"github.com/docker/docker/container"
	"github.com/docker/docker/errdefs"
	"github.com/pkg/errors"
	"github.com/sirupsen/logrus"
)

// ContainerStart starts a container.
func (daemon *Daemon) ContainerStart(name string, hostConfig *containertypes.HostConfig, checkpoint string, checkpointDir string) error {
	if checkpoint != "" && !daemon.HasExperimental() {
		return errdefs.InvalidParameter(errors.New("checkpoint is only supported in experimental mode"))
	}

	ctr, err := daemon.GetContainer(name)
	if err != nil {
		return err
	}

	validateState := func() error {
		ctr.Lock()
		defer ctr.Unlock()

		if ctr.Paused {
			return errdefs.Conflict(errors.New("cannot start a paused container, try unpause instead"))
		}

		if ctr.Running {
			return containerNotModifiedError{running: true}
		}

		if ctr.RemovalInProgress || ctr.Dead {
			return errdefs.Conflict(errors.New("container is marked for removal and cannot be started"))
		}
		return nil
	}

	if err := validateState(); err != nil {
		return err
	}

	// Windows does not have the backwards compatibility issue here.
	if runtime.GOOS != "windows" {
		// This is kept for backward compatibility - hostconfig should be passed when
		// creating a container, not during start.
		if hostConfig != nil {
			logrus.Warn("DEPRECATED: Setting host configuration options when the container starts is deprecated and has been removed in Docker 1.12")
			oldNetworkMode := ctr.HostConfig.NetworkMode
			if err := daemon.setSecurityOptions(ctr, hostConfig); err != nil {
				return errdefs.InvalidParameter(err)
			}
			if err := daemon.mergeAndVerifyLogConfig(&hostConfig.LogConfig); err != nil {
				return errdefs.InvalidParameter(err)
			}
			if err := daemon.setHostConfig(ctr, hostConfig); err != nil {
				return errdefs.InvalidParameter(err)
			}
			newNetworkMode := ctr.HostConfig.NetworkMode
			if string(oldNetworkMode) != string(newNetworkMode) {
				// if user has change the network mode on starting, clean up the
				// old networks. It is a deprecated feature and has been removed in Docker 1.12
<<<<<<< HEAD
				container.NetworkSettings.Networks = nil
				container.Lock()
				if err := container.CheckpointTo(daemon.containersReplica); err != nil {
					container.Unlock()
=======
				ctr.NetworkSettings.Networks = nil
				if err := ctr.CheckpointTo(daemon.containersReplica); err != nil {
>>>>>>> 847da184
					return errdefs.System(err)
				}
				container.Unlock()
			}
			ctr.InitDNSHostConfig()
		}
	} else {
		if hostConfig != nil {
			return errdefs.InvalidParameter(errors.New("Supplying a hostconfig on start is not supported. It should be supplied on create"))
		}
	}

	// check if hostConfig is in line with the current system settings.
	// It may happen cgroups are umounted or the like.
	if _, err = daemon.verifyContainerSettings(ctr.OS, ctr.HostConfig, nil, false); err != nil {
		return errdefs.InvalidParameter(err)
	}
	// Adapt for old containers in case we have updates in this function and
	// old containers never have chance to call the new function in create stage.
	if hostConfig != nil {
		if err := daemon.adaptContainerSettings(ctr.HostConfig, false); err != nil {
			return errdefs.InvalidParameter(err)
		}
	}
	return daemon.containerStart(ctr, checkpoint, checkpointDir, true)
}

// containerStart prepares the container to run by setting up everything the
// container needs, such as storage and networking, as well as links
// between containers. The container is left waiting for a signal to
// begin running.
func (daemon *Daemon) containerStart(container *container.Container, checkpoint string, checkpointDir string, resetRestartManager bool) (err error) {
	start := time.Now()
	container.Lock()
	defer container.Unlock()

	if resetRestartManager && container.Running { // skip this check if already in restarting step and resetRestartManager==false
		return nil
	}

	if container.RemovalInProgress || container.Dead {
		return errdefs.Conflict(errors.New("container is marked for removal and cannot be started"))
	}

	if checkpointDir != "" {
		// TODO(mlaventure): how would we support that?
		return errdefs.Forbidden(errors.New("custom checkpointdir is not supported"))
	}

	// if we encounter an error during start we need to ensure that any other
	// setup has been cleaned up properly
	defer func() {
		if err != nil {
			container.SetError(err)
			// if no one else has set it, make sure we don't leave it at zero
			if container.ExitCode() == 0 {
				container.SetExitCode(128)
			}
			if err := container.CheckpointTo(daemon.containersReplica); err != nil {
				logrus.Errorf("%s: failed saving state on start failure: %v", container.ID, err)
			}
			container.Reset(false)

			daemon.Cleanup(container)
			// if containers AutoRemove flag is set, remove it after clean up
			if container.HostConfig.AutoRemove {
				container.Unlock()
				if err := daemon.ContainerRm(container.ID, &types.ContainerRmConfig{ForceRemove: true, RemoveVolume: true}); err != nil {
					logrus.Errorf("can't remove container %s: %v", container.ID, err)
				}
				container.Lock()
			}
		}
	}()

	if err := daemon.conditionalMountOnStart(container); err != nil {
		return err
	}

	if err := daemon.initializeNetworking(container); err != nil {
		return err
	}

	spec, err := daemon.createSpec(container)
	if err != nil {
		return errdefs.System(err)
	}

	if resetRestartManager {
		container.ResetRestartManager(true)
		container.HasBeenManuallyStopped = false
	}

<<<<<<< HEAD
	if err := daemon.saveApparmorConfig(container); err != nil {
=======
	if err := daemon.saveAppArmorConfig(container); err != nil {
>>>>>>> 847da184
		return err
	}

	if checkpoint != "" {
		checkpointDir, err = getCheckpointDir(checkpointDir, checkpoint, container.Name, container.ID, container.CheckpointDir(), false)
		if err != nil {
			return err
		}
	}

	shim, createOptions, err := daemon.getLibcontainerdCreateOptions(container)
	if err != nil {
		return err
	}

	ctx := context.TODO()

	err = daemon.containerd.Create(ctx, container.ID, spec, shim, createOptions)
	if err != nil {
		if errdefs.IsConflict(err) {
			logrus.WithError(err).WithField("container", container.ID).Error("Container not cleaned up from containerd from previous run")
			// best effort to clean up old container object
			daemon.containerd.DeleteTask(ctx, container.ID)
			if err := daemon.containerd.Delete(ctx, container.ID); err != nil && !errdefs.IsNotFound(err) {
				logrus.WithError(err).WithField("container", container.ID).Error("Error cleaning up stale containerd container object")
			}
			err = daemon.containerd.Create(ctx, container.ID, spec, shim, createOptions)
		}
		if err != nil {
			return translateContainerdStartErr(container.Path, container.SetExitCode, err)
		}
	}

	// TODO(mlaventure): we need to specify checkpoint options here
	pid, err := daemon.containerd.Start(context.Background(), container.ID, checkpointDir,
		container.StreamConfig.Stdin() != nil || container.Config.Tty,
		container.InitializeStdio)
	if err != nil {
		if err := daemon.containerd.Delete(context.Background(), container.ID); err != nil {
			logrus.WithError(err).WithField("container", container.ID).
				Error("failed to delete failed start container")
		}
		return translateContainerdStartErr(container.Path, container.SetExitCode, err)
	}

	container.SetRunning(pid, true)
	container.HasBeenStartedBefore = true
	daemon.setStateCounter(container)

	daemon.initHealthMonitor(container)

	if err := container.CheckpointTo(daemon.containersReplica); err != nil {
		logrus.WithError(err).WithField("container", container.ID).
			Errorf("failed to store container")
	}

	daemon.LogContainerEvent(container, "start")
	containerActions.WithValues("start").UpdateSince(start)

	return nil
}

// Cleanup releases any network resources allocated to the container along with any rules
// around how containers are linked together.  It also unmounts the container's root filesystem.
func (daemon *Daemon) Cleanup(container *container.Container) {
	daemon.releaseNetwork(container)

	if err := container.UnmountIpcMount(); err != nil {
		logrus.Warnf("%s cleanup: failed to unmount IPC: %s", container.ID, err)
	}

	if err := daemon.conditionalUnmountOnCleanup(container); err != nil {
		// FIXME: remove once reference counting for graphdrivers has been refactored
		// Ensure that all the mounts are gone
		if mountid, err := daemon.imageService.GetLayerMountID(container.ID, container.OS); err == nil {
			daemon.cleanupMountsByID(mountid)
		}
	}

	if err := container.UnmountSecrets(); err != nil {
		logrus.Warnf("%s cleanup: failed to unmount secrets: %s", container.ID, err)
	}

	if err := recursiveUnmount(container.Root); err != nil {
		logrus.WithError(err).WithField("container", container.ID).Warn("Error while cleaning up container resource mounts.")
	}

	for _, eConfig := range container.ExecCommands.Commands() {
		daemon.unregisterExecCommand(container, eConfig)
	}

	if container.BaseFS != nil && container.BaseFS.Path() != "" {
		if err := container.UnmountVolumes(daemon.LogVolumeEvent); err != nil {
			logrus.Warnf("%s cleanup: Failed to umount volumes: %v", container.ID, err)
		}
	}

	container.CancelAttachContext()

	if err := daemon.containerd.Delete(context.Background(), container.ID); err != nil {
		logrus.Errorf("%s cleanup: failed to delete container from containerd: %v", container.ID, err)
	}
}<|MERGE_RESOLUTION|>--- conflicted
+++ resolved
@@ -66,18 +66,10 @@
 			if string(oldNetworkMode) != string(newNetworkMode) {
 				// if user has change the network mode on starting, clean up the
 				// old networks. It is a deprecated feature and has been removed in Docker 1.12
-<<<<<<< HEAD
-				container.NetworkSettings.Networks = nil
-				container.Lock()
-				if err := container.CheckpointTo(daemon.containersReplica); err != nil {
-					container.Unlock()
-=======
 				ctr.NetworkSettings.Networks = nil
 				if err := ctr.CheckpointTo(daemon.containersReplica); err != nil {
->>>>>>> 847da184
 					return errdefs.System(err)
 				}
-				container.Unlock()
 			}
 			ctr.InitDNSHostConfig()
 		}
@@ -168,11 +160,7 @@
 		container.HasBeenManuallyStopped = false
 	}
 
-<<<<<<< HEAD
-	if err := daemon.saveApparmorConfig(container); err != nil {
-=======
 	if err := daemon.saveAppArmorConfig(container); err != nil {
->>>>>>> 847da184
 		return err
 	}
 
