--- conflicted
+++ resolved
@@ -172,138 +172,7 @@
 		}
 	}()
 
-<<<<<<< HEAD
-	tmpfsOwnership := fmt.Sprintf("uid=%d,gid=%d", rootIDs.UID, rootIDs.GID)
-	if err := mount.Mount("tmpfs", localMountPath, "tmpfs", "nodev,nosuid,noexec,"+tmpfsOwnership); err != nil {
-		return errors.Wrap(err, "unable to setup secret mount")
-	}
-
 	return fmt.Errorf("secret store is not initialized")
-}
-
-func (daemon *Daemon) setupConfigDir(c *container.Container) (setupErr error) {
-	if len(c.ConfigReferences) == 0 {
-		return nil
-	}
-
-	localPath := c.ConfigsDirPath()
-	logrus.Debugf("configs: setting up config dir: %s", localPath)
-
-	// retrieve possible remapped range start for root UID, GID
-	rootIDs := daemon.idMappings.RootPair()
-	// create tmpfs
-	if err := idtools.MkdirAllAndChown(localPath, 0700, rootIDs); err != nil {
-		return errors.Wrap(err, "error creating config dir")
-	}
-
-	defer func() {
-		if setupErr != nil {
-			if err := os.RemoveAll(localPath); err != nil {
-				logrus.Errorf("error cleaning up config dir: %s", err)
-			}
-		}
-	}()
-
-	return fmt.Errorf("config store is not initialized")
-=======
-	if c.DependencyStore == nil {
-		return fmt.Errorf("secret store is not initialized")
-	}
-
-	// retrieve possible remapped range start for root UID, GID
-	rootIDs := daemon.idMapping.RootPair()
-
-	for _, s := range c.SecretReferences {
-		// TODO (ehazlett): use type switch when more are supported
-		if s.File == nil {
-			logrus.Error("secret target type is not a file target")
-			continue
-		}
-
-		// secrets are created in the SecretMountPath on the host, at a
-		// single level
-		fPath, err := c.SecretFilePath(*s)
-		if err != nil {
-			return errors.Wrap(err, "error getting secret file path")
-		}
-		if err := idtools.MkdirAllAndChown(filepath.Dir(fPath), 0700, rootIDs); err != nil {
-			return errors.Wrap(err, "error creating secret mount path")
-		}
-
-		logrus.WithFields(logrus.Fields{
-			"name": s.File.Name,
-			"path": fPath,
-		}).Debug("injecting secret")
-		secret, err := c.DependencyStore.Secrets().Get(s.SecretID)
-		if err != nil {
-			return errors.Wrap(err, "unable to get secret from secret store")
-		}
-		if err := ioutil.WriteFile(fPath, secret.Spec.Data, s.File.Mode); err != nil {
-			return errors.Wrap(err, "error injecting secret")
-		}
-
-		uid, err := strconv.Atoi(s.File.UID)
-		if err != nil {
-			return err
-		}
-		gid, err := strconv.Atoi(s.File.GID)
-		if err != nil {
-			return err
-		}
-
-		if err := os.Chown(fPath, rootIDs.UID+uid, rootIDs.GID+gid); err != nil {
-			return errors.Wrap(err, "error setting ownership for secret")
-		}
-		if err := os.Chmod(fPath, s.File.Mode); err != nil {
-			return errors.Wrap(err, "error setting file mode for secret")
-		}
-	}
-
-	for _, ref := range c.ConfigReferences {
-		// TODO (ehazlett): use type switch when more are supported
-		if ref.File == nil {
-			logrus.Error("config target type is not a file target")
-			continue
-		}
-
-		fPath, err := c.ConfigFilePath(*ref)
-		if err != nil {
-			return errors.Wrap(err, "error getting config file path for container")
-		}
-		if err := idtools.MkdirAllAndChown(filepath.Dir(fPath), 0700, rootIDs); err != nil {
-			return errors.Wrap(err, "error creating config mount path")
-		}
-
-		logrus.WithFields(logrus.Fields{
-			"name": ref.File.Name,
-			"path": fPath,
-		}).Debug("injecting config")
-		config, err := c.DependencyStore.Configs().Get(ref.ConfigID)
-		if err != nil {
-			return errors.Wrap(err, "unable to get config from config store")
-		}
-		if err := ioutil.WriteFile(fPath, config.Spec.Data, ref.File.Mode); err != nil {
-			return errors.Wrap(err, "error injecting config")
-		}
-
-		uid, err := strconv.Atoi(ref.File.UID)
-		if err != nil {
-			return err
-		}
-		gid, err := strconv.Atoi(ref.File.GID)
-		if err != nil {
-			return err
-		}
-
-		if err := os.Chown(fPath, rootIDs.UID+uid, rootIDs.GID+gid); err != nil {
-			return errors.Wrap(err, "error setting ownership for config")
-		}
-		if err := os.Chmod(fPath, ref.File.Mode); err != nil {
-			return errors.Wrap(err, "error setting file mode for config")
-		}
-	}
-
-	return daemon.remountSecretDir(c)
 }
 
 // createSecretsDir is used to create a dir suitable for storing container secrets.
@@ -325,26 +194,6 @@
 	if err := mount.Mount("tmpfs", dir, "tmpfs", "nodev,nosuid,noexec,"+tmpfsOwnership); err != nil {
 		return errors.Wrap(err, "unable to setup secret mount")
 	}
-	return nil
->>>>>>> 3ba4f9b2
-}
-
-func (daemon *Daemon) remountSecretDir(c *container.Container) error {
-	dir, err := c.SecretMountPath()
-	if err != nil {
-		return errors.Wrap(err, "error getting container secrets path")
-	}
-	if err := label.Relabel(dir, c.MountLabel, false); err != nil {
-		logrus.WithError(err).WithField("dir", dir).Warn("Error while attempting to set selinux label")
-	}
-	rootIDs := daemon.idMapping.RootPair()
-	tmpfsOwnership := fmt.Sprintf("uid=%d,gid=%d", rootIDs.UID, rootIDs.GID)
-
-	// remount secrets ro
-	if err := mount.Mount("tmpfs", dir, "tmpfs", "remount,ro,"+tmpfsOwnership); err != nil {
-		return errors.Wrap(err, "unable to remount dir as readonly")
-	}
-
 	return nil
 }
 
