package daemon // import "github.com/docker/docker/daemon"

import (
	"context"
	"fmt"
	"runtime"
	"syscall"
	"time"

	containerpkg "github.com/docker/docker/container"
	"github.com/docker/docker/errdefs"
	libcontainerdtypes "github.com/docker/docker/libcontainerd/types"
	"github.com/moby/sys/signal"
	"github.com/pkg/errors"
	"github.com/sirupsen/logrus"
)

type errNoSuchProcess struct {
	pid    int
	signal syscall.Signal
}

func (e errNoSuchProcess) Error() string {
	return fmt.Sprintf("cannot kill process (pid=%d) with signal %d: no such process", e.pid, e.signal)
}

func (errNoSuchProcess) NotFound() {}

// ContainerKill sends signal to the container
// If no signal is given, then Kill with SIGKILL and wait
// for the container to exit.
// If a signal is given, then just send it to the container and return.
func (daemon *Daemon) ContainerKill(name, stopSignal string) error {
	var (
		err error
		sig = syscall.SIGKILL
	)
	if stopSignal != "" {
		sig, err = signal.ParseSignal(stopSignal)
		if err != nil {
			return errdefs.InvalidParameter(err)
		}
		if !signal.ValidSignalForPlatform(sig) {
			return errdefs.InvalidParameter(errors.Errorf("the %s daemon does not support signal %d", runtime.GOOS, sig))
		}
	}
	container, err := daemon.GetContainer(name)
	if err != nil {
		return err
	}
	if sig == syscall.SIGKILL {
		// perform regular Kill (SIGKILL + wait())
		return daemon.Kill(container)
	}
	return daemon.killWithSignal(container, sig)
}

// killWithSignal sends the container the given signal. This wrapper for the
// host specific kill command prepares the container before attempting
// to send the signal. An error is returned if the container is paused
// or not running, or if there is a problem returned from the
// underlying kill command.
func (daemon *Daemon) killWithSignal(container *containerpkg.Container, stopSignal syscall.Signal) error {
	logrus.Debugf("Sending kill signal %d to container %s", stopSignal, container.ID)
	container.Lock()
	defer container.Unlock()

	if !container.Running {
		return errNotRunning(container.ID)
	}

	var unpause bool
	if container.Config.StopSignal != "" && stopSignal != syscall.SIGKILL {
		containerStopSignal, err := signal.ParseSignal(container.Config.StopSignal)
		if err != nil {
			return err
		}
		if containerStopSignal == stopSignal {
			container.ExitOnNext()
			unpause = container.Paused
		}
	} else {
		container.ExitOnNext()
		unpause = container.Paused
	}

	if !daemon.IsShuttingDown() {
		container.HasBeenManuallyStopped = true
		container.CheckpointTo(daemon.containersReplica)
	}

	// if the container is currently restarting we do not need to send the signal
	// to the process. Telling the monitor that it should exit on its next event
	// loop is enough
	if container.Restarting {
		return nil
	}

	err := daemon.containerd.SignalProcess(context.Background(), container.ID, libcontainerdtypes.InitProcessName, stopSignal)
	if err != nil {
		if errdefs.IsNotFound(err) {
			unpause = false
			logrus.WithError(err).WithField("container", container.ID).WithField("action", "kill").Debug("container kill failed because of 'container not found' or 'no such process'")
			go func() {
				// We need to clean up this container but it is possible there is a case where we hit here before the exit event is processed
				// but after it was fired off.
				// So let's wait the container's stop timeout amount of time to see if the event is eventually processed.
				// Doing this has the side effect that if no event was ever going to come we are waiting a a longer period of time uneccessarily.
				// But this prevents race conditions in processing the container.
				ctx, cancel := context.WithTimeout(context.TODO(), time.Duration(container.StopTimeout())*time.Second)
				defer cancel()
				s := <-container.Wait(ctx, containerpkg.WaitConditionNotRunning)
				if s.Err() != nil {
					daemon.handleContainerExit(container, nil)
				}
			}()
		} else {
			return errors.Wrapf(err, "Cannot kill container %s", container.ID)
		}
	}

	if unpause {
		// above kill signal will be sent once resume is finished
		if err := daemon.containerd.Resume(context.Background(), container.ID); err != nil {
			logrus.Warnf("Cannot unpause container %s: %s", container.ID, err)
		}
	}

	attributes := map[string]string{
		"signal": fmt.Sprintf("%d", stopSignal),
	}
	daemon.LogContainerEventWithAttributes(container, "kill", attributes)
	return nil
}

// Kill forcefully terminates a container.
func (daemon *Daemon) Kill(container *containerpkg.Container) error {
	if !container.IsRunning() {
		return errNotRunning(container.ID)
	}

	// 1. Send SIGKILL
<<<<<<< HEAD
	if err := daemon.killPossiblyDeadProcess(container, int(syscall.SIGKILL)); err != nil {
		// kill failed, check if process is no longer running.
		if isErrNoSuchProcess(err) {
=======
	if err := daemon.killPossiblyDeadProcess(container, syscall.SIGKILL); err != nil {
		// kill failed, check if process is no longer running.
		if errors.As(err, &errNoSuchProcess{}) {
>>>>>>> 38633e79
			return nil
		}
	}

	ctx, cancel := context.WithTimeout(context.Background(), 10*time.Second)
	defer cancel()

	status := <-container.Wait(ctx, containerpkg.WaitConditionNotRunning)
	if status.Err() == nil {
		return nil
	}

	logrus.WithError(status.Err()).WithField("container", container.ID).Error("Container failed to exit within 10 seconds of kill - trying direct SIGKILL")

	if err := killProcessDirectly(container); err != nil {
		if errors.As(err, &errNoSuchProcess{}) {
			return nil
		}
		return err
	}

	// wait for container to exit one last time, if it doesn't then kill didnt work, so return error
	ctx2, cancel2 := context.WithTimeout(context.Background(), 2*time.Second)
	defer cancel2()

	if status := <-container.Wait(ctx2, containerpkg.WaitConditionNotRunning); status.Err() != nil {
		return errors.New("tried to kill container, but did not receive an exit event")
	}
	return nil
}

// killPossibleDeadProcess is a wrapper around killSig() suppressing "no such process" error.
func (daemon *Daemon) killPossiblyDeadProcess(container *containerpkg.Container, sig syscall.Signal) error {
	err := daemon.killWithSignal(container, sig)
	if errdefs.IsNotFound(err) {
		err = errNoSuchProcess{container.GetPID(), sig}
		logrus.Debug(err)
		return err
	}
	return err
}<|MERGE_RESOLUTION|>--- conflicted
+++ resolved
@@ -140,15 +140,9 @@
 	}
 
 	// 1. Send SIGKILL
-<<<<<<< HEAD
-	if err := daemon.killPossiblyDeadProcess(container, int(syscall.SIGKILL)); err != nil {
-		// kill failed, check if process is no longer running.
-		if isErrNoSuchProcess(err) {
-=======
 	if err := daemon.killPossiblyDeadProcess(container, syscall.SIGKILL); err != nil {
 		// kill failed, check if process is no longer running.
 		if errors.As(err, &errNoSuchProcess{}) {
->>>>>>> 38633e79
 			return nil
 		}
 	}
