// Package daemon exposes the functions that occur on the host server
// that the Docker daemon is running.
//
// In implementing the various functions of the daemon, there is often
// a method-specific struct for configuring the runtime behavior.
package daemon // import "github.com/docker/docker/daemon"

import (
	"context"
	"fmt"
	"io/ioutil"
	"net"
	"os"
	"path"
	"path/filepath"
	"runtime"
	"strings"
	"sync"
	"time"

	"google.golang.org/grpc"

	"github.com/containerd/containerd"
	"github.com/containerd/containerd/defaults"
	"github.com/containerd/containerd/pkg/dialer"
	"github.com/docker/docker/api/types"
	containertypes "github.com/docker/docker/api/types/container"
	"github.com/docker/docker/api/types/swarm"
	"github.com/docker/docker/builder"
	"github.com/docker/docker/container"
	"github.com/docker/docker/daemon/config"
	"github.com/docker/docker/daemon/discovery"
	"github.com/docker/docker/daemon/events"
	"github.com/docker/docker/daemon/exec"
	"github.com/docker/docker/daemon/images"
	"github.com/docker/docker/daemon/logger"
	"github.com/docker/docker/daemon/network"
	"github.com/docker/docker/errdefs"
	"github.com/sirupsen/logrus"
	// register graph drivers
	_ "github.com/docker/docker/daemon/graphdriver/register"
	"github.com/docker/docker/daemon/stats"
	dmetadata "github.com/docker/docker/distribution/metadata"
	"github.com/docker/docker/dockerversion"
	"github.com/docker/docker/image"
	"github.com/docker/docker/layer"
	"github.com/docker/docker/libcontainerd"
	"github.com/docker/docker/migrate/v1"
	"github.com/docker/docker/pkg/idtools"
	"github.com/docker/docker/pkg/locker"
	"github.com/docker/docker/pkg/plugingetter"
	"github.com/docker/docker/pkg/sysinfo"
	"github.com/docker/docker/pkg/system"
	"github.com/docker/docker/pkg/truncindex"
	"github.com/docker/docker/plugin"
	pluginexec "github.com/docker/docker/plugin/executor/containerd"
	refstore "github.com/docker/docker/reference"
	"github.com/docker/docker/registry"
	"github.com/docker/docker/runconfig"
	volumesservice "github.com/docker/docker/volume/service"
	"github.com/docker/libnetwork"
	"github.com/docker/libnetwork/cluster"
	nwconfig "github.com/docker/libnetwork/config"
	"github.com/pkg/errors"
)

// ContainersNamespace is the name of the namespace used for users containers
const ContainersNamespace = "moby"

var (
	errSystemNotSupported = errors.New("the Docker daemon is not supported on this platform")
)

// Daemon holds information about the Docker daemon.
type Daemon struct {
	ID                string
	repository        string
	containers        container.Store
	containersReplica container.ViewDB
	execCommands      *exec.Store
	imageService      *images.ImageService
	idIndex           *truncindex.TruncIndex
	configStore       *config.Config
	statsCollector    *stats.Collector
	defaultLogConfig  containertypes.LogConfig
	RegistryService   registry.Service
	EventsService     *events.Events
	netController     libnetwork.NetworkController
	volumes           *volumesservice.VolumesService
	discoveryWatcher  discovery.Reloader
	root              string
	seccompEnabled    bool
	apparmorEnabled   bool
	shutdown          bool
	idMapping         *idtools.IdentityMapping
	// TODO: move graphDrivers field to an InfoService
	graphDrivers map[string]string // By operating system

	PluginStore           *plugin.Store // todo: remove
	deltaStore            *daemonStore
	pluginManager         *plugin.Manager
	linkIndex             *linkIndex
	containerdCli         *containerd.Client
	containerd            libcontainerd.Client
	defaultIsolation      containertypes.Isolation // Default isolation mode on Windows
	clusterProvider       cluster.Provider
	cluster               Cluster
	genericResources      []swarm.GenericResource
	metricsPluginListener net.Listener

	machineMemory uint64

	seccompProfile     []byte
	seccompProfilePath string

	diskUsageRunning int32
	pruneRunning     int32
	hosts            map[string]bool // hosts stores the addresses the daemon is listening on
	startupDone      chan struct{}

	attachmentStore       network.AttachmentStore
	attachableNetworkLock *locker.Locker
}

// StoreHosts stores the addresses the daemon is listening on
func (daemon *Daemon) StoreHosts(hosts []string) {
	if daemon.hosts == nil {
		daemon.hosts = make(map[string]bool)
	}
	for _, h := range hosts {
		daemon.hosts[h] = true
	}
}

// HasExperimental returns whether the experimental features of the daemon are enabled or not
func (daemon *Daemon) HasExperimental() bool {
	return daemon.configStore != nil && daemon.configStore.Experimental
}

func (daemon *Daemon) restore() error {
	containers := make(map[string]*container.Container)

	logrus.Info("Loading containers: start.")

	dir, err := ioutil.ReadDir(daemon.repository)
	if err != nil {
		return err
	}

	for _, v := range dir {
		id := v.Name()
		container, err := daemon.load(id)
		if err != nil {
			logrus.Errorf("Failed to load container %v: %v", id, err)
			continue
		}
		if !system.IsOSSupported(container.OS) {
			logrus.Errorf("Failed to load container %v: %s (%q)", id, system.ErrNotSupportedOperatingSystem, container.OS)
			continue
		}
		// Ignore the container if it does not support the current driver being used by the graph
		currentDriverForContainerOS := daemon.graphDrivers[container.OS]
		if (container.Driver == "" && currentDriverForContainerOS == "aufs") || container.Driver == currentDriverForContainerOS {
			rwlayer, err := daemon.imageService.GetLayerByID(container.ID, container.OS)
			if err != nil {
				logrus.Errorf("Failed to load container mount %v: %v", id, err)
				continue
			}
			container.RWLayer = rwlayer
			logrus.Debugf("Loaded container %v, isRunning: %v", container.ID, container.IsRunning())

			containers[container.ID] = container
		} else {
			logrus.Debugf("Cannot load container %s because it was created with another graph driver.", container.ID)
		}
	}

	removeContainers := make(map[string]*container.Container)
	restartContainers := make(map[*container.Container]chan struct{})
	activeSandboxes := make(map[string]interface{})
	for id, c := range containers {
		if err := daemon.registerName(c); err != nil {
			logrus.Errorf("Failed to register container name %s: %s", c.ID, err)
			delete(containers, id)
			continue
		}
		if err := daemon.Register(c); err != nil {
			logrus.Errorf("Failed to register container %s: %s", c.ID, err)
			delete(containers, id)
			continue
		}

		// The LogConfig.Type is empty if the container was created before docker 1.12 with default log driver.
		// We should rewrite it to use the daemon defaults.
		// Fixes https://github.com/docker/docker/issues/22536
		if c.HostConfig.LogConfig.Type == "" {
			if err := daemon.mergeAndVerifyLogConfig(&c.HostConfig.LogConfig); err != nil {
				logrus.Errorf("Failed to verify log config for container %s: %q", c.ID, err)
				continue
			}
		}
	}

	var (
		wg      sync.WaitGroup
		mapLock sync.Mutex
	)
	for _, c := range containers {
		wg.Add(1)
		go func(c *container.Container) {
			defer wg.Done()
			daemon.backportMountSpec(c)
			if err := daemon.checkpointAndSave(c); err != nil {
				logrus.WithError(err).WithField("container", c.ID).Error("error saving backported mountspec to disk")
			}

			daemon.setStateCounter(c)

			logrus.WithFields(logrus.Fields{
				"container": c.ID,
				"running":   c.IsRunning(),
				"paused":    c.IsPaused(),
			}).Debug("restoring container")

			var (
				err      error
				alive    bool
				ec       uint32
				exitedAt time.Time
			)

			alive, _, err = daemon.containerd.Restore(context.Background(), c.ID, c.InitializeStdio)
			if err != nil && !errdefs.IsNotFound(err) {
				logrus.Errorf("Failed to restore container %s with containerd: %s", c.ID, err)
				return
			}
			if !alive {
				ec, exitedAt, err = daemon.containerd.DeleteTask(context.Background(), c.ID)
				if err != nil && !errdefs.IsNotFound(err) {
					logrus.WithError(err).Errorf("Failed to delete container %s from containerd", c.ID)
					return
				}
			} else if !daemon.configStore.LiveRestoreEnabled {
				if err := daemon.kill(c, c.StopSignal()); err != nil && !errdefs.IsNotFound(err) {
					logrus.WithError(err).WithField("container", c.ID).Error("error shutting down container")
					return
				}
			}

			if c.IsRunning() || c.IsPaused() {
				c.RestartManager().Cancel() // manually start containers because some need to wait for swarm networking

				if c.IsPaused() && alive {
					s, err := daemon.containerd.Status(context.Background(), c.ID)
					if err != nil {
						logrus.WithError(err).WithField("container", c.ID).
							Errorf("Failed to get container status")
					} else {
						logrus.WithField("container", c.ID).WithField("state", s).
							Info("restored container paused")
						switch s {
						case libcontainerd.StatusPaused, libcontainerd.StatusPausing:
							// nothing to do
						case libcontainerd.StatusStopped:
							alive = false
						case libcontainerd.StatusUnknown:
							logrus.WithField("container", c.ID).
								Error("Unknown status for container during restore")
						default:
							// running
							c.Lock()
							c.Paused = false
							daemon.setStateCounter(c)
							if err := c.CheckpointTo(daemon.containersReplica); err != nil {
								logrus.WithError(err).WithField("container", c.ID).
									Error("Failed to update stopped container state")
							}
							c.Unlock()
						}
					}
				}

				if !alive {
					c.Lock()
					c.SetStopped(&container.ExitStatus{ExitCode: int(ec), ExitedAt: exitedAt})
					daemon.Cleanup(c)
					if err := c.CheckpointTo(daemon.containersReplica); err != nil {
						logrus.Errorf("Failed to update stopped container %s state: %v", c.ID, err)
					}
					c.Unlock()
				}

				// we call Mount and then Unmount to get BaseFs of the container
				if err := daemon.Mount(c); err != nil {
					// The mount is unlikely to fail. However, in case mount fails
					// the container should be allowed to restore here. Some functionalities
					// (like docker exec -u user) might be missing but container is able to be
					// stopped/restarted/removed.
					// See #29365 for related information.
					// The error is only logged here.
					logrus.Warnf("Failed to mount container on getting BaseFs path %v: %v", c.ID, err)
				} else {
					if err := daemon.Unmount(c); err != nil {
						logrus.Warnf("Failed to umount container on getting BaseFs path %v: %v", c.ID, err)
					}
				}

				c.ResetRestartManager(false)
				if !c.HostConfig.NetworkMode.IsContainer() && c.IsRunning() {
					options, err := daemon.buildSandboxOptions(c)
					if err != nil {
						logrus.Warnf("Failed build sandbox option to restore container %s: %v", c.ID, err)
					}
					mapLock.Lock()
					activeSandboxes[c.NetworkSettings.SandboxID] = options
					mapLock.Unlock()
				}
			}

			// get list of containers we need to restart

			// Do not autostart containers which
			// has endpoints in a swarm scope
			// network yet since the cluster is
			// not initialized yet. We will start
			// it after the cluster is
			// initialized.
<<<<<<< HEAD
			if daemon.configStore.AutoRestart && c.ShouldRestart() && !c.NetworkSettings.HasSwarmEndpoint {
=======
			if daemon.configStore.AutoRestart && c.ShouldRestart() && !c.NetworkSettings.HasSwarmEndpoint && c.HasBeenStartedBefore {
>>>>>>> 3ba4f9b2
				mapLock.Lock()
				restartContainers[c] = make(chan struct{})
				mapLock.Unlock()
			} else if c.HostConfig != nil && c.HostConfig.AutoRemove {
				mapLock.Lock()
				removeContainers[c.ID] = c
				mapLock.Unlock()
			}

			c.Lock()
			if c.RemovalInProgress {
				// We probably crashed in the middle of a removal, reset
				// the flag.
				//
				// We DO NOT remove the container here as we do not
				// know if the user had requested for either the
				// associated volumes, network links or both to also
				// be removed. So we put the container in the "dead"
				// state and leave further processing up to them.
				logrus.Debugf("Resetting RemovalInProgress flag from %v", c.ID)
				c.RemovalInProgress = false
				c.Dead = true
				if err := c.CheckpointTo(daemon.containersReplica); err != nil {
					logrus.Errorf("Failed to update RemovalInProgress container %s state: %v", c.ID, err)
				}
			}
			c.Unlock()
		}(c)
	}
	wg.Wait()
	daemon.netController, err = daemon.initNetworkController(daemon.configStore, activeSandboxes)
	if err != nil {
		return fmt.Errorf("Error initializing network controller: %v", err)
	}

	// Now that all the containers are registered, register the links
	for _, c := range containers {
		c.Lock()
		if err := daemon.registerLinks(c, c.HostConfig); err != nil {
			logrus.Errorf("failed to register link for container %s: %v", c.ID, err)
		}
		c.Unlock()
	}

	group := sync.WaitGroup{}
	for c, notifier := range restartContainers {
		group.Add(1)

		go func(c *container.Container, chNotify chan struct{}) {
			defer group.Done()

			logrus.Debugf("Starting container %s", c.ID)

			// ignore errors here as this is a best effort to wait for children to be
			//   running before we try to start the container
			children := daemon.children(c)
			timeout := time.After(5 * time.Second)
			for _, child := range children {
				if notifier, exists := restartContainers[child]; exists {
					select {
					case <-notifier:
					case <-timeout:
					}
				}
			}

			// Make sure networks are available before starting
			daemon.waitForNetworks(c)
			if err := daemon.containerStart(c, "", "", true); err != nil {
				logrus.Errorf("Failed to start container %s: %s", c.ID, err)
			}
			close(chNotify)
		}(c, notifier)

	}
	group.Wait()

	removeGroup := sync.WaitGroup{}
	for id := range removeContainers {
		removeGroup.Add(1)
		go func(cid string) {
			if err := daemon.ContainerRm(cid, &types.ContainerRmConfig{ForceRemove: true, RemoveVolume: true}); err != nil {
				logrus.Errorf("Failed to remove container %s: %s", cid, err)
			}
			removeGroup.Done()
		}(id)
	}
	removeGroup.Wait()

	// any containers that were started above would already have had this done,
	// however we need to now prepare the mountpoints for the rest of the containers as well.
	// This shouldn't cause any issue running on the containers that already had this run.
	// This must be run after any containers with a restart policy so that containerized plugins
	// can have a chance to be running before we try to initialize them.
	for _, c := range containers {
		// if the container has restart policy, do not
		// prepare the mountpoints since it has been done on restarting.
		// This is to speed up the daemon start when a restart container
		// has a volume and the volume driver is not available.
		if _, ok := restartContainers[c]; ok {
			continue
		} else if _, ok := removeContainers[c.ID]; ok {
			// container is automatically removed, skip it.
			continue
		}

		group.Add(1)
		go func(c *container.Container) {
			defer group.Done()
			if err := daemon.prepareMountPoints(c); err != nil {
				logrus.Error(err)
			}
		}(c)
	}

	group.Wait()

	logrus.Info("Loading containers: done.")

	return nil
}

// RestartSwarmContainers restarts any autostart container which has a
// swarm endpoint.
func (daemon *Daemon) RestartSwarmContainers() {
	group := sync.WaitGroup{}
	for _, c := range daemon.List() {
		if !c.IsRunning() && !c.IsPaused() {
			// Autostart all the containers which has a
			// swarm endpoint now that the cluster is
			// initialized.
			if daemon.configStore.AutoRestart && c.ShouldRestart() && c.NetworkSettings.HasSwarmEndpoint && c.HasBeenStartedBefore {
				group.Add(1)
				go func(c *container.Container) {
					defer group.Done()
					if err := daemon.containerStart(c, "", "", true); err != nil {
						logrus.Error(err)
					}
				}(c)
			}
		}

	}
	group.Wait()
}

// waitForNetworks is used during daemon initialization when starting up containers
// It ensures that all of a container's networks are available before the daemon tries to start the container.
// In practice it just makes sure the discovery service is available for containers which use a network that require discovery.
func (daemon *Daemon) waitForNetworks(c *container.Container) {
	if daemon.discoveryWatcher == nil {
		return
	}
	// Make sure if the container has a network that requires discovery that the discovery service is available before starting
	for netName := range c.NetworkSettings.Networks {
		// If we get `ErrNoSuchNetwork` here, we can assume that it is due to discovery not being ready
		// Most likely this is because the K/V store used for discovery is in a container and needs to be started
		if _, err := daemon.netController.NetworkByName(netName); err != nil {
			if _, ok := err.(libnetwork.ErrNoSuchNetwork); !ok {
				continue
			}
			// use a longish timeout here due to some slowdowns in libnetwork if the k/v store is on anything other than --net=host
			// FIXME: why is this slow???
			logrus.Debugf("Container %s waiting for network to be ready", c.Name)
			select {
			case <-daemon.discoveryWatcher.ReadyCh():
			case <-time.After(60 * time.Second):
			}
			return
		}
	}
}

func (daemon *Daemon) children(c *container.Container) map[string]*container.Container {
	return daemon.linkIndex.children(c)
}

// parents returns the names of the parent containers of the container
// with the given name.
func (daemon *Daemon) parents(c *container.Container) map[string]*container.Container {
	return daemon.linkIndex.parents(c)
}

func (daemon *Daemon) registerLink(parent, child *container.Container, alias string) error {
	fullName := path.Join(parent.Name, alias)
	if err := daemon.containersReplica.ReserveName(fullName, child.ID); err != nil {
		if err == container.ErrNameReserved {
			logrus.Warnf("error registering link for %s, to %s, as alias %s, ignoring: %v", parent.ID, child.ID, alias, err)
			return nil
		}
		return err
	}
	daemon.linkIndex.link(parent, child, fullName)
	return nil
}

// DaemonJoinsCluster informs the daemon has joined the cluster and provides
// the handler to query the cluster component
func (daemon *Daemon) DaemonJoinsCluster(clusterProvider cluster.Provider) {
	daemon.setClusterProvider(clusterProvider)
}

// DaemonLeavesCluster informs the daemon has left the cluster
func (daemon *Daemon) DaemonLeavesCluster() {
	// Daemon is in charge of removing the attachable networks with
	// connected containers when the node leaves the swarm
	daemon.clearAttachableNetworks()
	// We no longer need the cluster provider, stop it now so that
	// the network agent will stop listening to cluster events.
	daemon.setClusterProvider(nil)
	// Wait for the networking cluster agent to stop
	daemon.netController.AgentStopWait()
	// Daemon is in charge of removing the ingress network when the
	// node leaves the swarm. Wait for job to be done or timeout.
	// This is called also on graceful daemon shutdown. We need to
	// wait, because the ingress release has to happen before the
	// network controller is stopped.
	if done, err := daemon.ReleaseIngress(); err == nil {
		select {
		case <-done:
		case <-time.After(5 * time.Second):
			logrus.Warn("timeout while waiting for ingress network removal")
		}
	} else {
		logrus.Warnf("failed to initiate ingress network removal: %v", err)
	}

	daemon.attachmentStore.ClearAttachments()
}

// setClusterProvider sets a component for querying the current cluster state.
func (daemon *Daemon) setClusterProvider(clusterProvider cluster.Provider) {
	daemon.clusterProvider = clusterProvider
	daemon.netController.SetClusterProvider(clusterProvider)
	daemon.attachableNetworkLock = locker.New()
}

// IsSwarmCompatible verifies if the current daemon
// configuration is compatible with the swarm mode
func (daemon *Daemon) IsSwarmCompatible() error {
	if daemon.configStore == nil {
		return nil
	}
	return daemon.configStore.IsSwarmCompatible()
}

// NewDaemon sets up everything for the daemon to be able to service
// requests from the webserver.
func NewDaemon(ctx context.Context, config *config.Config, pluginStore *plugin.Store) (daemon *Daemon, err error) {
	setDefaultMtu(config)

	registryService, err := registry.NewService(config.ServiceOptions)
	if err != nil {
		return nil, err
	}

	// Ensure that we have a correct root key limit for launching containers.
	if err := ModifyRootKeyLimit(); err != nil {
		logrus.Warnf("unable to modify root key limit, number of containers could be limited by this quota: %v", err)
	}

	// Ensure we have compatible and valid configuration options
	if err := verifyDaemonSettings(config); err != nil {
		return nil, err
	}

	// Do we have a disabled network?
	config.DisableBridge = isBridgeNetworkDisabled(config)

	// Setup the resolv.conf
	setupResolvConf(config)

	// Verify the platform is supported as a daemon
	if !platformSupported {
		return nil, errSystemNotSupported
	}

	// Validate platform-specific requirements
	if err := checkSystem(); err != nil {
		return nil, err
	}

	idMapping, err := setupRemappedRoot(config)
	if err != nil {
		return nil, err
	}
	rootIDs := idMapping.RootPair()
	if err := setupDaemonProcess(config); err != nil {
		return nil, err
	}

	// set up the tmpDir to use a canonical path
	tmp, err := prepareTempDir(config.Root, rootIDs)
	if err != nil {
		return nil, fmt.Errorf("Unable to get the TempDir under %s: %s", config.Root, err)
	}
	realTmp, err := getRealPath(tmp)
	if err != nil {
		return nil, fmt.Errorf("Unable to get the full path to the TempDir (%s): %s", tmp, err)
	}
	if runtime.GOOS == "windows" {
		if _, err := os.Stat(realTmp); err != nil && os.IsNotExist(err) {
			if err := system.MkdirAll(realTmp, 0700, ""); err != nil {
				return nil, fmt.Errorf("Unable to create the TempDir (%s): %s", realTmp, err)
			}
		}
		os.Setenv("TEMP", realTmp)
		os.Setenv("TMP", realTmp)
	} else {
		os.Setenv("TMPDIR", realTmp)
	}

	d := &Daemon{
		configStore: config,
		PluginStore: pluginStore,
		startupDone: make(chan struct{}),
	}
	// Ensure the daemon is properly shutdown if there is a failure during
	// initialization
	defer func() {
		if err != nil {
			if err := d.Shutdown(); err != nil {
				logrus.Error(err)
			}
		}
	}()

	if err := d.setGenericResources(config); err != nil {
		return nil, err
	}
	// set up SIGUSR1 handler on Unix-like systems, or a Win32 global event
	// on Windows to dump Go routine stacks
	stackDumpDir := config.Root
	if execRoot := config.GetExecRoot(); execRoot != "" {
		stackDumpDir = execRoot
	}
	d.setupDumpStackTrap(stackDumpDir)

	if err := d.setupSeccompProfile(); err != nil {
		return nil, err
	}

	// Set the default isolation mode (only applicable on Windows)
	if err := d.setDefaultIsolation(); err != nil {
		return nil, fmt.Errorf("error setting default isolation mode: %v", err)
	}

	if err := configureMaxThreads(config); err != nil {
		logrus.Warnf("Failed to configure golang's threads limit: %v", err)
	}

	if err := ensureDefaultAppArmorProfile(); err != nil {
		logrus.Errorf(err.Error())
	}

	daemonRepo := filepath.Join(config.Root, "containers")
	if err := idtools.MkdirAllAndChown(daemonRepo, 0700, rootIDs); err != nil {
		return nil, err
	}

	// Create the directory where we'll store the runtime scripts (i.e. in
	// order to support runtimeArgs)
	daemonRuntimes := filepath.Join(config.Root, "runtimes")
	if err := system.MkdirAll(daemonRuntimes, 0700, ""); err != nil {
		return nil, err
	}
	if err := d.loadRuntimes(); err != nil {
		return nil, err
	}

	if runtime.GOOS == "windows" {
		if err := system.MkdirAll(filepath.Join(config.Root, "credentialspecs"), 0, ""); err != nil {
			return nil, err
		}
	}

	// On Windows we don't support the environment variable, or a user supplied graphdriver
	// as Windows has no choice in terms of which graphdrivers to use. It's a case of
	// running Windows containers on Windows - windowsfilter, running Linux containers on Windows,
	// lcow. Unix platforms however run a single graphdriver for all containers, and it can
	// be set through an environment variable, a daemon start parameter, or chosen through
	// initialization of the layerstore through driver priority order for example.
	d.graphDrivers = make(map[string]string)
	layerStores := make(map[string]layer.Store)
	if runtime.GOOS == "windows" {
		d.graphDrivers[runtime.GOOS] = "windowsfilter"
		if system.LCOWSupported() {
			d.graphDrivers["linux"] = "lcow"
		}
	} else {
		driverName := os.Getenv("DOCKER_DRIVER")
		if driverName == "" {
			driverName = config.GraphDriver
		} else {
			logrus.Infof("Setting the storage driver from the $DOCKER_DRIVER environment variable (%s)", driverName)
		}
		d.graphDrivers[runtime.GOOS] = driverName // May still be empty. Layerstore init determines instead.
	}

	d.RegistryService = registryService
	logger.RegisterPluginGetter(d.PluginStore)

	metricsSockPath, err := d.listenMetricsSock()
	if err != nil {
		return nil, err
	}
	registerMetricsPluginCallback(d.PluginStore, metricsSockPath)

	gopts := []grpc.DialOption{
		grpc.WithInsecure(),
		grpc.WithBackoffMaxDelay(3 * time.Second),
		grpc.WithDialer(dialer.Dialer),

		// TODO(stevvooe): We may need to allow configuration of this on the client.
		grpc.WithDefaultCallOptions(grpc.MaxCallRecvMsgSize(defaults.DefaultMaxRecvMsgSize)),
		grpc.WithDefaultCallOptions(grpc.MaxCallSendMsgSize(defaults.DefaultMaxSendMsgSize)),
	}
	if config.ContainerdAddr != "" {
		d.containerdCli, err = containerd.New(config.ContainerdAddr, containerd.WithDefaultNamespace(ContainersNamespace), containerd.WithDialOpts(gopts))
		if err != nil {
			return nil, errors.Wrapf(err, "failed to dial %q", config.ContainerdAddr)
		}
	}

	createPluginExec := func(m *plugin.Manager) (plugin.Executor, error) {
		var pluginCli *containerd.Client

		// Windows is not currently using containerd, keep the
		// client as nil
		if config.ContainerdAddr != "" {
			pluginCli, err = containerd.New(config.ContainerdAddr, containerd.WithDefaultNamespace(pluginexec.PluginNamespace), containerd.WithDialOpts(gopts))
			if err != nil {
				return nil, errors.Wrapf(err, "failed to dial %q", config.ContainerdAddr)
			}
		}

		return pluginexec.New(ctx, getPluginExecRoot(config.Root), pluginCli, m)
	}

	// Plugin system initialization should happen before restore. Do not change order.
	d.pluginManager, err = plugin.NewManager(plugin.ManagerConfig{
		Root:               filepath.Join(config.Root, "plugins"),
		ExecRoot:           getPluginExecRoot(config.Root),
		Store:              d.PluginStore,
		CreateExecutor:     createPluginExec,
		RegistryService:    registryService,
		LiveRestoreEnabled: config.LiveRestoreEnabled,
		LogPluginEvent:     d.LogPluginEvent, // todo: make private
		AuthzMiddleware:    config.AuthzMiddleware,
	})
	if err != nil {
		return nil, errors.Wrap(err, "couldn't create plugin manager")
	}

	if err := d.setupDefaultLogConfig(); err != nil {
		return nil, err
	}

	for operatingSystem, gd := range d.graphDrivers {
		layerStores[operatingSystem], err = layer.NewStoreFromOptions(layer.StoreOptions{
			Root: config.Root,
			MetadataStorePathTemplate: filepath.Join(config.Root, "image", "%s", "layerdb"),
			GraphDriver:               gd,
			GraphDriverOptions:        config.GraphOptions,
			IDMapping:                 idMapping,
			PluginGetter:              d.PluginStore,
			ExperimentalEnabled:       config.Experimental,
			OS:                        operatingSystem,
		})
		if err != nil {
			return nil, err
		}
	}

<<<<<<< HEAD
	if config.DeltaRoot != "" && config.DeltaGraphDriver != "" {
		ls, err := layer.NewStoreFromOptions(layer.StoreOptions{
			StorePath:                 config.DeltaRoot,
			MetadataStorePathTemplate: filepath.Join(config.DeltaRoot, "image", "%s", "layerdb"),
			GraphDriver:               config.DeltaGraphDriver,
			GraphDriverOptions:        config.DeltaGraphOptions,
			IDMappings:                idMappings,
			PluginGetter:              nil,
			ExperimentalEnabled:       false,
			OS:                        runtime.GOOS,
		})
		if err != nil {
			return nil, err
		}

		imageRoot := filepath.Join(config.DeltaRoot, "image", ls.DriverName())
		ifs, err := image.NewFSStoreBackend(filepath.Join(imageRoot, "imagedb"))
		if err != nil {
			return nil, err
		}

		var is image.Store
		is, err = image.NewImageStore(ifs, runtime.GOOS, ls)
		if err != nil {
			return nil, err
		}

		d.deltaStore = &daemonStore{
			graphDriver: ls.DriverName(),
			imageRoot: imageRoot,
			imageStore: is,
			layerStore: ls,
		}
		graphDrivers = append(graphDrivers, ls.DriverName())
	}

	// Configure and validate the kernels security support
	if err := configureKernelSecuritySupport(config, graphDrivers); err != nil {
=======
	// As layerstore initialization may set the driver
	for os := range d.graphDrivers {
		d.graphDrivers[os] = layerStores[os].DriverName()
	}

	// Configure and validate the kernels security support. Note this is a Linux/FreeBSD
	// operation only, so it is safe to pass *just* the runtime OS graphdriver.
	if err := configureKernelSecuritySupport(config, d.graphDrivers[runtime.GOOS]); err != nil {
>>>>>>> 3ba4f9b2
		return nil, err
	}

	imageRoot := filepath.Join(config.Root, "image", d.graphDrivers[runtime.GOOS])
	ifs, err := image.NewFSStoreBackend(filepath.Join(imageRoot, "imagedb"))
	if err != nil {
		return nil, err
	}

	lgrMap := make(map[string]image.LayerGetReleaser)
	for os, ls := range layerStores {
		lgrMap[os] = ls
	}
	imageStore, err := image.NewImageStore(ifs, lgrMap)
	if err != nil {
		return nil, err
	}

	d.volumes, err = volumesservice.NewVolumeService(config.Root, d.PluginStore, rootIDs, d)
	if err != nil {
		return nil, err
	}

	trustKey, err := loadOrCreateTrustKey(config.TrustKeyPath)
	if err != nil {
		return nil, err
	}

	trustDir := filepath.Join(config.Root, "trust")

	if err := system.MkdirAll(trustDir, 0700, ""); err != nil {
		return nil, err
	}

	// We have a single tag/reference store for the daemon globally. However, it's
	// stored under the graphdriver. On host platforms which only support a single
	// container OS, but multiple selectable graphdrivers, this means depending on which
	// graphdriver is chosen, the global reference store is under there. For
	// platforms which support multiple container operating systems, this is slightly
	// more problematic as where does the global ref store get located? Fortunately,
	// for Windows, which is currently the only daemon supporting multiple container
	// operating systems, the list of graphdrivers available isn't user configurable.
	// For backwards compatibility, we just put it under the windowsfilter
	// directory regardless.
	refStoreLocation := filepath.Join(imageRoot, `repositories.json`)
	rs, err := refstore.NewReferenceStore(refStoreLocation)
	if err != nil {
		return nil, fmt.Errorf("Couldn't create reference store repository: %s", err)
	}

	distributionMetadataStore, err := dmetadata.NewFSMetadataStore(filepath.Join(imageRoot, "distribution"))
	if err != nil {
		return nil, err
	}

	// No content-addressability migration on Windows as it never supported pre-CA
	if runtime.GOOS != "windows" {
		migrationStart := time.Now()
		if err := v1.Migrate(config.Root, d.graphDrivers[runtime.GOOS], layerStores[runtime.GOOS], imageStore, rs, distributionMetadataStore); err != nil {
			logrus.Errorf("Graph migration failed: %q. Your old graph data was found to be too inconsistent for upgrading to content-addressable storage. Some of the old data was probably not upgraded. We recommend starting over with a clean storage directory if possible.", err)
		}
		logrus.Infof("Graph migration to content-addressability took %.2f seconds", time.Since(migrationStart).Seconds())
	}

	// Discovery is only enabled when the daemon is launched with an address to advertise.  When
	// initialized, the daemon is registered and we can store the discovery backend as it's read-only
	if err := d.initDiscovery(config); err != nil {
		return nil, err
	}

	sysInfo := sysinfo.New(false)
	// Check if Devices cgroup is mounted, it is hard requirement for container security,
	// on Linux.
	if runtime.GOOS == "linux" && !sysInfo.CgroupDevicesEnabled {
		return nil, errors.New("Devices cgroup isn't mounted")
	}

	d.ID = trustKey.PublicKey().KeyID()
	d.repository = daemonRepo
	d.containers = container.NewMemoryStore()
	if d.containersReplica, err = container.NewViewDB(); err != nil {
		return nil, err
	}
	d.execCommands = exec.NewStore()
	d.idIndex = truncindex.NewTruncIndex([]string{})
	d.statsCollector = d.newStatsCollector(1 * time.Second)

	d.EventsService = events.New()
	d.root = config.Root
	d.idMapping = idMapping
	d.seccompEnabled = sysInfo.Seccomp
	d.apparmorEnabled = sysInfo.AppArmor

	d.linkIndex = newLinkIndex()

	// TODO: imageStore, distributionMetadataStore, and ReferenceStore are only
	// used above to run migration. They could be initialized in ImageService
	// if migration is called from daemon/images. layerStore might move as well.
	d.imageService = images.NewImageService(images.ImageServiceConfig{
		ContainerStore:            d.containers,
		DistributionMetadataStore: distributionMetadataStore,
		EventsService:             d.EventsService,
		ImageStore:                imageStore,
		LayerStores:               layerStores,
		MaxConcurrentDownloads:    *config.MaxConcurrentDownloads,
		MaxConcurrentUploads:      *config.MaxConcurrentUploads,
		ReferenceStore:            rs,
		RegistryService:           registryService,
		TrustKey:                  trustKey,
	})

	go d.execCommandGC()

<<<<<<< HEAD
	d.containerd, err = containerdRemote.NewClient(ContainersNamespace, d)
=======
	d.containerd, err = libcontainerd.NewClient(ctx, d.containerdCli, filepath.Join(config.ExecRoot, "containerd"), ContainersNamespace, d)
>>>>>>> 3ba4f9b2
	if err != nil {
		return nil, err
	}

	if err := d.restore(); err != nil {
		return nil, err
	}
	close(d.startupDone)

	// FIXME: this method never returns an error
	info, _ := d.SystemInfo()

	engineInfo.WithValues(
		dockerversion.Version,
		dockerversion.GitCommit,
		info.Architecture,
		info.Driver,
		info.KernelVersion,
		info.OperatingSystem,
		info.OSType,
		info.ID,
	).Set(1)
	engineCpus.Set(float64(info.NCPU))
	engineMemory.Set(float64(info.MemTotal))

	gd := ""
	for os, driver := range d.graphDrivers {
		if len(gd) > 0 {
			gd += ", "
		}
		gd += driver
		if len(d.graphDrivers) > 1 {
			gd = fmt.Sprintf("%s (%s)", gd, os)
		}
	}
	logrus.WithFields(logrus.Fields{
		"version":        dockerversion.Version,
		"commit":         dockerversion.GitCommit,
		"graphdriver(s)": gd,
	}).Info("Docker daemon")

	return d, nil
}

// DistributionServices returns services controlling daemon storage
func (daemon *Daemon) DistributionServices() images.DistributionServices {
	return daemon.imageService.DistributionServices()
}

func (daemon *Daemon) waitForStartupDone() {
	<-daemon.startupDone
}

func (daemon *Daemon) shutdownContainer(c *container.Container) error {
	stopTimeout := c.StopTimeout()

	// If container failed to exit in stopTimeout seconds of SIGTERM, then using the force
	if err := daemon.containerStop(c, stopTimeout); err != nil {
		return fmt.Errorf("Failed to stop container %s with error: %v", c.ID, err)
	}

	// Wait without timeout for the container to exit.
	// Ignore the result.
	<-c.Wait(context.Background(), container.WaitConditionNotRunning)
	return nil
}

// ShutdownTimeout returns the timeout (in seconds) before containers are forcibly
// killed during shutdown. The default timeout can be configured both on the daemon
// and per container, and the longest timeout will be used. A grace-period of
// 5 seconds is added to the configured timeout.
//
// A negative (-1) timeout means "indefinitely", which means that containers
// are not forcibly killed, and the daemon shuts down after all containers exit.
func (daemon *Daemon) ShutdownTimeout() int {
	shutdownTimeout := daemon.configStore.ShutdownTimeout
	if shutdownTimeout < 0 {
		return -1
	}
	if daemon.containers == nil {
		return shutdownTimeout
	}

	graceTimeout := 5
	for _, c := range daemon.containers.List() {
		stopTimeout := c.StopTimeout()
		if stopTimeout < 0 {
			return -1
		}
		if stopTimeout+graceTimeout > shutdownTimeout {
			shutdownTimeout = stopTimeout + graceTimeout
		}
	}
	return shutdownTimeout
}

// Shutdown stops the daemon.
func (daemon *Daemon) Shutdown() error {
	daemon.shutdown = true
	// Keep mounts and networking running on daemon shutdown if
	// we are to keep containers running and restore them.

	if daemon.configStore.LiveRestoreEnabled && daemon.containers != nil {
		// check if there are any running containers, if none we should do some cleanup
		if ls, err := daemon.Containers(&types.ContainerListOptions{}); len(ls) != 0 || err != nil {
			// metrics plugins still need some cleanup
			daemon.cleanupMetricsPlugins()
			return nil
		}
	}

	if daemon.containers != nil {
		logrus.Debugf("daemon configured with a %d seconds minimum shutdown timeout", daemon.configStore.ShutdownTimeout)
		logrus.Debugf("start clean shutdown of all containers with a %d seconds timeout...", daemon.ShutdownTimeout())
		daemon.containers.ApplyAll(func(c *container.Container) {
			if !c.IsRunning() {
				return
			}
			logrus.Debugf("stopping %s", c.ID)
			if err := daemon.shutdownContainer(c); err != nil {
				logrus.Errorf("Stop container error: %v", err)
				return
			}
			if mountid, err := daemon.imageService.GetLayerMountID(c.ID, c.OS); err == nil {
				daemon.cleanupMountsByID(mountid)
			}
			logrus.Debugf("container stopped %s", c.ID)
		})
	}

	if daemon.volumes != nil {
		if err := daemon.volumes.Shutdown(); err != nil {
			logrus.Errorf("Error shutting down volume store: %v", err)
		}
	}

	if daemon.imageService != nil {
		daemon.imageService.Cleanup()
	}

	// If we are part of a cluster, clean up cluster's stuff
	if daemon.clusterProvider != nil {
		logrus.Debugf("start clean shutdown of cluster resources...")
		daemon.DaemonLeavesCluster()
	}

	daemon.cleanupMetricsPlugins()

	// Shutdown plugins after containers and layerstore. Don't change the order.
	daemon.pluginShutdown()

	// trigger libnetwork Stop only if it's initialized
	if daemon.netController != nil {
		daemon.netController.Stop()
	}

	if daemon.containerdCli != nil {
		daemon.containerdCli.Close()
	}

	return daemon.cleanupMounts()
}

// Mount sets container.BaseFS
// (is it not set coming in? why is it unset?)
func (daemon *Daemon) Mount(container *container.Container) error {
	if container.RWLayer == nil {
		return errors.New("RWLayer of container " + container.ID + " is unexpectedly nil")
	}
	dir, err := container.RWLayer.Mount(container.GetMountLabel())
	if err != nil {
		return err
	}
	logrus.Debugf("container mounted via layerStore: %v", dir)

	if container.BaseFS != nil && container.BaseFS.Path() != dir.Path() {
		// The mount path reported by the graph driver should always be trusted on Windows, since the
		// volume path for a given mounted layer may change over time.  This should only be an error
		// on non-Windows operating systems.
		if runtime.GOOS != "windows" {
			daemon.Unmount(container)
			return fmt.Errorf("Error: driver %s is returning inconsistent paths for container %s ('%s' then '%s')",
				daemon.imageService.GraphDriverForOS(container.OS), container.ID, container.BaseFS, dir)
		}
	}
	container.BaseFS = dir // TODO: combine these fields
	return nil
}

// Unmount unsets the container base filesystem
func (daemon *Daemon) Unmount(container *container.Container) error {
	if container.RWLayer == nil {
		return errors.New("RWLayer of container " + container.ID + " is unexpectedly nil")
	}
	if err := container.RWLayer.Unmount(); err != nil {
		logrus.Errorf("Error unmounting container %s: %s", container.ID, err)
		return err
	}

	return nil
}

// Subnets return the IPv4 and IPv6 subnets of networks that are manager by Docker.
func (daemon *Daemon) Subnets() ([]net.IPNet, []net.IPNet) {
	var v4Subnets []net.IPNet
	var v6Subnets []net.IPNet

	managedNetworks := daemon.netController.Networks()

	for _, managedNetwork := range managedNetworks {
		v4infos, v6infos := managedNetwork.Info().IpamInfo()
		for _, info := range v4infos {
			if info.IPAMData.Pool != nil {
				v4Subnets = append(v4Subnets, *info.IPAMData.Pool)
			}
		}
		for _, info := range v6infos {
			if info.IPAMData.Pool != nil {
				v6Subnets = append(v6Subnets, *info.IPAMData.Pool)
			}
		}
	}

	return v4Subnets, v6Subnets
}

// prepareTempDir prepares and returns the default directory to use
// for temporary files.
// If it doesn't exist, it is created. If it exists, its content is removed.
func prepareTempDir(rootDir string, rootIdentity idtools.Identity) (string, error) {
	var tmpDir string
	if tmpDir = os.Getenv("DOCKER_TMPDIR"); tmpDir == "" {
		tmpDir = filepath.Join(rootDir, "tmp")
		newName := tmpDir + "-old"
		if err := os.Rename(tmpDir, newName); err == nil {
			go func() {
				if err := os.RemoveAll(newName); err != nil {
					logrus.Warnf("failed to delete old tmp directory: %s", newName)
				}
			}()
		} else if !os.IsNotExist(err) {
			logrus.Warnf("failed to rename %s for background deletion: %s. Deleting synchronously", tmpDir, err)
			if err := os.RemoveAll(tmpDir); err != nil {
				logrus.Warnf("failed to delete old tmp directory: %s", tmpDir)
			}
		}
	}
	// We don't remove the content of tmpdir if it's not the default,
	// it may hold things that do not belong to us.
	return tmpDir, idtools.MkdirAllAndChown(tmpDir, 0700, rootIdentity)
}

func (daemon *Daemon) setGenericResources(conf *config.Config) error {
	genericResources, err := config.ParseGenericResources(conf.NodeGenericResources)
	if err != nil {
		return err
	}

	daemon.genericResources = genericResources

	return nil
}

func setDefaultMtu(conf *config.Config) {
	// do nothing if the config does not have the default 0 value.
	if conf.Mtu != 0 {
		return
	}
	conf.Mtu = config.DefaultNetworkMtu
}

// IsShuttingDown tells whether the daemon is shutting down or not
func (daemon *Daemon) IsShuttingDown() bool {
	return daemon.shutdown
}

// initDiscovery initializes the discovery watcher for this daemon.
func (daemon *Daemon) initDiscovery(conf *config.Config) error {
	advertise, err := config.ParseClusterAdvertiseSettings(conf.ClusterStore, conf.ClusterAdvertise)
	if err != nil {
		if err == discovery.ErrDiscoveryDisabled {
			return nil
		}
		return err
	}

	conf.ClusterAdvertise = advertise
	discoveryWatcher, err := discovery.Init(conf.ClusterStore, conf.ClusterAdvertise, conf.ClusterOpts)
	if err != nil {
		return fmt.Errorf("discovery initialization failed (%v)", err)
	}

	daemon.discoveryWatcher = discoveryWatcher
	return nil
}

func isBridgeNetworkDisabled(conf *config.Config) bool {
	return conf.BridgeConfig.Iface == config.DisableNetworkBridge
}

func (daemon *Daemon) networkOptions(dconfig *config.Config, pg plugingetter.PluginGetter, activeSandboxes map[string]interface{}) ([]nwconfig.Option, error) {
	options := []nwconfig.Option{}
	if dconfig == nil {
		return options, nil
	}

	options = append(options, nwconfig.OptionExperimental(dconfig.Experimental))
	options = append(options, nwconfig.OptionDataDir(dconfig.Root))
	options = append(options, nwconfig.OptionExecRoot(dconfig.GetExecRoot()))

	dd := runconfig.DefaultDaemonNetworkMode()
	dn := runconfig.DefaultDaemonNetworkMode().NetworkName()
	options = append(options, nwconfig.OptionDefaultDriver(string(dd)))
	options = append(options, nwconfig.OptionDefaultNetwork(dn))

	if strings.TrimSpace(dconfig.ClusterStore) != "" {
		kv := strings.Split(dconfig.ClusterStore, "://")
		if len(kv) != 2 {
			return nil, errors.New("kv store daemon config must be of the form KV-PROVIDER://KV-URL")
		}
		options = append(options, nwconfig.OptionKVProvider(kv[0]))
		options = append(options, nwconfig.OptionKVProviderURL(kv[1]))
	}
	if len(dconfig.ClusterOpts) > 0 {
		options = append(options, nwconfig.OptionKVOpts(dconfig.ClusterOpts))
	}

	if daemon.discoveryWatcher != nil {
		options = append(options, nwconfig.OptionDiscoveryWatcher(daemon.discoveryWatcher))
	}

	if dconfig.ClusterAdvertise != "" {
		options = append(options, nwconfig.OptionDiscoveryAddress(dconfig.ClusterAdvertise))
	}

	options = append(options, nwconfig.OptionLabels(dconfig.Labels))
	options = append(options, driverOptions(dconfig)...)

	if len(dconfig.NetworkConfig.DefaultAddressPools.Value()) > 0 {
		options = append(options, nwconfig.OptionDefaultAddressPoolConfig(dconfig.NetworkConfig.DefaultAddressPools.Value()))
	}

	if daemon.configStore != nil && daemon.configStore.LiveRestoreEnabled && len(activeSandboxes) != 0 {
		options = append(options, nwconfig.OptionActiveSandboxes(activeSandboxes))
	}

	if pg != nil {
		options = append(options, nwconfig.OptionPluginGetter(pg))
	}

	options = append(options, nwconfig.OptionNetworkControlPlaneMTU(dconfig.NetworkControlPlaneMTU))

	return options, nil
}

// GetCluster returns the cluster
func (daemon *Daemon) GetCluster() Cluster {
	return daemon.cluster
}

// SetCluster sets the cluster
func (daemon *Daemon) SetCluster(cluster Cluster) {
	daemon.cluster = cluster
}

func (daemon *Daemon) pluginShutdown() {
	manager := daemon.pluginManager
	// Check for a valid manager object. In error conditions, daemon init can fail
	// and shutdown called, before plugin manager is initialized.
	if manager != nil {
		manager.Shutdown()
	}
}

// PluginManager returns current pluginManager associated with the daemon
func (daemon *Daemon) PluginManager() *plugin.Manager { // set up before daemon to avoid this method
	return daemon.pluginManager
}

// PluginGetter returns current pluginStore associated with the daemon
func (daemon *Daemon) PluginGetter() *plugin.Store {
	return daemon.PluginStore
}

// CreateDaemonRoot creates the root for the daemon
func CreateDaemonRoot(config *config.Config) error {
	// get the canonical path to the Docker root directory
	var realRoot string
	if _, err := os.Stat(config.Root); err != nil && os.IsNotExist(err) {
		realRoot = config.Root
	} else {
		realRoot, err = getRealPath(config.Root)
		if err != nil {
			return fmt.Errorf("Unable to get the full path to root (%s): %s", config.Root, err)
		}
	}

	idMapping, err := setupRemappedRoot(config)
	if err != nil {
		return err
	}
	return setupDaemonRoot(config, realRoot, idMapping.RootPair())
}

// checkpointAndSave grabs a container lock to safely call container.CheckpointTo
func (daemon *Daemon) checkpointAndSave(container *container.Container) error {
	container.Lock()
	defer container.Unlock()
	if err := container.CheckpointTo(daemon.containersReplica); err != nil {
		return fmt.Errorf("Error saving container state: %v", err)
	}
	return nil
}

// because the CLI sends a -1 when it wants to unset the swappiness value
// we need to clear it on the server side
func fixMemorySwappiness(resources *containertypes.Resources) {
	if resources.MemorySwappiness != nil && *resources.MemorySwappiness == -1 {
		resources.MemorySwappiness = nil
	}
}

// GetAttachmentStore returns current attachment store associated with the daemon
func (daemon *Daemon) GetAttachmentStore() *network.AttachmentStore {
	return &daemon.attachmentStore
}

// IdentityMapping returns uid/gid mapping or a SID (in the case of Windows) for the builder
func (daemon *Daemon) IdentityMapping() *idtools.IdentityMapping {
	return daemon.idMapping
}

// ImageService returns the Daemon's ImageService
func (daemon *Daemon) ImageService() *images.ImageService {
	return daemon.imageService
}

// BuilderBackend returns the backend used by builder
func (daemon *Daemon) BuilderBackend() builder.Backend {
	return struct {
		*Daemon
		*images.ImageService
	}{daemon, daemon.imageService}
}<|MERGE_RESOLUTION|>--- conflicted
+++ resolved
@@ -325,11 +325,7 @@
 			// not initialized yet. We will start
 			// it after the cluster is
 			// initialized.
-<<<<<<< HEAD
-			if daemon.configStore.AutoRestart && c.ShouldRestart() && !c.NetworkSettings.HasSwarmEndpoint {
-=======
 			if daemon.configStore.AutoRestart && c.ShouldRestart() && !c.NetworkSettings.HasSwarmEndpoint && c.HasBeenStartedBefore {
->>>>>>> 3ba4f9b2
 				mapLock.Lock()
 				restartContainers[c] = make(chan struct{})
 				mapLock.Unlock()
@@ -790,7 +786,7 @@
 
 	for operatingSystem, gd := range d.graphDrivers {
 		layerStores[operatingSystem], err = layer.NewStoreFromOptions(layer.StoreOptions{
-			Root: config.Root,
+			Root:                      config.Root,
 			MetadataStorePathTemplate: filepath.Join(config.Root, "image", "%s", "layerdb"),
 			GraphDriver:               gd,
 			GraphDriverOptions:        config.GraphOptions,
@@ -804,7 +800,6 @@
 		}
 	}
 
-<<<<<<< HEAD
 	if config.DeltaRoot != "" && config.DeltaGraphDriver != "" {
 		ls, err := layer.NewStoreFromOptions(layer.StoreOptions{
 			StorePath:                 config.DeltaRoot,
@@ -834,16 +829,13 @@
 
 		d.deltaStore = &daemonStore{
 			graphDriver: ls.DriverName(),
-			imageRoot: imageRoot,
-			imageStore: is,
-			layerStore: ls,
+			imageRoot:   imageRoot,
+			imageStore:  is,
+			layerStore:  ls,
 		}
 		graphDrivers = append(graphDrivers, ls.DriverName())
 	}
 
-	// Configure and validate the kernels security support
-	if err := configureKernelSecuritySupport(config, graphDrivers); err != nil {
-=======
 	// As layerstore initialization may set the driver
 	for os := range d.graphDrivers {
 		d.graphDrivers[os] = layerStores[os].DriverName()
@@ -852,7 +844,6 @@
 	// Configure and validate the kernels security support. Note this is a Linux/FreeBSD
 	// operation only, so it is safe to pass *just* the runtime OS graphdriver.
 	if err := configureKernelSecuritySupport(config, d.graphDrivers[runtime.GOOS]); err != nil {
->>>>>>> 3ba4f9b2
 		return nil, err
 	}
 
@@ -966,11 +957,7 @@
 
 	go d.execCommandGC()
 
-<<<<<<< HEAD
-	d.containerd, err = containerdRemote.NewClient(ContainersNamespace, d)
-=======
 	d.containerd, err = libcontainerd.NewClient(ctx, d.containerdCli, filepath.Join(config.ExecRoot, "containerd"), ContainersNamespace, d)
->>>>>>> 3ba4f9b2
 	if err != nil {
 		return nil, err
 	}
