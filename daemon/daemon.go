// Package daemon exposes the functions that occur on the host server
// that the Docker daemon is running.
//
// In implementing the various functions of the daemon, there is often
// a method-specific struct for configuring the runtime behavior.
package daemon // import "github.com/docker/docker/daemon"

import (
	"context"
	"fmt"
	"io/ioutil"
	"math/rand"
	"net"
	"os"
	"path"
	"path/filepath"
	"runtime"
	"strings"
	"sync"
	"time"

	"google.golang.org/grpc"

	"github.com/containerd/containerd"
	"github.com/containerd/containerd/defaults"
	"github.com/containerd/containerd/pkg/dialer"
	"github.com/containerd/containerd/remotes/docker"
	"github.com/docker/distribution/reference"
	"github.com/docker/docker/api/types"
	containertypes "github.com/docker/docker/api/types/container"
	"github.com/docker/docker/api/types/swarm"
	"github.com/docker/docker/builder"
	"github.com/docker/docker/container"
	"github.com/docker/docker/daemon/config"
	"github.com/docker/docker/daemon/discovery"
	"github.com/docker/docker/daemon/events"
	"github.com/docker/docker/daemon/exec"
	"github.com/docker/docker/daemon/images"
	"github.com/docker/docker/daemon/logger"
	"github.com/docker/docker/daemon/network"
	"github.com/docker/docker/errdefs"
	"github.com/moby/buildkit/util/resolver"
	"github.com/moby/buildkit/util/tracing"
	"github.com/sirupsen/logrus"
	// register graph drivers
	_ "github.com/docker/docker/daemon/graphdriver/register"
	"github.com/docker/docker/daemon/stats"
	dmetadata "github.com/docker/docker/distribution/metadata"
	"github.com/docker/docker/dockerversion"
	"github.com/docker/docker/image"
	"github.com/docker/docker/layer"
	"github.com/docker/docker/libcontainerd"
	"github.com/docker/docker/migrate/v1"
	"github.com/docker/docker/pkg/idtools"
	"github.com/docker/docker/pkg/locker"
	"github.com/docker/docker/pkg/plugingetter"
	"github.com/docker/docker/pkg/sysinfo"
	"github.com/docker/docker/pkg/system"
	"github.com/docker/docker/pkg/truncindex"
	"github.com/docker/docker/plugin"
	pluginexec "github.com/docker/docker/plugin/executor/containerd"
	refstore "github.com/docker/docker/reference"
	"github.com/docker/docker/registry"
	"github.com/docker/docker/runconfig"
	volumesservice "github.com/docker/docker/volume/service"
	"github.com/docker/libnetwork"
	"github.com/docker/libnetwork/cluster"
	nwconfig "github.com/docker/libnetwork/config"
	"github.com/pkg/errors"
)

// ContainersNamespace is the name of the namespace used for users containers
const ContainersNamespace = "moby"

var (
	errSystemNotSupported = errors.New("the Docker daemon is not supported on this platform")
)

// Daemon holds information about the Docker daemon.
type Daemon struct {
	ID                string
	repository        string
	containers        container.Store
	containersReplica container.ViewDB
	execCommands      *exec.Store
	imageService      *images.ImageService
	idIndex           *truncindex.TruncIndex
	configStore       *config.Config
	statsCollector    *stats.Collector
	defaultLogConfig  containertypes.LogConfig
	RegistryService   registry.Service
	EventsService     *events.Events
	netController     libnetwork.NetworkController
	volumes           *volumesservice.VolumesService
	discoveryWatcher  discovery.Reloader
	root              string
	seccompEnabled    bool
	apparmorEnabled   bool
	shutdown          bool
	idMapping         *idtools.IdentityMapping
	// TODO: move graphDrivers field to an InfoService
	graphDrivers map[string]string // By operating system

	PluginStore           *plugin.Store // todo: remove
	deltaStore            *daemonStore
	pluginManager         *plugin.Manager
	linkIndex             *linkIndex
	containerdCli         *containerd.Client
	containerd            libcontainerd.Client
	defaultIsolation      containertypes.Isolation // Default isolation mode on Windows
	clusterProvider       cluster.Provider
	cluster               Cluster
	genericResources      []swarm.GenericResource
	metricsPluginListener net.Listener

	machineMemory uint64

	seccompProfile     []byte
	seccompProfilePath string

	diskUsageRunning int32
	pruneRunning     int32
	hosts            map[string]bool // hosts stores the addresses the daemon is listening on
	startupDone      chan struct{}

	attachmentStore       network.AttachmentStore
	attachableNetworkLock *locker.Locker
}

// StoreHosts stores the addresses the daemon is listening on
func (daemon *Daemon) StoreHosts(hosts []string) {
	if daemon.hosts == nil {
		daemon.hosts = make(map[string]bool)
	}
	for _, h := range hosts {
		daemon.hosts[h] = true
	}
}

// HasExperimental returns whether the experimental features of the daemon are enabled or not
func (daemon *Daemon) HasExperimental() bool {
	return daemon.configStore != nil && daemon.configStore.Experimental
}

// Features returns the features map from configStore
func (daemon *Daemon) Features() *map[string]bool {
	return &daemon.configStore.Features
}

// NewResolveOptionsFunc returns a call back function to resolve "registry-mirrors" and
// "insecure-registries" for buildkit
func (daemon *Daemon) NewResolveOptionsFunc() resolver.ResolveOptionsFunc {
	return func(ref string) docker.ResolverOptions {
		var (
			registryKey = "docker.io"
			mirrors     = make([]string, len(daemon.configStore.Mirrors))
			m           = map[string]resolver.RegistryConf{}
		)
		// must trim "https://" or "http://" prefix
		for i, v := range daemon.configStore.Mirrors {
			v = strings.TrimPrefix(v, "https://")
			v = strings.TrimPrefix(v, "http://")
			mirrors[i] = v
		}
		// set "registry-mirrors"
		m[registryKey] = resolver.RegistryConf{Mirrors: mirrors}
		// set "insecure-registries"
		for _, v := range daemon.configStore.InsecureRegistries {
			v = strings.TrimPrefix(v, "http://")
			m[v] = resolver.RegistryConf{
				PlainHTTP: true,
			}
		}
		def := docker.ResolverOptions{
			Client: tracing.DefaultClient,
		}

		parsed, err := reference.ParseNormalizedNamed(ref)
		if err != nil {
			return def
		}
		host := reference.Domain(parsed)

		c, ok := m[host]
		if !ok {
			return def
		}

		if len(c.Mirrors) > 0 {
			def.Host = func(string) (string, error) {
				return c.Mirrors[rand.Intn(len(c.Mirrors))], nil
			}
		}

		def.PlainHTTP = c.PlainHTTP

		return def
	}
}

func (daemon *Daemon) restore() error {
	containers := make(map[string]*container.Container)

	logrus.Info("Loading containers: start.")

	dir, err := ioutil.ReadDir(daemon.repository)
	if err != nil {
		return err
	}

	for _, v := range dir {
		id := v.Name()
		container, err := daemon.load(id)
		if err != nil {
			logrus.Errorf("Failed to load container %v: %v", id, err)
			continue
		}
		if !system.IsOSSupported(container.OS) {
			logrus.Errorf("Failed to load container %v: %s (%q)", id, system.ErrNotSupportedOperatingSystem, container.OS)
			continue
		}
		// Ignore the container if it does not support the current driver being used by the graph
		currentDriverForContainerOS := daemon.graphDrivers[container.OS]
		if (container.Driver == "" && currentDriverForContainerOS == "aufs") || container.Driver == currentDriverForContainerOS {
			rwlayer, err := daemon.imageService.GetLayerByID(container.ID, container.OS)
			if err != nil {
				logrus.Errorf("Failed to load container mount %v: %v", id, err)
				continue
			}
			container.RWLayer = rwlayer
			logrus.Debugf("Loaded container %v, isRunning: %v", container.ID, container.IsRunning())

			containers[container.ID] = container
		} else {
			logrus.Debugf("Cannot load container %s because it was created with another graph driver.", container.ID)
		}
	}

	removeContainers := make(map[string]*container.Container)
	restartContainers := make(map[*container.Container]chan struct{})
	activeSandboxes := make(map[string]interface{})
	for id, c := range containers {
		if err := daemon.registerName(c); err != nil {
			logrus.Errorf("Failed to register container name %s: %s", c.ID, err)
			delete(containers, id)
			continue
		}
		if err := daemon.Register(c); err != nil {
			logrus.Errorf("Failed to register container %s: %s", c.ID, err)
			delete(containers, id)
			continue
		}

		// The LogConfig.Type is empty if the container was created before docker 1.12 with default log driver.
		// We should rewrite it to use the daemon defaults.
		// Fixes https://github.com/docker/docker/issues/22536
		if c.HostConfig.LogConfig.Type == "" {
			if err := daemon.mergeAndVerifyLogConfig(&c.HostConfig.LogConfig); err != nil {
				logrus.Errorf("Failed to verify log config for container %s: %q", c.ID, err)
				continue
			}
		}
	}

	var (
		wg      sync.WaitGroup
		mapLock sync.Mutex
	)
	for _, c := range containers {
		wg.Add(1)
		go func(c *container.Container) {
			defer wg.Done()
			daemon.backportMountSpec(c)
			if err := daemon.checkpointAndSave(c); err != nil {
				logrus.WithError(err).WithField("container", c.ID).Error("error saving backported mountspec to disk")
			}

			daemon.setStateCounter(c)

			logrus.WithFields(logrus.Fields{
				"container": c.ID,
				"running":   c.IsRunning(),
				"paused":    c.IsPaused(),
			}).Debug("restoring container")

			var (
				err      error
				alive    bool
				ec       uint32
				exitedAt time.Time
			)

			alive, _, err = daemon.containerd.Restore(context.Background(), c.ID, c.InitializeStdio)
			if err != nil && !errdefs.IsNotFound(err) {
				logrus.Errorf("Failed to restore container %s with containerd: %s", c.ID, err)
				return
			}
			if !alive {
				ec, exitedAt, err = daemon.containerd.DeleteTask(context.Background(), c.ID)
				if err != nil && !errdefs.IsNotFound(err) {
					logrus.WithError(err).Errorf("Failed to delete container %s from containerd", c.ID)
					return
				}
			} else if !daemon.configStore.LiveRestoreEnabled {
				if err := daemon.kill(c, c.StopSignal()); err != nil && !errdefs.IsNotFound(err) {
					logrus.WithError(err).WithField("container", c.ID).Error("error shutting down container")
					return
				}
			}

			if c.IsRunning() || c.IsPaused() {
				c.RestartManager().Cancel() // manually start containers because some need to wait for swarm networking

				if c.IsPaused() && alive {
					s, err := daemon.containerd.Status(context.Background(), c.ID)
					if err != nil {
						logrus.WithError(err).WithField("container", c.ID).
							Errorf("Failed to get container status")
					} else {
						logrus.WithField("container", c.ID).WithField("state", s).
							Info("restored container paused")
						switch s {
						case libcontainerd.StatusPaused, libcontainerd.StatusPausing:
							// nothing to do
						case libcontainerd.StatusStopped:
							alive = false
						case libcontainerd.StatusUnknown:
							logrus.WithField("container", c.ID).
								Error("Unknown status for container during restore")
						default:
							// running
							c.Lock()
							c.Paused = false
							daemon.setStateCounter(c)
							if err := c.CheckpointTo(daemon.containersReplica); err != nil {
								logrus.WithError(err).WithField("container", c.ID).
									Error("Failed to update stopped container state")
							}
							c.Unlock()
						}
					}
				}

				if !alive {
					c.Lock()
					c.SetStopped(&container.ExitStatus{ExitCode: int(ec), ExitedAt: exitedAt})
					daemon.Cleanup(c)
					if err := c.CheckpointTo(daemon.containersReplica); err != nil {
						logrus.Errorf("Failed to update stopped container %s state: %v", c.ID, err)
					}
					c.Unlock()
				}

				// we call Mount and then Unmount to get BaseFs of the container
				if err := daemon.Mount(c); err != nil {
					// The mount is unlikely to fail. However, in case mount fails
					// the container should be allowed to restore here. Some functionalities
					// (like docker exec -u user) might be missing but container is able to be
					// stopped/restarted/removed.
					// See #29365 for related information.
					// The error is only logged here.
					logrus.Warnf("Failed to mount container on getting BaseFs path %v: %v", c.ID, err)
				} else {
					if err := daemon.Unmount(c); err != nil {
						logrus.Warnf("Failed to umount container on getting BaseFs path %v: %v", c.ID, err)
					}
				}

				c.ResetRestartManager(false)
				if !c.HostConfig.NetworkMode.IsContainer() && c.IsRunning() {
					options, err := daemon.buildSandboxOptions(c)
					if err != nil {
						logrus.Warnf("Failed build sandbox option to restore container %s: %v", c.ID, err)
					}
					mapLock.Lock()
					activeSandboxes[c.NetworkSettings.SandboxID] = options
					mapLock.Unlock()
				}
			}

			// get list of containers we need to restart

			// Do not autostart containers which
			// has endpoints in a swarm scope
			// network yet since the cluster is
			// not initialized yet. We will start
			// it after the cluster is
			// initialized.
<<<<<<< HEAD
			if daemon.configStore.AutoRestart && c.ShouldRestart() && !c.NetworkSettings.HasSwarmEndpoint {
=======
			if daemon.configStore.AutoRestart && c.ShouldRestart() && !c.NetworkSettings.HasSwarmEndpoint && c.HasBeenStartedBefore {
>>>>>>> 8c91e967
				mapLock.Lock()
				restartContainers[c] = make(chan struct{})
				mapLock.Unlock()
			} else if c.HostConfig != nil && c.HostConfig.AutoRemove {
				mapLock.Lock()
				removeContainers[c.ID] = c
				mapLock.Unlock()
			}

			c.Lock()
			if c.RemovalInProgress {
				// We probably crashed in the middle of a removal, reset
				// the flag.
				//
				// We DO NOT remove the container here as we do not
				// know if the user had requested for either the
				// associated volumes, network links or both to also
				// be removed. So we put the container in the "dead"
				// state and leave further processing up to them.
				logrus.Debugf("Resetting RemovalInProgress flag from %v", c.ID)
				c.RemovalInProgress = false
				c.Dead = true
				if err := c.CheckpointTo(daemon.containersReplica); err != nil {
					logrus.Errorf("Failed to update RemovalInProgress container %s state: %v", c.ID, err)
				}
			}
			c.Unlock()
		}(c)
	}
	wg.Wait()
	daemon.netController, err = daemon.initNetworkController(daemon.configStore, activeSandboxes)
	if err != nil {
		return fmt.Errorf("Error initializing network controller: %v", err)
	}

	// Now that all the containers are registered, register the links
	for _, c := range containers {
		c.Lock()
		if err := daemon.registerLinks(c, c.HostConfig); err != nil {
			logrus.Errorf("failed to register link for container %s: %v", c.ID, err)
		}
		c.Unlock()
	}

	group := sync.WaitGroup{}
	for c, notifier := range restartContainers {
		group.Add(1)

		go func(c *container.Container, chNotify chan struct{}) {
			defer group.Done()

			logrus.Debugf("Starting container %s", c.ID)

			// ignore errors here as this is a best effort to wait for children to be
			//   running before we try to start the container
			children := daemon.children(c)
			timeout := time.After(5 * time.Second)
			for _, child := range children {
				if notifier, exists := restartContainers[child]; exists {
					select {
					case <-notifier:
					case <-timeout:
					}
				}
			}

			// Make sure networks are available before starting
			daemon.waitForNetworks(c)
			if err := daemon.containerStart(c, "", "", true); err != nil {
				logrus.Errorf("Failed to start container %s: %s", c.ID, err)
			}
			close(chNotify)
		}(c, notifier)

	}
	group.Wait()

	removeGroup := sync.WaitGroup{}
	for id := range removeContainers {
		removeGroup.Add(1)
		go func(cid string) {
			if err := daemon.ContainerRm(cid, &types.ContainerRmConfig{ForceRemove: true, RemoveVolume: true}); err != nil {
				logrus.Errorf("Failed to remove container %s: %s", cid, err)
			}
			removeGroup.Done()
		}(id)
	}
	removeGroup.Wait()

	// any containers that were started above would already have had this done,
	// however we need to now prepare the mountpoints for the rest of the containers as well.
	// This shouldn't cause any issue running on the containers that already had this run.
	// This must be run after any containers with a restart policy so that containerized plugins
	// can have a chance to be running before we try to initialize them.
	for _, c := range containers {
		// if the container has restart policy, do not
		// prepare the mountpoints since it has been done on restarting.
		// This is to speed up the daemon start when a restart container
		// has a volume and the volume driver is not available.
		if _, ok := restartContainers[c]; ok {
			continue
		} else if _, ok := removeContainers[c.ID]; ok {
			// container is automatically removed, skip it.
			continue
		}

		group.Add(1)
		go func(c *container.Container) {
			defer group.Done()
			if err := daemon.prepareMountPoints(c); err != nil {
				logrus.Error(err)
			}
		}(c)
	}

	group.Wait()

	logrus.Info("Loading containers: done.")

	return nil
}

// RestartSwarmContainers restarts any autostart container which has a
// swarm endpoint.
func (daemon *Daemon) RestartSwarmContainers() {
	group := sync.WaitGroup{}
	for _, c := range daemon.List() {
		if !c.IsRunning() && !c.IsPaused() {
			// Autostart all the containers which has a
			// swarm endpoint now that the cluster is
			// initialized.
			if daemon.configStore.AutoRestart && c.ShouldRestart() && c.NetworkSettings.HasSwarmEndpoint && c.HasBeenStartedBefore {
				group.Add(1)
				go func(c *container.Container) {
					defer group.Done()
					if err := daemon.containerStart(c, "", "", true); err != nil {
						logrus.Error(err)
					}
				}(c)
			}
		}

	}
	group.Wait()
}

// waitForNetworks is used during daemon initialization when starting up containers
// It ensures that all of a container's networks are available before the daemon tries to start the container.
// In practice it just makes sure the discovery service is available for containers which use a network that require discovery.
func (daemon *Daemon) waitForNetworks(c *container.Container) {
	if daemon.discoveryWatcher == nil {
		return
	}
	// Make sure if the container has a network that requires discovery that the discovery service is available before starting
	for netName := range c.NetworkSettings.Networks {
		// If we get `ErrNoSuchNetwork` here, we can assume that it is due to discovery not being ready
		// Most likely this is because the K/V store used for discovery is in a container and needs to be started
		if _, err := daemon.netController.NetworkByName(netName); err != nil {
			if _, ok := err.(libnetwork.ErrNoSuchNetwork); !ok {
				continue
			}
			// use a longish timeout here due to some slowdowns in libnetwork if the k/v store is on anything other than --net=host
			// FIXME: why is this slow???
			logrus.Debugf("Container %s waiting for network to be ready", c.Name)
			select {
			case <-daemon.discoveryWatcher.ReadyCh():
			case <-time.After(60 * time.Second):
			}
			return
		}
	}
}

func (daemon *Daemon) children(c *container.Container) map[string]*container.Container {
	return daemon.linkIndex.children(c)
}

// parents returns the names of the parent containers of the container
// with the given name.
func (daemon *Daemon) parents(c *container.Container) map[string]*container.Container {
	return daemon.linkIndex.parents(c)
}

func (daemon *Daemon) registerLink(parent, child *container.Container, alias string) error {
	fullName := path.Join(parent.Name, alias)
	if err := daemon.containersReplica.ReserveName(fullName, child.ID); err != nil {
		if err == container.ErrNameReserved {
			logrus.Warnf("error registering link for %s, to %s, as alias %s, ignoring: %v", parent.ID, child.ID, alias, err)
			return nil
		}
		return err
	}
	daemon.linkIndex.link(parent, child, fullName)
	return nil
}

// DaemonJoinsCluster informs the daemon has joined the cluster and provides
// the handler to query the cluster component
func (daemon *Daemon) DaemonJoinsCluster(clusterProvider cluster.Provider) {
	daemon.setClusterProvider(clusterProvider)
}

// DaemonLeavesCluster informs the daemon has left the cluster
func (daemon *Daemon) DaemonLeavesCluster() {
	// Daemon is in charge of removing the attachable networks with
	// connected containers when the node leaves the swarm
	daemon.clearAttachableNetworks()
	// We no longer need the cluster provider, stop it now so that
	// the network agent will stop listening to cluster events.
	daemon.setClusterProvider(nil)
	// Wait for the networking cluster agent to stop
	daemon.netController.AgentStopWait()
	// Daemon is in charge of removing the ingress network when the
	// node leaves the swarm. Wait for job to be done or timeout.
	// This is called also on graceful daemon shutdown. We need to
	// wait, because the ingress release has to happen before the
	// network controller is stopped.
	if done, err := daemon.ReleaseIngress(); err == nil {
		select {
		case <-done:
		case <-time.After(5 * time.Second):
			logrus.Warn("timeout while waiting for ingress network removal")
		}
	} else {
		logrus.Warnf("failed to initiate ingress network removal: %v", err)
	}

	daemon.attachmentStore.ClearAttachments()
}

// setClusterProvider sets a component for querying the current cluster state.
func (daemon *Daemon) setClusterProvider(clusterProvider cluster.Provider) {
	daemon.clusterProvider = clusterProvider
	daemon.netController.SetClusterProvider(clusterProvider)
	daemon.attachableNetworkLock = locker.New()
}

// IsSwarmCompatible verifies if the current daemon
// configuration is compatible with the swarm mode
func (daemon *Daemon) IsSwarmCompatible() error {
	if daemon.configStore == nil {
		return nil
	}
	return daemon.configStore.IsSwarmCompatible()
}

// NewDaemon sets up everything for the daemon to be able to service
// requests from the webserver.
func NewDaemon(ctx context.Context, config *config.Config, pluginStore *plugin.Store) (daemon *Daemon, err error) {
	setDefaultMtu(config)

	registryService, err := registry.NewService(config.ServiceOptions)
	if err != nil {
		return nil, err
	}

	// Ensure that we have a correct root key limit for launching containers.
	if err := ModifyRootKeyLimit(); err != nil {
		logrus.Warnf("unable to modify root key limit, number of containers could be limited by this quota: %v", err)
	}

	// Ensure we have compatible and valid configuration options
	if err := verifyDaemonSettings(config); err != nil {
		return nil, err
	}

	// Do we have a disabled network?
	config.DisableBridge = isBridgeNetworkDisabled(config)

	// Setup the resolv.conf
	setupResolvConf(config)

	// Verify the platform is supported as a daemon
	if !platformSupported {
		return nil, errSystemNotSupported
	}

	// Validate platform-specific requirements
	if err := checkSystem(); err != nil {
		return nil, err
	}

	idMapping, err := setupRemappedRoot(config)
	if err != nil {
		return nil, err
	}
	rootIDs := idMapping.RootPair()
	if err := setupDaemonProcess(config); err != nil {
		return nil, err
	}

	// set up the tmpDir to use a canonical path
	tmp, err := prepareTempDir(config.Root, rootIDs)
	if err != nil {
		return nil, fmt.Errorf("Unable to get the TempDir under %s: %s", config.Root, err)
	}
	realTmp, err := getRealPath(tmp)
	if err != nil {
		return nil, fmt.Errorf("Unable to get the full path to the TempDir (%s): %s", tmp, err)
	}
	if runtime.GOOS == "windows" {
		if _, err := os.Stat(realTmp); err != nil && os.IsNotExist(err) {
			if err := system.MkdirAll(realTmp, 0700, ""); err != nil {
				return nil, fmt.Errorf("Unable to create the TempDir (%s): %s", realTmp, err)
			}
		}
		os.Setenv("TEMP", realTmp)
		os.Setenv("TMP", realTmp)
	} else {
		os.Setenv("TMPDIR", realTmp)
	}

	d := &Daemon{
		configStore: config,
		PluginStore: pluginStore,
		startupDone: make(chan struct{}),
	}
	// Ensure the daemon is properly shutdown if there is a failure during
	// initialization
	defer func() {
		if err != nil {
			if err := d.Shutdown(); err != nil {
				logrus.Error(err)
			}
		}
	}()

	if err := d.setGenericResources(config); err != nil {
		return nil, err
	}
	// set up SIGUSR1 handler on Unix-like systems, or a Win32 global event
	// on Windows to dump Go routine stacks
	stackDumpDir := config.Root
	if execRoot := config.GetExecRoot(); execRoot != "" {
		stackDumpDir = execRoot
	}
	d.setupDumpStackTrap(stackDumpDir)

	if err := d.setupSeccompProfile(); err != nil {
		return nil, err
	}

	// Set the default isolation mode (only applicable on Windows)
	if err := d.setDefaultIsolation(); err != nil {
		return nil, fmt.Errorf("error setting default isolation mode: %v", err)
	}

	if err := configureMaxThreads(config); err != nil {
		logrus.Warnf("Failed to configure golang's threads limit: %v", err)
	}

	if err := ensureDefaultAppArmorProfile(); err != nil {
		logrus.Errorf(err.Error())
	}

	daemonRepo := filepath.Join(config.Root, "containers")
	if err := idtools.MkdirAllAndChown(daemonRepo, 0700, rootIDs); err != nil {
		return nil, err
	}

	// Create the directory where we'll store the runtime scripts (i.e. in
	// order to support runtimeArgs)
	daemonRuntimes := filepath.Join(config.Root, "runtimes")
	if err := system.MkdirAll(daemonRuntimes, 0700, ""); err != nil {
		return nil, err
	}
	if err := d.loadRuntimes(); err != nil {
		return nil, err
	}

	if runtime.GOOS == "windows" {
		if err := system.MkdirAll(filepath.Join(config.Root, "credentialspecs"), 0, ""); err != nil {
			return nil, err
		}
	}

	// On Windows we don't support the environment variable, or a user supplied graphdriver
	// as Windows has no choice in terms of which graphdrivers to use. It's a case of
	// running Windows containers on Windows - windowsfilter, running Linux containers on Windows,
	// lcow. Unix platforms however run a single graphdriver for all containers, and it can
	// be set through an environment variable, a daemon start parameter, or chosen through
	// initialization of the layerstore through driver priority order for example.
	d.graphDrivers = make(map[string]string)
	layerStores := make(map[string]layer.Store)
	if runtime.GOOS == "windows" {
		d.graphDrivers[runtime.GOOS] = "windowsfilter"
		if system.LCOWSupported() {
			d.graphDrivers["linux"] = "lcow"
		}
	} else {
		driverName := os.Getenv("DOCKER_DRIVER")
		if driverName == "" {
			driverName = config.GraphDriver
		} else {
			logrus.Infof("Setting the storage driver from the $DOCKER_DRIVER environment variable (%s)", driverName)
		}
		d.graphDrivers[runtime.GOOS] = driverName // May still be empty. Layerstore init determines instead.
	}

	d.RegistryService = registryService
	logger.RegisterPluginGetter(d.PluginStore)

	metricsSockPath, err := d.listenMetricsSock()
	if err != nil {
		return nil, err
	}
	registerMetricsPluginCallback(d.PluginStore, metricsSockPath)

	gopts := []grpc.DialOption{
		grpc.WithInsecure(),
		grpc.WithBackoffMaxDelay(3 * time.Second),
		grpc.WithDialer(dialer.Dialer),

		// TODO(stevvooe): We may need to allow configuration of this on the client.
		grpc.WithDefaultCallOptions(grpc.MaxCallRecvMsgSize(defaults.DefaultMaxRecvMsgSize)),
		grpc.WithDefaultCallOptions(grpc.MaxCallSendMsgSize(defaults.DefaultMaxSendMsgSize)),
	}
	if config.ContainerdAddr != "" {
		d.containerdCli, err = containerd.New(config.ContainerdAddr, containerd.WithDefaultNamespace(ContainersNamespace), containerd.WithDialOpts(gopts))
		if err != nil {
			return nil, errors.Wrapf(err, "failed to dial %q", config.ContainerdAddr)
		}
	}

	createPluginExec := func(m *plugin.Manager) (plugin.Executor, error) {
		var pluginCli *containerd.Client

		// Windows is not currently using containerd, keep the
		// client as nil
		if config.ContainerdAddr != "" {
			pluginCli, err = containerd.New(config.ContainerdAddr, containerd.WithDefaultNamespace(pluginexec.PluginNamespace), containerd.WithDialOpts(gopts))
			if err != nil {
				return nil, errors.Wrapf(err, "failed to dial %q", config.ContainerdAddr)
			}
		}

		return pluginexec.New(ctx, getPluginExecRoot(config.Root), pluginCli, m)
	}

	// Plugin system initialization should happen before restore. Do not change order.
	d.pluginManager, err = plugin.NewManager(plugin.ManagerConfig{
		Root:               filepath.Join(config.Root, "plugins"),
		ExecRoot:           getPluginExecRoot(config.Root),
		Store:              d.PluginStore,
		CreateExecutor:     createPluginExec,
		RegistryService:    registryService,
		LiveRestoreEnabled: config.LiveRestoreEnabled,
		LogPluginEvent:     d.LogPluginEvent, // todo: make private
		AuthzMiddleware:    config.AuthzMiddleware,
	})
	if err != nil {
		return nil, errors.Wrap(err, "couldn't create plugin manager")
	}

	if err := d.setupDefaultLogConfig(); err != nil {
		return nil, err
	}

	for operatingSystem, gd := range d.graphDrivers {
		layerStores[operatingSystem], err = layer.NewStoreFromOptions(layer.StoreOptions{
			Root: config.Root,
			MetadataStorePathTemplate: filepath.Join(config.Root, "image", "%s", "layerdb"),
			GraphDriver:               gd,
			GraphDriverOptions:        config.GraphOptions,
			IDMapping:                 idMapping,
			PluginGetter:              d.PluginStore,
			ExperimentalEnabled:       config.Experimental,
			OS:                        operatingSystem,
		})
		if err != nil {
			return nil, err
		}
	}

<<<<<<< HEAD
	if config.DeltaRoot != "" && config.DeltaGraphDriver != "" {
		ls, err := layer.NewStoreFromOptions(layer.StoreOptions{
			StorePath:                 config.DeltaRoot,
			MetadataStorePathTemplate: filepath.Join(config.DeltaRoot, "image", "%s", "layerdb"),
			GraphDriver:               config.DeltaGraphDriver,
			GraphDriverOptions:        config.DeltaGraphOptions,
			IDMappings:                idMappings,
			PluginGetter:              nil,
			ExperimentalEnabled:       false,
			OS:                        runtime.GOOS,
		})
		if err != nil {
			return nil, err
		}

		imageRoot := filepath.Join(config.DeltaRoot, "image", ls.DriverName())
		ifs, err := image.NewFSStoreBackend(filepath.Join(imageRoot, "imagedb"))
		if err != nil {
			return nil, err
		}

		var is image.Store
		is, err = image.NewImageStore(ifs, runtime.GOOS, ls)
		if err != nil {
			return nil, err
		}

		d.deltaStore = &daemonStore{
			graphDriver: ls.DriverName(),
			imageRoot: imageRoot,
			imageStore: is,
			layerStore: ls,
		}
		graphDrivers = append(graphDrivers, ls.DriverName())
	}

	// Configure and validate the kernels security support
	if err := configureKernelSecuritySupport(config, graphDrivers); err != nil {
=======
	// As layerstore initialization may set the driver
	for os := range d.graphDrivers {
		d.graphDrivers[os] = layerStores[os].DriverName()
	}

	// Configure and validate the kernels security support. Note this is a Linux/FreeBSD
	// operation only, so it is safe to pass *just* the runtime OS graphdriver.
	if err := configureKernelSecuritySupport(config, d.graphDrivers[runtime.GOOS]); err != nil {
>>>>>>> 8c91e967
		return nil, err
	}

	imageRoot := filepath.Join(config.Root, "image", d.graphDrivers[runtime.GOOS])
	ifs, err := image.NewFSStoreBackend(filepath.Join(imageRoot, "imagedb"))
	if err != nil {
		return nil, err
	}

	lgrMap := make(map[string]image.LayerGetReleaser)
	for os, ls := range layerStores {
		lgrMap[os] = ls
	}
	imageStore, err := image.NewImageStore(ifs, lgrMap)
	if err != nil {
		return nil, err
	}

	d.volumes, err = volumesservice.NewVolumeService(config.Root, d.PluginStore, rootIDs, d)
	if err != nil {
		return nil, err
	}

	trustKey, err := loadOrCreateTrustKey(config.TrustKeyPath)
	if err != nil {
		return nil, err
	}

	trustDir := filepath.Join(config.Root, "trust")

	if err := system.MkdirAll(trustDir, 0700, ""); err != nil {
		return nil, err
	}

	// We have a single tag/reference store for the daemon globally. However, it's
	// stored under the graphdriver. On host platforms which only support a single
	// container OS, but multiple selectable graphdrivers, this means depending on which
	// graphdriver is chosen, the global reference store is under there. For
	// platforms which support multiple container operating systems, this is slightly
	// more problematic as where does the global ref store get located? Fortunately,
	// for Windows, which is currently the only daemon supporting multiple container
	// operating systems, the list of graphdrivers available isn't user configurable.
	// For backwards compatibility, we just put it under the windowsfilter
	// directory regardless.
	refStoreLocation := filepath.Join(imageRoot, `repositories.json`)
	rs, err := refstore.NewReferenceStore(refStoreLocation)
	if err != nil {
		return nil, fmt.Errorf("Couldn't create reference store repository: %s", err)
	}

	distributionMetadataStore, err := dmetadata.NewFSMetadataStore(filepath.Join(imageRoot, "distribution"))
	if err != nil {
		return nil, err
	}

	// No content-addressability migration on Windows as it never supported pre-CA
	if runtime.GOOS != "windows" {
		migrationStart := time.Now()
		if err := v1.Migrate(config.Root, d.graphDrivers[runtime.GOOS], layerStores[runtime.GOOS], imageStore, rs, distributionMetadataStore); err != nil {
			logrus.Errorf("Graph migration failed: %q. Your old graph data was found to be too inconsistent for upgrading to content-addressable storage. Some of the old data was probably not upgraded. We recommend starting over with a clean storage directory if possible.", err)
		}
		logrus.Infof("Graph migration to content-addressability took %.2f seconds", time.Since(migrationStart).Seconds())
	}

	// Discovery is only enabled when the daemon is launched with an address to advertise.  When
	// initialized, the daemon is registered and we can store the discovery backend as it's read-only
	if err := d.initDiscovery(config); err != nil {
		return nil, err
	}

	sysInfo := sysinfo.New(false)
	// Check if Devices cgroup is mounted, it is hard requirement for container security,
	// on Linux.
	if runtime.GOOS == "linux" && !sysInfo.CgroupDevicesEnabled {
		return nil, errors.New("Devices cgroup isn't mounted")
	}

	d.ID = trustKey.PublicKey().KeyID()
	d.repository = daemonRepo
	d.containers = container.NewMemoryStore()
	if d.containersReplica, err = container.NewViewDB(); err != nil {
		return nil, err
	}
	d.execCommands = exec.NewStore()
	d.idIndex = truncindex.NewTruncIndex([]string{})
	d.statsCollector = d.newStatsCollector(1 * time.Second)

	d.EventsService = events.New()
	d.root = config.Root
	d.idMapping = idMapping
	d.seccompEnabled = sysInfo.Seccomp
	d.apparmorEnabled = sysInfo.AppArmor

	d.linkIndex = newLinkIndex()

	// TODO: imageStore, distributionMetadataStore, and ReferenceStore are only
	// used above to run migration. They could be initialized in ImageService
	// if migration is called from daemon/images. layerStore might move as well.
	d.imageService = images.NewImageService(images.ImageServiceConfig{
		ContainerStore:            d.containers,
		DistributionMetadataStore: distributionMetadataStore,
		EventsService:             d.EventsService,
		ImageStore:                imageStore,
		LayerStores:               layerStores,
		MaxConcurrentDownloads:    *config.MaxConcurrentDownloads,
		MaxConcurrentUploads:      *config.MaxConcurrentUploads,
		ReferenceStore:            rs,
		RegistryService:           registryService,
		TrustKey:                  trustKey,
	})

	go d.execCommandGC()

<<<<<<< HEAD
	d.containerd, err = containerdRemote.NewClient(ContainersNamespace, d)
=======
	d.containerd, err = libcontainerd.NewClient(ctx, d.containerdCli, filepath.Join(config.ExecRoot, "containerd"), ContainersNamespace, d)
>>>>>>> 8c91e967
	if err != nil {
		return nil, err
	}

	if err := d.restore(); err != nil {
		return nil, err
	}
	close(d.startupDone)

	// FIXME: this method never returns an error
	info, _ := d.SystemInfo()

	engineInfo.WithValues(
		dockerversion.Version,
		dockerversion.GitCommit,
		info.Architecture,
		info.Driver,
		info.KernelVersion,
		info.OperatingSystem,
		info.OSType,
		info.ID,
	).Set(1)
	engineCpus.Set(float64(info.NCPU))
	engineMemory.Set(float64(info.MemTotal))

	gd := ""
	for os, driver := range d.graphDrivers {
		if len(gd) > 0 {
			gd += ", "
		}
		gd += driver
		if len(d.graphDrivers) > 1 {
			gd = fmt.Sprintf("%s (%s)", gd, os)
		}
	}
	logrus.WithFields(logrus.Fields{
		"version":        dockerversion.Version,
		"commit":         dockerversion.GitCommit,
		"graphdriver(s)": gd,
	}).Info("Docker daemon")

	return d, nil
}

// DistributionServices returns services controlling daemon storage
func (daemon *Daemon) DistributionServices() images.DistributionServices {
	return daemon.imageService.DistributionServices()
}

func (daemon *Daemon) waitForStartupDone() {
	<-daemon.startupDone
}

func (daemon *Daemon) shutdownContainer(c *container.Container) error {
	stopTimeout := c.StopTimeout()

	// If container failed to exit in stopTimeout seconds of SIGTERM, then using the force
	if err := daemon.containerStop(c, stopTimeout); err != nil {
		return fmt.Errorf("Failed to stop container %s with error: %v", c.ID, err)
	}

	// Wait without timeout for the container to exit.
	// Ignore the result.
	<-c.Wait(context.Background(), container.WaitConditionNotRunning)
	return nil
}

// ShutdownTimeout returns the timeout (in seconds) before containers are forcibly
// killed during shutdown. The default timeout can be configured both on the daemon
// and per container, and the longest timeout will be used. A grace-period of
// 5 seconds is added to the configured timeout.
//
// A negative (-1) timeout means "indefinitely", which means that containers
// are not forcibly killed, and the daemon shuts down after all containers exit.
func (daemon *Daemon) ShutdownTimeout() int {
	shutdownTimeout := daemon.configStore.ShutdownTimeout
	if shutdownTimeout < 0 {
		return -1
	}
	if daemon.containers == nil {
		return shutdownTimeout
	}

	graceTimeout := 5
	for _, c := range daemon.containers.List() {
		stopTimeout := c.StopTimeout()
		if stopTimeout < 0 {
			return -1
		}
		if stopTimeout+graceTimeout > shutdownTimeout {
			shutdownTimeout = stopTimeout + graceTimeout
		}
	}
	return shutdownTimeout
}

// Shutdown stops the daemon.
func (daemon *Daemon) Shutdown() error {
	daemon.shutdown = true
	// Keep mounts and networking running on daemon shutdown if
	// we are to keep containers running and restore them.

	if daemon.configStore.LiveRestoreEnabled && daemon.containers != nil {
		// check if there are any running containers, if none we should do some cleanup
		if ls, err := daemon.Containers(&types.ContainerListOptions{}); len(ls) != 0 || err != nil {
			// metrics plugins still need some cleanup
			daemon.cleanupMetricsPlugins()
			return nil
		}
	}

	if daemon.containers != nil {
		logrus.Debugf("daemon configured with a %d seconds minimum shutdown timeout", daemon.configStore.ShutdownTimeout)
		logrus.Debugf("start clean shutdown of all containers with a %d seconds timeout...", daemon.ShutdownTimeout())
		daemon.containers.ApplyAll(func(c *container.Container) {
			if !c.IsRunning() {
				return
			}
			logrus.Debugf("stopping %s", c.ID)
			if err := daemon.shutdownContainer(c); err != nil {
				logrus.Errorf("Stop container error: %v", err)
				return
			}
			if mountid, err := daemon.imageService.GetLayerMountID(c.ID, c.OS); err == nil {
				daemon.cleanupMountsByID(mountid)
			}
			logrus.Debugf("container stopped %s", c.ID)
		})
	}

	if daemon.volumes != nil {
		if err := daemon.volumes.Shutdown(); err != nil {
			logrus.Errorf("Error shutting down volume store: %v", err)
		}
	}

	if daemon.imageService != nil {
		daemon.imageService.Cleanup()
	}

	// If we are part of a cluster, clean up cluster's stuff
	if daemon.clusterProvider != nil {
		logrus.Debugf("start clean shutdown of cluster resources...")
		daemon.DaemonLeavesCluster()
	}

	daemon.cleanupMetricsPlugins()

	// Shutdown plugins after containers and layerstore. Don't change the order.
	daemon.pluginShutdown()

	// trigger libnetwork Stop only if it's initialized
	if daemon.netController != nil {
		daemon.netController.Stop()
	}

	if daemon.containerdCli != nil {
		daemon.containerdCli.Close()
	}

	return daemon.cleanupMounts()
}

// Mount sets container.BaseFS
// (is it not set coming in? why is it unset?)
func (daemon *Daemon) Mount(container *container.Container) error {
	if container.RWLayer == nil {
		return errors.New("RWLayer of container " + container.ID + " is unexpectedly nil")
	}
	dir, err := container.RWLayer.Mount(container.GetMountLabel())
	if err != nil {
		return err
	}
	logrus.Debugf("container mounted via layerStore: %v", dir)

	if container.BaseFS != nil && container.BaseFS.Path() != dir.Path() {
		// The mount path reported by the graph driver should always be trusted on Windows, since the
		// volume path for a given mounted layer may change over time.  This should only be an error
		// on non-Windows operating systems.
		if runtime.GOOS != "windows" {
			daemon.Unmount(container)
			return fmt.Errorf("Error: driver %s is returning inconsistent paths for container %s ('%s' then '%s')",
				daemon.imageService.GraphDriverForOS(container.OS), container.ID, container.BaseFS, dir)
		}
	}
	container.BaseFS = dir // TODO: combine these fields
	return nil
}

// Unmount unsets the container base filesystem
func (daemon *Daemon) Unmount(container *container.Container) error {
	if container.RWLayer == nil {
		return errors.New("RWLayer of container " + container.ID + " is unexpectedly nil")
	}
	if err := container.RWLayer.Unmount(); err != nil {
		logrus.Errorf("Error unmounting container %s: %s", container.ID, err)
		return err
	}

	return nil
}

// Subnets return the IPv4 and IPv6 subnets of networks that are manager by Docker.
func (daemon *Daemon) Subnets() ([]net.IPNet, []net.IPNet) {
	var v4Subnets []net.IPNet
	var v6Subnets []net.IPNet

	managedNetworks := daemon.netController.Networks()

	for _, managedNetwork := range managedNetworks {
		v4infos, v6infos := managedNetwork.Info().IpamInfo()
		for _, info := range v4infos {
			if info.IPAMData.Pool != nil {
				v4Subnets = append(v4Subnets, *info.IPAMData.Pool)
			}
		}
		for _, info := range v6infos {
			if info.IPAMData.Pool != nil {
				v6Subnets = append(v6Subnets, *info.IPAMData.Pool)
			}
		}
	}

	return v4Subnets, v6Subnets
}

// prepareTempDir prepares and returns the default directory to use
// for temporary files.
// If it doesn't exist, it is created. If it exists, its content is removed.
func prepareTempDir(rootDir string, rootIdentity idtools.Identity) (string, error) {
	var tmpDir string
	if tmpDir = os.Getenv("DOCKER_TMPDIR"); tmpDir == "" {
		tmpDir = filepath.Join(rootDir, "tmp")
		newName := tmpDir + "-old"
		if err := os.Rename(tmpDir, newName); err == nil {
			go func() {
				if err := os.RemoveAll(newName); err != nil {
					logrus.Warnf("failed to delete old tmp directory: %s", newName)
				}
			}()
		} else if !os.IsNotExist(err) {
			logrus.Warnf("failed to rename %s for background deletion: %s. Deleting synchronously", tmpDir, err)
			if err := os.RemoveAll(tmpDir); err != nil {
				logrus.Warnf("failed to delete old tmp directory: %s", tmpDir)
			}
		}
	}
	// We don't remove the content of tmpdir if it's not the default,
	// it may hold things that do not belong to us.
	return tmpDir, idtools.MkdirAllAndChown(tmpDir, 0700, rootIdentity)
}

func (daemon *Daemon) setGenericResources(conf *config.Config) error {
	genericResources, err := config.ParseGenericResources(conf.NodeGenericResources)
	if err != nil {
		return err
	}

	daemon.genericResources = genericResources

	return nil
}

func setDefaultMtu(conf *config.Config) {
	// do nothing if the config does not have the default 0 value.
	if conf.Mtu != 0 {
		return
	}
	conf.Mtu = config.DefaultNetworkMtu
}

// IsShuttingDown tells whether the daemon is shutting down or not
func (daemon *Daemon) IsShuttingDown() bool {
	return daemon.shutdown
}

// initDiscovery initializes the discovery watcher for this daemon.
func (daemon *Daemon) initDiscovery(conf *config.Config) error {
	advertise, err := config.ParseClusterAdvertiseSettings(conf.ClusterStore, conf.ClusterAdvertise)
	if err != nil {
		if err == discovery.ErrDiscoveryDisabled {
			return nil
		}
		return err
	}

	conf.ClusterAdvertise = advertise
	discoveryWatcher, err := discovery.Init(conf.ClusterStore, conf.ClusterAdvertise, conf.ClusterOpts)
	if err != nil {
		return fmt.Errorf("discovery initialization failed (%v)", err)
	}

	daemon.discoveryWatcher = discoveryWatcher
	return nil
}

func isBridgeNetworkDisabled(conf *config.Config) bool {
	return conf.BridgeConfig.Iface == config.DisableNetworkBridge
}

func (daemon *Daemon) networkOptions(dconfig *config.Config, pg plugingetter.PluginGetter, activeSandboxes map[string]interface{}) ([]nwconfig.Option, error) {
	options := []nwconfig.Option{}
	if dconfig == nil {
		return options, nil
	}

	options = append(options, nwconfig.OptionExperimental(dconfig.Experimental))
	options = append(options, nwconfig.OptionDataDir(dconfig.Root))
	options = append(options, nwconfig.OptionExecRoot(dconfig.GetExecRoot()))

	dd := runconfig.DefaultDaemonNetworkMode()
	dn := runconfig.DefaultDaemonNetworkMode().NetworkName()
	options = append(options, nwconfig.OptionDefaultDriver(string(dd)))
	options = append(options, nwconfig.OptionDefaultNetwork(dn))

	if strings.TrimSpace(dconfig.ClusterStore) != "" {
		kv := strings.Split(dconfig.ClusterStore, "://")
		if len(kv) != 2 {
			return nil, errors.New("kv store daemon config must be of the form KV-PROVIDER://KV-URL")
		}
		options = append(options, nwconfig.OptionKVProvider(kv[0]))
		options = append(options, nwconfig.OptionKVProviderURL(kv[1]))
	}
	if len(dconfig.ClusterOpts) > 0 {
		options = append(options, nwconfig.OptionKVOpts(dconfig.ClusterOpts))
	}

	if daemon.discoveryWatcher != nil {
		options = append(options, nwconfig.OptionDiscoveryWatcher(daemon.discoveryWatcher))
	}

	if dconfig.ClusterAdvertise != "" {
		options = append(options, nwconfig.OptionDiscoveryAddress(dconfig.ClusterAdvertise))
	}

	options = append(options, nwconfig.OptionLabels(dconfig.Labels))
	options = append(options, driverOptions(dconfig)...)

	if len(dconfig.NetworkConfig.DefaultAddressPools.Value()) > 0 {
		options = append(options, nwconfig.OptionDefaultAddressPoolConfig(dconfig.NetworkConfig.DefaultAddressPools.Value()))
	}

	if daemon.configStore != nil && daemon.configStore.LiveRestoreEnabled && len(activeSandboxes) != 0 {
		options = append(options, nwconfig.OptionActiveSandboxes(activeSandboxes))
	}

	if pg != nil {
		options = append(options, nwconfig.OptionPluginGetter(pg))
	}

	options = append(options, nwconfig.OptionNetworkControlPlaneMTU(dconfig.NetworkControlPlaneMTU))

	return options, nil
}

// GetCluster returns the cluster
func (daemon *Daemon) GetCluster() Cluster {
	return daemon.cluster
}

// SetCluster sets the cluster
func (daemon *Daemon) SetCluster(cluster Cluster) {
	daemon.cluster = cluster
}

func (daemon *Daemon) pluginShutdown() {
	manager := daemon.pluginManager
	// Check for a valid manager object. In error conditions, daemon init can fail
	// and shutdown called, before plugin manager is initialized.
	if manager != nil {
		manager.Shutdown()
	}
}

// PluginManager returns current pluginManager associated with the daemon
func (daemon *Daemon) PluginManager() *plugin.Manager { // set up before daemon to avoid this method
	return daemon.pluginManager
}

// PluginGetter returns current pluginStore associated with the daemon
func (daemon *Daemon) PluginGetter() *plugin.Store {
	return daemon.PluginStore
}

// CreateDaemonRoot creates the root for the daemon
func CreateDaemonRoot(config *config.Config) error {
	// get the canonical path to the Docker root directory
	var realRoot string
	if _, err := os.Stat(config.Root); err != nil && os.IsNotExist(err) {
		realRoot = config.Root
	} else {
		realRoot, err = getRealPath(config.Root)
		if err != nil {
			return fmt.Errorf("Unable to get the full path to root (%s): %s", config.Root, err)
		}
	}

	idMapping, err := setupRemappedRoot(config)
	if err != nil {
		return err
	}
	return setupDaemonRoot(config, realRoot, idMapping.RootPair())
}

// checkpointAndSave grabs a container lock to safely call container.CheckpointTo
func (daemon *Daemon) checkpointAndSave(container *container.Container) error {
	container.Lock()
	defer container.Unlock()
	if err := container.CheckpointTo(daemon.containersReplica); err != nil {
		return fmt.Errorf("Error saving container state: %v", err)
	}
	return nil
}

// because the CLI sends a -1 when it wants to unset the swappiness value
// we need to clear it on the server side
func fixMemorySwappiness(resources *containertypes.Resources) {
	if resources.MemorySwappiness != nil && *resources.MemorySwappiness == -1 {
		resources.MemorySwappiness = nil
	}
}

// GetAttachmentStore returns current attachment store associated with the daemon
func (daemon *Daemon) GetAttachmentStore() *network.AttachmentStore {
	return &daemon.attachmentStore
}

// IdentityMapping returns uid/gid mapping or a SID (in the case of Windows) for the builder
func (daemon *Daemon) IdentityMapping() *idtools.IdentityMapping {
	return daemon.idMapping
}

// ImageService returns the Daemon's ImageService
func (daemon *Daemon) ImageService() *images.ImageService {
	return daemon.imageService
}

// BuilderBackend returns the backend used by builder
func (daemon *Daemon) BuilderBackend() builder.Backend {
	return struct {
		*Daemon
		*images.ImageService
	}{daemon, daemon.imageService}
}<|MERGE_RESOLUTION|>--- conflicted
+++ resolved
@@ -386,11 +386,7 @@
 			// not initialized yet. We will start
 			// it after the cluster is
 			// initialized.
-<<<<<<< HEAD
-			if daemon.configStore.AutoRestart && c.ShouldRestart() && !c.NetworkSettings.HasSwarmEndpoint {
-=======
 			if daemon.configStore.AutoRestart && c.ShouldRestart() && !c.NetworkSettings.HasSwarmEndpoint && c.HasBeenStartedBefore {
->>>>>>> 8c91e967
 				mapLock.Lock()
 				restartContainers[c] = make(chan struct{})
 				mapLock.Unlock()
@@ -851,7 +847,7 @@
 
 	for operatingSystem, gd := range d.graphDrivers {
 		layerStores[operatingSystem], err = layer.NewStoreFromOptions(layer.StoreOptions{
-			Root: config.Root,
+			Root:                      config.Root,
 			MetadataStorePathTemplate: filepath.Join(config.Root, "image", "%s", "layerdb"),
 			GraphDriver:               gd,
 			GraphDriverOptions:        config.GraphOptions,
@@ -865,7 +861,7 @@
 		}
 	}
 
-<<<<<<< HEAD
+	// TODO(robertgzr): this needs to be moved to ImageService
 	if config.DeltaRoot != "" && config.DeltaGraphDriver != "" {
 		ls, err := layer.NewStoreFromOptions(layer.StoreOptions{
 			StorePath:                 config.DeltaRoot,
@@ -895,16 +891,13 @@
 
 		d.deltaStore = &daemonStore{
 			graphDriver: ls.DriverName(),
-			imageRoot: imageRoot,
-			imageStore: is,
-			layerStore: ls,
+			imageRoot:   imageRoot,
+			imageStore:  is,
+			layerStore:  ls,
 		}
 		graphDrivers = append(graphDrivers, ls.DriverName())
 	}
 
-	// Configure and validate the kernels security support
-	if err := configureKernelSecuritySupport(config, graphDrivers); err != nil {
-=======
 	// As layerstore initialization may set the driver
 	for os := range d.graphDrivers {
 		d.graphDrivers[os] = layerStores[os].DriverName()
@@ -913,7 +906,6 @@
 	// Configure and validate the kernels security support. Note this is a Linux/FreeBSD
 	// operation only, so it is safe to pass *just* the runtime OS graphdriver.
 	if err := configureKernelSecuritySupport(config, d.graphDrivers[runtime.GOOS]); err != nil {
->>>>>>> 8c91e967
 		return nil, err
 	}
 
@@ -1027,11 +1019,7 @@
 
 	go d.execCommandGC()
 
-<<<<<<< HEAD
-	d.containerd, err = containerdRemote.NewClient(ContainersNamespace, d)
-=======
 	d.containerd, err = libcontainerd.NewClient(ctx, d.containerdCli, filepath.Join(config.ExecRoot, "containerd"), ContainersNamespace, d)
->>>>>>> 8c91e967
 	if err != nil {
 		return nil, err
 	}
