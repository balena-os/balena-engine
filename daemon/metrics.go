package daemon // import "github.com/docker/docker/daemon"

import (
	"sync"

	"github.com/docker/docker/errdefs"
	"github.com/docker/docker/pkg/plugingetter"
	"github.com/docker/docker/pkg/plugins"
	"github.com/docker/go-metrics"
	"github.com/pkg/errors"
	"github.com/prometheus/client_golang/prometheus"
	"github.com/sirupsen/logrus"
)

const metricsPluginType = "MetricsCollector"

var (
	containerActions          metrics.LabeledTimer
	networkActions            metrics.LabeledTimer
	engineInfo                metrics.LabeledGauge
	engineCpus                metrics.Gauge
	engineMemory              metrics.Gauge
	healthChecksCounter       metrics.Counter
	healthChecksFailedCounter metrics.Counter

	stateCtr *stateCounter
)

func init() {
	ns := metrics.NewNamespace("engine", "daemon", nil)
	containerActions = ns.NewLabeledTimer("container_actions", "The number of seconds it takes to process each container action", "action")
	for _, a := range []string{
		"start",
		"changes",
		"commit",
		"create",
		"delete",
	} {
		containerActions.WithValues(a).Update(0)
	}

	networkActions = ns.NewLabeledTimer("network_actions", "The number of seconds it takes to process each network action", "action")
	engineInfo = ns.NewLabeledGauge("engine", "The information related to the engine and the OS it is running on", metrics.Unit("info"),
		"version",
		"commit",
		"architecture",
		"graphdriver",
		"kernel", "os",
		"os_type",
		"daemon_id", // ID is a randomly generated unique identifier (e.g. UUID4)
	)
	engineCpus = ns.NewGauge("engine_cpus", "The number of cpus that the host system of the engine has", metrics.Unit("cpus"))
	engineMemory = ns.NewGauge("engine_memory", "The number of bytes of memory that the host system of the engine has", metrics.Bytes)
	healthChecksCounter = ns.NewCounter("health_checks", "The total number of health checks")
	healthChecksFailedCounter = ns.NewCounter("health_checks_failed", "The total number of failed health checks")

	stateCtr = newStateCounter(ns.NewDesc("container_states", "The count of containers in various states", metrics.Unit("containers"), "state"))
	ns.Add(stateCtr)

	metrics.Register(ns)
}

type stateCounter struct {
	mu     sync.Mutex
	states map[string]string
	desc   *prometheus.Desc
}

func newStateCounter(desc *prometheus.Desc) *stateCounter {
	return &stateCounter{
		states: make(map[string]string),
		desc:   desc,
	}
}

func (ctr *stateCounter) get() (running int, paused int, stopped int) {
	ctr.mu.Lock()
	defer ctr.mu.Unlock()

	states := map[string]int{
		"running": 0,
		"paused":  0,
		"stopped": 0,
	}
	for _, state := range ctr.states {
		states[state]++
	}
	return states["running"], states["paused"], states["stopped"]
}

func (ctr *stateCounter) set(id, label string) {
	ctr.mu.Lock()
	ctr.states[id] = label
	ctr.mu.Unlock()
}

func (ctr *stateCounter) del(id string) {
	ctr.mu.Lock()
	delete(ctr.states, id)
	ctr.mu.Unlock()
}

func (ctr *stateCounter) Describe(ch chan<- *prometheus.Desc) {
	ch <- ctr.desc
}

func (ctr *stateCounter) Collect(ch chan<- prometheus.Metric) {
	running, paused, stopped := ctr.get()
	ch <- prometheus.MustNewConstMetric(ctr.desc, prometheus.GaugeValue, float64(running), "running")
	ch <- prometheus.MustNewConstMetric(ctr.desc, prometheus.GaugeValue, float64(paused), "paused")
	ch <- prometheus.MustNewConstMetric(ctr.desc, prometheus.GaugeValue, float64(stopped), "stopped")
}

func (d *Daemon) cleanupMetricsPlugins() {
	ls := d.PluginStore.GetAllManagedPluginsByCap(metricsPluginType)
	var wg sync.WaitGroup
	wg.Add(len(ls))

	for _, plugin := range ls {
		p := plugin
		go func() {
			defer wg.Done()

			adapter, err := makePluginAdapter(p)
			if err != nil {
				logrus.WithError(err).WithField("plugin", p.Name()).Error("Error creating metrics plugin adapater")
				return
			}
			if err := adapter.StopMetrics(); err != nil {
				logrus.WithError(err).WithField("plugin", p.Name()).Error("Error stopping plugin metrics collection")
			}
		}()
	}
	wg.Wait()

	if d.metricsPluginListener != nil {
		d.metricsPluginListener.Close()
	}
}

type metricsPlugin interface {
	StartMetrics() error
	StopMetrics() error
}

func makePluginAdapter(p plugingetter.CompatPlugin) (metricsPlugin, error) { // nolint: interfacer
	if pc, ok := p.(plugingetter.PluginWithV1Client); ok {
		return &metricsPluginAdapter{pc.Client(), p.Name()}, nil
	}

	pa, ok := p.(plugingetter.PluginAddr)
	if !ok {
		return nil, errdefs.System(errors.Errorf("got unknown plugin type %T", p))
	}

	if pa.Protocol() != plugins.ProtocolSchemeHTTPV1 {
		return nil, errors.Errorf("plugin protocol not supported: %s", pa.Protocol())
	}

	addr := pa.Addr()
	client, err := plugins.NewClientWithTimeout(addr.Network()+"://"+addr.String(), nil, pa.Timeout())
	if err != nil {
		return nil, errors.Wrap(err, "error creating metrics plugin client")
	}
	return &metricsPluginAdapter{client, p.Name()}, nil
}

<<<<<<< HEAD
func (p metricsPlugin) sockBase() string {
	return filepath.Join(p.BasePath(), "run", "balena-engine")
=======
type metricsPluginAdapter struct {
	c    *plugins.Client
	name string
>>>>>>> 8c91e967
}

func (a *metricsPluginAdapter) StartMetrics() error {
	type metricsPluginResponse struct {
		Err string
	}
	var res metricsPluginResponse
	if err := a.c.Call(metricsPluginType+".StartMetrics", nil, &res); err != nil {
		return errors.Wrap(err, "could not start metrics plugin")
	}
	if res.Err != "" {
		return errors.New(res.Err)
	}
	return nil
}

func (a *metricsPluginAdapter) StopMetrics() error {
	if err := a.c.Call(metricsPluginType+".StopMetrics", nil, nil); err != nil {
		return errors.Wrap(err, "error stopping metrics collector")
	}
	return nil
}<|MERGE_RESOLUTION|>--- conflicted
+++ resolved
@@ -165,14 +165,9 @@
 	return &metricsPluginAdapter{client, p.Name()}, nil
 }
 
-<<<<<<< HEAD
-func (p metricsPlugin) sockBase() string {
-	return filepath.Join(p.BasePath(), "run", "balena-engine")
-=======
 type metricsPluginAdapter struct {
 	c    *plugins.Client
 	name string
->>>>>>> 8c91e967
 }
 
 func (a *metricsPluginAdapter) StartMetrics() error {
