//go:build linux || freebsd
// +build linux freebsd

package daemon // import "github.com/docker/docker/daemon"

import (
	"bufio"
	"context"
	"fmt"
	"net"
	"os"
	"path/filepath"
	"runtime"
	"runtime/debug"
	"strconv"
	"strings"
	"sync"
	"time"

	"github.com/containerd/cgroups"
	statsV1 "github.com/containerd/cgroups/stats/v1"
	statsV2 "github.com/containerd/cgroups/v2/stats"
	"github.com/containerd/containerd/pkg/userns"
	"github.com/docker/docker/api/types"
	"github.com/docker/docker/api/types/blkiodev"
	pblkiodev "github.com/docker/docker/api/types/blkiodev"
	containertypes "github.com/docker/docker/api/types/container"
	"github.com/docker/docker/container"
	"github.com/docker/docker/daemon/config"
	"github.com/docker/docker/daemon/initlayer"
	"github.com/docker/docker/errdefs"
	"github.com/docker/docker/libcontainerd/remote"
	"github.com/docker/docker/libnetwork"
	nwconfig "github.com/docker/docker/libnetwork/config"
	"github.com/docker/docker/libnetwork/drivers/bridge"
	"github.com/docker/docker/libnetwork/netlabel"
	"github.com/docker/docker/libnetwork/netutils"
	"github.com/docker/docker/libnetwork/options"
	lntypes "github.com/docker/docker/libnetwork/types"
	"github.com/docker/docker/opts"
	"github.com/docker/docker/pkg/containerfs"
	"github.com/docker/docker/pkg/idtools"
	"github.com/docker/docker/pkg/parsers"
	"github.com/docker/docker/pkg/parsers/kernel"
	"github.com/docker/docker/pkg/sysinfo"
	"github.com/docker/docker/runconfig"
	volumemounts "github.com/docker/docker/volume/mounts"
	"github.com/moby/sys/mount"
	specs "github.com/opencontainers/runtime-spec/specs-go"
	"github.com/opencontainers/selinux/go-selinux"
	"github.com/opencontainers/selinux/go-selinux/label"
	"github.com/pkg/errors"
	"github.com/sirupsen/logrus"
	"github.com/vishvananda/netlink"
	"golang.org/x/sys/unix"
)

const (
	isWindows = false

<<<<<<< HEAD
	// DefaultShimBinary is the default shim to be used by containerd if none
	// is specified
	DefaultShimBinary = "balena-engine-containerd-shim"

	// DefaultRuntimeBinary is the default runtime to be used by
	// containerd if none is specified
	DefaultRuntimeBinary = "balena-engine-runc"

=======
>>>>>>> 38633e79
	// See https://git.kernel.org/cgit/linux/kernel/git/tip/tip.git/tree/kernel/sched/sched.h?id=8cd9234c64c584432f6992fe944ca9e46ca8ea76#n269
	linuxMinCPUShares = 2
	linuxMaxCPUShares = 262144
	platformSupported = true
	// It's not kernel limit, we want this 6M limit to account for overhead during startup, and to supply a reasonable functional container
	linuxMinMemory = 6291456
	// constants for remapped root settings
	defaultIDSpecifier = "default"
	defaultRemappedID  = "dockremap"

	// constant for cgroup drivers
	cgroupFsDriver      = "cgroupfs"
	cgroupSystemdDriver = "systemd"
	cgroupNoneDriver    = "none"
)

type containerGetter interface {
	GetContainer(string) (*container.Container, error)
}

func getMemoryResources(config containertypes.Resources) *specs.LinuxMemory {
	memory := specs.LinuxMemory{}

	if config.Memory > 0 {
		memory.Limit = &config.Memory
	}

	if config.MemoryReservation > 0 {
		memory.Reservation = &config.MemoryReservation
	}

	if config.MemorySwap > 0 {
		memory.Swap = &config.MemorySwap
	}

	if config.MemorySwappiness != nil {
		swappiness := uint64(*config.MemorySwappiness)
		memory.Swappiness = &swappiness
	}

	if config.OomKillDisable != nil {
		memory.DisableOOMKiller = config.OomKillDisable
	}

	if config.KernelMemory != 0 {
		memory.Kernel = &config.KernelMemory
	}

	if config.KernelMemoryTCP != 0 {
		memory.KernelTCP = &config.KernelMemoryTCP
	}

	return &memory
}

func getPidsLimit(config containertypes.Resources) *specs.LinuxPids {
	if config.PidsLimit == nil {
		return nil
	}
	if *config.PidsLimit <= 0 {
		// docker API allows 0 and negative values to unset this to be consistent
		// with default values. When updating values, runc requires -1 to unset
		// the previous limit.
		return &specs.LinuxPids{Limit: -1}
	}
	return &specs.LinuxPids{Limit: *config.PidsLimit}
}

func getCPUResources(config containertypes.Resources) (*specs.LinuxCPU, error) {
	cpu := specs.LinuxCPU{}

	if config.CPUShares < 0 {
		return nil, fmt.Errorf("shares: invalid argument")
	}
	if config.CPUShares >= 0 {
		shares := uint64(config.CPUShares)
		cpu.Shares = &shares
	}

	if config.CpusetCpus != "" {
		cpu.Cpus = config.CpusetCpus
	}

	if config.CpusetMems != "" {
		cpu.Mems = config.CpusetMems
	}

	if config.NanoCPUs > 0 {
		// https://www.kernel.org/doc/Documentation/scheduler/sched-bwc.txt
		period := uint64(100 * time.Millisecond / time.Microsecond)
		quota := config.NanoCPUs * int64(period) / 1e9
		cpu.Period = &period
		cpu.Quota = &quota
	}

	if config.CPUPeriod != 0 {
		period := uint64(config.CPUPeriod)
		cpu.Period = &period
	}

	if config.CPUQuota != 0 {
		q := config.CPUQuota
		cpu.Quota = &q
	}

	if config.CPURealtimePeriod != 0 {
		period := uint64(config.CPURealtimePeriod)
		cpu.RealtimePeriod = &period
	}

	if config.CPURealtimeRuntime != 0 {
		c := config.CPURealtimeRuntime
		cpu.RealtimeRuntime = &c
	}

	return &cpu, nil
}

func getBlkioWeightDevices(config containertypes.Resources) ([]specs.LinuxWeightDevice, error) {
	var stat unix.Stat_t
	var blkioWeightDevices []specs.LinuxWeightDevice

	for _, weightDevice := range config.BlkioWeightDevice {
		if err := unix.Stat(weightDevice.Path, &stat); err != nil {
			return nil, errors.WithStack(&os.PathError{Op: "stat", Path: weightDevice.Path, Err: err})
		}
		weight := weightDevice.Weight
		d := specs.LinuxWeightDevice{Weight: &weight}
		// The type is 32bit on mips.
		d.Major = int64(unix.Major(uint64(stat.Rdev))) //nolint: unconvert
		d.Minor = int64(unix.Minor(uint64(stat.Rdev))) //nolint: unconvert
		blkioWeightDevices = append(blkioWeightDevices, d)
	}

	return blkioWeightDevices, nil
}

func (daemon *Daemon) parseSecurityOpt(container *container.Container, hostConfig *containertypes.HostConfig) error {
	container.NoNewPrivileges = daemon.configStore.NoNewPrivileges
	return parseSecurityOpt(container, hostConfig)
}

func parseSecurityOpt(container *container.Container, config *containertypes.HostConfig) error {
	var (
		labelOpts []string
		err       error
	)

	for _, opt := range config.SecurityOpt {
		if opt == "no-new-privileges" {
			container.NoNewPrivileges = true
			continue
		}
		if opt == "disable" {
			labelOpts = append(labelOpts, "disable")
			continue
		}

		var con []string
		if strings.Contains(opt, "=") {
			con = strings.SplitN(opt, "=", 2)
		} else if strings.Contains(opt, ":") {
			con = strings.SplitN(opt, ":", 2)
			logrus.Warn("Security options with `:` as a separator are deprecated and will be completely unsupported in 17.04, use `=` instead.")
		}
		if len(con) != 2 {
			return fmt.Errorf("invalid --security-opt 1: %q", opt)
		}

		switch con[0] {
		case "label":
			labelOpts = append(labelOpts, con[1])
		case "apparmor":
			container.AppArmorProfile = con[1]
		case "seccomp":
			container.SeccompProfile = con[1]
		case "no-new-privileges":
			noNewPrivileges, err := strconv.ParseBool(con[1])
			if err != nil {
				return fmt.Errorf("invalid --security-opt 2: %q", opt)
			}
			container.NoNewPrivileges = noNewPrivileges
		default:
			return fmt.Errorf("invalid --security-opt 2: %q", opt)
		}
	}

	container.ProcessLabel, container.MountLabel, err = label.InitLabels(labelOpts)
	return err
}

func getBlkioThrottleDevices(devs []*blkiodev.ThrottleDevice) ([]specs.LinuxThrottleDevice, error) {
	var throttleDevices []specs.LinuxThrottleDevice
	var stat unix.Stat_t

	for _, d := range devs {
		if err := unix.Stat(d.Path, &stat); err != nil {
			return nil, errors.WithStack(&os.PathError{Op: "stat", Path: d.Path, Err: err})
		}
		d := specs.LinuxThrottleDevice{Rate: d.Rate}
		// the type is 32bit on mips
		d.Major = int64(unix.Major(uint64(stat.Rdev))) //nolint: unconvert
		d.Minor = int64(unix.Minor(uint64(stat.Rdev))) //nolint: unconvert
		throttleDevices = append(throttleDevices, d)
	}

	return throttleDevices, nil
}

// adjustParallelLimit takes a number of objects and a proposed limit and
// figures out if it's reasonable (and adjusts it accordingly). This is only
// used for daemon startup, which does a lot of parallel loading of containers
// (and if we exceed RLIMIT_NOFILE then we're in trouble).
func adjustParallelLimit(n int, limit int) int {
	// Rule-of-thumb overhead factor (how many files will each goroutine open
	// simultaneously). Yes, this is ugly but to be frank this whole thing is
	// ugly.
	const overhead = 2

	// On Linux, we need to ensure that parallelStartupJobs doesn't cause us to
	// exceed RLIMIT_NOFILE. If parallelStartupJobs is too large, we reduce it
	// and give a warning (since in theory the user should increase their
	// ulimits to the largest possible value for dockerd).
	var rlim unix.Rlimit
	if err := unix.Getrlimit(unix.RLIMIT_NOFILE, &rlim); err != nil {
		logrus.Warnf("Couldn't find dockerd's RLIMIT_NOFILE to double-check startup parallelism factor: %v", err)
		return limit
	}
	softRlimit := int(rlim.Cur)

	// Much fewer containers than RLIMIT_NOFILE. No need to adjust anything.
	if softRlimit > overhead*n {
		return limit
	}

	// RLIMIT_NOFILE big enough, no need to adjust anything.
	if softRlimit > overhead*limit {
		return limit
	}

	logrus.Warnf("Found dockerd's open file ulimit (%v) is far too small -- consider increasing it significantly (at least %v)", softRlimit, overhead*limit)
	return softRlimit / overhead
}

// adaptContainerSettings is called during container creation to modify any
// settings necessary in the HostConfig structure.
func (daemon *Daemon) adaptContainerSettings(hostConfig *containertypes.HostConfig, adjustCPUShares bool) error {
	if adjustCPUShares && hostConfig.CPUShares > 0 {
		// Handle unsupported CPUShares
		if hostConfig.CPUShares < linuxMinCPUShares {
			logrus.Warnf("Changing requested CPUShares of %d to minimum allowed of %d", hostConfig.CPUShares, linuxMinCPUShares)
			hostConfig.CPUShares = linuxMinCPUShares
		} else if hostConfig.CPUShares > linuxMaxCPUShares {
			logrus.Warnf("Changing requested CPUShares of %d to maximum allowed of %d", hostConfig.CPUShares, linuxMaxCPUShares)
			hostConfig.CPUShares = linuxMaxCPUShares
		}
	}
	if hostConfig.Memory > 0 && hostConfig.MemorySwap == 0 {
		// By default, MemorySwap is set to twice the size of Memory.
		hostConfig.MemorySwap = hostConfig.Memory * 2
	}
	if hostConfig.ShmSize == 0 {
		hostConfig.ShmSize = config.DefaultShmSize
		if daemon.configStore != nil {
			hostConfig.ShmSize = int64(daemon.configStore.ShmSize)
		}
	}
	// Set default IPC mode, if unset for container
	if hostConfig.IpcMode.IsEmpty() {
		m := config.DefaultIpcMode
		if daemon.configStore != nil {
			m = containertypes.IpcMode(daemon.configStore.IpcMode)
		}
		hostConfig.IpcMode = m
	}

	// Set default cgroup namespace mode, if unset for container
	if hostConfig.CgroupnsMode.IsEmpty() {
		// for cgroup v2: unshare cgroupns even for privileged containers
		// https://github.com/containers/libpod/pull/4374#issuecomment-549776387
		if hostConfig.Privileged && cgroups.Mode() != cgroups.Unified {
			hostConfig.CgroupnsMode = containertypes.CgroupnsModeHost
		} else {
			m := containertypes.CgroupnsModeHost
			if cgroups.Mode() == cgroups.Unified {
				m = containertypes.CgroupnsModePrivate
			}
			if daemon.configStore != nil {
				m = containertypes.CgroupnsMode(daemon.configStore.CgroupNamespaceMode)
			}
			hostConfig.CgroupnsMode = m
		}
	}

	adaptSharedNamespaceContainer(daemon, hostConfig)

	var err error
	secOpts, err := daemon.generateSecurityOpt(hostConfig)
	if err != nil {
		return err
	}
	hostConfig.SecurityOpt = append(hostConfig.SecurityOpt, secOpts...)
	if hostConfig.OomKillDisable == nil {
		defaultOomKillDisable := false
		hostConfig.OomKillDisable = &defaultOomKillDisable
	}

	return nil
}

// adaptSharedNamespaceContainer replaces container name with its ID in hostConfig.
// To be more precisely, it modifies `container:name` to `container:ID` of PidMode, IpcMode
// and NetworkMode.
//
// When a container shares its namespace with another container, use ID can keep the namespace
// sharing connection between the two containers even the another container is renamed.
func adaptSharedNamespaceContainer(daemon containerGetter, hostConfig *containertypes.HostConfig) {
	containerPrefix := "container:"
	if hostConfig.PidMode.IsContainer() {
		pidContainer := hostConfig.PidMode.Container()
		// if there is any error returned here, we just ignore it and leave it to be
		// handled in the following logic
		if c, err := daemon.GetContainer(pidContainer); err == nil {
			hostConfig.PidMode = containertypes.PidMode(containerPrefix + c.ID)
		}
	}
	if hostConfig.IpcMode.IsContainer() {
		ipcContainer := hostConfig.IpcMode.Container()
		if c, err := daemon.GetContainer(ipcContainer); err == nil {
			hostConfig.IpcMode = containertypes.IpcMode(containerPrefix + c.ID)
		}
	}
	if hostConfig.NetworkMode.IsContainer() {
		netContainer := hostConfig.NetworkMode.ConnectedContainer()
		if c, err := daemon.GetContainer(netContainer); err == nil {
			hostConfig.NetworkMode = containertypes.NetworkMode(containerPrefix + c.ID)
		}
	}
}

// verifyPlatformContainerResources performs platform-specific validation of the container's resource-configuration
func verifyPlatformContainerResources(resources *containertypes.Resources, sysInfo *sysinfo.SysInfo, update bool) (warnings []string, err error) {
	fixMemorySwappiness(resources)

	// memory subsystem checks and adjustments
	if resources.Memory != 0 && resources.Memory < linuxMinMemory {
		return warnings, fmt.Errorf("Minimum memory limit allowed is 6MB")
	}
	if resources.Memory > 0 && !sysInfo.MemoryLimit {
		warnings = append(warnings, "Your kernel does not support memory limit capabilities or the cgroup is not mounted. Limitation discarded.")
		resources.Memory = 0
		resources.MemorySwap = -1
	}
	if resources.Memory > 0 && resources.MemorySwap != -1 && !sysInfo.SwapLimit {
		warnings = append(warnings, "Your kernel does not support swap limit capabilities or the cgroup is not mounted. Memory limited without swap.")
		resources.MemorySwap = -1
	}
	if resources.Memory > 0 && resources.MemorySwap > 0 && resources.MemorySwap < resources.Memory {
		return warnings, fmt.Errorf("Minimum memoryswap limit should be larger than memory limit, see usage")
	}
	if resources.Memory == 0 && resources.MemorySwap > 0 && !update {
		return warnings, fmt.Errorf("You should always set the Memory limit when using Memoryswap limit, see usage")
	}
	if resources.MemorySwappiness != nil && !sysInfo.MemorySwappiness {
		warnings = append(warnings, "Your kernel does not support memory swappiness capabilities or the cgroup is not mounted. Memory swappiness discarded.")
		resources.MemorySwappiness = nil
	}
	if resources.MemorySwappiness != nil {
		swappiness := *resources.MemorySwappiness
		if swappiness < 0 || swappiness > 100 {
			return warnings, fmt.Errorf("Invalid value: %v, valid memory swappiness range is 0-100", swappiness)
		}
	}
	if resources.MemoryReservation > 0 && !sysInfo.MemoryReservation {
		warnings = append(warnings, "Your kernel does not support memory soft limit capabilities or the cgroup is not mounted. Limitation discarded.")
		resources.MemoryReservation = 0
	}
	if resources.MemoryReservation > 0 && resources.MemoryReservation < linuxMinMemory {
		return warnings, fmt.Errorf("Minimum memory reservation allowed is 6MB")
	}
	if resources.Memory > 0 && resources.MemoryReservation > 0 && resources.Memory < resources.MemoryReservation {
		return warnings, fmt.Errorf("Minimum memory limit can not be less than memory reservation limit, see usage")
	}
	if resources.KernelMemory > 0 {
		// Kernel memory limit is not supported on cgroup v2.
		// Even on cgroup v1, kernel memory limit (`kmem.limit_in_bytes`) has been deprecated since kernel 5.4.
		// https://github.com/torvalds/linux/commit/0158115f702b0ba208ab0b5adf44cae99b3ebcc7
		if !sysInfo.KernelMemory {
			warnings = append(warnings, "Your kernel does not support kernel memory limit capabilities or the cgroup is not mounted. Limitation discarded.")
			resources.KernelMemory = 0
		}
		if resources.KernelMemory > 0 && resources.KernelMemory < linuxMinMemory {
			return warnings, fmt.Errorf("Minimum kernel memory limit allowed is 6MB")
		}
		if !kernel.CheckKernelVersion(4, 0, 0) {
			warnings = append(warnings, "You specified a kernel memory limit on a kernel older than 4.0. Kernel memory limits are experimental on older kernels, it won't work as expected and can cause your system to be unstable.")
		}
	}
	if resources.OomKillDisable != nil && !sysInfo.OomKillDisable {
		// only produce warnings if the setting wasn't to *disable* the OOM Kill; no point
		// warning the caller if they already wanted the feature to be off
		if *resources.OomKillDisable {
			warnings = append(warnings, "Your kernel does not support OomKillDisable. OomKillDisable discarded.")
		}
		resources.OomKillDisable = nil
	}
	if resources.OomKillDisable != nil && *resources.OomKillDisable && resources.Memory == 0 {
		warnings = append(warnings, "OOM killer is disabled for the container, but no memory limit is set, this can result in the system running out of resources.")
	}
	if resources.PidsLimit != nil && !sysInfo.PidsLimit {
		if *resources.PidsLimit > 0 {
			warnings = append(warnings, "Your kernel does not support PIDs limit capabilities or the cgroup is not mounted. PIDs limit discarded.")
		}
		resources.PidsLimit = nil
	}

	// cpu subsystem checks and adjustments
	if resources.NanoCPUs > 0 && resources.CPUPeriod > 0 {
		return warnings, fmt.Errorf("Conflicting options: Nano CPUs and CPU Period cannot both be set")
	}
	if resources.NanoCPUs > 0 && resources.CPUQuota > 0 {
		return warnings, fmt.Errorf("Conflicting options: Nano CPUs and CPU Quota cannot both be set")
	}
	if resources.NanoCPUs > 0 && !sysInfo.CPUCfs {
		return warnings, fmt.Errorf("NanoCPUs can not be set, as your kernel does not support CPU CFS scheduler or the cgroup is not mounted")
	}
	// The highest precision we could get on Linux is 0.001, by setting
	//   cpu.cfs_period_us=1000ms
	//   cpu.cfs_quota=1ms
	// See the following link for details:
	// https://www.kernel.org/doc/Documentation/scheduler/sched-bwc.txt
	// Here we don't set the lower limit and it is up to the underlying platform (e.g., Linux) to return an error.
	// The error message is 0.01 so that this is consistent with Windows
	if resources.NanoCPUs < 0 || resources.NanoCPUs > int64(sysinfo.NumCPU())*1e9 {
		return warnings, fmt.Errorf("Range of CPUs is from 0.01 to %d.00, as there are only %d CPUs available", sysinfo.NumCPU(), sysinfo.NumCPU())
	}

	if resources.CPUShares > 0 && !sysInfo.CPUShares {
		warnings = append(warnings, "Your kernel does not support CPU shares or the cgroup is not mounted. Shares discarded.")
		resources.CPUShares = 0
	}
	if (resources.CPUPeriod != 0 || resources.CPUQuota != 0) && !sysInfo.CPUCfs {
		warnings = append(warnings, "Your kernel does not support CPU CFS scheduler. CPU period/quota discarded.")
		resources.CPUPeriod = 0
		resources.CPUQuota = 0
	}
	if resources.CPUPeriod != 0 && (resources.CPUPeriod < 1000 || resources.CPUPeriod > 1000000) {
		return warnings, fmt.Errorf("CPU cfs period can not be less than 1ms (i.e. 1000) or larger than 1s (i.e. 1000000)")
	}
	if resources.CPUQuota > 0 && resources.CPUQuota < 1000 {
		return warnings, fmt.Errorf("CPU cfs quota can not be less than 1ms (i.e. 1000)")
	}
	if resources.CPUPercent > 0 {
		warnings = append(warnings, fmt.Sprintf("%s does not support CPU percent. Percent discarded.", runtime.GOOS))
		resources.CPUPercent = 0
	}

	// cpuset subsystem checks and adjustments
	if (resources.CpusetCpus != "" || resources.CpusetMems != "") && !sysInfo.Cpuset {
		warnings = append(warnings, "Your kernel does not support cpuset or the cgroup is not mounted. Cpuset discarded.")
		resources.CpusetCpus = ""
		resources.CpusetMems = ""
	}
	cpusAvailable, err := sysInfo.IsCpusetCpusAvailable(resources.CpusetCpus)
	if err != nil {
		return warnings, errors.Wrapf(err, "Invalid value %s for cpuset cpus", resources.CpusetCpus)
	}
	if !cpusAvailable {
		return warnings, fmt.Errorf("Requested CPUs are not available - requested %s, available: %s", resources.CpusetCpus, sysInfo.Cpus)
	}
	memsAvailable, err := sysInfo.IsCpusetMemsAvailable(resources.CpusetMems)
	if err != nil {
		return warnings, errors.Wrapf(err, "Invalid value %s for cpuset mems", resources.CpusetMems)
	}
	if !memsAvailable {
		return warnings, fmt.Errorf("Requested memory nodes are not available - requested %s, available: %s", resources.CpusetMems, sysInfo.Mems)
	}

	// blkio subsystem checks and adjustments
	if resources.BlkioWeight > 0 && !sysInfo.BlkioWeight {
		warnings = append(warnings, "Your kernel does not support Block I/O weight or the cgroup is not mounted. Weight discarded.")
		resources.BlkioWeight = 0
	}
	if resources.BlkioWeight > 0 && (resources.BlkioWeight < 10 || resources.BlkioWeight > 1000) {
		return warnings, fmt.Errorf("Range of blkio weight is from 10 to 1000")
	}
	if resources.IOMaximumBandwidth != 0 || resources.IOMaximumIOps != 0 {
		return warnings, fmt.Errorf("Invalid QoS settings: %s does not support Maximum IO Bandwidth or Maximum IO IOps", runtime.GOOS)
	}
	if len(resources.BlkioWeightDevice) > 0 && !sysInfo.BlkioWeightDevice {
		warnings = append(warnings, "Your kernel does not support Block I/O weight_device or the cgroup is not mounted. Weight-device discarded.")
		resources.BlkioWeightDevice = []*pblkiodev.WeightDevice{}
	}
	if len(resources.BlkioDeviceReadBps) > 0 && !sysInfo.BlkioReadBpsDevice {
		warnings = append(warnings, "Your kernel does not support BPS Block I/O read limit or the cgroup is not mounted. Block I/O BPS read limit discarded.")
		resources.BlkioDeviceReadBps = []*pblkiodev.ThrottleDevice{}
	}
	if len(resources.BlkioDeviceWriteBps) > 0 && !sysInfo.BlkioWriteBpsDevice {
		warnings = append(warnings, "Your kernel does not support BPS Block I/O write limit or the cgroup is not mounted. Block I/O BPS write limit discarded.")
		resources.BlkioDeviceWriteBps = []*pblkiodev.ThrottleDevice{}

	}
	if len(resources.BlkioDeviceReadIOps) > 0 && !sysInfo.BlkioReadIOpsDevice {
		warnings = append(warnings, "Your kernel does not support IOPS Block read limit or the cgroup is not mounted. Block I/O IOPS read limit discarded.")
		resources.BlkioDeviceReadIOps = []*pblkiodev.ThrottleDevice{}
	}
	if len(resources.BlkioDeviceWriteIOps) > 0 && !sysInfo.BlkioWriteIOpsDevice {
		warnings = append(warnings, "Your kernel does not support IOPS Block write limit or the cgroup is not mounted. Block I/O IOPS write limit discarded.")
		resources.BlkioDeviceWriteIOps = []*pblkiodev.ThrottleDevice{}
	}

	return warnings, nil
}

func (daemon *Daemon) getCgroupDriver() string {
	if UsingSystemd(daemon.configStore) {
		return cgroupSystemdDriver
	}
	if daemon.Rootless() {
		return cgroupNoneDriver
	}
	return cgroupFsDriver
}

// getCD gets the raw value of the native.cgroupdriver option, if set.
func getCD(config *config.Config) string {
	for _, option := range config.ExecOptions {
		key, val, err := parsers.ParseKeyValueOpt(option)
		if err != nil || !strings.EqualFold(key, "native.cgroupdriver") {
			continue
		}
		return val
	}
	return ""
}

// verifyCgroupDriver validates native.cgroupdriver
func verifyCgroupDriver(config *config.Config) error {
	cd := getCD(config)
	if cd == "" || cd == cgroupFsDriver || cd == cgroupSystemdDriver {
		return nil
	}
	if cd == cgroupNoneDriver {
		return fmt.Errorf("native.cgroupdriver option %s is internally used and cannot be specified manually", cd)
	}
	return fmt.Errorf("native.cgroupdriver option %s not supported", cd)
}

// UsingSystemd returns true if cli option includes native.cgroupdriver=systemd
func UsingSystemd(config *config.Config) bool {
	cd := getCD(config)

	if cd == cgroupSystemdDriver {
		return true
	}
	// On cgroup v2 hosts, default to systemd driver
	if cd == "" && cgroups.Mode() == cgroups.Unified && isRunningSystemd() {
		return true
	}
	return false
}

var (
	runningSystemd bool
	detectSystemd  sync.Once
)

// isRunningSystemd checks whether the host was booted with systemd as its init
// system. This functions similarly to systemd's `sd_booted(3)`: internally, it
// checks whether /run/systemd/system/ exists and is a directory.
// http://www.freedesktop.org/software/systemd/man/sd_booted.html
//
// NOTE: This function comes from package github.com/coreos/go-systemd/util
// It was borrowed here to avoid a dependency on cgo.
func isRunningSystemd() bool {
	detectSystemd.Do(func() {
		fi, err := os.Lstat("/run/systemd/system")
		if err != nil {
			return
		}
		runningSystemd = fi.IsDir()
	})
	return runningSystemd
}

// verifyPlatformContainerSettings performs platform-specific validation of the
// hostconfig and config structures.
func verifyPlatformContainerSettings(daemon *Daemon, hostConfig *containertypes.HostConfig, update bool) (warnings []string, err error) {
	if hostConfig == nil {
		return nil, nil
	}
	sysInfo := daemon.RawSysInfo()

	w, err := verifyPlatformContainerResources(&hostConfig.Resources, sysInfo, update)

	// no matter err is nil or not, w could have data in itself.
	warnings = append(warnings, w...)

	if err != nil {
		return warnings, err
	}

	if !hostConfig.IpcMode.Valid() {
		return warnings, errors.Errorf("invalid IPC mode: %v", hostConfig.IpcMode)
	}
	if !hostConfig.PidMode.Valid() {
		return warnings, errors.Errorf("invalid PID mode: %v", hostConfig.PidMode)
	}
	if hostConfig.ShmSize < 0 {
		return warnings, fmt.Errorf("SHM size can not be less than 0")
	}
	if !hostConfig.UTSMode.Valid() {
		return warnings, errors.Errorf("invalid UTS mode: %v", hostConfig.UTSMode)
	}

	if hostConfig.OomScoreAdj < -1000 || hostConfig.OomScoreAdj > 1000 {
		return warnings, fmt.Errorf("Invalid value %d, range for oom score adj is [-1000, 1000]", hostConfig.OomScoreAdj)
	}

	// ip-forwarding does not affect container with '--net=host' (or '--net=none')
	if sysInfo.IPv4ForwardingDisabled && !(hostConfig.NetworkMode.IsHost() || hostConfig.NetworkMode.IsNone()) {
		warnings = append(warnings, "IPv4 forwarding is disabled. Networking will not work.")
	}
	if hostConfig.NetworkMode.IsHost() && len(hostConfig.PortBindings) > 0 {
		warnings = append(warnings, "Published ports are discarded when using host network mode")
	}

	// check for various conflicting options with user namespaces
	if daemon.configStore.RemappedRoot != "" && hostConfig.UsernsMode.IsPrivate() {
		if hostConfig.Privileged {
			return warnings, fmt.Errorf("privileged mode is incompatible with user namespaces.  You must run the container in the host namespace when running privileged mode")
		}
		if hostConfig.NetworkMode.IsHost() && !hostConfig.UsernsMode.IsHost() {
			return warnings, fmt.Errorf("cannot share the host's network namespace when user namespaces are enabled")
		}
		if hostConfig.PidMode.IsHost() && !hostConfig.UsernsMode.IsHost() {
			return warnings, fmt.Errorf("cannot share the host PID namespace when user namespaces are enabled")
		}
	}
	if hostConfig.CgroupParent != "" && UsingSystemd(daemon.configStore) {
		// CgroupParent for systemd cgroup should be named as "xxx.slice"
		if len(hostConfig.CgroupParent) <= 6 || !strings.HasSuffix(hostConfig.CgroupParent, ".slice") {
			return warnings, fmt.Errorf("cgroup-parent for systemd cgroup should be a valid slice named as \"xxx.slice\"")
		}
	}
	if hostConfig.Runtime == "" {
		hostConfig.Runtime = daemon.configStore.GetDefaultRuntimeName()
	}

	if rt := daemon.configStore.GetRuntime(hostConfig.Runtime); rt == nil && hostConfig.Runtime != "bare" {
		return warnings, fmt.Errorf("Unknown runtime specified %s", hostConfig.Runtime)
	}

	parser := volumemounts.NewParser()
	for dest := range hostConfig.Tmpfs {
		if err := parser.ValidateTmpfsMountDestination(dest); err != nil {
			return warnings, err
		}
	}

	if !hostConfig.CgroupnsMode.Valid() {
		return warnings, fmt.Errorf("invalid cgroup namespace mode: %v", hostConfig.CgroupnsMode)
	}
	if hostConfig.CgroupnsMode.IsPrivate() {
		if !sysInfo.CgroupNamespaces {
			warnings = append(warnings, "Your kernel does not support cgroup namespaces.  Cgroup namespace setting discarded.")
		}
	}

	if hostConfig.Runtime == config.LinuxV1RuntimeName || (hostConfig.Runtime == "" && daemon.configStore.DefaultRuntime == config.LinuxV1RuntimeName) {
		warnings = append(warnings, fmt.Sprintf("Configured runtime %q is deprecated and will be removed in the next release.", config.LinuxV1RuntimeName))
	}

	return warnings, nil
}

// verifyDaemonSettings performs validation of daemon config struct
func verifyDaemonSettings(conf *config.Config) error {
	if conf.ContainerdNamespace == conf.ContainerdPluginNamespace {
		return errors.New("containers namespace and plugins namespace cannot be the same")
	}
	// Check for mutually incompatible config options
	if conf.BridgeConfig.Iface != "" && conf.BridgeConfig.IP != "" {
		return fmt.Errorf("You specified -b & --bip, mutually exclusive options. Please specify only one")
	}
	if !conf.BridgeConfig.EnableIPTables && !conf.BridgeConfig.InterContainerCommunication {
		return fmt.Errorf("You specified --iptables=false with --icc=false. ICC=false uses iptables to function. Please set --icc or --iptables to true")
	}
	if conf.BridgeConfig.EnableIP6Tables && !conf.Experimental {
		return fmt.Errorf("ip6tables rules are only available if experimental features are enabled")
	}
	if !conf.BridgeConfig.EnableIPTables && conf.BridgeConfig.EnableIPMasq {
		conf.BridgeConfig.EnableIPMasq = false
	}
	if err := verifyCgroupDriver(conf); err != nil {
		return err
	}
	if conf.CgroupParent != "" && UsingSystemd(conf) {
		if len(conf.CgroupParent) <= 6 || !strings.HasSuffix(conf.CgroupParent, ".slice") {
			return fmt.Errorf("cgroup-parent for systemd cgroup should be a valid slice named as \"xxx.slice\"")
		}
	}

	if conf.Rootless && UsingSystemd(conf) && cgroups.Mode() != cgroups.Unified {
		return fmt.Errorf("exec-opt native.cgroupdriver=systemd requires cgroup v2 for rootless mode")
	}

	configureRuntimes(conf)
	if rtName := conf.GetDefaultRuntimeName(); rtName != "" {
		if conf.GetRuntime(rtName) == nil {
			return fmt.Errorf("specified default runtime '%s' does not exist", rtName)
		}
		if rtName == config.LinuxV1RuntimeName {
			logrus.Warnf("Configured default runtime %q is deprecated and will be removed in the next release.", config.LinuxV1RuntimeName)
		}
	}
	return nil
}

// checkSystem validates platform-specific requirements
func checkSystem() error {
	return nil
}

// configureMaxThreads sets the Go runtime max threads threshold
// which is 90% of the kernel setting from /proc/sys/kernel/threads-max
func configureMaxThreads(config *config.Config) error {
	mt, err := os.ReadFile("/proc/sys/kernel/threads-max")
	if err != nil {
		return err
	}
	mtint, err := strconv.Atoi(strings.TrimSpace(string(mt)))
	if err != nil {
		return err
	}
	maxThreads := (mtint / 100) * 90
	debug.SetMaxThreads(maxThreads)
	logrus.Debugf("Golang's threads limit set to %d", maxThreads)
	return nil
}

func overlaySupportsSelinux() (bool, error) {
	f, err := os.Open("/proc/kallsyms")
	if err != nil {
		if os.IsNotExist(err) {
			return false, nil
		}
		return false, err
	}
	defer f.Close()

	s := bufio.NewScanner(f)
	for s.Scan() {
		if strings.HasSuffix(s.Text(), " security_inode_copy_up") {
			return true, nil
		}
	}

	return false, s.Err()
}

// configureKernelSecuritySupport configures and validates security support for the kernel
func configureKernelSecuritySupport(config *config.Config, driverName string) error {
	if config.EnableSelinuxSupport {
		if !selinux.GetEnabled() {
			logrus.Warn("Docker could not enable SELinux on the host system")
			return nil
		}

		if driverName == "overlay" || driverName == "overlay2" {
			// If driver is overlay or overlay2, make sure kernel
			// supports selinux with overlay.
			supported, err := overlaySupportsSelinux()
			if err != nil {
				return err
			}

			if !supported {
				logrus.Warnf("SELinux is not supported with the %v graph driver on this kernel", driverName)
			}
		}
	} else {
		selinux.SetDisabled()
	}
	return nil
}

// initNetworkController initializes the libnetwork controller and configures
// network settings. If there's active sandboxes, configuration changes will not
// take effect.
func (daemon *Daemon) initNetworkController(activeSandboxes map[string]interface{}) error {
	netOptions, err := daemon.networkOptions(daemon.PluginStore, activeSandboxes)
	if err != nil {
		return err
	}

	daemon.netController, err = libnetwork.New(netOptions...)
	if err != nil {
		return fmt.Errorf("error obtaining controller instance: %v", err)
	}

	if len(activeSandboxes) > 0 {
		logrus.Info("there are running containers, updated network configuration will not take affect")
	} else if err := configureNetworking(daemon.netController, daemon.configStore); err != nil {
		return err
	}

	// Set HostGatewayIP to the default bridge's IP if it is empty
	setHostGatewayIP(daemon.netController, daemon.configStore)
	return nil
}

func configureNetworking(controller libnetwork.NetworkController, conf *config.Config) error {
	// Initialize default network on "null"
	if n, _ := controller.NetworkByName("none"); n == nil {
		if _, err := controller.NewNetwork("null", "none", "", libnetwork.NetworkOptionPersist(true)); err != nil {
			return errors.Wrap(err, `error creating default "null" network`)
		}
	}

	// Initialize default network on "host"
	if n, _ := controller.NetworkByName("host"); n == nil {
		if _, err := controller.NewNetwork("host", "host", "", libnetwork.NetworkOptionPersist(true)); err != nil {
			return errors.Wrap(err, `error creating default "host" network`)
		}
	}

	// Clear stale bridge network
	if n, err := controller.NetworkByName("bridge"); err == nil {
		if err = n.Delete(); err != nil {
			return errors.Wrap(err, `could not delete the default "bridge"" network`)
		}
		if len(conf.NetworkConfig.DefaultAddressPools.Value()) > 0 && !conf.LiveRestoreEnabled {
			removeDefaultBridgeInterface()
		}
	}

	if !conf.DisableBridge {
		// Initialize default driver "bridge"
		if err := initBridgeDriver(controller, conf); err != nil {
			return err
		}
	} else {
		removeDefaultBridgeInterface()
	}

	return nil
}

// setHostGatewayIP sets cfg.HostGatewayIP to the default bridge's IP if it is empty.
func setHostGatewayIP(controller libnetwork.NetworkController, config *config.Config) {
	if config.HostGatewayIP != nil {
		return
	}
	if n, err := controller.NetworkByName("bridge"); err == nil {
		v4Info, v6Info := n.Info().IpamInfo()
		var gateway net.IP
		if len(v4Info) > 0 {
			gateway = v4Info[0].Gateway.IP
		} else if len(v6Info) > 0 {
			gateway = v6Info[0].Gateway.IP
		}
		config.HostGatewayIP = gateway
	}
}

func driverOptions(config *config.Config) nwconfig.Option {
	return nwconfig.OptionDriverConfig("bridge", options.Generic{
		netlabel.GenericData: options.Generic{
			"EnableIPForwarding":  config.BridgeConfig.EnableIPForward,
			"EnableIPTables":      config.BridgeConfig.EnableIPTables,
			"EnableIP6Tables":     config.BridgeConfig.EnableIP6Tables,
			"EnableUserlandProxy": config.BridgeConfig.EnableUserlandProxy,
			"UserlandProxyPath":   config.BridgeConfig.UserlandProxyPath,
		},
	})
}

func initBridgeDriver(controller libnetwork.NetworkController, config *config.Config) error {
	bridgeName := bridge.DefaultBridgeName
	if config.BridgeConfig.Iface != "" {
		bridgeName = config.BridgeConfig.Iface
	}
	netOption := map[string]string{
		bridge.BridgeName:         bridgeName,
		bridge.DefaultBridge:      strconv.FormatBool(true),
		netlabel.DriverMTU:        strconv.Itoa(config.Mtu),
		bridge.EnableIPMasquerade: strconv.FormatBool(config.BridgeConfig.EnableIPMasq),
		bridge.EnableICC:          strconv.FormatBool(config.BridgeConfig.InterContainerCommunication),
	}

	// --ip processing
	if config.BridgeConfig.DefaultIP != nil {
		netOption[bridge.DefaultBindingIP] = config.BridgeConfig.DefaultIP.String()
	}

	ipamV4Conf := &libnetwork.IpamConf{AuxAddresses: make(map[string]string)}

	nwList, nw6List, err := netutils.ElectInterfaceAddresses(bridgeName)
	if err != nil {
		return errors.Wrap(err, "list bridge addresses failed")
	}

	nw := nwList[0]
	if len(nwList) > 1 && config.BridgeConfig.FixedCIDR != "" {
		_, fCIDR, err := net.ParseCIDR(config.BridgeConfig.FixedCIDR)
		if err != nil {
			return errors.Wrap(err, "parse CIDR failed")
		}
		// Iterate through in case there are multiple addresses for the bridge
		for _, entry := range nwList {
			if fCIDR.Contains(entry.IP) {
				nw = entry
				break
			}
		}
	}

	ipamV4Conf.PreferredPool = lntypes.GetIPNetCanonical(nw).String()
	hip, _ := lntypes.GetHostPartIP(nw.IP, nw.Mask)
	if hip.IsGlobalUnicast() {
		ipamV4Conf.Gateway = nw.IP.String()
	}

	if config.BridgeConfig.IP != "" {
		ip, ipNet, err := net.ParseCIDR(config.BridgeConfig.IP)
		if err != nil {
			return err
		}
		ipamV4Conf.PreferredPool = ipNet.String()
		ipamV4Conf.Gateway = ip.String()
	} else if bridgeName == bridge.DefaultBridgeName && ipamV4Conf.PreferredPool != "" {
		logrus.Infof("Default bridge (%s) is assigned with an IP address %s. Daemon option --bip can be used to set a preferred IP address", bridgeName, ipamV4Conf.PreferredPool)
	}

	if config.BridgeConfig.FixedCIDR != "" {
		_, fCIDR, err := net.ParseCIDR(config.BridgeConfig.FixedCIDR)
		if err != nil {
			return err
		}

		ipamV4Conf.SubPool = fCIDR.String()
	}

	if config.BridgeConfig.DefaultGatewayIPv4 != nil {
		ipamV4Conf.AuxAddresses["DefaultGatewayIPv4"] = config.BridgeConfig.DefaultGatewayIPv4.String()
	}

	var (
		deferIPv6Alloc bool
		ipamV6Conf     *libnetwork.IpamConf
	)

	if config.BridgeConfig.EnableIPv6 && config.BridgeConfig.FixedCIDRv6 == "" {
		return errdefs.InvalidParameter(errors.New("IPv6 is enabled for the default bridge, but no subnet is configured. Specify an IPv6 subnet using --fixed-cidr-v6"))
	} else if config.BridgeConfig.FixedCIDRv6 != "" {
		_, fCIDRv6, err := net.ParseCIDR(config.BridgeConfig.FixedCIDRv6)
		if err != nil {
			return err
		}

		// In case user has specified the daemon flag --fixed-cidr-v6 and the passed network has
		// at least 48 host bits, we need to guarantee the current behavior where the containers'
		// IPv6 addresses will be constructed based on the containers' interface MAC address.
		// We do so by telling libnetwork to defer the IPv6 address allocation for the endpoints
		// on this network until after the driver has created the endpoint and returned the
		// constructed address. Libnetwork will then reserve this address with the ipam driver.
		ones, _ := fCIDRv6.Mask.Size()
		deferIPv6Alloc = ones <= 80

		ipamV6Conf = &libnetwork.IpamConf{
			AuxAddresses:  make(map[string]string),
			PreferredPool: fCIDRv6.String(),
		}

		// In case the --fixed-cidr-v6 is specified and the current docker0 bridge IPv6
		// address belongs to the same network, we need to inform libnetwork about it, so
		// that it can be reserved with IPAM and it will not be given away to somebody else
		for _, nw6 := range nw6List {
			if fCIDRv6.Contains(nw6.IP) {
				ipamV6Conf.Gateway = nw6.IP.String()
				break
			}
		}
	}

	if config.BridgeConfig.DefaultGatewayIPv6 != nil {
		if ipamV6Conf == nil {
			ipamV6Conf = &libnetwork.IpamConf{AuxAddresses: make(map[string]string)}
		}
		ipamV6Conf.AuxAddresses["DefaultGatewayIPv6"] = config.BridgeConfig.DefaultGatewayIPv6.String()
	}

	v4Conf := []*libnetwork.IpamConf{ipamV4Conf}
	v6Conf := []*libnetwork.IpamConf{}
	if ipamV6Conf != nil {
		v6Conf = append(v6Conf, ipamV6Conf)
	}
	// Initialize default network on "bridge" with the same name
	_, err = controller.NewNetwork("bridge", "bridge", "",
		libnetwork.NetworkOptionEnableIPv6(config.BridgeConfig.EnableIPv6),
		libnetwork.NetworkOptionDriverOpts(netOption),
		libnetwork.NetworkOptionIpam("default", "", v4Conf, v6Conf, nil),
		libnetwork.NetworkOptionDeferIPv6Alloc(deferIPv6Alloc))
	if err != nil {
		return fmt.Errorf("Error creating default \"bridge\" network: %v", err)
	}
	return nil
}

// Remove default bridge interface if present (--bridge=none use case)
func removeDefaultBridgeInterface() {
	if lnk, err := netlink.LinkByName(bridge.DefaultBridgeName); err == nil {
		if err := netlink.LinkDel(lnk); err != nil {
			logrus.Warnf("Failed to remove bridge interface (%s): %v", bridge.DefaultBridgeName, err)
		}
	}
}

func setupInitLayer(idMapping idtools.IdentityMapping) func(containerfs.ContainerFS) error {
	return func(initPath containerfs.ContainerFS) error {
		return initlayer.Setup(initPath, idMapping.RootPair())
	}
}

// Parse the remapped root (user namespace) option, which can be one of:
//   username            - valid username from /etc/passwd
//   username:groupname  - valid username; valid groupname from /etc/group
//   uid                 - 32-bit unsigned int valid Linux UID value
//   uid:gid             - uid value; 32-bit unsigned int Linux GID value
//
//  If no groupname is specified, and a username is specified, an attempt
//  will be made to lookup a gid for that username as a groupname
//
//  If names are used, they are verified to exist in passwd/group
func parseRemappedRoot(usergrp string) (string, string, error) {

	var (
		userID, groupID     int
		username, groupname string
	)

	idparts := strings.Split(usergrp, ":")
	if len(idparts) > 2 {
		return "", "", fmt.Errorf("Invalid user/group specification in --userns-remap: %q", usergrp)
	}

	if uid, err := strconv.ParseInt(idparts[0], 10, 32); err == nil {
		// must be a uid; take it as valid
		userID = int(uid)
		luser, err := idtools.LookupUID(userID)
		if err != nil {
			return "", "", fmt.Errorf("Uid %d has no entry in /etc/passwd: %v", userID, err)
		}
		username = luser.Name
		if len(idparts) == 1 {
			// if the uid was numeric and no gid was specified, take the uid as the gid
			groupID = userID
			lgrp, err := idtools.LookupGID(groupID)
			if err != nil {
				return "", "", fmt.Errorf("Gid %d has no entry in /etc/group: %v", groupID, err)
			}
			groupname = lgrp.Name
		}
	} else {
		lookupName := idparts[0]
		// special case: if the user specified "default", they want Docker to create or
		// use (after creation) the "dockremap" user/group for root remapping
		if lookupName == defaultIDSpecifier {
			lookupName = defaultRemappedID
		}
		luser, err := idtools.LookupUser(lookupName)
		if err != nil && idparts[0] != defaultIDSpecifier {
			// error if the name requested isn't the special "dockremap" ID
			return "", "", fmt.Errorf("Error during uid lookup for %q: %v", lookupName, err)
		} else if err != nil {
			// special case-- if the username == "default", then we have been asked
			// to create a new entry pair in /etc/{passwd,group} for which the /etc/sub{uid,gid}
			// ranges will be used for the user and group mappings in user namespaced containers
			_, _, err := idtools.AddNamespaceRangesUser(defaultRemappedID)
			if err == nil {
				return defaultRemappedID, defaultRemappedID, nil
			}
			return "", "", fmt.Errorf("Error during %q user creation: %v", defaultRemappedID, err)
		}
		username = luser.Name
		if len(idparts) == 1 {
			// we only have a string username, and no group specified; look up gid from username as group
			group, err := idtools.LookupGroup(lookupName)
			if err != nil {
				return "", "", fmt.Errorf("Error during gid lookup for %q: %v", lookupName, err)
			}
			groupname = group.Name
		}
	}

	if len(idparts) == 2 {
		// groupname or gid is separately specified and must be resolved
		// to an unsigned 32-bit gid
		if gid, err := strconv.ParseInt(idparts[1], 10, 32); err == nil {
			// must be a gid, take it as valid
			groupID = int(gid)
			lgrp, err := idtools.LookupGID(groupID)
			if err != nil {
				return "", "", fmt.Errorf("Gid %d has no entry in /etc/passwd: %v", groupID, err)
			}
			groupname = lgrp.Name
		} else {
			// not a number; attempt a lookup
			if _, err := idtools.LookupGroup(idparts[1]); err != nil {
				return "", "", fmt.Errorf("Error during groupname lookup for %q: %v", idparts[1], err)
			}
			groupname = idparts[1]
		}
	}
	return username, groupname, nil
}

func setupRemappedRoot(config *config.Config) (idtools.IdentityMapping, error) {
	if runtime.GOOS != "linux" && config.RemappedRoot != "" {
		return idtools.IdentityMapping{}, fmt.Errorf("User namespaces are only supported on Linux")
	}

	// if the daemon was started with remapped root option, parse
	// the config option to the int uid,gid values
	if config.RemappedRoot != "" {
		username, groupname, err := parseRemappedRoot(config.RemappedRoot)
		if err != nil {
			return idtools.IdentityMapping{}, err
		}
		if username == "root" {
			// Cannot setup user namespaces with a 1-to-1 mapping; "--root=0:0" is a no-op
			// effectively
			logrus.Warn("User namespaces: root cannot be remapped with itself; user namespaces are OFF")
			return idtools.IdentityMapping{}, nil
		}
		logrus.Infof("User namespaces: ID ranges will be mapped to subuid/subgid ranges of: %s", username)
		// update remapped root setting now that we have resolved them to actual names
		config.RemappedRoot = fmt.Sprintf("%s:%s", username, groupname)

		mappings, err := idtools.LoadIdentityMapping(username)
		if err != nil {
			return idtools.IdentityMapping{}, errors.Wrap(err, "Can't create ID mappings")
		}
		return mappings, nil
	}
	return idtools.IdentityMapping{}, nil
}

func setupDaemonRoot(config *config.Config, rootDir string, remappedRoot idtools.Identity) error {
	config.Root = rootDir
	// the docker root metadata directory needs to have execute permissions for all users (g+x,o+x)
	// so that syscalls executing as non-root, operating on subdirectories of the graph root
	// (e.g. mounted layers of a container) can traverse this path.
	// The user namespace support will create subdirectories for the remapped root host uid:gid
	// pair owned by that same uid:gid pair for proper write access to those needed metadata and
	// layer content subtrees.
	if _, err := os.Stat(rootDir); err == nil {
		// root current exists; verify the access bits are correct by setting them
		if err = os.Chmod(rootDir, 0711); err != nil {
			return err
		}
	} else if os.IsNotExist(err) {
		// no root exists yet, create it 0711 with root:root ownership
		if err := os.MkdirAll(rootDir, 0711); err != nil {
			return err
		}
	}

	id := idtools.Identity{UID: idtools.CurrentIdentity().UID, GID: remappedRoot.GID}
	// First make sure the current root dir has the correct perms.
	if err := idtools.MkdirAllAndChown(config.Root, 0710, id); err != nil {
		return errors.Wrapf(err, "could not create or set daemon root permissions: %s", config.Root)
	}

	// if user namespaces are enabled we will create a subtree underneath the specified root
	// with any/all specified remapped root uid/gid options on the daemon creating
	// a new subdirectory with ownership set to the remapped uid/gid (so as to allow
	// `chdir()` to work for containers namespaced to that uid/gid)
	if config.RemappedRoot != "" {
		config.Root = filepath.Join(rootDir, fmt.Sprintf("%d.%d", remappedRoot.UID, remappedRoot.GID))
		logrus.Debugf("Creating user namespaced daemon root: %s", config.Root)
		// Create the root directory if it doesn't exist
		if err := idtools.MkdirAllAndChown(config.Root, 0710, id); err != nil {
			return fmt.Errorf("Cannot create daemon root: %s: %v", config.Root, err)
		}
		// we also need to verify that any pre-existing directories in the path to
		// the graphroot won't block access to remapped root--if any pre-existing directory
		// has strict permissions that don't allow "x", container start will fail, so
		// better to warn and fail now
		dirPath := config.Root
		for {
			dirPath = filepath.Dir(dirPath)
			if dirPath == "/" {
				break
			}
			if !idtools.CanAccess(dirPath, remappedRoot) {
				return fmt.Errorf("a subdirectory in your graphroot path (%s) restricts access to the remapped root uid/gid; please fix by allowing 'o+x' permissions on existing directories", config.Root)
			}
		}
	}

	if err := setupDaemonRootPropagation(config); err != nil {
		logrus.WithError(err).WithField("dir", config.Root).Warn("Error while setting daemon root propagation, this is not generally critical but may cause some functionality to not work or fallback to less desirable behavior")
	}
	return nil
}

func setupDaemonRootPropagation(cfg *config.Config) error {
	rootParentMount, mountOptions, err := getSourceMount(cfg.Root)
	if err != nil {
		return errors.Wrap(err, "error getting daemon root's parent mount")
	}

	var cleanupOldFile bool
	cleanupFile := getUnmountOnShutdownPath(cfg)
	defer func() {
		if !cleanupOldFile {
			return
		}
		if err := os.Remove(cleanupFile); err != nil && !os.IsNotExist(err) {
			logrus.WithError(err).WithField("file", cleanupFile).Warn("could not clean up old root propagation unmount file")
		}
	}()

	if hasMountInfoOption(mountOptions, sharedPropagationOption, slavePropagationOption) {
		cleanupOldFile = true
		return nil
	}

	if err := mount.MakeShared(cfg.Root); err != nil {
		return errors.Wrap(err, "could not setup daemon root propagation to shared")
	}

	// check the case where this may have already been a mount to itself.
	// If so then the daemon only performed a remount and should not try to unmount this later.
	if rootParentMount == cfg.Root {
		cleanupOldFile = true
		return nil
	}

	if err := os.MkdirAll(filepath.Dir(cleanupFile), 0700); err != nil {
		return errors.Wrap(err, "error creating dir to store mount cleanup file")
	}

	if err := os.WriteFile(cleanupFile, nil, 0600); err != nil {
		return errors.Wrap(err, "error writing file to signal mount cleanup on shutdown")
	}
	return nil
}

// getUnmountOnShutdownPath generates the path to used when writing the file that signals to the daemon that on shutdown
// the daemon root should be unmounted.
func getUnmountOnShutdownPath(config *config.Config) string {
	return filepath.Join(config.ExecRoot, "unmount-on-shutdown")
}

// registerLinks writes the links to a file.
func (daemon *Daemon) registerLinks(container *container.Container, hostConfig *containertypes.HostConfig) error {
	if hostConfig == nil || hostConfig.NetworkMode.IsUserDefined() {
		return nil
	}

	for _, l := range hostConfig.Links {
		name, alias, err := opts.ParseLink(l)
		if err != nil {
			return err
		}
		child, err := daemon.GetContainer(name)
		if err != nil {
			if errdefs.IsNotFound(err) {
				// Trying to link to a non-existing container is not valid, and
				// should return an "invalid parameter" error. Returning a "not
				// found" error here would make the client report the container's
				// image could not be found (see moby/moby#39823)
				err = errdefs.InvalidParameter(err)
			}
			return errors.Wrapf(err, "could not get container for %s", name)
		}
		for child.HostConfig.NetworkMode.IsContainer() {
			parts := strings.SplitN(string(child.HostConfig.NetworkMode), ":", 2)
			child, err = daemon.GetContainer(parts[1])
			if err != nil {
				if errdefs.IsNotFound(err) {
					// Trying to link to a non-existing container is not valid, and
					// should return an "invalid parameter" error. Returning a "not
					// found" error here would make the client report the container's
					// image could not be found (see moby/moby#39823)
					err = errdefs.InvalidParameter(err)
				}
				return errors.Wrapf(err, "Could not get container for %s", parts[1])
			}
		}
		if child.HostConfig.NetworkMode.IsHost() {
			return runconfig.ErrConflictHostNetworkAndLinks
		}
		if err := daemon.registerLink(container, child, alias); err != nil {
			return err
		}
	}

	// After we load all the links into the daemon
	// set them to nil on the hostconfig
	_, err := container.WriteHostConfig()
	return err
}

// conditionalMountOnStart is a platform specific helper function during the
// container start to call mount.
func (daemon *Daemon) conditionalMountOnStart(container *container.Container) error {
	return daemon.Mount(container)
}

// conditionalUnmountOnCleanup is a platform specific helper function called
// during the cleanup of a container to unmount.
func (daemon *Daemon) conditionalUnmountOnCleanup(container *container.Container) error {
	return daemon.Unmount(container)
}

func copyBlkioEntry(entries []*statsV1.BlkIOEntry) []types.BlkioStatEntry {
	out := make([]types.BlkioStatEntry, len(entries))
	for i, re := range entries {
		out[i] = types.BlkioStatEntry{
			Major: re.Major,
			Minor: re.Minor,
			Op:    re.Op,
			Value: re.Value,
		}
	}
	return out
}

func (daemon *Daemon) stats(c *container.Container) (*types.StatsJSON, error) {
	if !c.IsRunning() {
		return nil, errNotRunning(c.ID)
	}
	cs, err := daemon.containerd.Stats(context.Background(), c.ID)
	if err != nil {
		if strings.Contains(err.Error(), "container not found") {
			return nil, containerNotFound(c.ID)
		}
		return nil, err
	}
	s := &types.StatsJSON{}
	s.Read = cs.Read
	stats := cs.Metrics
	switch t := stats.(type) {
	case *statsV1.Metrics:
		return daemon.statsV1(s, t)
	case *statsV2.Metrics:
		return daemon.statsV2(s, t)
	default:
		return nil, errors.Errorf("unexpected type of metrics %+v", t)
	}
}

func (daemon *Daemon) statsV1(s *types.StatsJSON, stats *statsV1.Metrics) (*types.StatsJSON, error) {
	if stats.Blkio != nil {
		s.BlkioStats = types.BlkioStats{
			IoServiceBytesRecursive: copyBlkioEntry(stats.Blkio.IoServiceBytesRecursive),
			IoServicedRecursive:     copyBlkioEntry(stats.Blkio.IoServicedRecursive),
			IoQueuedRecursive:       copyBlkioEntry(stats.Blkio.IoQueuedRecursive),
			IoServiceTimeRecursive:  copyBlkioEntry(stats.Blkio.IoServiceTimeRecursive),
			IoWaitTimeRecursive:     copyBlkioEntry(stats.Blkio.IoWaitTimeRecursive),
			IoMergedRecursive:       copyBlkioEntry(stats.Blkio.IoMergedRecursive),
			IoTimeRecursive:         copyBlkioEntry(stats.Blkio.IoTimeRecursive),
			SectorsRecursive:        copyBlkioEntry(stats.Blkio.SectorsRecursive),
		}
	}
	if stats.CPU != nil {
		s.CPUStats = types.CPUStats{
			CPUUsage: types.CPUUsage{
				TotalUsage:        stats.CPU.Usage.Total,
				PercpuUsage:       stats.CPU.Usage.PerCPU,
				UsageInKernelmode: stats.CPU.Usage.Kernel,
				UsageInUsermode:   stats.CPU.Usage.User,
			},
			ThrottlingData: types.ThrottlingData{
				Periods:          stats.CPU.Throttling.Periods,
				ThrottledPeriods: stats.CPU.Throttling.ThrottledPeriods,
				ThrottledTime:    stats.CPU.Throttling.ThrottledTime,
			},
		}
	}

	if stats.Memory != nil {
		raw := map[string]uint64{
			"cache":                     stats.Memory.Cache,
			"rss":                       stats.Memory.RSS,
			"rss_huge":                  stats.Memory.RSSHuge,
			"mapped_file":               stats.Memory.MappedFile,
			"dirty":                     stats.Memory.Dirty,
			"writeback":                 stats.Memory.Writeback,
			"pgpgin":                    stats.Memory.PgPgIn,
			"pgpgout":                   stats.Memory.PgPgOut,
			"pgfault":                   stats.Memory.PgFault,
			"pgmajfault":                stats.Memory.PgMajFault,
			"inactive_anon":             stats.Memory.InactiveAnon,
			"active_anon":               stats.Memory.ActiveAnon,
			"inactive_file":             stats.Memory.InactiveFile,
			"active_file":               stats.Memory.ActiveFile,
			"unevictable":               stats.Memory.Unevictable,
			"hierarchical_memory_limit": stats.Memory.HierarchicalMemoryLimit,
			"hierarchical_memsw_limit":  stats.Memory.HierarchicalSwapLimit,
			"total_cache":               stats.Memory.TotalCache,
			"total_rss":                 stats.Memory.TotalRSS,
			"total_rss_huge":            stats.Memory.TotalRSSHuge,
			"total_mapped_file":         stats.Memory.TotalMappedFile,
			"total_dirty":               stats.Memory.TotalDirty,
			"total_writeback":           stats.Memory.TotalWriteback,
			"total_pgpgin":              stats.Memory.TotalPgPgIn,
			"total_pgpgout":             stats.Memory.TotalPgPgOut,
			"total_pgfault":             stats.Memory.TotalPgFault,
			"total_pgmajfault":          stats.Memory.TotalPgMajFault,
			"total_inactive_anon":       stats.Memory.TotalInactiveAnon,
			"total_active_anon":         stats.Memory.TotalActiveAnon,
			"total_inactive_file":       stats.Memory.TotalInactiveFile,
			"total_active_file":         stats.Memory.TotalActiveFile,
			"total_unevictable":         stats.Memory.TotalUnevictable,
		}
		if stats.Memory.Usage != nil {
			s.MemoryStats = types.MemoryStats{
				Stats:    raw,
				Usage:    stats.Memory.Usage.Usage,
				MaxUsage: stats.Memory.Usage.Max,
				Limit:    stats.Memory.Usage.Limit,
				Failcnt:  stats.Memory.Usage.Failcnt,
			}
		} else {
			s.MemoryStats = types.MemoryStats{
				Stats: raw,
			}
		}

		// if the container does not set memory limit, use the machineMemory
		if s.MemoryStats.Limit > daemon.machineMemory && daemon.machineMemory > 0 {
			s.MemoryStats.Limit = daemon.machineMemory
		}
	}

	if stats.Pids != nil {
		s.PidsStats = types.PidsStats{
			Current: stats.Pids.Current,
			Limit:   stats.Pids.Limit,
		}
	}

	return s, nil
}

func (daemon *Daemon) statsV2(s *types.StatsJSON, stats *statsV2.Metrics) (*types.StatsJSON, error) {
	if stats.Io != nil {
		var isbr []types.BlkioStatEntry
		for _, re := range stats.Io.Usage {
			isbr = append(isbr,
				types.BlkioStatEntry{
					Major: re.Major,
					Minor: re.Minor,
					Op:    "read",
					Value: re.Rbytes,
				},
				types.BlkioStatEntry{
					Major: re.Major,
					Minor: re.Minor,
					Op:    "write",
					Value: re.Wbytes,
				},
			)
		}
		s.BlkioStats = types.BlkioStats{
			IoServiceBytesRecursive: isbr,
			// Other fields are unsupported
		}
	}

	if stats.CPU != nil {
		s.CPUStats = types.CPUStats{
			CPUUsage: types.CPUUsage{
				TotalUsage: stats.CPU.UsageUsec * 1000,
				// PercpuUsage is not supported
				UsageInKernelmode: stats.CPU.SystemUsec * 1000,
				UsageInUsermode:   stats.CPU.UserUsec * 1000,
			},
			ThrottlingData: types.ThrottlingData{
				Periods:          stats.CPU.NrPeriods,
				ThrottledPeriods: stats.CPU.NrThrottled,
				ThrottledTime:    stats.CPU.ThrottledUsec * 1000,
			},
		}
	}

	if stats.Memory != nil {
		s.MemoryStats = types.MemoryStats{
			// Stats is not compatible with v1
			Stats: map[string]uint64{
				"anon":                   stats.Memory.Anon,
				"file":                   stats.Memory.File,
				"kernel_stack":           stats.Memory.KernelStack,
				"slab":                   stats.Memory.Slab,
				"sock":                   stats.Memory.Sock,
				"shmem":                  stats.Memory.Shmem,
				"file_mapped":            stats.Memory.FileMapped,
				"file_dirty":             stats.Memory.FileDirty,
				"file_writeback":         stats.Memory.FileWriteback,
				"anon_thp":               stats.Memory.AnonThp,
				"inactive_anon":          stats.Memory.InactiveAnon,
				"active_anon":            stats.Memory.ActiveAnon,
				"inactive_file":          stats.Memory.InactiveFile,
				"active_file":            stats.Memory.ActiveFile,
				"unevictable":            stats.Memory.Unevictable,
				"slab_reclaimable":       stats.Memory.SlabReclaimable,
				"slab_unreclaimable":     stats.Memory.SlabUnreclaimable,
				"pgfault":                stats.Memory.Pgfault,
				"pgmajfault":             stats.Memory.Pgmajfault,
				"workingset_refault":     stats.Memory.WorkingsetRefault,
				"workingset_activate":    stats.Memory.WorkingsetActivate,
				"workingset_nodereclaim": stats.Memory.WorkingsetNodereclaim,
				"pgrefill":               stats.Memory.Pgrefill,
				"pgscan":                 stats.Memory.Pgscan,
				"pgsteal":                stats.Memory.Pgsteal,
				"pgactivate":             stats.Memory.Pgactivate,
				"pgdeactivate":           stats.Memory.Pgdeactivate,
				"pglazyfree":             stats.Memory.Pglazyfree,
				"pglazyfreed":            stats.Memory.Pglazyfreed,
				"thp_fault_alloc":        stats.Memory.ThpFaultAlloc,
				"thp_collapse_alloc":     stats.Memory.ThpCollapseAlloc,
			},
			Usage: stats.Memory.Usage,
			// MaxUsage is not supported
			Limit: stats.Memory.UsageLimit,
		}
		// if the container does not set memory limit, use the machineMemory
		if s.MemoryStats.Limit > daemon.machineMemory && daemon.machineMemory > 0 {
			s.MemoryStats.Limit = daemon.machineMemory
		}
		if stats.MemoryEvents != nil {
			// Failcnt is set to the "oom" field of the "memory.events" file.
			// See https://www.kernel.org/doc/html/latest/admin-guide/cgroup-v2.html
			s.MemoryStats.Failcnt = stats.MemoryEvents.Oom
		}
	}

	if stats.Pids != nil {
		s.PidsStats = types.PidsStats{
			Current: stats.Pids.Current,
			Limit:   stats.Pids.Limit,
		}
	}

	return s, nil
}

// setDefaultIsolation determines the default isolation mode for the
// daemon to run in. This is only applicable on Windows
func (daemon *Daemon) setDefaultIsolation() error {
	return nil
}

// setupDaemonProcess sets various settings for the daemon's process
func setupDaemonProcess(config *config.Config) error {
	// setup the daemons oom_score_adj
	if err := setupOOMScoreAdj(config.OOMScoreAdjust); err != nil {
		return err
	}
	if err := setMayDetachMounts(); err != nil {
		logrus.WithError(err).Warn("Could not set may_detach_mounts kernel parameter")
	}
	return nil
}

// This is used to allow removal of mountpoints that may be mounted in other
// namespaces on RHEL based kernels starting from RHEL 7.4.
// Without this setting, removals on these RHEL based kernels may fail with
// "device or resource busy".
// This setting is not available in upstream kernels as it is not configurable,
// but has been in the upstream kernels since 3.15.
func setMayDetachMounts() error {
	f, err := os.OpenFile("/proc/sys/fs/may_detach_mounts", os.O_WRONLY, 0)
	if err != nil {
		if os.IsNotExist(err) {
			return nil
		}
		return errors.Wrap(err, "error opening may_detach_mounts kernel config file")
	}
	defer f.Close()

	_, err = f.WriteString("1")
	if os.IsPermission(err) {
		// Setting may_detach_mounts does not work in an
		// unprivileged container. Ignore the error, but log
		// it if we appear not to be in that situation.
		if !userns.RunningInUserNS() {
			logrus.Debugf("Permission denied writing %q to /proc/sys/fs/may_detach_mounts", "1")
		}
		return nil
	}
	return err
}

func setupOOMScoreAdj(score int) error {
	if score == 0 {
		return nil
	}
	f, err := os.OpenFile("/proc/self/oom_score_adj", os.O_WRONLY, 0)
	if err != nil {
		return err
	}
	defer f.Close()
	stringScore := strconv.Itoa(score)
	_, err = f.WriteString(stringScore)
	if os.IsPermission(err) {
		// Setting oom_score_adj does not work in an
		// unprivileged container. Ignore the error, but log
		// it if we appear not to be in that situation.
		if !userns.RunningInUserNS() {
			logrus.Debugf("Permission denied writing %q to /proc/self/oom_score_adj", stringScore)
		}
		return nil
	}

	return err
}

func (daemon *Daemon) initCPURtController(mnt, path string) error {
	if path == "/" || path == "." {
		return nil
	}

	// Recursively create cgroup to ensure that the system and all parent cgroups have values set
	// for the period and runtime as this limits what the children can be set to.
	if err := daemon.initCPURtController(mnt, filepath.Dir(path)); err != nil {
		return err
	}

	path = filepath.Join(mnt, path)
	if err := os.MkdirAll(path, 0755); err != nil {
		return err
	}
	if err := maybeCreateCPURealTimeFile(daemon.configStore.CPURealtimePeriod, "cpu.rt_period_us", path); err != nil {
		return err
	}
	return maybeCreateCPURealTimeFile(daemon.configStore.CPURealtimeRuntime, "cpu.rt_runtime_us", path)
}

func maybeCreateCPURealTimeFile(configValue int64, file string, path string) error {
	if configValue == 0 {
		return nil
	}
	return os.WriteFile(filepath.Join(path, file), []byte(strconv.FormatInt(configValue, 10)), 0700)
}

func (daemon *Daemon) setupSeccompProfile() error {
	switch profile := daemon.configStore.SeccompProfile; profile {
	case "", config.SeccompProfileDefault:
		daemon.seccompProfilePath = config.SeccompProfileDefault
	case config.SeccompProfileUnconfined:
		daemon.seccompProfilePath = config.SeccompProfileUnconfined
	default:
		daemon.seccompProfilePath = profile
		b, err := os.ReadFile(profile)
		if err != nil {
			return fmt.Errorf("opening seccomp profile (%s) failed: %v", profile, err)
		}
		daemon.seccompProfile = b
	}
	return nil
}

func getSysInfo(daemon *Daemon) *sysinfo.SysInfo {
	var siOpts []sysinfo.Opt
	if daemon.getCgroupDriver() == cgroupSystemdDriver {
		if euid := os.Getenv("ROOTLESSKIT_PARENT_EUID"); euid != "" {
			siOpts = append(siOpts, sysinfo.WithCgroup2GroupPath("/user.slice/user-"+euid+".slice"))
		}
	}
	return sysinfo.New(siOpts...)
}

func (daemon *Daemon) initLibcontainerd(ctx context.Context) error {
	var err error
	daemon.containerd, err = remote.NewClient(
		ctx,
		daemon.containerdCli,
		filepath.Join(daemon.configStore.ExecRoot, "containerd"),
		daemon.configStore.ContainerdNamespace,
		daemon,
	)
	return err
}

func recursiveUnmount(target string) error {
	return mount.RecursiveUnmount(target)
}<|MERGE_RESOLUTION|>--- conflicted
+++ resolved
@@ -58,17 +58,6 @@
 const (
 	isWindows = false
 
-<<<<<<< HEAD
-	// DefaultShimBinary is the default shim to be used by containerd if none
-	// is specified
-	DefaultShimBinary = "balena-engine-containerd-shim"
-
-	// DefaultRuntimeBinary is the default runtime to be used by
-	// containerd if none is specified
-	DefaultRuntimeBinary = "balena-engine-runc"
-
-=======
->>>>>>> 38633e79
 	// See https://git.kernel.org/cgit/linux/kernel/git/tip/tip.git/tree/kernel/sched/sched.h?id=8cd9234c64c584432f6992fe944ca9e46ca8ea76#n269
 	linuxMinCPUShares = 2
 	linuxMaxCPUShares = 262144
@@ -1095,15 +1084,16 @@
 }
 
 // Parse the remapped root (user namespace) option, which can be one of:
-//   username            - valid username from /etc/passwd
-//   username:groupname  - valid username; valid groupname from /etc/group
-//   uid                 - 32-bit unsigned int valid Linux UID value
-//   uid:gid             - uid value; 32-bit unsigned int Linux GID value
 //
-//  If no groupname is specified, and a username is specified, an attempt
-//  will be made to lookup a gid for that username as a groupname
+//	 username            - valid username from /etc/passwd
+//	 username:groupname  - valid username; valid groupname from /etc/group
+//	 uid                 - 32-bit unsigned int valid Linux UID value
+//	 uid:gid             - uid value; 32-bit unsigned int Linux GID value
 //
-//  If names are used, they are verified to exist in passwd/group
+//	If no groupname is specified, and a username is specified, an attempt
+//	will be made to lookup a gid for that username as a groupname
+//
+//	If names are used, they are verified to exist in passwd/group
 func parseRemappedRoot(usergrp string) (string, string, error) {
 
 	var (
