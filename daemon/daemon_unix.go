--- conflicted
+++ resolved
@@ -16,14 +16,10 @@
 	"strings"
 	"time"
 
-<<<<<<< HEAD
-	statsV1 "github.com/containerd/cgroups"
-=======
 	"github.com/containerd/cgroups"
 	statsV1 "github.com/containerd/cgroups/stats/v1"
 	statsV2 "github.com/containerd/cgroups/v2/stats"
 	"github.com/containerd/containerd/sys"
->>>>>>> 847da184
 	"github.com/docker/docker/api/types"
 	"github.com/docker/docker/api/types/blkiodev"
 	pblkiodev "github.com/docker/docker/api/types/blkiodev"
@@ -82,13 +78,6 @@
 	cgroupFsDriver      = "cgroupfs"
 	cgroupSystemdDriver = "systemd"
 	cgroupNoneDriver    = "none"
-<<<<<<< HEAD
-
-	// DefaultRuntimeName is the default runtime to be used by
-	// containerd if none is specified
-	DefaultRuntimeName = "balena-engine-runc"
-=======
->>>>>>> 847da184
 )
 
 type containerGetter interface {
@@ -610,14 +599,6 @@
 }
 
 func (daemon *Daemon) getCgroupDriver() string {
-<<<<<<< HEAD
-	if daemon.Rootless() {
-		return cgroupNoneDriver
-	}
-	cgroupDriver := cgroupFsDriver
-
-=======
->>>>>>> 847da184
 	if UsingSystemd(daemon.configStore) {
 		return cgroupSystemdDriver
 	}
@@ -784,14 +765,6 @@
 	if conf.Rootless && UsingSystemd(conf) && cgroups.Mode() != cgroups.Unified {
 		return fmt.Errorf("exec-opt native.cgroupdriver=systemd requires cgroup v2 for rootless mode")
 	}
-<<<<<<< HEAD
-	if conf.Runtimes == nil {
-		conf.Runtimes = make(map[string]types.Runtime)
-	}
-	conf.Runtimes[config.StockRuntimeName] = types.Runtime{Path: DefaultRuntimeName}
-	conf.Runtimes["bare"] = types.Runtime{}
-=======
->>>>>>> 847da184
 
 	configureRuntimes(conf)
 	if rtName := conf.GetDefaultRuntimeName(); rtName != "" {
