--- conflicted
+++ resolved
@@ -42,11 +42,7 @@
 	defer dstFile.Close()
 
 	if *copyWithFileClone {
-<<<<<<< HEAD
-		err = fiClone(srcFile, dstFile)
-=======
 		err = unix.IoctlFileClone(int(dstFile.Fd()), int(srcFile.Fd()))
->>>>>>> 847da184
 		if err == nil {
 			return nil
 		}
@@ -147,11 +143,7 @@
 
 		switch mode := f.Mode(); {
 		case mode.IsRegular():
-<<<<<<< HEAD
-			//the type is 32bit on mips
-=======
 			// the type is 32bit on mips
->>>>>>> 847da184
 			id := fileID{dev: uint64(stat.Dev), ino: stat.Ino} // nolint: unconvert
 			if copyMode == Hardlink {
 				isHardlink = true
