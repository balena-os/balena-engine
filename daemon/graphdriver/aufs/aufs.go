--- conflicted
+++ resolved
@@ -28,6 +28,7 @@
 	"context"
 	"fmt"
 	"io"
+	"io/ioutil"
 	"os"
 	"os/exec"
 	"path"
@@ -44,11 +45,7 @@
 	"github.com/docker/docker/pkg/containerfs"
 	"github.com/docker/docker/pkg/directory"
 	"github.com/docker/docker/pkg/idtools"
-<<<<<<< HEAD
 	"github.com/docker/docker/pkg/parsers"
-	"github.com/docker/docker/pkg/system"
-=======
->>>>>>> 38633e79
 	"github.com/moby/locker"
 	"github.com/moby/sys/mount"
 	"github.com/opencontainers/selinux/go-selinux/label"
@@ -90,16 +87,12 @@
 
 // Init returns a new AUFS driver.
 // An error is returned if AUFS is not supported.
-<<<<<<< HEAD
-func Init(root string, options []string, uidMaps, gidMaps []idtools.IDMap) (graphdriver.Driver, error) {
+func Init(root string, options []string, idMap idtools.IdentityMapping) (graphdriver.Driver, error) {
 	syncDiffs, err := parseOptions(options)
 	if err != nil {
 		return nil, err
 	}
 
-=======
-func Init(root string, options []string, idMap idtools.IdentityMapping) (graphdriver.Driver, error) {
->>>>>>> 38633e79
 	// Try to load the aufs kernel module
 	if err := supportsAufs(); err != nil {
 		logger.Error(err)
@@ -145,21 +138,10 @@
 	}
 
 	currentID := idtools.CurrentIdentity()
-<<<<<<< HEAD
-	_, rootGID, err := idtools.GetRootUIDGID(uidMaps, gidMaps)
-	if err != nil {
-		return nil, err
-	}
-	dirID := idtools.Identity{
-		UID: currentID.UID,
-		GID: rootGID,
-	}
-=======
 	dirID := idtools.Identity{
 		UID: currentID.UID,
 		GID: a.idMap.RootPair().GID,
 	}
->>>>>>> 38633e79
 
 	// Create the root aufs driver dir
 	if err := idtools.MkdirAllAndChown(root, 0710, dirID); err != nil {
@@ -193,12 +175,8 @@
 		}
 	}
 
-<<<<<<< HEAD
 	logger.Debugf("syncDiffs=%v", syncDiffs)
-	a.naiveDiff = graphdriver.NewNaiveDiffDriver(a, uidMaps, gidMaps)
-=======
 	a.naiveDiff = graphdriver.NewNaiveDiffDriver(a, a.idMap)
->>>>>>> 38633e79
 	return a, nil
 }
 
