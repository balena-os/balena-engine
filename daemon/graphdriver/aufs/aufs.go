// +build linux

/*

aufs driver directory structure

  .
  ├── layers // Metadata of layers
  │   ├── 1
  │   ├── 2
  │   └── 3
  ├── diff  // Content of the layer
  │   ├── 1  // Contains layers that need to be mounted for the id
  │   ├── 2
  │   └── 3
  └── mnt    // Mount points for the rw layers to be mounted
      ├── 1
      ├── 2
      └── 3

*/

package aufs // import "github.com/docker/docker/daemon/graphdriver/aufs"

import (
	"bufio"
	"context"
	"fmt"
	"io"
	"io/ioutil"
	"os"
	"os/exec"
	"path"
	"path/filepath"
	"strconv"
	"strings"
	"sync"
<<<<<<< HEAD
	"syscall"
	"time"
=======
>>>>>>> 847da184

	"github.com/containerd/containerd/sys"
	"github.com/docker/docker/daemon/graphdriver"
	"github.com/docker/docker/pkg/archive"
	"github.com/docker/docker/pkg/chrootarchive"
	"github.com/docker/docker/pkg/containerfs"
	"github.com/docker/docker/pkg/directory"
	"github.com/docker/docker/pkg/idtools"
<<<<<<< HEAD
	"github.com/docker/docker/pkg/locker"
	"github.com/docker/docker/pkg/mount"
	"github.com/docker/docker/pkg/parsers"
=======
>>>>>>> 847da184
	"github.com/docker/docker/pkg/system"
	"github.com/moby/locker"
	"github.com/moby/sys/mount"
	"github.com/opencontainers/selinux/go-selinux/label"
	"github.com/pkg/errors"
	"github.com/sirupsen/logrus"
	"github.com/vbatts/tar-split/tar/storage"
	"golang.org/x/sys/unix"
)

var (
	// ErrAufsNotSupported is returned if aufs is not supported by the host.
	ErrAufsNotSupported = fmt.Errorf("AUFS was not found in /proc/filesystems")
	// ErrAufsNested means aufs cannot be used bc we are in a user namespace
	ErrAufsNested = fmt.Errorf("AUFS cannot be used in non-init user namespace")
	backingFs     = "<unknown>"

	enableDirpermLock sync.Once
	enableDirperm     bool

	logger = logrus.WithField("storage-driver", "aufs")
)

func init() {
	graphdriver.Register("aufs", Init)
}

// Driver contains information about the filesystem mounted.
type Driver struct {
	root          string
	uidMaps       []idtools.IDMap
	gidMaps       []idtools.IDMap
	ctr           *graphdriver.RefCounter
	pathCacheLock sync.Mutex
	pathCache     map[string]string
	naiveDiff     graphdriver.DiffDriver
	locker        *locker.Locker
	mntL          sync.Mutex
<<<<<<< HEAD
	syncDiffs     bool
=======
>>>>>>> 847da184
}

// Init returns a new AUFS driver.
// An error is returned if AUFS is not supported.
func Init(root string, options []string, uidMaps, gidMaps []idtools.IDMap) (graphdriver.Driver, error) {
	syncDiffs, err := parseOptions(options)
	if err != nil {
		return nil, err
	}

	// Try to load the aufs kernel module
	if err := supportsAufs(); err != nil {
		logger.Error(err)
		return nil, graphdriver.ErrNotSupported
	}

	// Perform feature detection on /var/lib/docker/aufs if it's an existing directory.
	// This covers situations where /var/lib/docker/aufs is a mount, and on a different
	// filesystem than /var/lib/docker.
	// If the path does not exist, fall back to using /var/lib/docker for feature detection.
	testdir := root
	if _, err := os.Stat(testdir); os.IsNotExist(err) {
		testdir = filepath.Dir(testdir)
	}

	fsMagic, err := graphdriver.GetFSMagic(testdir)
	if err != nil {
		return nil, err
	}
	if fsName, ok := graphdriver.FsNames[fsMagic]; ok {
		backingFs = fsName
	}

	switch fsMagic {
	case graphdriver.FsMagicAufs, graphdriver.FsMagicBtrfs, graphdriver.FsMagicEcryptfs:
		logger.Errorf("AUFS is not supported over %s", backingFs)
		return nil, graphdriver.ErrIncompatibleFS
	}

	paths := []string{
		"mnt",
		"diff",
		"layers",
	}

	a := &Driver{
		root:      root,
		uidMaps:   uidMaps,
		gidMaps:   gidMaps,
		pathCache: make(map[string]string),
		ctr:       graphdriver.NewRefCounter(graphdriver.NewFsChecker(graphdriver.FsMagicAufs)),
		locker:    locker.New(),
		syncDiffs: syncDiffs,
	}

	currentID := idtools.CurrentIdentity()
	_, rootGID, err := idtools.GetRootUIDGID(uidMaps, gidMaps)
	if err != nil {
		return nil, err
	}
	dirID := idtools.Identity{
		UID: currentID.UID,
		GID: rootGID,
	}

	// Create the root aufs driver dir
	if err := idtools.MkdirAllAndChown(root, 0710, dirID); err != nil {
		return nil, err
	}

	// Populate the dir structure
	for _, p := range paths {
		if err := idtools.MkdirAllAndChown(path.Join(root, p), 0710, dirID); err != nil {
			return nil, err
		}
	}

	for _, path := range []string{"mnt", "diff"} {
		p := filepath.Join(root, path)
		entries, err := ioutil.ReadDir(p)
		if err != nil {
			logger.WithError(err).WithField("dir", p).Error("error reading dir entries")
			continue
		}
		for _, entry := range entries {
			if !entry.IsDir() {
				continue
			}
			if strings.HasSuffix(entry.Name(), "-removing") {
				logger.WithField("dir", entry.Name()).Debug("Cleaning up stale layer dir")
				if err := system.EnsureRemoveAll(filepath.Join(p, entry.Name())); err != nil {
					logger.WithField("dir", entry.Name()).WithError(err).Error("Error removing stale layer dir")
				}
			}
		}
	}

	logger.Debugf("syncDiffs=%v", syncDiffs)
	a.naiveDiff = graphdriver.NewNaiveDiffDriver(a, uidMaps, gidMaps)
	return a, nil
}

func parseOptions(options []string) (bool, error) {
	var o bool = true
	for _, option := range options {
		key, val, err := parsers.ParseKeyValueOpt(option)
		if err != nil {
			return o, err
		}
		key = strings.ToLower(key)
		switch key {
		case "aufs.sync_diffs":
			o, err = strconv.ParseBool(val)
			if err != nil {
				return o, err
			}
		default:
			return o, fmt.Errorf("aufs: unknown option %s", key)
		}
	}
	return o, nil
}

// Return a nil error if the kernel supports aufs
// We cannot modprobe because inside dind modprobe fails
// to run
func supportsAufs() error {
	// We can try to modprobe aufs first before looking at
	// proc/filesystems for when aufs is supported
	exec.Command("modprobe", "aufs").Run()

	if sys.RunningInUserNS() {
		return ErrAufsNested
	}

	f, err := os.Open("/proc/filesystems")
	if err != nil {
		return err
	}
	defer f.Close()

	s := bufio.NewScanner(f)
	for s.Scan() {
		if strings.Contains(s.Text(), "aufs") {
			return nil
		}
	}
	return ErrAufsNotSupported
}

func (a *Driver) rootPath() string {
	return a.root
}

func (*Driver) String() string {
	return "aufs"
}

// Status returns current information about the filesystem such as root directory, number of directories mounted, etc.
func (a *Driver) Status() [][2]string {
	ids, _ := loadIds(path.Join(a.rootPath(), "layers"))
	return [][2]string{
		{"Root Dir", a.rootPath()},
		{"Backing Filesystem", backingFs},
		{"Dirs", fmt.Sprintf("%d", len(ids))},
		{"Dirperm1 Supported", fmt.Sprintf("%v", useDirperm())},
	}
}

// GetMetadata not implemented
func (a *Driver) GetMetadata(id string) (map[string]string, error) {
	return nil, nil
}

// Exists returns true if the given id is registered with
// this driver
func (a *Driver) Exists(id string) bool {
	if _, err := os.Lstat(path.Join(a.rootPath(), "layers", id)); err != nil {
		return false
	}
	return true
}

// CreateReadWrite creates a layer that is writable for use as a container
// file system.
func (a *Driver) CreateReadWrite(id, parent string, opts *graphdriver.CreateOpts) error {
	return a.Create(id, parent, opts)
}

// Create three folders for each id
// mnt, layers, and diff
func (a *Driver) Create(id, parent string, opts *graphdriver.CreateOpts) error {

	if opts != nil && len(opts.StorageOpt) != 0 {
		return fmt.Errorf("--storage-opt is not supported for aufs")
	}

	if err := a.createDirsFor(id); err != nil {
		return err
	}
	// Write the layers metadata
	f, err := os.Create(path.Join(a.rootPath(), "layers", id))
	if err != nil {
		return err
	}
	defer f.Close()

	if parent != "" {
		ids, err := getParentIDs(a.rootPath(), parent)
		if err != nil {
			return err
		}

		if _, err := fmt.Fprintln(f, parent); err != nil {
			return err
		}
		for _, i := range ids {
			if _, err := fmt.Fprintln(f, i); err != nil {
				return err
			}
		}
	}

	return nil
}

// createDirsFor creates two directories for the given id.
// mnt and diff
func (a *Driver) createDirsFor(id string) error {
	paths := []string{
		"mnt",
		"diff",
	}

	rootUID, rootGID, err := idtools.GetRootUIDGID(a.uidMaps, a.gidMaps)
	if err != nil {
		return err
	}
	// Directory permission is 0755.
	// The path of directories are <aufs_root_path>/mnt/<image_id>
	// and <aufs_root_path>/diff/<image_id>
	for _, p := range paths {
		if err := idtools.MkdirAllAndChown(path.Join(a.rootPath(), p, id), 0755, idtools.Identity{UID: rootUID, GID: rootGID}); err != nil {
			return err
		}
	}
	return nil
}

// Remove will unmount and remove the given id.
func (a *Driver) Remove(id string) error {
	a.locker.Lock(id)
	defer a.locker.Unlock(id)
	a.pathCacheLock.Lock()
	mountpoint, exists := a.pathCache[id]
	a.pathCacheLock.Unlock()
	if !exists {
		mountpoint = a.getMountpoint(id)
	}

<<<<<<< HEAD
	logger := logger.WithField("layer", id)

	var retries int
	for {
		mounted, err := a.mounted(mountpoint)
		if err != nil {
			if os.IsNotExist(err) {
				break
			}
			return err
		}
		if !mounted {
			break
		}

		err = a.unmount(mountpoint)
		if err == nil {
			break
		}

		if errors.Cause(err) != unix.EBUSY {
			return errors.Wrap(err, "aufs: unmount error")
		}
		if retries >= 5 {
			return errors.Wrap(err, "aufs: unmount error after retries")
		}
		// If unmount returns EBUSY, it could be a transient error. Sleep and retry.
		retries++
		logger.Warnf("unmount failed due to EBUSY: retry count: %d", retries)
		time.Sleep(100 * time.Millisecond)
=======
	if err := a.unmount(mountpoint); err != nil {
		logger.WithError(err).WithField("method", "Remove()").Warn()
		return err
>>>>>>> 847da184
	}

	// Remove the layers file for the id
	if err := os.Remove(path.Join(a.rootPath(), "layers", id)); err != nil && !os.IsNotExist(err) {
		return errors.Wrapf(err, "error removing layers dir for %s", id)
	}

	if err := atomicRemove(a.getDiffPath(id)); err != nil {
		return errors.Wrapf(err, "could not remove diff path for id %s", id)
	}

	// Atomically remove each directory in turn by first moving it out of the
	// way (so that docker doesn't find it anymore) before doing removal of
	// the whole tree.
	if err := atomicRemove(mountpoint); err != nil {
		if errors.Is(err, unix.EBUSY) {
			logger.WithField("dir", mountpoint).WithError(err).Warn("error performing atomic remove due to EBUSY")
		}
		return errors.Wrapf(err, "could not remove mountpoint for id %s", id)
	}

	a.pathCacheLock.Lock()
	delete(a.pathCache, id)
	a.pathCacheLock.Unlock()
	return nil
}

func atomicRemove(source string) error {
	target := source + "-removing"

	err := os.Rename(source, target)
	switch {
	case err == nil, os.IsNotExist(err):
	case os.IsExist(err):
		// Got error saying the target dir already exists, maybe the source doesn't exist due to a previous (failed) remove
		if _, e := os.Stat(source); !os.IsNotExist(e) {
			return errors.Wrapf(err, "target rename dir %q exists but should not, this needs to be manually cleaned up", target)
		}
	default:
		return errors.Wrapf(err, "error preparing atomic delete")
	}

	return system.EnsureRemoveAll(target)
}

// Get returns the rootfs path for the id.
// This will mount the dir at its given path
func (a *Driver) Get(id, mountLabel string) (containerfs.ContainerFS, error) {
	a.locker.Lock(id)
	defer a.locker.Unlock(id)
	parents, err := a.getParentLayerPaths(id)
	if err != nil && !os.IsNotExist(err) {
		return nil, err
	}

	a.pathCacheLock.Lock()
	m, exists := a.pathCache[id]
	a.pathCacheLock.Unlock()

	if !exists {
		m = a.getDiffPath(id)
		if len(parents) > 0 {
			m = a.getMountpoint(id)
		}
	}
	if count := a.ctr.Increment(m); count > 1 {
		return containerfs.NewLocalContainerFS(m), nil
	}

	// If a dir does not have a parent ( no layers )do not try to mount
	// just return the diff path to the data
	if len(parents) > 0 {
		if err := a.mount(id, m, mountLabel, parents); err != nil {
			return nil, err
		}
	}

	a.pathCacheLock.Lock()
	a.pathCache[id] = m
	a.pathCacheLock.Unlock()
	return containerfs.NewLocalContainerFS(m), nil
}

// Put unmounts and updates list of active mounts.
func (a *Driver) Put(id string) error {
	a.locker.Lock(id)
	defer a.locker.Unlock(id)
	a.pathCacheLock.Lock()
	m, exists := a.pathCache[id]
	if !exists {
		m = a.getMountpoint(id)
		a.pathCache[id] = m
	}
	a.pathCacheLock.Unlock()
	if count := a.ctr.Decrement(m); count > 0 {
		return nil
	}

	err := a.unmount(m)
	if err != nil {
		logger.WithError(err).WithField("method", "Put()").Warn()
	}
	return err
}

// isParent returns if the passed in parent is the direct parent of the passed in layer
func (a *Driver) isParent(id, parent string) bool {
	parents, _ := getParentIDs(a.rootPath(), id)
	if parent == "" && len(parents) > 0 {
		return false
	}
	return !(len(parents) > 0 && parent != parents[0])
}

// Diff produces an archive of the changes between the specified
// layer and its parent layer which may be "".
func (a *Driver) Diff(id, parent string) (io.ReadCloser, error) {
	if !a.isParent(id, parent) {
		return a.naiveDiff.Diff(id, parent)
	}

	// AUFS doesn't need the parent layer to produce a diff.
	return archive.TarWithOptions(path.Join(a.rootPath(), "diff", id), &archive.TarOptions{
		Compression:     archive.Uncompressed,
		ExcludePatterns: []string{archive.WhiteoutMetaPrefix + "*", "!" + archive.WhiteoutOpaqueDir},
		UIDMaps:         a.uidMaps,
		GIDMaps:         a.gidMaps,
	})
}

type fileGetNilCloser struct {
	storage.FileGetter
}

func (f fileGetNilCloser) Close() error {
	return nil
}

// DiffGetter returns a FileGetCloser that can read files from the directory that
// contains files for the layer differences. Used for direct access for tar-split.
func (a *Driver) DiffGetter(id string) (graphdriver.FileGetCloser, error) {
	p := path.Join(a.rootPath(), "diff", id)
	return fileGetNilCloser{storage.NewPathFileGetter(p)}, nil
}

func (a *Driver) applyDiff(id string, diff io.Reader) error {
	return chrootarchive.UntarUncompressed(diff, path.Join(a.rootPath(), "diff", id), &archive.TarOptions{
		UIDMaps: a.uidMaps,
		GIDMaps: a.gidMaps,
	})
}

// DiffSize calculates the changes between the specified id
// and its parent and returns the size in bytes of the changes
// relative to its base filesystem directory.
func (a *Driver) DiffSize(id, parent string) (size int64, err error) {
	if !a.isParent(id, parent) {
		return a.naiveDiff.DiffSize(id, parent)
	}
	// AUFS doesn't need the parent layer to calculate the diff size.
	return directory.Size(context.TODO(), path.Join(a.rootPath(), "diff", id))
}

// ApplyDiff extracts the changeset from the given diff into the
// layer with the specified id and parent, returning the size of the
// new layer in bytes.
func (a *Driver) ApplyDiff(id, parent string, diff io.Reader) (size int64, err error) {
	if !a.isParent(id, parent) {
		return a.naiveDiff.ApplyDiff(id, parent, diff)
	}

	// AUFS doesn't need the parent id to apply the diff if it is the direct parent.
	if err = a.applyDiff(id, diff); err != nil {
		return
	}

	if a.syncDiffs {
		// FIXME: Instead of syncing all the filesystems we should be fsyncing each
		// file as the tar archive gets unpacked
		syscall.Sync()
	}

	return a.DiffSize(id, parent)
}

// Changes produces a list of changes between the specified layer
// and its parent layer. If parent is "", then all changes will be ADD changes.
func (a *Driver) Changes(id, parent string) ([]archive.Change, error) {
	if !a.isParent(id, parent) {
		return a.naiveDiff.Changes(id, parent)
	}

	// AUFS doesn't have snapshots, so we need to get changes from all parent
	// layers.
	layers, err := a.getParentLayerPaths(id)
	if err != nil {
		return nil, err
	}
	return archive.Changes(layers, path.Join(a.rootPath(), "diff", id))
}

func (a *Driver) getParentLayerPaths(id string) ([]string, error) {
	parentIds, err := getParentIDs(a.rootPath(), id)
	if err != nil {
		return nil, err
	}
	layers := make([]string, len(parentIds))

	// Get the diff paths for all the parent ids
	for i, p := range parentIds {
		layers[i] = path.Join(a.rootPath(), "diff", p)
	}
	return layers, nil
}

func (a *Driver) mount(id string, target string, mountLabel string, layers []string) error {
	// If the id is mounted or we get an error return
	if mounted, err := a.mounted(target); err != nil || mounted {
		return err
	}

	rw := a.getDiffPath(id)

	if err := a.aufsMount(layers, rw, target, mountLabel); err != nil {
		return fmt.Errorf("error creating aufs mount to %s: %v", target, err)
	}
	return nil
}

func (a *Driver) unmount(mountPath string) error {
	if mounted, err := a.mounted(mountPath); err != nil || !mounted {
		return err
	}
	return Unmount(mountPath)
}

func (a *Driver) mounted(mountpoint string) (bool, error) {
	return graphdriver.Mounted(graphdriver.FsMagicAufs, mountpoint)
}

// Cleanup aufs and unmount all mountpoints
func (a *Driver) Cleanup() error {
	dir := a.mntPath()
	files, err := ioutil.ReadDir(dir)
	if err != nil {
		return errors.Wrap(err, "aufs readdir error")
	}
	for _, f := range files {
		if !f.IsDir() {
			continue
		}

		m := path.Join(dir, f.Name())

		if err := a.unmount(m); err != nil {
			logger.WithError(err).WithField("method", "Cleanup()").Warn()
		}
	}
	return mount.RecursiveUnmount(a.root)
}

func (a *Driver) List() ([]string, error) {
	entries, err := ioutil.ReadDir(a.diffPath())
	if err != nil {
		if os.IsNotExist(err) {
			return nil, nil
		}
		return nil, err
	}
	ids := make([]string, len(entries))
	for i, file := range entries {
		ids[i] = file.Name()
	}
	return ids, nil
}

func (a *Driver) aufsMount(ro []string, rw, target, mountLabel string) (err error) {
	defer func() {
		if err != nil {
			mount.Unmount(target)
		}
	}()

	// Mount options are clipped to page size(4096 bytes). If there are more
	// layers then these are remounted individually using append.

	offset := 54
	if useDirperm() {
		offset += len(",dirperm1")
	}
	b := make([]byte, unix.Getpagesize()-len(mountLabel)-offset) // room for xino & mountLabel
	bp := copy(b, fmt.Sprintf("br:%s=rw", rw))

	index := 0
	for ; index < len(ro); index++ {
		layer := fmt.Sprintf(":%s=ro+wh", ro[index])
		if bp+len(layer) > len(b) {
			break
		}
		bp += copy(b[bp:], layer)
	}

	opts := "dio,xino=/dev/shm/aufs.xino"
	if useDirperm() {
		opts += ",dirperm1"
	}
	data := label.FormatMountLabel(fmt.Sprintf("%s,%s", string(b[:bp]), opts), mountLabel)
	a.mntL.Lock()
	err = unix.Mount("none", target, "aufs", 0, data)
	a.mntL.Unlock()
	if err != nil {
		err = errors.Wrap(err, "mount target="+target+" data="+data)
		return
	}

	for index < len(ro) {
		bp = 0
		for ; index < len(ro); index++ {
			layer := fmt.Sprintf("append:%s=ro+wh,", ro[index])
			if bp+len(layer) > len(b) {
				break
			}
			bp += copy(b[bp:], layer)
		}
		data := label.FormatMountLabel(string(b[:bp]), mountLabel)
		a.mntL.Lock()
		err = unix.Mount("none", target, "aufs", unix.MS_REMOUNT, data)
		a.mntL.Unlock()
		if err != nil {
			err = errors.Wrap(err, "mount target="+target+" flags=MS_REMOUNT data="+data)
			return
		}
	}

	return
}

// useDirperm checks dirperm1 mount option can be used with the current
// version of aufs.
func useDirperm() bool {
	enableDirpermLock.Do(func() {
		base, err := ioutil.TempDir("", "docker-aufs-base")
		if err != nil {
			logger.Errorf("error checking dirperm1: %v", err)
			return
		}
		defer os.RemoveAll(base)

		union, err := ioutil.TempDir("", "docker-aufs-union")
		if err != nil {
			logger.Errorf("error checking dirperm1: %v", err)
			return
		}
		defer os.RemoveAll(union)

		opts := fmt.Sprintf("br:%s,dirperm1,xino=/dev/shm/aufs.xino", base)
		if err := unix.Mount("none", union, "aufs", 0, opts); err != nil {
			return
		}
		enableDirperm = true
		if err := Unmount(union); err != nil {
			logger.Errorf("error checking dirperm1: failed to unmount %v", err)
		}
	})
	return enableDirperm
}<|MERGE_RESOLUTION|>--- conflicted
+++ resolved
@@ -35,11 +35,7 @@
 	"strconv"
 	"strings"
 	"sync"
-<<<<<<< HEAD
 	"syscall"
-	"time"
-=======
->>>>>>> 847da184
 
 	"github.com/containerd/containerd/sys"
 	"github.com/docker/docker/daemon/graphdriver"
@@ -48,12 +44,7 @@
 	"github.com/docker/docker/pkg/containerfs"
 	"github.com/docker/docker/pkg/directory"
 	"github.com/docker/docker/pkg/idtools"
-<<<<<<< HEAD
-	"github.com/docker/docker/pkg/locker"
-	"github.com/docker/docker/pkg/mount"
 	"github.com/docker/docker/pkg/parsers"
-=======
->>>>>>> 847da184
 	"github.com/docker/docker/pkg/system"
 	"github.com/moby/locker"
 	"github.com/moby/sys/mount"
@@ -92,10 +83,7 @@
 	naiveDiff     graphdriver.DiffDriver
 	locker        *locker.Locker
 	mntL          sync.Mutex
-<<<<<<< HEAD
 	syncDiffs     bool
-=======
->>>>>>> 847da184
 }
 
 // Init returns a new AUFS driver.
@@ -356,42 +344,9 @@
 		mountpoint = a.getMountpoint(id)
 	}
 
-<<<<<<< HEAD
-	logger := logger.WithField("layer", id)
-
-	var retries int
-	for {
-		mounted, err := a.mounted(mountpoint)
-		if err != nil {
-			if os.IsNotExist(err) {
-				break
-			}
-			return err
-		}
-		if !mounted {
-			break
-		}
-
-		err = a.unmount(mountpoint)
-		if err == nil {
-			break
-		}
-
-		if errors.Cause(err) != unix.EBUSY {
-			return errors.Wrap(err, "aufs: unmount error")
-		}
-		if retries >= 5 {
-			return errors.Wrap(err, "aufs: unmount error after retries")
-		}
-		// If unmount returns EBUSY, it could be a transient error. Sleep and retry.
-		retries++
-		logger.Warnf("unmount failed due to EBUSY: retry count: %d", retries)
-		time.Sleep(100 * time.Millisecond)
-=======
 	if err := a.unmount(mountpoint); err != nil {
 		logger.WithError(err).WithField("method", "Remove()").Warn()
 		return err
->>>>>>> 847da184
 	}
 
 	// Remove the layers file for the id
