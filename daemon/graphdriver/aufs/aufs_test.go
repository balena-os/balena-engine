--- conflicted
+++ resolved
@@ -736,11 +736,7 @@
 	// create a bunch of ids
 	ids := make([]string, numConcurrent)
 	for i := 0; i < numConcurrent; i++ {
-<<<<<<< HEAD
-		ids = append(ids, stringid.GenerateRandomID())
-=======
 		ids[i] = stringid.GenerateRandomID()
->>>>>>> 847da184
 	}
 
 	if err := d.Create(ids[0], "", nil); err != nil {
