--- conflicted
+++ resolved
@@ -151,21 +151,10 @@
 	}
 
 	currentID := idtools.CurrentIdentity()
-<<<<<<< HEAD
-	_, rootGID, err := idtools.GetRootUIDGID(uidMaps, gidMaps)
-	if err != nil {
-		return nil, err
-	}
-	dirID := idtools.Identity{
-		UID: currentID.UID,
-		GID: rootGID,
-	}
-=======
 	dirID := idtools.Identity{
 		UID: currentID.UID,
 		GID: idMap.RootPair().GID,
 	}
->>>>>>> 38633e79
 
 	// Create the driver home dir
 	if err := idtools.MkdirAllAndChown(home, 0710, dirID); err != nil {
@@ -270,16 +259,6 @@
 		UID: currentID.UID,
 		GID: root.GID,
 	}
-<<<<<<< HEAD
-	root := idtools.Identity{UID: rootUID, GID: rootGID}
-
-	currentID := idtools.CurrentIdentity()
-	dirID := idtools.Identity{
-		UID: currentID.UID,
-		GID: rootGID,
-	}
-=======
->>>>>>> 38633e79
 	if err := idtools.MkdirAndChown(dir, 0710, dirID); err != nil {
 		return err
 	}
@@ -314,11 +293,7 @@
 		if err := idtools.MkdirAndChown(path.Join(dir, "work"), 0700, root); err != nil {
 			return err
 		}
-<<<<<<< HEAD
-		return ioutil.WriteFile(path.Join(dir, "lower-id"), []byte(parent), 0600)
-=======
 		return os.WriteFile(path.Join(dir, "lower-id"), []byte(parent), 0600)
->>>>>>> 38633e79
 	}
 
 	// Otherwise, copy the upper and the lower-id from the parent
@@ -328,11 +303,7 @@
 		return err
 	}
 
-<<<<<<< HEAD
-	if err := ioutil.WriteFile(path.Join(dir, "lower-id"), lowerID, 0600); err != nil {
-=======
 	if err := os.WriteFile(path.Join(dir, "lower-id"), lowerID, 0600); err != nil {
->>>>>>> 38633e79
 		return err
 	}
 
