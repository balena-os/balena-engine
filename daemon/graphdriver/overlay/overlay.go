// +build linux

package overlay // import "github.com/docker/docker/daemon/graphdriver/overlay"

import (
	"fmt"
	"io"
	"io/ioutil"
	"os"
	"path"
	"path/filepath"
	"strconv"
	"strings"

	"github.com/docker/docker/daemon/graphdriver"
	"github.com/docker/docker/daemon/graphdriver/copy"
	"github.com/docker/docker/daemon/graphdriver/overlayutils"
	"github.com/docker/docker/pkg/archive"
	"github.com/docker/docker/pkg/containerfs"
	"github.com/docker/docker/pkg/fsutils"
	"github.com/docker/docker/pkg/idtools"
	"github.com/docker/docker/pkg/parsers"
	"github.com/docker/docker/pkg/system"
	"github.com/moby/locker"
	"github.com/moby/sys/mount"
	"github.com/opencontainers/selinux/go-selinux/label"
	"github.com/sirupsen/logrus"
	"golang.org/x/sys/unix"
)

// This is a small wrapper over the NaiveDiffWriter that lets us have a custom
// implementation of ApplyDiff()

var (
	// ErrApplyDiffFallback is returned to indicate that a normal ApplyDiff is applied as a fallback from Naive diff writer.
	ErrApplyDiffFallback = fmt.Errorf("Fall back to normal ApplyDiff")
	backingFs            = "<unknown>"
)

// ApplyDiffProtoDriver wraps the ProtoDriver by extending the interface with ApplyDiff method.
type ApplyDiffProtoDriver interface {
	graphdriver.ProtoDriver
	// ApplyDiff writes the diff to the archive for the given id and parent id.
	// It returns the size in bytes written if successful, an error ErrApplyDiffFallback is returned otherwise.
	ApplyDiff(id, parent string, diff io.Reader) (size int64, err error)
}

type naiveDiffDriverWithApply struct {
	graphdriver.Driver
	applyDiff ApplyDiffProtoDriver
}

// NaiveDiffDriverWithApply returns a NaiveDiff driver with custom ApplyDiff.
func NaiveDiffDriverWithApply(driver ApplyDiffProtoDriver, uidMaps, gidMaps []idtools.IDMap) graphdriver.Driver {
	return &naiveDiffDriverWithApply{
		Driver:    graphdriver.NewNaiveDiffDriver(driver, uidMaps, gidMaps),
		applyDiff: driver,
	}
}

// ApplyDiff creates a diff layer with either the NaiveDiffDriver or with a fallback.
func (d *naiveDiffDriverWithApply) ApplyDiff(id, parent string, diff io.Reader) (int64, error) {
	b, err := d.applyDiff.ApplyDiff(id, parent, diff)
	if err == ErrApplyDiffFallback {
		return d.Driver.ApplyDiff(id, parent, diff)
	}
	return b, err
}

// This backend uses the overlay union filesystem for containers
// plus hard link file sharing for images.

// Each container/image can have a "root" subdirectory which is a plain
// filesystem hierarchy, or they can use overlay.

// If they use overlay there is a "upper" directory and a "lower-id"
// file, as well as "merged" and "work" directories. The "upper"
// directory has the upper layer of the overlay, and "lower-id" contains
// the id of the parent whose "root" directory shall be used as the lower
// layer in the overlay. The overlay itself is mounted in the "merged"
// directory, and the "work" dir is needed for overlay to work.

// When an overlay layer is created there are two cases, either the
// parent has a "root" dir, then we start out with an empty "upper"
// directory overlaid on the parents root. This is typically the
// case with the init layer of a container which is based on an image.
// If there is no "root" in the parent, we inherit the lower-id from
// the parent and start by making a copy in the parent's "upper" dir.
// This is typically the case for a container layer which copies
// its parent -init upper layer.

// Additionally we also have a custom implementation of ApplyLayer
// which makes a recursive copy of the parent "root" layer using
// hardlinks to share file data, and then applies the layer on top
// of that. This means all child images share file (but not directory)
// data with the parent.

type overlayOptions struct{}

// Driver contains information about the home directory and the list of active mounts that are created using this driver.
type Driver struct {
	home          string
	uidMaps       []idtools.IDMap
	gidMaps       []idtools.IDMap
	ctr           *graphdriver.RefCounter
	supportsDType bool
	locker        *locker.Locker
}

func init() {
	graphdriver.Register("overlay", Init)
}

// Init returns the NaiveDiffDriver, a native diff driver for overlay filesystem.
// If overlay filesystem is not supported on the host, the error
// graphdriver.ErrNotSupported is returned.
// If an overlay filesystem is not supported over an existing filesystem then
// error graphdriver.ErrIncompatibleFS is returned.
func Init(home string, options []string, uidMaps, gidMaps []idtools.IDMap) (graphdriver.Driver, error) {
	_, err := parseOptions(options)
	if err != nil {
		return nil, err
	}

	// Perform feature detection on /var/lib/docker/overlay if it's an existing directory.
	// This covers situations where /var/lib/docker/overlay is a mount, and on a different
	// filesystem than /var/lib/docker.
	// If the path does not exist, fall back to using /var/lib/docker for feature detection.
	testdir := home
	if _, err := os.Stat(testdir); os.IsNotExist(err) {
		testdir = filepath.Dir(testdir)
	}

	if err := overlayutils.SupportsOverlay(testdir, false); err != nil {
		logrus.WithField("storage-driver", "overlay").Error(err)
		return nil, graphdriver.ErrNotSupported
	}

<<<<<<< HEAD
=======
	fsMagic, err := graphdriver.GetFSMagic(testdir)
	if err != nil {
		return nil, err
	}
	if fsName, ok := graphdriver.FsNames[fsMagic]; ok {
		backingFs = fsName
	}

>>>>>>> 847da184
	supportsDType, err := fsutils.SupportsDType(testdir)
	if err != nil {
		return nil, err
	}
	if !supportsDType {
		if !graphdriver.IsInitialized(home) {
			return nil, overlayutils.ErrDTypeNotSupported("overlay", backingFs)
		}
		// allow running without d_type only for existing setups (#27443)
		logrus.WithField("storage-driver", "overlay").Warn(overlayutils.ErrDTypeNotSupported("overlay", backingFs))
	}

	currentID := idtools.CurrentIdentity()
	_, rootGID, err := idtools.GetRootUIDGID(uidMaps, gidMaps)
	if err != nil {
		return nil, err
	}
	dirID := idtools.Identity{
		UID: currentID.UID,
		GID: rootGID,
	}

	// Create the driver home dir
	if err := idtools.MkdirAllAndChown(home, 0710, dirID); err != nil {
		return nil, err
	}
	d := &Driver{
		home:          home,
		uidMaps:       uidMaps,
		gidMaps:       gidMaps,
		ctr:           graphdriver.NewRefCounter(graphdriver.NewFsChecker(graphdriver.FsMagicOverlay)),
		supportsDType: supportsDType,
		locker:        locker.New(),
	}

	return NaiveDiffDriverWithApply(d, uidMaps, gidMaps), nil
}

func parseOptions(options []string) (*overlayOptions, error) {
	o := &overlayOptions{}
	for _, option := range options {
		key, _, err := parsers.ParseKeyValueOpt(option)
		if err != nil {
			return nil, err
		}
		key = strings.ToLower(key)
		switch key {
		default:
			return nil, fmt.Errorf("overlay: unknown option %s", key)
		}
	}
	return o, nil
}

func (d *Driver) String() string {
	return "overlay"
}

// Status returns current driver information in a two dimensional string array.
// Output contains "Backing Filesystem" used in this implementation.
func (d *Driver) Status() [][2]string {
	return [][2]string{
		{"Backing Filesystem", backingFs},
		{"Supports d_type", strconv.FormatBool(d.supportsDType)},
	}
}

// GetMetadata returns metadata about the overlay driver such as root,
// LowerDir, UpperDir, WorkDir and MergeDir used to store data.
func (d *Driver) GetMetadata(id string) (map[string]string, error) {
	dir := d.dir(id)
	if _, err := os.Stat(dir); err != nil {
		return nil, err
	}

	metadata := make(map[string]string)

	// If id has a root, it is an image
	rootDir := path.Join(dir, "root")
	if _, err := os.Stat(rootDir); err == nil {
		metadata["RootDir"] = rootDir
		return metadata, nil
	}

	lowerID, err := ioutil.ReadFile(path.Join(dir, "lower-id"))
	if err != nil {
		return nil, err
	}

	metadata["LowerDir"] = path.Join(d.dir(string(lowerID)), "root")
	metadata["UpperDir"] = path.Join(dir, "upper")
	metadata["WorkDir"] = path.Join(dir, "work")
	metadata["MergedDir"] = path.Join(dir, "merged")

	return metadata, nil
}

// Cleanup any state created by overlay which should be cleaned when daemon
// is being shutdown. For now, we just have to unmount the bind mounted
// we had created.
func (d *Driver) Cleanup() error {
	return mount.RecursiveUnmount(d.home)
}

// CreateReadWrite creates a layer that is writable for use as a container
// file system.
func (d *Driver) CreateReadWrite(id, parent string, opts *graphdriver.CreateOpts) error {
	return d.Create(id, parent, opts)
}

// Create is used to create the upper, lower, and merge directories required for overlay fs for a given id.
// The parent filesystem is used to configure these directories for the overlay.
func (d *Driver) Create(id, parent string, opts *graphdriver.CreateOpts) (retErr error) {

	if opts != nil && len(opts.StorageOpt) != 0 {
		return fmt.Errorf("--storage-opt is not supported for overlay")
	}

	dir := d.dir(id)

	rootUID, rootGID, err := idtools.GetRootUIDGID(d.uidMaps, d.gidMaps)
	if err != nil {
		return err
	}
	root := idtools.Identity{UID: rootUID, GID: rootGID}

	currentID := idtools.CurrentIdentity()
	dirID := idtools.Identity{
		UID: currentID.UID,
		GID: rootGID,
	}
	if err := idtools.MkdirAndChown(dir, 0710, dirID); err != nil {
		return err
	}

	defer func() {
		// Clean up on failure
		if retErr != nil {
			os.RemoveAll(dir)
		}
	}()

	// Toplevel images are just a "root" dir
	if parent == "" {
		// This must be 0755 otherwise unprivileged users will in the container will not be able to read / in the container
		return idtools.MkdirAndChown(path.Join(dir, "root"), 0755, root)
	}

	parentDir := d.dir(parent)

	// Ensure parent exists
	if _, err := os.Lstat(parentDir); err != nil {
		return err
	}

	// If parent has a root, just do an overlay to it
	parentRoot := path.Join(parentDir, "root")

	if s, err := os.Lstat(parentRoot); err == nil {
		if err := idtools.MkdirAndChown(path.Join(dir, "upper"), s.Mode(), root); err != nil {
			return err
		}
		if err := idtools.MkdirAndChown(path.Join(dir, "work"), 0700, root); err != nil {
			return err
		}
		return ioutil.WriteFile(path.Join(dir, "lower-id"), []byte(parent), 0600)
	}

	// Otherwise, copy the upper and the lower-id from the parent

	lowerID, err := ioutil.ReadFile(path.Join(parentDir, "lower-id"))
	if err != nil {
		return err
	}

	if err := ioutil.WriteFile(path.Join(dir, "lower-id"), lowerID, 0600); err != nil {
		return err
	}

	parentUpperDir := path.Join(parentDir, "upper")
	s, err := os.Lstat(parentUpperDir)
	if err != nil {
		return err
	}

	upperDir := path.Join(dir, "upper")
	if err := idtools.MkdirAndChown(upperDir, s.Mode(), root); err != nil {
		return err
	}
	if err := idtools.MkdirAndChown(path.Join(dir, "work"), 0700, root); err != nil {
		return err
	}

	return copy.DirCopy(parentUpperDir, upperDir, copy.Content, true)
}

func (d *Driver) dir(id string) string {
	return path.Join(d.home, id)
}

// Remove cleans the directories that are created for this id.
func (d *Driver) Remove(id string) error {
	if id == "" {
		return fmt.Errorf("refusing to remove the directories: id is empty")
	}
	d.locker.Lock(id)
	defer d.locker.Unlock(id)
	return system.EnsureRemoveAll(d.dir(id))
}

// Get creates and mounts the required file system for the given id and returns the mount path.
func (d *Driver) Get(id, mountLabel string) (_ containerfs.ContainerFS, err error) {
	d.locker.Lock(id)
	defer d.locker.Unlock(id)
	dir := d.dir(id)
	if _, err := os.Stat(dir); err != nil {
		return nil, err
	}
	// If id has a root, just return it
	rootDir := path.Join(dir, "root")
	if _, err := os.Stat(rootDir); err == nil {
		return containerfs.NewLocalContainerFS(rootDir), nil
	}

	mergedDir := path.Join(dir, "merged")
	if count := d.ctr.Increment(mergedDir); count > 1 {
		return containerfs.NewLocalContainerFS(mergedDir), nil
	}
	defer func() {
		if err != nil {
			if c := d.ctr.Decrement(mergedDir); c <= 0 {
				if mntErr := unix.Unmount(mergedDir, 0); mntErr != nil {
					logrus.WithField("storage-driver", "overlay").Debugf("Failed to unmount %s: %v: %v", id, mntErr, err)
				}
				// Cleanup the created merged directory; see the comment in Put's rmdir
				if rmErr := unix.Rmdir(mergedDir); rmErr != nil && !os.IsNotExist(rmErr) {
					logrus.WithField("storage-driver", "overlay").Warnf("Failed to remove %s: %v: %v", id, rmErr, err)
				}
			}
		}
	}()
	lowerID, err := ioutil.ReadFile(path.Join(dir, "lower-id"))
	if err != nil {
		return nil, err
	}
	rootUID, rootGID, err := idtools.GetRootUIDGID(d.uidMaps, d.gidMaps)
	if err != nil {
		return nil, err
	}
	if err := idtools.MkdirAndChown(mergedDir, 0700, idtools.Identity{UID: rootUID, GID: rootGID}); err != nil {
		return nil, err
	}
	var (
		lowerDir = path.Join(d.dir(string(lowerID)), "root")
		upperDir = path.Join(dir, "upper")
		workDir  = path.Join(dir, "work")
		opts     = fmt.Sprintf("lowerdir=%s,upperdir=%s,workdir=%s", lowerDir, upperDir, workDir)
	)
	if err := unix.Mount("overlay", mergedDir, "overlay", 0, label.FormatMountLabel(opts, mountLabel)); err != nil {
		return nil, fmt.Errorf("error creating overlay mount to %s: %v", mergedDir, err)
	}
	// chown "workdir/work" to the remapped root UID/GID. Overlay fs inside a
	// user namespace requires this to move a directory from lower to upper.
	if err := os.Chown(path.Join(workDir, "work"), rootUID, rootGID); err != nil {
		return nil, err
	}
	return containerfs.NewLocalContainerFS(mergedDir), nil
}

// Put unmounts the mount path created for the give id.
// It also removes the 'merged' directory to force the kernel to unmount the
// overlay mount in other namespaces.
func (d *Driver) Put(id string) error {
	d.locker.Lock(id)
	defer d.locker.Unlock(id)
	// If id has a root, just return
	if _, err := os.Stat(path.Join(d.dir(id), "root")); err == nil {
		return nil
	}
	mountpoint := path.Join(d.dir(id), "merged")
	logger := logrus.WithField("storage-driver", "overlay")
	if count := d.ctr.Decrement(mountpoint); count > 0 {
		return nil
	}
	if err := unix.Unmount(mountpoint, unix.MNT_DETACH); err != nil {
		logger.Debugf("Failed to unmount %s overlay: %v", id, err)
	}

	// Remove the mountpoint here. Removing the mountpoint (in newer kernels)
	// will cause all other instances of this mount in other mount namespaces
	// to be unmounted. This is necessary to avoid cases where an overlay mount
	// that is present in another namespace will cause subsequent mounts
	// operations to fail with ebusy.  We ignore any errors here because this may
	// fail on older kernels which don't have
	// torvalds/linux@8ed936b5671bfb33d89bc60bdcc7cf0470ba52fe applied.
	if err := unix.Rmdir(mountpoint); err != nil {
		logger.Debugf("Failed to remove %s overlay: %v", id, err)
	}
	return nil
}

// ApplyDiff applies the new layer on top of the root, if parent does not exist with will return an ErrApplyDiffFallback error.
func (d *Driver) ApplyDiff(id string, parent string, diff io.Reader) (size int64, err error) {
	dir := d.dir(id)

	if parent == "" {
		return 0, ErrApplyDiffFallback
	}

	parentRootDir := path.Join(d.dir(parent), "root")
	if _, err := os.Stat(parentRootDir); err != nil {
		return 0, ErrApplyDiffFallback
	}

	// We now know there is a parent, and it has a "root" directory containing
	// the full root filesystem. We can just hardlink it and apply the
	// layer. This relies on two things:
	// 1) ApplyDiff is only run once on a clean (no writes to upper layer) container
	// 2) ApplyDiff doesn't do any in-place writes to files (would break hardlinks)
	// These are all currently true and are not expected to break

	tmpRootDir, err := ioutil.TempDir(dir, "tmproot")
	if err != nil {
		return 0, err
	}
	defer func() {
		if err != nil {
			os.RemoveAll(tmpRootDir)
		} else {
			os.RemoveAll(path.Join(dir, "upper"))
			os.RemoveAll(path.Join(dir, "work"))
			os.RemoveAll(path.Join(dir, "merged"))
			os.RemoveAll(path.Join(dir, "lower-id"))
		}
	}()

	if err = copy.DirCopy(parentRootDir, tmpRootDir, copy.Hardlink, true); err != nil {
		return 0, err
	}

	options := &archive.TarOptions{UIDMaps: d.uidMaps, GIDMaps: d.gidMaps}
	if size, err = graphdriver.ApplyUncompressedLayer(tmpRootDir, diff, options); err != nil {
		return 0, err
	}

	rootDir := path.Join(dir, "root")
	if err := os.Rename(tmpRootDir, rootDir); err != nil {
		return 0, err
	}

	return
}

// Exists checks to see if the id is already mounted.
func (d *Driver) Exists(id string) bool {
	_, err := os.Stat(d.dir(id))
	return err == nil
}<|MERGE_RESOLUTION|>--- conflicted
+++ resolved
@@ -136,8 +136,6 @@
 		return nil, graphdriver.ErrNotSupported
 	}
 
-<<<<<<< HEAD
-=======
 	fsMagic, err := graphdriver.GetFSMagic(testdir)
 	if err != nil {
 		return nil, err
@@ -146,7 +144,6 @@
 		backingFs = fsName
 	}
 
->>>>>>> 847da184
 	supportsDType, err := fsutils.SupportsDType(testdir)
 	if err != nil {
 		return nil, err
