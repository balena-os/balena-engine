// +build linux

package overlay2 // import "github.com/docker/docker/daemon/graphdriver/overlay2"

import (
	"bufio"
	"context"
	"errors"
	"fmt"
	"io"
	"io/ioutil"
	"os"
	"os/exec"
	"path"
	"path/filepath"
	"strconv"
	"strings"
	"sync"
	"syscall"

	"github.com/docker/docker/daemon/graphdriver"
	"github.com/docker/docker/daemon/graphdriver/overlayutils"
	"github.com/docker/docker/daemon/graphdriver/quota"
	"github.com/docker/docker/pkg/archive"
	"github.com/docker/docker/pkg/chrootarchive"
	"github.com/docker/docker/pkg/containerfs"
	"github.com/docker/docker/pkg/directory"
	"github.com/docker/docker/pkg/fsutils"
	"github.com/docker/docker/pkg/idtools"
	"github.com/docker/docker/pkg/locker"
	"github.com/docker/docker/pkg/mount"
	"github.com/docker/docker/pkg/parsers"
	"github.com/docker/docker/pkg/parsers/kernel"
	"github.com/docker/docker/pkg/system"
	"github.com/docker/go-units"
	rsystem "github.com/opencontainers/runc/libcontainer/system"
	"github.com/opencontainers/selinux/go-selinux/label"
	"github.com/sirupsen/logrus"
	"golang.org/x/sys/unix"
)

var (
	// untar defines the untar method
	untar = chrootarchive.UntarUncompressed
)

// This backend uses the overlay union filesystem for containers
// with diff directories for each layer.

// This version of the overlay driver requires at least kernel
// 4.0.0 in order to support mounting multiple diff directories.

// Each container/image has at least a "diff" directory and "link" file.
// If there is also a "lower" file when there are diff layers
// below as well as "merged" and "work" directories. The "diff" directory
// has the upper layer of the overlay and is used to capture any
// changes to the layer. The "lower" file contains all the lower layer
// mounts separated by ":" and ordered from uppermost to lowermost
// layers. The overlay itself is mounted in the "merged" directory,
// and the "work" dir is needed for overlay to work.

// The "link" file for each layer contains a unique string for the layer.
// Under the "l" directory at the root there will be a symbolic link
// with that unique string pointing the "diff" directory for the layer.
// The symbolic links are used to reference lower layers in the "lower"
// file and on mount. The links are used to shorten the total length
// of a layer reference without requiring changes to the layer identifier
// or root directory. Mounts are always done relative to root and
// referencing the symbolic links in order to ensure the number of
// lower directories can fit in a single page for making the mount
// syscall. A hard upper limit of 128 lower layers is enforced to ensure
// that mounts do not fail due to length.

const (
	driverName = "overlay2"
	linkDir    = "l"
	lowerFile  = "lower"
	maxDepth   = 128

	// idLength represents the number of random characters
	// which can be used to create the unique link identifier
	// for every layer. If this value is too long then the
	// page size limit for the mount command may be exceeded.
	// The idLength should be selected such that following equation
	// is true (512 is a buffer for label metadata).
	// ((idLength + len(linkDir) + 1) * maxDepth) <= (pageSize - 512)
	idLength = 26
)

type overlayOptions struct {
	overrideKernelCheck bool
	quota               quota.Quota
}

// Driver contains information about the home directory and the list of active
// mounts that are created using this driver.
type Driver struct {
	home          string
	uidMaps       []idtools.IDMap
	gidMaps       []idtools.IDMap
	ctr           *graphdriver.RefCounter
	quotaCtl      *quota.Control
	options       overlayOptions
	naiveDiff     graphdriver.DiffDriver
	supportsDType bool
	locker        *locker.Locker
}

var (
	logger                = logrus.WithField("storage-driver", "overlay2")
	backingFs             = "<unknown>"
	projectQuotaSupported = false

	useNaiveDiffLock sync.Once
	useNaiveDiffOnly bool

	indexOff string
)

func init() {
	graphdriver.Register(driverName, Init)
}

// Init returns the native diff driver for overlay filesystem.
// If overlay filesystem is not supported on the host, the error
// graphdriver.ErrNotSupported is returned.
// If an overlay filesystem is not supported over an existing filesystem then
// the error graphdriver.ErrIncompatibleFS is returned.
func Init(home string, options []string, uidMaps, gidMaps []idtools.IDMap) (graphdriver.Driver, error) {
	opts, err := parseOptions(options)
	if err != nil {
		return nil, err
	}

	if err := supportsOverlay(); err != nil {
		return nil, graphdriver.ErrNotSupported
	}

	// require kernel 4.0.0 to ensure multiple lower dirs are supported
	v, err := kernel.GetKernelVersion()
	if err != nil {
		return nil, err
	}

	// Perform feature detection on /var/lib/docker/overlay2 if it's an existing directory.
	// This covers situations where /var/lib/docker/overlay2 is a mount, and on a different
	// filesystem than /var/lib/docker.
	// If the path does not exist, fall back to using /var/lib/docker for feature detection.
	testdir := home
	if _, err := os.Stat(testdir); os.IsNotExist(err) {
		testdir = filepath.Dir(testdir)
	}

	fsMagic, err := graphdriver.GetFSMagic(testdir)
	if err != nil {
		return nil, err
	}
	if fsName, ok := graphdriver.FsNames[fsMagic]; ok {
		backingFs = fsName
	}

	switch fsMagic {
	case graphdriver.FsMagicAufs, graphdriver.FsMagicEcryptfs, graphdriver.FsMagicNfsFs, graphdriver.FsMagicOverlay, graphdriver.FsMagicZfs:
		logger.Errorf("'overlay2' is not supported over %s", backingFs)
		return nil, graphdriver.ErrIncompatibleFS
	case graphdriver.FsMagicBtrfs:
		// Support for OverlayFS on BTRFS was added in kernel 4.7
		// See https://btrfs.wiki.kernel.org/index.php/Changelog
		if kernel.CompareKernelVersion(*v, kernel.VersionInfo{Kernel: 4, Major: 7, Minor: 0}) < 0 {
			if !opts.overrideKernelCheck {
				logger.Errorf("'overlay2' requires kernel 4.7 to use on %s", backingFs)
				return nil, graphdriver.ErrIncompatibleFS
			}
			logger.Warn("Using pre-4.7.0 kernel for overlay2 on btrfs, may require kernel update")
		}
	}

	if kernel.CompareKernelVersion(*v, kernel.VersionInfo{Kernel: 4, Major: 0, Minor: 0}) < 0 {
		if opts.overrideKernelCheck {
			logger.Warn("Using pre-4.0.0 kernel for overlay2, mount failures may require kernel update")
		} else {
			if err := supportsMultipleLowerDir(testdir); err != nil {
				logger.Debugf("Multiple lower dirs not supported: %v", err)
				return nil, graphdriver.ErrNotSupported
			}
		}
	}
	supportsDType, err := fsutils.SupportsDType(testdir)
	if err != nil {
		return nil, err
	}
	if !supportsDType {
		if !graphdriver.IsInitialized(home) {
			return nil, overlayutils.ErrDTypeNotSupported("overlay2", backingFs)
		}
		// allow running without d_type only for existing setups (#27443)
		logger.Warn(overlayutils.ErrDTypeNotSupported("overlay2", backingFs))
	}

	rootUID, rootGID, err := idtools.GetRootUIDGID(uidMaps, gidMaps)
	if err != nil {
		return nil, err
	}
	// Create the driver home dir
	if err := idtools.MkdirAllAndChown(path.Join(home, linkDir), 0700, idtools.Identity{UID: rootUID, GID: rootGID}); err != nil {
		return nil, err
	}

	d := &Driver{
		home:          home,
		uidMaps:       uidMaps,
		gidMaps:       gidMaps,
		ctr:           graphdriver.NewRefCounter(graphdriver.NewFsChecker(graphdriver.FsMagicOverlay)),
		supportsDType: supportsDType,
		locker:        locker.New(),
		options:       *opts,
	}

	d.naiveDiff = graphdriver.NewNaiveDiffDriver(d, uidMaps, gidMaps)

	if backingFs == "xfs" {
		// Try to enable project quota support over xfs.
		if d.quotaCtl, err = quota.NewControl(home); err == nil {
			projectQuotaSupported = true
		} else if opts.quota.Size > 0 {
			return nil, fmt.Errorf("Storage option overlay2.size not supported. Filesystem does not support Project Quota: %v", err)
		}
	} else if opts.quota.Size > 0 {
		// if xfs is not the backing fs then error out if the storage-opt overlay2.size is used.
		return nil, fmt.Errorf("Storage Option overlay2.size only supported for backingFS XFS. Found %v", backingFs)
	}

	// figure out whether "index=off" option is recognized by the kernel
	_, err = os.Stat("/sys/module/overlay/parameters/index")
	switch {
	case err == nil:
		indexOff = "index=off,"
	case os.IsNotExist(err):
		// old kernel, no index -- do nothing
	default:
		logger.Warnf("Unable to detect whether overlay kernel module supports index parameter: %s", err)
	}

	logger.Debugf("backingFs=%s, projectQuotaSupported=%v, indexOff=%q", backingFs, projectQuotaSupported, indexOff)

	return d, nil
}

func parseOptions(options []string) (*overlayOptions, error) {
	o := &overlayOptions{}
	for _, option := range options {
		key, val, err := parsers.ParseKeyValueOpt(option)
		if err != nil {
			return nil, err
		}
		key = strings.ToLower(key)
		switch key {
		case "overlay2.override_kernel_check":
			o.overrideKernelCheck, err = strconv.ParseBool(val)
			if err != nil {
				return nil, err
			}
		case "overlay2.size":
			size, err := units.RAMInBytes(val)
			if err != nil {
				return nil, err
			}
			o.quota.Size = uint64(size)
		default:
			return nil, fmt.Errorf("overlay2: unknown option %s", key)
		}
	}
	return o, nil
}

func supportsOverlay() error {
	// We can try to modprobe overlay first before looking at
	// proc/filesystems for when overlay is supported
	exec.Command("modprobe", "overlay").Run()

	f, err := os.Open("/proc/filesystems")
	if err != nil {
		return err
	}
	defer f.Close()

	s := bufio.NewScanner(f)
	for s.Scan() {
		if s.Text() == "nodev\toverlay" {
			return nil
		}
	}
	logger.Error("'overlay' not found as a supported filesystem on this host. Please ensure kernel is new enough and has overlay support loaded.")
	return graphdriver.ErrNotSupported
}

func useNaiveDiff(home string) bool {
	useNaiveDiffLock.Do(func() {
		if err := doesSupportNativeDiff(home); err != nil {
			logger.Warnf("Not using native diff for overlay2, this may cause degraded performance for building images: %v", err)
			useNaiveDiffOnly = true
		}
	})
	return useNaiveDiffOnly
}

func (d *Driver) String() string {
	return driverName
}

// Status returns current driver information in a two dimensional string array.
// Output contains "Backing Filesystem" used in this implementation.
func (d *Driver) Status() [][2]string {
	return [][2]string{
		{"Backing Filesystem", backingFs},
		{"Supports d_type", strconv.FormatBool(d.supportsDType)},
		{"Native Overlay Diff", strconv.FormatBool(!useNaiveDiff(d.home))},
	}
}

// GetMetadata returns metadata about the overlay driver such as the LowerDir,
// UpperDir, WorkDir, and MergeDir used to store data.
func (d *Driver) GetMetadata(id string) (map[string]string, error) {
	dir := d.dir(id)
	if _, err := os.Stat(dir); err != nil {
		return nil, err
	}

	metadata := map[string]string{
		"WorkDir":   path.Join(dir, "work"),
		"MergedDir": path.Join(dir, "merged"),
		"UpperDir":  path.Join(dir, "diff"),
	}

	lowerDirs, err := d.getLowerDirs(id)
	if err != nil {
		return nil, err
	}
	if len(lowerDirs) > 0 {
		metadata["LowerDir"] = strings.Join(lowerDirs, ":")
	}

	return metadata, nil
}

// Cleanup any state created by overlay which should be cleaned when daemon
// is being shutdown. For now, we just have to unmount the bind mounted
// we had created.
func (d *Driver) Cleanup() error {
	return mount.RecursiveUnmount(d.home)
}

// CreateReadWrite creates a layer that is writable for use as a container
// file system.
func (d *Driver) CreateReadWrite(id, parent string, opts *graphdriver.CreateOpts) error {
	if opts != nil && len(opts.StorageOpt) != 0 && !projectQuotaSupported {
		return fmt.Errorf("--storage-opt is supported only for overlay over xfs with 'pquota' mount option")
	}

	if opts == nil {
		opts = &graphdriver.CreateOpts{
			StorageOpt: map[string]string{},
		}
	}

	if _, ok := opts.StorageOpt["size"]; !ok {
		if opts.StorageOpt == nil {
			opts.StorageOpt = map[string]string{}
		}
		opts.StorageOpt["size"] = strconv.FormatUint(d.options.quota.Size, 10)
	}

	return d.create(id, parent, opts)
}

// Create is used to create the upper, lower, and merge directories required for overlay fs for a given id.
// The parent filesystem is used to configure these directories for the overlay.
func (d *Driver) Create(id, parent string, opts *graphdriver.CreateOpts) (retErr error) {
	if opts != nil && len(opts.StorageOpt) != 0 {
		if _, ok := opts.StorageOpt["size"]; ok {
			return fmt.Errorf("--storage-opt size is only supported for ReadWrite Layers")
		}
	}
	return d.create(id, parent, opts)
}

func (d *Driver) create(id, parent string, opts *graphdriver.CreateOpts) (retErr error) {
	dir := d.dir(id)

	rootUID, rootGID, err := idtools.GetRootUIDGID(d.uidMaps, d.gidMaps)
	if err != nil {
		return err
	}
	root := idtools.Identity{UID: rootUID, GID: rootGID}

	if err := idtools.MkdirAllAndChown(path.Dir(dir), 0700, root); err != nil {
		return err
	}
	if err := idtools.MkdirAndChown(dir, 0700, root); err != nil {
		return err
	}

	defer func() {
		// Clean up on failure
		if retErr != nil {
			os.RemoveAll(dir)
		}
	}()

	if opts != nil && len(opts.StorageOpt) > 0 {
		driver := &Driver{}
		if err := d.parseStorageOpt(opts.StorageOpt, driver); err != nil {
			return err
		}

		if driver.options.quota.Size > 0 {
			// Set container disk quota limit
			if err := d.quotaCtl.SetQuota(dir, driver.options.quota); err != nil {
				return err
			}
		}
	}

	if err := idtools.MkdirAndChown(path.Join(dir, "diff"), 0755, root); err != nil {
		return err
	}

	lid := generateID(idLength)
	if err := os.Symlink(path.Join("..", id, "diff"), path.Join(d.home, linkDir, lid)); err != nil {
		return err
	}

	// Write link id to link file
	if err := ioutil.WriteFile(path.Join(dir, "link"), []byte(lid), 0644); err != nil {
		return err
	}

	// if no parent directory, done
	if parent == "" {
		return nil
	}

	if err := idtools.MkdirAndChown(path.Join(dir, "work"), 0700, root); err != nil {
		return err
	}

	lower, err := d.getLower(parent)
	if err != nil {
		return err
	}
	if lower != "" {
		if err := ioutil.WriteFile(path.Join(dir, lowerFile), []byte(lower), 0666); err != nil {
			return err
		}
	}

	return nil
}

// Parse overlay storage options
func (d *Driver) parseStorageOpt(storageOpt map[string]string, driver *Driver) error {
	// Read size to set the disk project quota per container
	for key, val := range storageOpt {
		key := strings.ToLower(key)
		switch key {
		case "size":
			size, err := units.RAMInBytes(val)
			if err != nil {
				return err
			}
			driver.options.quota.Size = uint64(size)
		default:
			return fmt.Errorf("Unknown option %s", key)
		}
	}

	return nil
}

func (d *Driver) getLower(parent string) (string, error) {
	parentDir := d.dir(parent)

	// Ensure parent exists
	if _, err := os.Lstat(parentDir); err != nil {
		return "", err
	}

	// Read Parent link fileA
	parentLink, err := ioutil.ReadFile(path.Join(parentDir, "link"))
	if err != nil {
		return "", err
	}
	lowers := []string{path.Join(linkDir, string(parentLink))}

	parentLower, err := ioutil.ReadFile(path.Join(parentDir, lowerFile))
	if err == nil {
		parentLowers := strings.Split(string(parentLower), ":")
		lowers = append(lowers, parentLowers...)
	}
	if len(lowers) > maxDepth {
		return "", errors.New("max depth exceeded")
	}
	return strings.Join(lowers, ":"), nil
}

func (d *Driver) dir(id string) string {
	return path.Join(d.home, id)
}

func (d *Driver) getLowerDirs(id string) ([]string, error) {
	var lowersArray []string
	lowers, err := ioutil.ReadFile(path.Join(d.dir(id), lowerFile))
	if err == nil {
		for _, s := range strings.Split(string(lowers), ":") {
			lp, err := os.Readlink(path.Join(d.home, s))
			if err != nil {
				return nil, err
			}
			lowersArray = append(lowersArray, path.Clean(path.Join(d.home, linkDir, lp)))
		}
	} else if !os.IsNotExist(err) {
		return nil, err
	}
	return lowersArray, nil
}

// Remove cleans the directories that are created for this id.
func (d *Driver) Remove(id string) error {
	if id == "" {
		return fmt.Errorf("refusing to remove the directories: id is empty")
	}
	d.locker.Lock(id)
	defer d.locker.Unlock(id)
	dir := d.dir(id)
	lid, err := ioutil.ReadFile(path.Join(dir, "link"))
	if err == nil {
		if len(lid) == 0 {
			logger.Errorf("refusing to remove empty link for layer %v", id)
		} else if err := os.RemoveAll(path.Join(d.home, linkDir, string(lid))); err != nil {
			logger.Debugf("Failed to remove link: %v", err)
		}
	}

	if err := system.EnsureRemoveAll(dir); err != nil && !os.IsNotExist(err) {
		return err
	}
	return nil
}

// Get creates and mounts the required file system for the given id and returns the mount path.
func (d *Driver) Get(id, mountLabel string) (_ containerfs.ContainerFS, retErr error) {
	d.locker.Lock(id)
	defer d.locker.Unlock(id)
	dir := d.dir(id)
	if _, err := os.Stat(dir); err != nil {
		return nil, err
	}

	diffDir := path.Join(dir, "diff")
	lowers, err := ioutil.ReadFile(path.Join(dir, lowerFile))
	if err != nil {
		// If no lower, just return diff directory
		if os.IsNotExist(err) {
			return containerfs.NewLocalContainerFS(diffDir), nil
		}
		return nil, err
	}

	mergedDir := path.Join(dir, "merged")
	if count := d.ctr.Increment(mergedDir); count > 1 {
		return containerfs.NewLocalContainerFS(mergedDir), nil
	}
	defer func() {
		if retErr != nil {
			if c := d.ctr.Decrement(mergedDir); c <= 0 {
				if mntErr := unix.Unmount(mergedDir, 0); mntErr != nil {
					logger.Errorf("error unmounting %v: %v", mergedDir, mntErr)
				}
				// Cleanup the created merged directory; see the comment in Put's rmdir
				if rmErr := unix.Rmdir(mergedDir); rmErr != nil && !os.IsNotExist(rmErr) {
					logger.Debugf("Failed to remove %s: %v: %v", id, rmErr, err)
				}
			}
		}
	}()

	workDir := path.Join(dir, "work")
	splitLowers := strings.Split(string(lowers), ":")
	absLowers := make([]string, len(splitLowers))
	for i, s := range splitLowers {
		absLowers[i] = path.Join(d.home, s)
	}
	opts := indexOff + "lowerdir=" + strings.Join(absLowers, ":") + ",upperdir=" + path.Join(dir, "diff") + ",workdir=" + path.Join(dir, "work")
	mountData := label.FormatMountLabel(opts, mountLabel)
	mount := unix.Mount
	mountTarget := mergedDir

	rootUID, rootGID, err := idtools.GetRootUIDGID(d.uidMaps, d.gidMaps)
	if err != nil {
		return nil, err
	}
	if err := idtools.MkdirAndChown(mergedDir, 0700, idtools.Identity{UID: rootUID, GID: rootGID}); err != nil {
		return nil, err
	}

	pageSize := unix.Getpagesize()

	// Go can return a larger page size than supported by the system
	// as of go 1.7. This will be fixed in 1.8 and this block can be
	// removed when building with 1.8.
	// See https://github.com/golang/go/commit/1b9499b06989d2831e5b156161d6c07642926ee1
	// See https://github.com/docker/docker/issues/27384
	if pageSize > 4096 {
		pageSize = 4096
	}

	// Use relative paths and mountFrom when the mount data has exceeded
	// the page size. The mount syscall fails if the mount data cannot
	// fit within a page and relative links make the mount data much
	// smaller at the expense of requiring a fork exec to chroot.
	if len(mountData) > pageSize {
		opts = indexOff + "lowerdir=" + string(lowers) + ",upperdir=" + path.Join(id, "diff") + ",workdir=" + path.Join(id, "work")
		mountData = label.FormatMountLabel(opts, mountLabel)
		if len(mountData) > pageSize {
			return nil, fmt.Errorf("cannot mount layer, mount label too large %d", len(mountData))
		}

		mount = func(source string, target string, mType string, flags uintptr, label string) error {
			return mountFrom(d.home, source, target, mType, flags, label)
		}
		mountTarget = path.Join(id, "merged")
	}

	if err := mount("overlay", mountTarget, "overlay", 0, mountData); err != nil {
		return nil, fmt.Errorf("error creating overlay mount to %s: %v", mergedDir, err)
	}

	// chown "workdir/work" to the remapped root UID/GID. Overlay fs inside a
	// user namespace requires this to move a directory from lower to upper.
	if err := os.Chown(path.Join(workDir, "work"), rootUID, rootGID); err != nil {
		return nil, err
	}

	return containerfs.NewLocalContainerFS(mergedDir), nil
}

// Put unmounts the mount path created for the give id.
// It also removes the 'merged' directory to force the kernel to unmount the
// overlay mount in other namespaces.
func (d *Driver) Put(id string) error {
	d.locker.Lock(id)
	defer d.locker.Unlock(id)
	dir := d.dir(id)
	_, err := ioutil.ReadFile(path.Join(dir, lowerFile))
	if err != nil {
		// If no lower, no mount happened and just return directly
		if os.IsNotExist(err) {
			return nil
		}
		return err
	}

	mountpoint := path.Join(dir, "merged")
	if count := d.ctr.Decrement(mountpoint); count > 0 {
		return nil
	}
	if err := unix.Unmount(mountpoint, unix.MNT_DETACH); err != nil {
		logger.Debugf("Failed to unmount %s overlay: %s - %v", id, mountpoint, err)
	}
	// Remove the mountpoint here. Removing the mountpoint (in newer kernels)
	// will cause all other instances of this mount in other mount namespaces
	// to be unmounted. This is necessary to avoid cases where an overlay mount
	// that is present in another namespace will cause subsequent mounts
	// operations to fail with ebusy.  We ignore any errors here because this may
	// fail on older kernels which don't have
	// torvalds/linux@8ed936b5671bfb33d89bc60bdcc7cf0470ba52fe applied.
	if err := unix.Rmdir(mountpoint); err != nil && !os.IsNotExist(err) {
		logger.Debugf("Failed to remove %s overlay: %v", id, err)
	}
	return nil
}

// Exists checks to see if the id is already mounted.
func (d *Driver) Exists(id string) bool {
	_, err := os.Stat(d.dir(id))
	return err == nil
}

// isParent determines whether the given parent is the direct parent of the
// given layer id
func (d *Driver) isParent(id, parent string) bool {
	lowers, err := d.getLowerDirs(id)
	if err != nil {
		return false
	}
	if parent == "" && len(lowers) > 0 {
		return false
	}

	parentDir := d.dir(parent)
	var ld string
	if len(lowers) > 0 {
		ld = filepath.Dir(lowers[0])
	}
	if ld == "" && parent == "" {
		return true
	}
	return ld == parentDir
}

// ApplyDiff applies the new layer into a root
func (d *Driver) ApplyDiff(id string, parent string, diff io.Reader) (size int64, err error) {
	if !d.isParent(id, parent) {
		return d.naiveDiff.ApplyDiff(id, parent, diff)
	}

	applyDir := d.getDiffPath(id)

	logger.Debugf("Applying tar in %s", applyDir)
	// Overlay doesn't need the parent id to apply the diff
	if err := untar(diff, applyDir, &archive.TarOptions{
		UIDMaps:        d.uidMaps,
		GIDMaps:        d.gidMaps,
		WhiteoutFormat: archive.OverlayWhiteoutFormat,
		InUserNS:       rsystem.RunningInUserNS(),
	}); err != nil {
		return 0, err
	}

<<<<<<< HEAD
	// FIXME: Instead of syncing all the filesystems we should be fsyncing each
	// file as the tar archive gets unpacked
	syscall.Sync()

	return directory.Size(applyDir)
=======
	return directory.Size(context.TODO(), applyDir)
>>>>>>> 8c91e967
}

func (d *Driver) getDiffPath(id string) string {
	dir := d.dir(id)

	return path.Join(dir, "diff")
}

// DiffSize calculates the changes between the specified id
// and its parent and returns the size in bytes of the changes
// relative to its base filesystem directory.
func (d *Driver) DiffSize(id, parent string) (size int64, err error) {
	if useNaiveDiff(d.home) || !d.isParent(id, parent) {
		return d.naiveDiff.DiffSize(id, parent)
	}
	return directory.Size(context.TODO(), d.getDiffPath(id))
}

// Diff produces an archive of the changes between the specified
// layer and its parent layer which may be "".
func (d *Driver) Diff(id, parent string) (io.ReadCloser, error) {
	if useNaiveDiff(d.home) || !d.isParent(id, parent) {
		return d.naiveDiff.Diff(id, parent)
	}

	diffPath := d.getDiffPath(id)
	logger.Debugf("Tar with options on %s", diffPath)
	return archive.TarWithOptions(diffPath, &archive.TarOptions{
		Compression:    archive.Uncompressed,
		UIDMaps:        d.uidMaps,
		GIDMaps:        d.gidMaps,
		WhiteoutFormat: archive.OverlayWhiteoutFormat,
	})
}

// Changes produces a list of changes between the specified layer and its
// parent layer. If parent is "", then all changes will be ADD changes.
func (d *Driver) Changes(id, parent string) ([]archive.Change, error) {
	return d.naiveDiff.Changes(id, parent)
}<|MERGE_RESOLUTION|>--- conflicted
+++ resolved
@@ -727,15 +727,11 @@
 		return 0, err
 	}
 
-<<<<<<< HEAD
 	// FIXME: Instead of syncing all the filesystems we should be fsyncing each
 	// file as the tar archive gets unpacked
 	syscall.Sync()
 
-	return directory.Size(applyDir)
-=======
 	return directory.Size(context.TODO(), applyDir)
->>>>>>> 8c91e967
 }
 
 func (d *Driver) getDiffPath(id string) string {
