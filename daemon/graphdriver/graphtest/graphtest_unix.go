//go:build linux || freebsd
// +build linux freebsd

package graphtest // import "github.com/docker/docker/daemon/graphdriver/graphtest"

import (
	"bytes"
	"crypto/rand"
	"os"
	"path"
<<<<<<< HEAD
	"reflect"
	"sort"
=======
>>>>>>> 38633e79
	"testing"

	"github.com/docker/docker/daemon/graphdriver"
	"github.com/docker/docker/pkg/stringid"
	"github.com/docker/docker/quota"
	units "github.com/docker/go-units"
	"golang.org/x/sys/unix"
	"gotest.tools/v3/assert"
	is "gotest.tools/v3/assert/cmp"
)

var (
	drv *Driver
)

// Driver conforms to graphdriver.Driver interface and
// contains information such as root and reference count of the number of clients using it.
// This helps in testing drivers added into the framework.
type Driver struct {
	graphdriver.Driver
	root     string
	refCount int
}

func newDriver(t testing.TB, name string, options []string) *Driver {
	root, err := os.MkdirTemp("", "docker-graphtest-")
	assert.NilError(t, err)

	assert.NilError(t, os.MkdirAll(root, 0755))
	d, err := graphdriver.GetDriver(name, nil, graphdriver.Options{DriverOptions: options, Root: root})
	if err != nil {
		t.Logf("graphdriver: %v\n", err)
		if graphdriver.IsDriverNotSupported(err) {
			t.Skipf("Driver %s not supported", name)
		}
		t.Fatal(err)
	}
	return &Driver{d, root, 1}
}

func cleanup(t testing.TB, d *Driver) {
	if err := drv.Cleanup(); err != nil {
		t.Fatal(err)
	}
	os.RemoveAll(d.root)
}

// GetDriver create a new driver with given name or return an existing driver with the name updating the reference count.
func GetDriver(t testing.TB, name string, options ...string) graphdriver.Driver {
	if drv == nil {
		drv = newDriver(t, name, options)
	} else {
		drv.refCount++
	}
	return drv
}

// PutDriver removes the driver if it is no longer used and updates the reference count.
func PutDriver(t testing.TB) {
	if drv == nil {
		t.Skip("No driver to put!")
	}
	drv.refCount--
	if drv.refCount == 0 {
		cleanup(t, drv)
		drv = nil
	}
}

// DriverTestCreateEmpty creates a new image and verifies it is empty and the right metadata
func DriverTestCreateEmpty(t testing.TB, drivername string, driverOptions ...string) {
	driver := GetDriver(t, drivername, driverOptions...)
	defer PutDriver(t)

	err := driver.Create("empty", "", nil)
	assert.NilError(t, err)

	defer func() {
		assert.NilError(t, driver.Remove("empty"))
	}()

	if !driver.Exists("empty") {
		t.Fatal("Newly created image doesn't exist")
	}

	dir, err := driver.Get("empty", "")
	assert.NilError(t, err)

	verifyFile(t, dir.Path(), 0755|os.ModeDir, 0, 0)

	// Verify that the directory is empty
	fis, err := readDir(dir, dir.Path())
	assert.NilError(t, err)
	assert.Check(t, is.Len(fis, 0))

	driver.Put("empty")
}

// DriverTestCreateBase create a base driver and verify.
func DriverTestCreateBase(t testing.TB, drivername string, driverOptions ...string) {
	driver := GetDriver(t, drivername, driverOptions...)
	defer PutDriver(t)

	createBase(t, driver, "Base")
	defer func() {
		assert.NilError(t, driver.Remove("Base"))
	}()
	verifyBase(t, driver, "Base")
}

// DriverTestCreateSnap Create a driver and snap and verify.
func DriverTestCreateSnap(t testing.TB, drivername string, driverOptions ...string) {
	driver := GetDriver(t, drivername, driverOptions...)
	defer PutDriver(t)

	createBase(t, driver, "Base")
	defer func() {
		assert.NilError(t, driver.Remove("Base"))
	}()

	err := driver.Create("Snap", "Base", nil)
	assert.NilError(t, err)
	defer func() {
		assert.NilError(t, driver.Remove("Snap"))
	}()

	verifyBase(t, driver, "Snap")
}

// DriverTestDeepLayerRead reads a file from a lower layer under a given number of layers
func DriverTestDeepLayerRead(t testing.TB, layerCount int, drivername string, driverOptions ...string) {
	driver := GetDriver(t, drivername, driverOptions...)
	defer PutDriver(t)

	base := stringid.GenerateRandomID()
	if err := driver.Create(base, "", nil); err != nil {
		t.Fatal(err)
	}

	content := []byte("test content")
	if err := addFile(driver, base, "testfile.txt", content); err != nil {
		t.Fatal(err)
	}

	topLayer, err := addManyLayers(driver, base, layerCount)
	if err != nil {
		t.Fatal(err)
	}

	err = checkManyLayers(driver, topLayer, layerCount)
	if err != nil {
		t.Fatal(err)
	}

	if err := checkFile(driver, topLayer, "testfile.txt", content); err != nil {
		t.Fatal(err)
	}
}

// DriverTestDiffApply tests diffing and applying produces the same layer
func DriverTestDiffApply(t testing.TB, fileCount int, drivername string, driverOptions ...string) {
	driver := GetDriver(t, drivername, driverOptions...)
	defer PutDriver(t)
	base := stringid.GenerateRandomID()
	upper := stringid.GenerateRandomID()
	deleteFile := "file-remove.txt"
	deleteFileContent := []byte("This file should get removed in upper!")
	deleteDir := "var/lib"

	if err := driver.Create(base, "", nil); err != nil {
		t.Fatal(err)
	}

	if err := addManyFiles(driver, base, fileCount, 3); err != nil {
		t.Fatal(err)
	}

	if err := addFile(driver, base, deleteFile, deleteFileContent); err != nil {
		t.Fatal(err)
	}

	if err := addDirectory(driver, base, deleteDir); err != nil {
		t.Fatal(err)
	}

	if err := driver.Create(upper, base, nil); err != nil {
		t.Fatal(err)
	}

	if err := addManyFiles(driver, upper, fileCount, 6); err != nil {
		t.Fatal(err)
	}

	if err := removeAll(driver, upper, deleteFile, deleteDir); err != nil {
		t.Fatal(err)
	}

	diffSize, err := driver.DiffSize(upper, "")
	if err != nil {
		t.Fatal(err)
	}

	diff := stringid.GenerateRandomID()
	if err := driver.Create(diff, base, nil); err != nil {
		t.Fatal(err)
	}

	if err := checkManyFiles(driver, diff, fileCount, 3); err != nil {
		t.Fatal(err)
	}

	if err := checkFile(driver, diff, deleteFile, deleteFileContent); err != nil {
		t.Fatal(err)
	}

	arch, err := driver.Diff(upper, base)
	if err != nil {
		t.Fatal(err)
	}

	buf := bytes.NewBuffer(nil)
	if _, err := buf.ReadFrom(arch); err != nil {
		t.Fatal(err)
	}
	if err := arch.Close(); err != nil {
		t.Fatal(err)
	}

	applyDiffSize, err := driver.ApplyDiff(diff, base, bytes.NewReader(buf.Bytes()))
	if err != nil {
		t.Fatal(err)
	}

	if applyDiffSize != diffSize {
		t.Fatalf("Apply diff size different, got %d, expected %d", applyDiffSize, diffSize)
	}

	if err := checkManyFiles(driver, diff, fileCount, 6); err != nil {
		t.Fatal(err)
	}

	if err := checkFileRemoved(driver, diff, deleteFile); err != nil {
		t.Fatal(err)
	}

	if err := checkFileRemoved(driver, diff, deleteDir); err != nil {
		t.Fatal(err)
	}
}

// DriverTestChanges tests computed changes on a layer matches changes made
func DriverTestChanges(t testing.TB, drivername string, driverOptions ...string) {
	driver := GetDriver(t, drivername, driverOptions...)
	defer PutDriver(t)
	base := stringid.GenerateRandomID()
	upper := stringid.GenerateRandomID()
	if err := driver.Create(base, "", nil); err != nil {
		t.Fatal(err)
	}

	if err := addManyFiles(driver, base, 20, 3); err != nil {
		t.Fatal(err)
	}

	if err := driver.Create(upper, base, nil); err != nil {
		t.Fatal(err)
	}

	expectedChanges, err := changeManyFiles(driver, upper, 20, 6)
	if err != nil {
		t.Fatal(err)
	}

	changes, err := driver.Changes(upper, base)
	if err != nil {
		t.Fatal(err)
	}

	if err = checkChanges(expectedChanges, changes); err != nil {
		t.Fatal(err)
	}
}

func writeRandomFile(path string, size uint64) error {
	data := make([]byte, size)
	_, err := rand.Read(data)
	if err != nil {
		return err
	}
	return os.WriteFile(path, data, 0700)
}

// DriverTestSetQuota Create a driver and test setting quota.
func DriverTestSetQuota(t *testing.T, drivername string, required bool) {
	driver := GetDriver(t, drivername)
	defer PutDriver(t)

	createBase(t, driver, "Base")
	defer driver.Remove("Base")

	createOpts := &graphdriver.CreateOpts{}
	createOpts.StorageOpt = make(map[string]string, 1)
	createOpts.StorageOpt["size"] = "50M"
	layerName := drivername + "Test"
	if err := driver.CreateReadWrite(layerName, "Base", createOpts); err == quota.ErrQuotaNotSupported && !required {
		t.Skipf("Quota not supported on underlying filesystem: %v", err)
	} else if err != nil {
		t.Fatal(err)
	}

	mountPath, err := driver.Get(layerName, "")
	if err != nil {
		t.Fatal(err)
	}

	quota := uint64(50 * units.MiB)

	// Try to write a file smaller than quota, and ensure it works
	err = writeRandomFile(path.Join(mountPath.Path(), "smallfile"), quota/2)
	if err != nil {
		t.Fatal(err)
	}
	defer os.Remove(path.Join(mountPath.Path(), "smallfile"))

	// Try to write a file bigger than quota. We've already filled up half the quota, so hitting the limit should be easy
	err = writeRandomFile(path.Join(mountPath.Path(), "bigfile"), quota)
	if err == nil {
		t.Fatalf("expected write to fail(), instead had success")
	}
	if pathError, ok := err.(*os.PathError); ok && pathError.Err != unix.EDQUOT && pathError.Err != unix.ENOSPC {
		os.Remove(path.Join(mountPath.Path(), "bigfile"))
		t.Fatalf("expect write() to fail with %v or %v, got %v", unix.EDQUOT, unix.ENOSPC, pathError.Err)
	}
}

func DriverTestList(t *testing.T, drivername string) {
	driver := GetDriver(t, drivername)
	defer PutDriver(t)

	testDriver, ok := driver.(*Driver)
	if !ok {
		t.Fatalf("Unexpected driver type: %s, %s", driver, reflect.TypeOf(driver))
	}

	iDriver, supported := testDriver.Driver.(graphdriver.InspectableDriver)
	if !supported {
		t.Errorf("Driver %s (%#v) does not support List opreation", drivername, testDriver.Driver)
		return
	}

	err := driver.Create("test-list-1", "", nil)
	if err != nil {
		t.Fatal(err)
	}
	defer driver.Remove("test-list-1")
	err = driver.Create("test-list-2", "", nil)
	if err != nil {
		t.Fatal(err)
	}
	defer driver.Remove("test-list-2")

	ids, err := iDriver.List()
	if err != nil {
		t.Fatal(err)
	}
	sort.Strings(ids)
	assert.DeepEqual(t, ids, []string{"test-list-1", "test-list-2"})
}<|MERGE_RESOLUTION|>--- conflicted
+++ resolved
@@ -8,11 +8,8 @@
 	"crypto/rand"
 	"os"
 	"path"
-<<<<<<< HEAD
 	"reflect"
 	"sort"
-=======
->>>>>>> 38633e79
 	"testing"
 
 	"github.com/docker/docker/daemon/graphdriver"
