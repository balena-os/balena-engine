<<<<<<< HEAD
// +build linux,!exclude_graphdriver_btrfs
=======
//go:build linux
// +build linux
>>>>>>> 38633e79

package btrfs // import "github.com/docker/docker/daemon/graphdriver/btrfs"

/*
#include <stdlib.h>
#include <dirent.h>
#include <btrfs/ioctl.h>
#include <btrfs/ctree.h>

static void set_name_btrfs_ioctl_vol_args_v2(struct btrfs_ioctl_vol_args_v2* btrfs_struct, const char* value) {
    snprintf(btrfs_struct->name, BTRFS_SUBVOL_NAME_MAX, "%s", value);
}
*/
import "C"

import (
	"fmt"
	"math"
	"os"
	"path"
	"path/filepath"
	"strconv"
	"strings"
	"sync"
	"unsafe"

	"github.com/containerd/containerd/pkg/userns"
	"github.com/docker/docker/daemon/graphdriver"
	"github.com/docker/docker/pkg/containerfs"
	"github.com/docker/docker/pkg/idtools"
	"github.com/docker/docker/pkg/parsers"
	units "github.com/docker/go-units"
	"github.com/moby/sys/mount"
	"github.com/opencontainers/selinux/go-selinux/label"
	"github.com/pkg/errors"
	"github.com/sirupsen/logrus"
	"golang.org/x/sys/unix"
)

func init() {
	graphdriver.Register("btrfs", Init)
}

type btrfsOptions struct {
	minSpace uint64
	size     uint64
}

// Init returns a new BTRFS driver.
// An error is returned if BTRFS is not supported.
func Init(home string, options []string, idMap idtools.IdentityMapping) (graphdriver.Driver, error) {

	// Perform feature detection on /var/lib/docker/btrfs if it's an existing directory.
	// This covers situations where /var/lib/docker/btrfs is a mount, and on a different
	// filesystem than /var/lib/docker.
	// If the path does not exist, fall back to using /var/lib/docker for feature detection.
	testdir := home
	if _, err := os.Stat(testdir); os.IsNotExist(err) {
		testdir = filepath.Dir(testdir)
	}

	fsMagic, err := graphdriver.GetFSMagic(testdir)
	if err != nil {
		return nil, err
	}

	if fsMagic != graphdriver.FsMagicBtrfs {
		return nil, graphdriver.ErrPrerequisites
	}

<<<<<<< HEAD
	remappedRoot := idtools.NewIDMappingsFromMaps(uidMaps, gidMaps)
	currentID := idtools.CurrentIdentity()
	dirID := idtools.Identity{
		UID: currentID.UID,
		GID: remappedRoot.RootPair().GID,
=======
	currentID := idtools.CurrentIdentity()
	dirID := idtools.Identity{
		UID: currentID.UID,
		GID: idMap.RootPair().GID,
>>>>>>> 38633e79
	}

	if err := idtools.MkdirAllAndChown(home, 0710, dirID); err != nil {
		return nil, err
	}

	opt, userDiskQuota, err := parseOptions(options)
	if err != nil {
		return nil, err
	}

	// For some reason shared mount propagation between a container
	// and the host does not work for btrfs, and a remedy is to bind
	// mount graphdriver home to itself (even without changing the
	// propagation mode).
	err = mount.MakeMount(home)
	if err != nil {
		return nil, errors.Wrapf(err, "failed to make %s a mount", home)
	}

	driver := &Driver{
		home:    home,
		idMap:   idMap,
		options: opt,
	}

	if userDiskQuota {
		if err := driver.enableQuota(); err != nil {
			return nil, err
		}
	}

	return graphdriver.NewNaiveDiffDriver(driver, driver.idMap), nil
}

func parseOptions(opt []string) (btrfsOptions, bool, error) {
	var options btrfsOptions
	userDiskQuota := false
	for _, option := range opt {
		key, val, err := parsers.ParseKeyValueOpt(option)
		if err != nil {
			return options, userDiskQuota, err
		}
		key = strings.ToLower(key)
		switch key {
		case "btrfs.min_space":
			minSpace, err := units.RAMInBytes(val)
			if err != nil {
				return options, userDiskQuota, err
			}
			userDiskQuota = true
			options.minSpace = uint64(minSpace)
		default:
			return options, userDiskQuota, fmt.Errorf("Unknown option %s", key)
		}
	}
	return options, userDiskQuota, nil
}

// Driver contains information about the filesystem mounted.
type Driver struct {
	// root of the file system
	home         string
	idMap        idtools.IdentityMapping
	options      btrfsOptions
	quotaEnabled bool
	once         sync.Once
}

// String prints the name of the driver (btrfs).
func (d *Driver) String() string {
	return "btrfs"
}

// Status returns current driver information in a two dimensional string array.
// Output contains "Build Version" and "Library Version" of the btrfs libraries used.
// Version information can be used to check compatibility with your kernel.
func (d *Driver) Status() [][2]string {
	status := [][2]string{}
	if bv := btrfsBuildVersion(); bv != "-" {
		status = append(status, [2]string{"Build Version", bv})
	}
	if lv := btrfsLibVersion(); lv != -1 {
		status = append(status, [2]string{"Library Version", fmt.Sprintf("%d", lv)})
	}
	return status
}

// GetMetadata returns empty metadata for this driver.
func (d *Driver) GetMetadata(id string) (map[string]string, error) {
	return nil, nil
}

// Cleanup unmounts the home directory.
func (d *Driver) Cleanup() error {
	if err := mount.Unmount(d.home); err != nil {
		return err
	}

	return nil
}

func free(p *C.char) {
	C.free(unsafe.Pointer(p))
}

func openDir(path string) (*C.DIR, error) {
	Cpath := C.CString(path)
	defer free(Cpath)

	dir := C.opendir(Cpath)
	if dir == nil {
		return nil, fmt.Errorf("Can't open dir")
	}
	return dir, nil
}

func closeDir(dir *C.DIR) {
	if dir != nil {
		C.closedir(dir)
	}
}

func getDirFd(dir *C.DIR) uintptr {
	return uintptr(C.dirfd(dir))
}

func subvolCreate(path, name string) error {
	dir, err := openDir(path)
	if err != nil {
		return err
	}
	defer closeDir(dir)

	var args C.struct_btrfs_ioctl_vol_args
	for i, c := range []byte(name) {
		args.name[i] = C.char(c)
	}

	_, _, errno := unix.Syscall(unix.SYS_IOCTL, getDirFd(dir), C.BTRFS_IOC_SUBVOL_CREATE,
		uintptr(unsafe.Pointer(&args)))
	if errno != 0 {
		return fmt.Errorf("Failed to create btrfs subvolume: %v", errno.Error())
	}
	return nil
}

func subvolSnapshot(src, dest, name string) error {
	srcDir, err := openDir(src)
	if err != nil {
		return err
	}
	defer closeDir(srcDir)

	destDir, err := openDir(dest)
	if err != nil {
		return err
	}
	defer closeDir(destDir)

	var args C.struct_btrfs_ioctl_vol_args_v2
	args.fd = C.__s64(getDirFd(srcDir))

	var cs = C.CString(name)
	C.set_name_btrfs_ioctl_vol_args_v2(&args, cs)
	C.free(unsafe.Pointer(cs))

	_, _, errno := unix.Syscall(unix.SYS_IOCTL, getDirFd(destDir), C.BTRFS_IOC_SNAP_CREATE_V2,
		uintptr(unsafe.Pointer(&args)))
	if errno != 0 {
		return fmt.Errorf("Failed to create btrfs snapshot: %v", errno.Error())
	}
	return nil
}

func isSubvolume(p string) (bool, error) {
	var bufStat unix.Stat_t
	if err := unix.Lstat(p, &bufStat); err != nil {
		return false, err
	}

	// return true if it is a btrfs subvolume
	return bufStat.Ino == C.BTRFS_FIRST_FREE_OBJECTID, nil
}

func subvolDelete(dirpath, name string, quotaEnabled bool) error {
	dir, err := openDir(dirpath)
	if err != nil {
		return err
	}
	defer closeDir(dir)
	fullPath := path.Join(dirpath, name)

	var args C.struct_btrfs_ioctl_vol_args

	// walk the btrfs subvolumes
	walkSubvolumes := func(p string, f os.FileInfo, err error) error {
		if err != nil {
			if os.IsNotExist(err) && p != fullPath {
				// missing most likely because the path was a subvolume that got removed in the previous iteration
				// since it's gone anyway, we don't care
				return nil
			}
			return fmt.Errorf("error walking subvolumes: %v", err)
		}
		// we want to check children only so skip itself
		// it will be removed after the filepath walk anyways
		if f.IsDir() && p != fullPath {
			sv, err := isSubvolume(p)
			if err != nil {
				return fmt.Errorf("Failed to test if %s is a btrfs subvolume: %v", p, err)
			}
			if sv {
				if err := subvolDelete(path.Dir(p), f.Name(), quotaEnabled); err != nil {
					return fmt.Errorf("Failed to destroy btrfs child subvolume (%s) of parent (%s): %v", p, dirpath, err)
				}
			}
		}
		return nil
	}
	if err := filepath.Walk(path.Join(dirpath, name), walkSubvolumes); err != nil {
		return fmt.Errorf("Recursively walking subvolumes for %s failed: %v", dirpath, err)
	}

	if quotaEnabled {
		if qgroupid, err := subvolLookupQgroup(fullPath); err == nil {
			var args C.struct_btrfs_ioctl_qgroup_create_args
			args.qgroupid = C.__u64(qgroupid)

			_, _, errno := unix.Syscall(unix.SYS_IOCTL, getDirFd(dir), C.BTRFS_IOC_QGROUP_CREATE,
				uintptr(unsafe.Pointer(&args)))
			if errno != 0 {
				logrus.WithField("storage-driver", "btrfs").Errorf("Failed to delete btrfs qgroup %v for %s: %v", qgroupid, fullPath, errno.Error())
			}
		} else {
			logrus.WithField("storage-driver", "btrfs").Errorf("Failed to lookup btrfs qgroup for %s: %v", fullPath, err.Error())
		}
	}

	// all subvolumes have been removed
	// now remove the one originally passed in
	for i, c := range []byte(name) {
		args.name[i] = C.char(c)
	}
	_, _, errno := unix.Syscall(unix.SYS_IOCTL, getDirFd(dir), C.BTRFS_IOC_SNAP_DESTROY,
		uintptr(unsafe.Pointer(&args)))
	if errno != 0 {
		return fmt.Errorf("Failed to destroy btrfs snapshot %s for %s: %v", dirpath, name, errno.Error())
	}
	return nil
}

func (d *Driver) updateQuotaStatus() {
	d.once.Do(func() {
		if !d.quotaEnabled {
			// In case quotaEnabled is not set, check qgroup and update quotaEnabled as needed
			if err := qgroupStatus(d.home); err != nil {
				// quota is still not enabled
				return
			}
			d.quotaEnabled = true
		}
	})
}

func (d *Driver) enableQuota() error {
	d.updateQuotaStatus()

	if d.quotaEnabled {
		return nil
	}

	dir, err := openDir(d.home)
	if err != nil {
		return err
	}
	defer closeDir(dir)

	var args C.struct_btrfs_ioctl_quota_ctl_args
	args.cmd = C.BTRFS_QUOTA_CTL_ENABLE
	_, _, errno := unix.Syscall(unix.SYS_IOCTL, getDirFd(dir), C.BTRFS_IOC_QUOTA_CTL,
		uintptr(unsafe.Pointer(&args)))
	if errno != 0 {
		return fmt.Errorf("Failed to enable btrfs quota for %s: %v", dir, errno.Error())
	}

	d.quotaEnabled = true

	return nil
}

func (d *Driver) subvolRescanQuota() error {
	d.updateQuotaStatus()

	if !d.quotaEnabled {
		return nil
	}

	dir, err := openDir(d.home)
	if err != nil {
		return err
	}
	defer closeDir(dir)

	var args C.struct_btrfs_ioctl_quota_rescan_args
	_, _, errno := unix.Syscall(unix.SYS_IOCTL, getDirFd(dir), C.BTRFS_IOC_QUOTA_RESCAN_WAIT,
		uintptr(unsafe.Pointer(&args)))
	if errno != 0 {
		return fmt.Errorf("Failed to rescan btrfs quota for %s: %v", dir, errno.Error())
	}

	return nil
}

func subvolLimitQgroup(path string, size uint64) error {
	dir, err := openDir(path)
	if err != nil {
		return err
	}
	defer closeDir(dir)

	var args C.struct_btrfs_ioctl_qgroup_limit_args
	args.lim.max_referenced = C.__u64(size)
	args.lim.flags = C.BTRFS_QGROUP_LIMIT_MAX_RFER
	_, _, errno := unix.Syscall(unix.SYS_IOCTL, getDirFd(dir), C.BTRFS_IOC_QGROUP_LIMIT,
		uintptr(unsafe.Pointer(&args)))
	if errno != 0 {
		return fmt.Errorf("Failed to limit qgroup for %s: %v", dir, errno.Error())
	}

	return nil
}

// qgroupStatus performs a BTRFS_IOC_TREE_SEARCH on the root path
// with search key of BTRFS_QGROUP_STATUS_KEY.
// In case qgroup is enabled, the retuned key type will match BTRFS_QGROUP_STATUS_KEY.
// For more details please see https://github.com/kdave/btrfs-progs/blob/v4.9/qgroup.c#L1035
func qgroupStatus(path string) error {
	dir, err := openDir(path)
	if err != nil {
		return err
	}
	defer closeDir(dir)

	var args C.struct_btrfs_ioctl_search_args
	args.key.tree_id = C.BTRFS_QUOTA_TREE_OBJECTID
	args.key.min_type = C.BTRFS_QGROUP_STATUS_KEY
	args.key.max_type = C.BTRFS_QGROUP_STATUS_KEY
	args.key.max_objectid = C.__u64(math.MaxUint64)
	args.key.max_offset = C.__u64(math.MaxUint64)
	args.key.max_transid = C.__u64(math.MaxUint64)
	args.key.nr_items = 4096

	_, _, errno := unix.Syscall(unix.SYS_IOCTL, getDirFd(dir), C.BTRFS_IOC_TREE_SEARCH,
		uintptr(unsafe.Pointer(&args)))
	if errno != 0 {
		return fmt.Errorf("Failed to search qgroup for %s: %v", path, errno.Error())
	}
	sh := (*C.struct_btrfs_ioctl_search_header)(unsafe.Pointer(&args.buf))
	if sh._type != C.BTRFS_QGROUP_STATUS_KEY {
		return fmt.Errorf("Invalid qgroup search header type for %s: %v", path, sh._type)
	}
	return nil
}

func subvolLookupQgroup(path string) (uint64, error) {
	dir, err := openDir(path)
	if err != nil {
		return 0, err
	}
	defer closeDir(dir)

	var args C.struct_btrfs_ioctl_ino_lookup_args
	args.objectid = C.BTRFS_FIRST_FREE_OBJECTID

	_, _, errno := unix.Syscall(unix.SYS_IOCTL, getDirFd(dir), C.BTRFS_IOC_INO_LOOKUP,
		uintptr(unsafe.Pointer(&args)))
	if errno != 0 {
		return 0, fmt.Errorf("Failed to lookup qgroup for %s: %v", dir, errno.Error())
	}
	if args.treeid == 0 {
		return 0, fmt.Errorf("Invalid qgroup id for %s: 0", dir)
	}

	return uint64(args.treeid), nil
}

func (d *Driver) subvolumesDir() string {
	return path.Join(d.home, "subvolumes")
}

func (d *Driver) subvolumesDirID(id string) string {
	return path.Join(d.subvolumesDir(), id)
}

func (d *Driver) quotasDir() string {
	return path.Join(d.home, "quotas")
}

func (d *Driver) quotasDirID(id string) string {
	return path.Join(d.quotasDir(), id)
}

// CreateReadWrite creates a layer that is writable for use as a container
// file system.
func (d *Driver) CreateReadWrite(id, parent string, opts *graphdriver.CreateOpts) error {
	return d.Create(id, parent, opts)
}

// Create the filesystem with given id.
func (d *Driver) Create(id, parent string, opts *graphdriver.CreateOpts) error {
	quotas := path.Join(d.home, "quotas")
	subvolumes := path.Join(d.home, "subvolumes")
	root := d.idMap.RootPair()

	currentID := idtools.CurrentIdentity()
	dirID := idtools.Identity{
		UID: currentID.UID,
		GID: root.GID,
	}

<<<<<<< HEAD
	currentID := idtools.CurrentIdentity()
	dirID := idtools.Identity{
		UID: currentID.UID,
		GID: rootGID,
	}

=======
>>>>>>> 38633e79
	if err := idtools.MkdirAllAndChown(subvolumes, 0710, dirID); err != nil {
		return err
	}
	if parent == "" {
		if err := subvolCreate(subvolumes, id); err != nil {
			return err
		}
	} else {
		parentDir := d.subvolumesDirID(parent)
		st, err := os.Stat(parentDir)
		if err != nil {
			return err
		}
		if !st.IsDir() {
			return fmt.Errorf("%s: not a directory", parentDir)
		}
		if err := subvolSnapshot(parentDir, subvolumes, id); err != nil {
			return err
		}
	}

	var storageOpt map[string]string
	if opts != nil {
		storageOpt = opts.StorageOpt
	}

	if _, ok := storageOpt["size"]; ok {
		driver := &Driver{}
		if err := d.parseStorageOpt(storageOpt, driver); err != nil {
			return err
		}

		if err := d.setStorageSize(path.Join(subvolumes, id), driver); err != nil {
			return err
		}
		if err := idtools.MkdirAllAndChown(quotas, 0700, idtools.CurrentIdentity()); err != nil {
			return err
		}
		if err := os.WriteFile(path.Join(quotas, id), []byte(fmt.Sprint(driver.options.size)), 0644); err != nil {
			return err
		}
	}

	// if we have a remapped root (user namespaces enabled), change the created snapshot
	// dir ownership to match
	if root.UID != 0 || root.GID != 0 {
		if err := root.Chown(path.Join(subvolumes, id)); err != nil {
			return err
		}
	}

	mountLabel := ""
	if opts != nil {
		mountLabel = opts.MountLabel
	}

	return label.Relabel(path.Join(subvolumes, id), mountLabel, false)
}

// Parse btrfs storage options
func (d *Driver) parseStorageOpt(storageOpt map[string]string, driver *Driver) error {
	// Read size to change the subvolume disk quota per container
	for key, val := range storageOpt {
		key := strings.ToLower(key)
		switch key {
		case "size":
			size, err := units.RAMInBytes(val)
			if err != nil {
				return err
			}
			driver.options.size = uint64(size)
		default:
			return fmt.Errorf("Unknown option %s", key)
		}
	}

	return nil
}

// Set btrfs storage size
func (d *Driver) setStorageSize(dir string, driver *Driver) error {
	if driver.options.size == 0 {
		return fmt.Errorf("btrfs: invalid storage size: %s", units.HumanSize(float64(driver.options.size)))
	}
	if d.options.minSpace > 0 && driver.options.size < d.options.minSpace {
		return fmt.Errorf("btrfs: storage size cannot be less than %s", units.HumanSize(float64(d.options.minSpace)))
	}
	if err := d.enableQuota(); err != nil {
		return err
	}
	return subvolLimitQgroup(dir, driver.options.size)
}

// Remove the filesystem with given id.
func (d *Driver) Remove(id string) error {
	dir := d.subvolumesDirID(id)
	if _, err := os.Stat(dir); err != nil {
		return err
	}
	quotasDir := d.quotasDirID(id)
	if _, err := os.Stat(quotasDir); err == nil {
		if err := os.Remove(quotasDir); err != nil {
			return err
		}
	} else if !os.IsNotExist(err) {
		return err
	}

	// Call updateQuotaStatus() to invoke status update
	d.updateQuotaStatus()

	if err := subvolDelete(d.subvolumesDir(), id, d.quotaEnabled); err != nil {
		if d.quotaEnabled {
<<<<<<< HEAD
=======
			// use strings.Contains() rather than errors.Is(), because subvolDelete() does not use %w yet
			if userns.RunningInUserNS() && strings.Contains(err.Error(), "operation not permitted") {
				err = errors.Wrap(err, `failed to delete subvolume without root (hint: remount btrfs on "user_subvol_rm_allowed" option, or update the kernel to >= 4.18, or change the storage driver to "fuse-overlayfs")`)
			}
>>>>>>> 38633e79
			return err
		}
		// If quota is not enabled, fallback to rmdir syscall to delete subvolumes.
		// This would allow unprivileged user to delete their owned subvolumes
		// in kernel >= 4.18 without user_subvol_rm_allowed mount option.
		//
		// From https://github.com/containers/storage/pull/508/commits/831e32b6bdcb530acc4c1cb9059d3c6dba14208c
	}
	if err := containerfs.EnsureRemoveAll(dir); err != nil {
		return err
	}
	return d.subvolRescanQuota()
}

// Get the requested filesystem id.
func (d *Driver) Get(id, mountLabel string) (containerfs.ContainerFS, error) {
	dir := d.subvolumesDirID(id)
	st, err := os.Stat(dir)
	if err != nil {
		return nil, err
	}

	if !st.IsDir() {
		return nil, fmt.Errorf("%s: not a directory", dir)
	}

	if quota, err := os.ReadFile(d.quotasDirID(id)); err == nil {
		if size, err := strconv.ParseUint(string(quota), 10, 64); err == nil && size >= d.options.minSpace {
			if err := d.enableQuota(); err != nil {
				return nil, err
			}
			if err := subvolLimitQgroup(dir, size); err != nil {
				return nil, err
			}
		}
	}

	return containerfs.NewLocalContainerFS(dir), nil
}

// Put is not implemented for BTRFS as there is no cleanup required for the id.
func (d *Driver) Put(id string) error {
	// Get() creates no runtime resources (like e.g. mounts)
	// so this doesn't need to do anything.
	return nil
}

// Exists checks if the id exists in the filesystem.
func (d *Driver) Exists(id string) bool {
	dir := d.subvolumesDirID(id)
	_, err := os.Stat(dir)
	return err == nil
}<|MERGE_RESOLUTION|>--- conflicted
+++ resolved
@@ -1,9 +1,5 @@
-<<<<<<< HEAD
+//go:build linux && !exclude_graphdriver_btrfs
 // +build linux,!exclude_graphdriver_btrfs
-=======
-//go:build linux
-// +build linux
->>>>>>> 38633e79
 
 package btrfs // import "github.com/docker/docker/daemon/graphdriver/btrfs"
 
@@ -74,18 +70,10 @@
 		return nil, graphdriver.ErrPrerequisites
 	}
 
-<<<<<<< HEAD
-	remappedRoot := idtools.NewIDMappingsFromMaps(uidMaps, gidMaps)
-	currentID := idtools.CurrentIdentity()
-	dirID := idtools.Identity{
-		UID: currentID.UID,
-		GID: remappedRoot.RootPair().GID,
-=======
 	currentID := idtools.CurrentIdentity()
 	dirID := idtools.Identity{
 		UID: currentID.UID,
 		GID: idMap.RootPair().GID,
->>>>>>> 38633e79
 	}
 
 	if err := idtools.MkdirAllAndChown(home, 0710, dirID); err != nil {
@@ -507,15 +495,6 @@
 		GID: root.GID,
 	}
 
-<<<<<<< HEAD
-	currentID := idtools.CurrentIdentity()
-	dirID := idtools.Identity{
-		UID: currentID.UID,
-		GID: rootGID,
-	}
-
-=======
->>>>>>> 38633e79
 	if err := idtools.MkdirAllAndChown(subvolumes, 0710, dirID); err != nil {
 		return err
 	}
@@ -629,13 +608,10 @@
 
 	if err := subvolDelete(d.subvolumesDir(), id, d.quotaEnabled); err != nil {
 		if d.quotaEnabled {
-<<<<<<< HEAD
-=======
 			// use strings.Contains() rather than errors.Is(), because subvolDelete() does not use %w yet
 			if userns.RunningInUserNS() && strings.Contains(err.Error(), "operation not permitted") {
 				err = errors.Wrap(err, `failed to delete subvolume without root (hint: remount btrfs on "user_subvol_rm_allowed" option, or update the kernel to >= 4.18, or change the storage driver to "fuse-overlayfs")`)
 			}
->>>>>>> 38633e79
 			return err
 		}
 		// If quota is not enabled, fallback to rmdir syscall to delete subvolumes.
