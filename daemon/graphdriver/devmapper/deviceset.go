<<<<<<< HEAD
// +build linux,!no_devmapper
=======
//go:build linux
// +build linux
>>>>>>> 38633e79

package devmapper // import "github.com/docker/docker/daemon/graphdriver/devmapper"

import (
	"bufio"
	"encoding/json"
	"fmt"
	"io"
	"os"
	"os/exec"
	"path"
	"path/filepath"
	"reflect"
	"strconv"
	"strings"
	"sync"
	"time"

	"github.com/docker/docker/daemon/graphdriver"
	"github.com/docker/docker/dockerversion"
	"github.com/docker/docker/pkg/devicemapper"
	"github.com/docker/docker/pkg/dmesg"
	"github.com/docker/docker/pkg/idtools"
	"github.com/docker/docker/pkg/loopback"
	"github.com/docker/docker/pkg/parsers"
	"github.com/docker/docker/pkg/parsers/kernel"
	units "github.com/docker/go-units"
	"github.com/moby/sys/mount"
	"github.com/opencontainers/selinux/go-selinux/label"
	"github.com/pkg/errors"
	"github.com/sirupsen/logrus"
	"golang.org/x/sys/unix"
)

var (
	defaultDataLoopbackSize      int64  = 100 * 1024 * 1024 * 1024
	defaultMetaDataLoopbackSize  int64  = 2 * 1024 * 1024 * 1024
	defaultBaseFsSize            uint64 = 10 * 1024 * 1024 * 1024
	defaultThinpBlockSize        uint32 = 128 // 64K = 128 512b sectors
	defaultUdevSyncOverride             = false
	maxDeviceID                         = 0xffffff // 24 bit, pool limit
	deviceIDMapSz                       = (maxDeviceID + 1) / 8
	driverDeferredRemovalSupport        = false
	enableDeferredRemoval               = false
	enableDeferredDeletion              = false
	userBaseSize                        = false
	defaultMinFreeSpacePercent   uint32 = 10
	lvmSetupConfigForce          bool
)

const deviceSetMetaFile = "deviceset-metadata"
const transactionMetaFile = "transaction-metadata"

type transaction struct {
	OpenTransactionID uint64 `json:"open_transaction_id"`
	DeviceIDHash      string `json:"device_hash"`
	DeviceID          int    `json:"device_id"`
}

type devInfo struct {
	Hash          string `json:"-"`
	DeviceID      int    `json:"device_id"`
	Size          uint64 `json:"size"`
	TransactionID uint64 `json:"transaction_id"`
	Initialized   bool   `json:"initialized"`
	Deleted       bool   `json:"deleted"`
	devices       *DeviceSet

	// The global DeviceSet lock guarantees that we serialize all
	// the calls to libdevmapper (which is not threadsafe), but we
	// sometimes release that lock while sleeping. In that case
	// this per-device lock is still held, protecting against
	// other accesses to the device that we're doing the wait on.
	//
	// WARNING: In order to avoid AB-BA deadlocks when releasing
	// the global lock while holding the per-device locks all
	// device locks must be acquired *before* the device lock, and
	// multiple device locks should be acquired parent before child.
	lock sync.Mutex
}

type metaData struct {
	Devices map[string]*devInfo `json:"Devices"`
}

// DeviceSet holds information about list of devices
type DeviceSet struct {
	metaData      `json:"-"`
	sync.Mutex    `json:"-"` // Protects all fields of DeviceSet and serializes calls into libdevmapper
	root          string
	devicePrefix  string
	TransactionID uint64 `json:"-"`
	NextDeviceID  int    `json:"next_device_id"`
	deviceIDMap   []byte

	// Options
	dataLoopbackSize      int64
	metaDataLoopbackSize  int64
	baseFsSize            uint64
	filesystem            string
	mountOptions          string
	mkfsArgs              []string
	dataDevice            string // block or loop dev
	dataLoopFile          string // loopback file, if used
	metadataDevice        string // block or loop dev
	metadataLoopFile      string // loopback file, if used
	doBlkDiscard          bool
	thinpBlockSize        uint32
	thinPoolDevice        string
	transaction           `json:"-"`
	overrideUdevSyncCheck bool
	deferredRemove        bool   // use deferred removal
	deferredDelete        bool   // use deferred deletion
	BaseDeviceUUID        string // save UUID of base device
	BaseDeviceFilesystem  string // save filesystem of base device
	nrDeletedDevices      uint   // number of deleted devices
	deletionWorkerTicker  *time.Ticker
	idMap                 idtools.IdentityMapping
	minFreeSpacePercent   uint32 // min free space percentage in thinpool
	xfsNospaceRetries     string // max retries when xfs receives ENOSPC
	lvmSetupConfig        directLVMConfig
}

// DiskUsage contains information about disk usage and is used when reporting Status of a device.
type DiskUsage struct {
	// Used bytes on the disk.
	Used uint64
	// Total bytes on the disk.
	Total uint64
	// Available bytes on the disk.
	Available uint64
}

// Status returns the information about the device.
type Status struct {
	// PoolName is the name of the data pool.
	PoolName string
	// DataFile is the actual block device for data.
	DataFile string
	// DataLoopback loopback file, if used.
	DataLoopback string
	// MetadataFile is the actual block device for metadata.
	MetadataFile string
	// MetadataLoopback is the loopback file, if used.
	MetadataLoopback string
	// Data is the disk used for data.
	Data DiskUsage
	// Metadata is the disk used for meta data.
	Metadata DiskUsage
	// BaseDeviceSize is base size of container and image
	BaseDeviceSize uint64
	// BaseDeviceFS is backing filesystem.
	BaseDeviceFS string
	// SectorSize size of the vector.
	SectorSize uint64
	// UdevSyncSupported is true if sync is supported.
	UdevSyncSupported bool
	// DeferredRemoveEnabled is true then the device is not unmounted.
	DeferredRemoveEnabled bool
	// True if deferred deletion is enabled. This is different from
	// deferred removal. "removal" means that device mapper device is
	// deactivated. Thin device is still in thin pool and can be activated
	// again. But "deletion" means that thin device will be deleted from
	// thin pool and it can't be activated again.
	DeferredDeleteEnabled      bool
	DeferredDeletedDeviceCount uint
	MinFreeSpace               uint64
}

// Structure used to export image/container metadata in docker inspect.
type deviceMetadata struct {
	deviceID   int
	deviceSize uint64 // size in bytes
	deviceName string // Device name as used during activation
}

// DevStatus returns information about device mounted containing its id, size and sector information.
type DevStatus struct {
	// DeviceID is the id of the device.
	DeviceID int
	// Size is the size of the filesystem.
	Size uint64
	// TransactionID is a unique integer per device set used to identify an operation on the file system, this number is incremental.
	TransactionID uint64
	// SizeInSectors indicates the size of the sectors allocated.
	SizeInSectors uint64
	// MappedSectors indicates number of mapped sectors.
	MappedSectors uint64
	// HighestMappedSector is the pointer to the highest mapped sector.
	HighestMappedSector uint64
}

func getDevName(name string) string {
	return "/dev/mapper/" + name
}

func (info *devInfo) Name() string {
	hash := info.Hash
	if hash == "" {
		hash = "base"
	}
	return fmt.Sprintf("%s-%s", info.devices.devicePrefix, hash)
}

func (info *devInfo) DevName() string {
	return getDevName(info.Name())
}

func (devices *DeviceSet) loopbackDir() string {
	return path.Join(devices.root, "devicemapper")
}

func (devices *DeviceSet) metadataDir() string {
	return path.Join(devices.root, "metadata")
}

func (devices *DeviceSet) metadataFile(info *devInfo) string {
	file := info.Hash
	if file == "" {
		file = "base"
	}
	return path.Join(devices.metadataDir(), file)
}

func (devices *DeviceSet) transactionMetaFile() string {
	return path.Join(devices.metadataDir(), transactionMetaFile)
}

func (devices *DeviceSet) deviceSetMetaFile() string {
	return path.Join(devices.metadataDir(), deviceSetMetaFile)
}

func (devices *DeviceSet) oldMetadataFile() string {
	return path.Join(devices.loopbackDir(), "json")
}

func (devices *DeviceSet) getPoolName() string {
	if devices.thinPoolDevice == "" {
		return devices.devicePrefix + "-pool"
	}
	return devices.thinPoolDevice
}

func (devices *DeviceSet) getPoolDevName() string {
	return getDevName(devices.getPoolName())
}

func (devices *DeviceSet) hasImage(name string) bool {
	dirname := devices.loopbackDir()
	filename := path.Join(dirname, name)

	_, err := os.Stat(filename)
	return err == nil
}

// ensureImage creates a sparse file of <size> bytes at the path
// <root>/devicemapper/<name>.
// If the file already exists and new size is larger than its current size, it grows to the new size.
// Either way it returns the full path.
func (devices *DeviceSet) ensureImage(name string, size int64) (string, error) {
	dirname := devices.loopbackDir()
	filename := path.Join(dirname, name)

	if err := idtools.MkdirAllAndChown(dirname, 0700, devices.idMap.RootPair()); err != nil {
		return "", err
	}

	if fi, err := os.Stat(filename); err != nil {
		if !os.IsNotExist(err) {
			return "", err
		}
		logrus.WithField("storage-driver", "devicemapper").Debugf("Creating loopback file %s for device-manage use", filename)
		file, err := os.OpenFile(filename, os.O_RDWR|os.O_CREATE, 0600)
		if err != nil {
			return "", err
		}
		defer file.Close()

		if err := file.Truncate(size); err != nil {
			return "", err
		}
	} else {
		if fi.Size() < size {
			file, err := os.OpenFile(filename, os.O_RDWR|os.O_CREATE, 0600)
			if err != nil {
				return "", err
			}
			defer file.Close()
			if err := file.Truncate(size); err != nil {
				return "", fmt.Errorf("devmapper: Unable to grow loopback file %s: %v", filename, err)
			}
		} else if fi.Size() > size {
			logrus.WithField("storage-driver", "devicemapper").Warnf("Can't shrink loopback file %s", filename)
		}
	}
	return filename, nil
}

func (devices *DeviceSet) allocateTransactionID() uint64 {
	devices.OpenTransactionID = devices.TransactionID + 1
	return devices.OpenTransactionID
}

func (devices *DeviceSet) updatePoolTransactionID() error {
	if err := devicemapper.SetTransactionID(devices.getPoolDevName(), devices.TransactionID, devices.OpenTransactionID); err != nil {
		return fmt.Errorf("devmapper: Error setting devmapper transaction ID: %s", err)
	}
	devices.TransactionID = devices.OpenTransactionID
	return nil
}

func (devices *DeviceSet) removeMetadata(info *devInfo) error {
	if err := os.RemoveAll(devices.metadataFile(info)); err != nil {
		return fmt.Errorf("devmapper: Error removing metadata file %s: %s", devices.metadataFile(info), err)
	}
	return nil
}

// Given json data and file path, write it to disk
func (devices *DeviceSet) writeMetaFile(jsonData []byte, filePath string) error {
	tmpFile, err := os.CreateTemp(devices.metadataDir(), ".tmp")
	if err != nil {
		return fmt.Errorf("devmapper: Error creating metadata file: %s", err)
	}

	n, err := tmpFile.Write(jsonData)
	if err != nil {
		return fmt.Errorf("devmapper: Error writing metadata to %s: %s", tmpFile.Name(), err)
	}
	if n < len(jsonData) {
		return io.ErrShortWrite
	}
	if err := tmpFile.Sync(); err != nil {
		return fmt.Errorf("devmapper: Error syncing metadata file %s: %s", tmpFile.Name(), err)
	}
	if err := tmpFile.Close(); err != nil {
		return fmt.Errorf("devmapper: Error closing metadata file %s: %s", tmpFile.Name(), err)
	}
	if err := os.Rename(tmpFile.Name(), filePath); err != nil {
		return fmt.Errorf("devmapper: Error committing metadata file %s: %s", tmpFile.Name(), err)
	}

	return nil
}

func (devices *DeviceSet) saveMetadata(info *devInfo) error {
	jsonData, err := json.Marshal(info)
	if err != nil {
		return fmt.Errorf("devmapper: Error encoding metadata to json: %s", err)
	}
	return devices.writeMetaFile(jsonData, devices.metadataFile(info))
}

func (devices *DeviceSet) markDeviceIDUsed(deviceID int) {
	var mask byte
	i := deviceID % 8
	mask = 1 << uint(i)
	devices.deviceIDMap[deviceID/8] = devices.deviceIDMap[deviceID/8] | mask
}

func (devices *DeviceSet) markDeviceIDFree(deviceID int) {
	var mask byte
	i := deviceID % 8
	mask = ^(1 << uint(i))
	devices.deviceIDMap[deviceID/8] = devices.deviceIDMap[deviceID/8] & mask
}

func (devices *DeviceSet) isDeviceIDFree(deviceID int) bool {
	var mask byte
	i := deviceID % 8
	mask = (1 << uint(i))
	return (devices.deviceIDMap[deviceID/8] & mask) == 0
}

// Should be called with devices.Lock() held.
func (devices *DeviceSet) lookupDevice(hash string) (*devInfo, error) {
	info := devices.Devices[hash]
	if info == nil {
		info = devices.loadMetadata(hash)
		if info == nil {
			return nil, fmt.Errorf("devmapper: Unknown device %s", hash)
		}

		devices.Devices[hash] = info
	}
	return info, nil
}

func (devices *DeviceSet) lookupDeviceWithLock(hash string) (*devInfo, error) {
	devices.Lock()
	defer devices.Unlock()
	info, err := devices.lookupDevice(hash)
	return info, err
}

// This function relies on that device hash map has been loaded in advance.
// Should be called with devices.Lock() held.
func (devices *DeviceSet) constructDeviceIDMap() {
	logrus.WithField("storage-driver", "devicemapper").Debug("constructDeviceIDMap()")
	defer logrus.WithField("storage-driver", "devicemapper").Debug("constructDeviceIDMap() END")

	for _, info := range devices.Devices {
		devices.markDeviceIDUsed(info.DeviceID)
		logrus.WithField("storage-driver", "devicemapper").Debugf("Added deviceId=%d to DeviceIdMap", info.DeviceID)
	}
}

func (devices *DeviceSet) deviceFileWalkFunction(path string, finfo os.FileInfo) error {
	logger := logrus.WithField("storage-driver", "devicemapper")

	// Skip some of the meta files which are not device files.
	if strings.HasSuffix(finfo.Name(), ".migrated") {
		logger.Debugf("Skipping file %s", path)
		return nil
	}

	if strings.HasPrefix(finfo.Name(), ".") {
		logger.Debugf("Skipping file %s", path)
		return nil
	}

	if finfo.Name() == deviceSetMetaFile {
		logger.Debugf("Skipping file %s", path)
		return nil
	}

	if finfo.Name() == transactionMetaFile {
		logger.Debugf("Skipping file %s", path)
		return nil
	}

	logger.Debugf("Loading data for file %s", path)

	hash := finfo.Name()
	if hash == "base" {
		hash = ""
	}

	// Include deleted devices also as cleanup delete device logic
	// will go through it and see if there are any deleted devices.
	if _, err := devices.lookupDevice(hash); err != nil {
		return fmt.Errorf("devmapper: Error looking up device %s:%v", hash, err)
	}

	return nil
}

func (devices *DeviceSet) loadDeviceFilesOnStart() error {
	logrus.WithField("storage-driver", "devicemapper").Debug("loadDeviceFilesOnStart()")
	defer logrus.WithField("storage-driver", "devicemapper").Debug("loadDeviceFilesOnStart() END")

	var scan = func(path string, info os.FileInfo, err error) error {
		if err != nil {
			logrus.WithField("storage-driver", "devicemapper").Debugf("Can't walk the file %s", path)
			return nil
		}

		// Skip any directories
		if info.IsDir() {
			return nil
		}

		return devices.deviceFileWalkFunction(path, info)
	}

	return filepath.Walk(devices.metadataDir(), scan)
}

// Should be called with devices.Lock() held.
func (devices *DeviceSet) unregisterDevice(hash string) error {
	logrus.WithField("storage-driver", "devicemapper").Debugf("unregisterDevice(%v)", hash)
	info := &devInfo{
		Hash: hash,
	}

	delete(devices.Devices, hash)

	if err := devices.removeMetadata(info); err != nil {
		logrus.WithField("storage-driver", "devicemapper").Debugf("Error removing metadata: %s", err)
		return err
	}

	return nil
}

// Should be called with devices.Lock() held.
func (devices *DeviceSet) registerDevice(id int, hash string, size uint64, transactionID uint64) (*devInfo, error) {
	logrus.WithField("storage-driver", "devicemapper").Debugf("registerDevice(%v, %v)", id, hash)
	info := &devInfo{
		Hash:          hash,
		DeviceID:      id,
		Size:          size,
		TransactionID: transactionID,
		Initialized:   false,
		devices:       devices,
	}

	devices.Devices[hash] = info

	if err := devices.saveMetadata(info); err != nil {
		// Try to remove unused device
		delete(devices.Devices, hash)
		return nil, err
	}

	return info, nil
}

func (devices *DeviceSet) activateDeviceIfNeeded(info *devInfo, ignoreDeleted bool) error {
	logrus.WithField("storage-driver", "devicemapper").Debugf("activateDeviceIfNeeded(%v)", info.Hash)

	if info.Deleted && !ignoreDeleted {
		return fmt.Errorf("devmapper: Can't activate device %v as it is marked for deletion", info.Hash)
	}

	// Make sure deferred removal on device is canceled, if one was
	// scheduled.
	if err := devices.cancelDeferredRemovalIfNeeded(info); err != nil {
		return fmt.Errorf("devmapper: Device Deferred Removal Cancellation Failed: %s", err)
	}

	if devinfo, _ := devicemapper.GetInfo(info.Name()); devinfo != nil && devinfo.Exists != 0 {
		return nil
	}

	return devicemapper.ActivateDevice(devices.getPoolDevName(), info.Name(), info.DeviceID, info.Size)
}

// xfsSupported checks if xfs is supported, returns nil if it is, otherwise an error
func xfsSupported() error {
	// Make sure mkfs.xfs is available
	if _, err := exec.LookPath("mkfs.xfs"); err != nil {
		return err // error text is descriptive enough
	}

	mountTarget, err := os.MkdirTemp("", "supportsXFS")
	if err != nil {
		return errors.Wrapf(err, "error checking for xfs support")
	}

	/* The mounting will fail--after the module has been loaded.*/
	defer os.RemoveAll(mountTarget)
	unix.Mount("none", mountTarget, "xfs", 0, "")

	f, err := os.Open("/proc/filesystems")
	if err != nil {
		return errors.Wrapf(err, "error checking for xfs support")
	}
	defer f.Close()

	s := bufio.NewScanner(f)
	for s.Scan() {
		if strings.HasSuffix(s.Text(), "\txfs") {
			return nil
		}
	}

	if err := s.Err(); err != nil {
		return errors.Wrapf(err, "error checking for xfs support")
	}

	return errors.New(`kernel does not support xfs, or "modprobe xfs" failed`)
}

func determineDefaultFS() string {
	err := xfsSupported()
	if err == nil {
		return "xfs"
	}

	logrus.WithField("storage-driver", "devicemapper").Warnf("XFS is not supported in your system (%v). Defaulting to ext4 filesystem", err)
	return "ext4"
}

// mkfsOptions tries to figure out whether some additional mkfs options are required
func mkfsOptions(fs string) []string {
	if fs == "xfs" && !kernel.CheckKernelVersion(3, 16, 0) {
		// For kernels earlier than 3.16 (and newer xfsutils),
		// some xfs features need to be explicitly disabled.
		return []string{"-m", "crc=0,finobt=0"}
	}

	return []string{}
}

func (devices *DeviceSet) createFilesystem(info *devInfo) (err error) {
	devname := info.DevName()

	if devices.filesystem == "" {
		devices.filesystem = determineDefaultFS()
	}
	if err := devices.saveBaseDeviceFilesystem(devices.filesystem); err != nil {
		return err
	}

	args := mkfsOptions(devices.filesystem)
	args = append(args, devices.mkfsArgs...)
	args = append(args, devname)

	logrus.WithField("storage-driver", "devicemapper").Infof("Creating filesystem %s on device %s, mkfs args: %v", devices.filesystem, info.Name(), args)
	defer func() {
		if err != nil {
			logrus.WithField("storage-driver", "devicemapper").Infof("Error while creating filesystem %s on device %s: %v", devices.filesystem, info.Name(), err)
		} else {
			logrus.WithField("storage-driver", "devicemapper").Infof("Successfully created filesystem %s on device %s", devices.filesystem, info.Name())
		}
	}()

	switch devices.filesystem {
	case "xfs":
		err = exec.Command("mkfs.xfs", args...).Run()
	case "ext4":
		err = exec.Command("mkfs.ext4", append([]string{"-E", "nodiscard,lazy_itable_init=0,lazy_journal_init=0"}, args...)...).Run()
		if err != nil {
			err = exec.Command("mkfs.ext4", append([]string{"-E", "nodiscard,lazy_itable_init=0"}, args...)...).Run()
		}
		if err != nil {
			return err
		}
		err = exec.Command("tune2fs", append([]string{"-c", "-1", "-i", "0"}, devname)...).Run()
	default:
		err = fmt.Errorf("devmapper: Unsupported filesystem type %s", devices.filesystem)
	}
	return
}

func (devices *DeviceSet) migrateOldMetaData() error {
	// Migrate old metadata file
	jsonData, err := os.ReadFile(devices.oldMetadataFile())
	if err != nil && !os.IsNotExist(err) {
		return err
	}

	if jsonData != nil {
		m := metaData{Devices: make(map[string]*devInfo)}

		if err := json.Unmarshal(jsonData, &m); err != nil {
			return err
		}

		for hash, info := range m.Devices {
			info.Hash = hash
			devices.saveMetadata(info)
		}
		if err := os.Rename(devices.oldMetadataFile(), devices.oldMetadataFile()+".migrated"); err != nil {
			return err
		}

	}

	return nil
}

// Cleanup deleted devices. It assumes that all the devices have been
// loaded in the hash table.
func (devices *DeviceSet) cleanupDeletedDevices() error {
	devices.Lock()

	// If there are no deleted devices, there is nothing to do.
	if devices.nrDeletedDevices == 0 {
		devices.Unlock()
		return nil
	}

	var deletedDevices []*devInfo

	for _, info := range devices.Devices {
		if !info.Deleted {
			continue
		}
		logrus.WithField("storage-driver", "devicemapper").Debugf("Found deleted device %s.", info.Hash)
		deletedDevices = append(deletedDevices, info)
	}

	// Delete the deleted devices. DeleteDevice() first takes the info lock
	// and then devices.Lock(). So drop it to avoid deadlock.
	devices.Unlock()

	for _, info := range deletedDevices {
		// This will again try deferred deletion.
		if err := devices.DeleteDevice(info.Hash, false); err != nil {
			logrus.WithField("storage-driver", "devicemapper").Warnf("Deletion of device %s, device_id=%v failed:%v", info.Hash, info.DeviceID, err)
		}
	}

	return nil
}

func (devices *DeviceSet) countDeletedDevices() {
	for _, info := range devices.Devices {
		if !info.Deleted {
			continue
		}
		devices.nrDeletedDevices++
	}
}

func (devices *DeviceSet) startDeviceDeletionWorker() {
	// Deferred deletion is not enabled. Don't do anything.
	if !devices.deferredDelete {
		return
	}

	logrus.WithField("storage-driver", "devicemapper").Debug("Worker to cleanup deleted devices started")
	for range devices.deletionWorkerTicker.C {
		devices.cleanupDeletedDevices()
	}
}

func (devices *DeviceSet) initMetaData() error {
	devices.Lock()
	defer devices.Unlock()

	if err := devices.migrateOldMetaData(); err != nil {
		return err
	}

	_, transactionID, _, _, _, _, err := devices.poolStatus()
	if err != nil {
		return err
	}

	devices.TransactionID = transactionID

	if err := devices.loadDeviceFilesOnStart(); err != nil {
		return fmt.Errorf("devmapper: Failed to load device files:%v", err)
	}

	devices.constructDeviceIDMap()
	devices.countDeletedDevices()

	if err := devices.processPendingTransaction(); err != nil {
		return err
	}

	// Start a goroutine to cleanup Deleted Devices
	go devices.startDeviceDeletionWorker()
	return nil
}

func (devices *DeviceSet) incNextDeviceID() {
	// IDs are 24bit, so wrap around
	devices.NextDeviceID = (devices.NextDeviceID + 1) & maxDeviceID
}

func (devices *DeviceSet) getNextFreeDeviceID() (int, error) {
	devices.incNextDeviceID()
	for i := 0; i <= maxDeviceID; i++ {
		if devices.isDeviceIDFree(devices.NextDeviceID) {
			devices.markDeviceIDUsed(devices.NextDeviceID)
			return devices.NextDeviceID, nil
		}
		devices.incNextDeviceID()
	}

	return 0, fmt.Errorf("devmapper: Unable to find a free device ID")
}

func (devices *DeviceSet) poolHasFreeSpace() error {
	if devices.minFreeSpacePercent == 0 {
		return nil
	}

	_, _, dataUsed, dataTotal, metadataUsed, metadataTotal, err := devices.poolStatus()
	if err != nil {
		return err
	}

	minFreeData := (dataTotal * uint64(devices.minFreeSpacePercent)) / 100
	if minFreeData < 1 {
		minFreeData = 1
	}
	dataFree := dataTotal - dataUsed
	if dataFree < minFreeData {
		return fmt.Errorf("devmapper: Thin Pool has %v free data blocks which is less than minimum required %v free data blocks. Create more free space in thin pool or use dm.min_free_space option to change behavior", (dataTotal - dataUsed), minFreeData)
	}

	minFreeMetadata := (metadataTotal * uint64(devices.minFreeSpacePercent)) / 100
	if minFreeMetadata < 1 {
		minFreeMetadata = 1
	}

	metadataFree := metadataTotal - metadataUsed
	if metadataFree < minFreeMetadata {
		return fmt.Errorf("devmapper: Thin Pool has %v free metadata blocks which is less than minimum required %v free metadata blocks. Create more free metadata space in thin pool or use dm.min_free_space option to change behavior", (metadataTotal - metadataUsed), minFreeMetadata)
	}

	return nil
}

func (devices *DeviceSet) createRegisterDevice(hash string) (*devInfo, error) {
	devices.Lock()
	defer devices.Unlock()

	deviceID, err := devices.getNextFreeDeviceID()
	if err != nil {
		return nil, err
	}

	logger := logrus.WithField("storage-driver", "devicemapper")

	if err := devices.openTransaction(hash, deviceID); err != nil {
		logger.Debugf("Error opening transaction hash = %s deviceID = %d", hash, deviceID)
		devices.markDeviceIDFree(deviceID)
		return nil, err
	}

	for {
		if err := devicemapper.CreateDevice(devices.getPoolDevName(), deviceID); err != nil {
			if devicemapper.DeviceIDExists(err) {
				// Device ID already exists. This should not
				// happen. Now we have a mechanism to find
				// a free device ID. So something is not right.
				// Give a warning and continue.
				logger.Errorf("Device ID %d exists in pool but it is supposed to be unused", deviceID)
				deviceID, err = devices.getNextFreeDeviceID()
				if err != nil {
					return nil, err
				}
				// Save new device id into transaction
				devices.refreshTransaction(deviceID)
				continue
			}
			logger.Debugf("Error creating device: %s", err)
			devices.markDeviceIDFree(deviceID)
			return nil, err
		}
		break
	}

	logger.Debugf("Registering device (id %v) with FS size %v", deviceID, devices.baseFsSize)
	info, err := devices.registerDevice(deviceID, hash, devices.baseFsSize, devices.OpenTransactionID)
	if err != nil {
		_ = devicemapper.DeleteDevice(devices.getPoolDevName(), deviceID)
		devices.markDeviceIDFree(deviceID)
		return nil, err
	}

	if err := devices.closeTransaction(); err != nil {
		devices.unregisterDevice(hash)
		devicemapper.DeleteDevice(devices.getPoolDevName(), deviceID)
		devices.markDeviceIDFree(deviceID)
		return nil, err
	}
	return info, nil
}

func (devices *DeviceSet) takeSnapshot(hash string, baseInfo *devInfo, size uint64) error {
	var (
		devinfo *devicemapper.Info
		err     error
	)

	if err = devices.poolHasFreeSpace(); err != nil {
		return err
	}

	if devices.deferredRemove {
		devinfo, err = devicemapper.GetInfoWithDeferred(baseInfo.Name())
		if err != nil {
			return err
		}
		if devinfo != nil && devinfo.DeferredRemove != 0 {
			err = devices.cancelDeferredRemoval(baseInfo)
			if err != nil {
				// If Error is ErrEnxio. Device is probably already gone. Continue.
				if err != devicemapper.ErrEnxio {
					return err
				}
				devinfo = nil
			} else {
				defer devices.deactivateDevice(baseInfo)
			}
		}
	} else {
		devinfo, err = devicemapper.GetInfo(baseInfo.Name())
		if err != nil {
			return err
		}
	}

	doSuspend := devinfo != nil && devinfo.Exists != 0

	if doSuspend {
		if err = devicemapper.SuspendDevice(baseInfo.Name()); err != nil {
			return err
		}
		defer devicemapper.ResumeDevice(baseInfo.Name())
	}

	return devices.createRegisterSnapDevice(hash, baseInfo, size)
}

func (devices *DeviceSet) createRegisterSnapDevice(hash string, baseInfo *devInfo, size uint64) error {
	deviceID, err := devices.getNextFreeDeviceID()
	if err != nil {
		return err
	}

	logger := logrus.WithField("storage-driver", "devicemapper")

	if err := devices.openTransaction(hash, deviceID); err != nil {
		logger.Debugf("Error opening transaction hash = %s deviceID = %d", hash, deviceID)
		devices.markDeviceIDFree(deviceID)
		return err
	}

	for {
		if err := devicemapper.CreateSnapDeviceRaw(devices.getPoolDevName(), deviceID, baseInfo.DeviceID); err != nil {
			if devicemapper.DeviceIDExists(err) {
				// Device ID already exists. This should not
				// happen. Now we have a mechanism to find
				// a free device ID. So something is not right.
				// Give a warning and continue.
				logger.Errorf("Device ID %d exists in pool but it is supposed to be unused", deviceID)
				deviceID, err = devices.getNextFreeDeviceID()
				if err != nil {
					return err
				}
				// Save new device id into transaction
				devices.refreshTransaction(deviceID)
				continue
			}
			logger.Debugf("Error creating snap device: %s", err)
			devices.markDeviceIDFree(deviceID)
			return err
		}
		break
	}

	if _, err := devices.registerDevice(deviceID, hash, size, devices.OpenTransactionID); err != nil {
		devicemapper.DeleteDevice(devices.getPoolDevName(), deviceID)
		devices.markDeviceIDFree(deviceID)
		logger.Debugf("Error registering device: %s", err)
		return err
	}

	if err := devices.closeTransaction(); err != nil {
		devices.unregisterDevice(hash)
		devicemapper.DeleteDevice(devices.getPoolDevName(), deviceID)
		devices.markDeviceIDFree(deviceID)
		return err
	}
	return nil
}

func (devices *DeviceSet) loadMetadata(hash string) *devInfo {
	info := &devInfo{Hash: hash, devices: devices}
	logger := logrus.WithField("storage-driver", "devicemapper")

	jsonData, err := os.ReadFile(devices.metadataFile(info))
	if err != nil {
		logger.Debugf("Failed to read %s with err: %v", devices.metadataFile(info), err)
		return nil
	}

	if err := json.Unmarshal(jsonData, &info); err != nil {
		logger.Debugf("Failed to unmarshal devInfo from %s with err: %v", devices.metadataFile(info), err)
		return nil
	}

	if info.DeviceID > maxDeviceID {
		logger.Errorf("Ignoring Invalid DeviceId=%d", info.DeviceID)
		return nil
	}

	return info
}

func getDeviceUUID(device string) (string, error) {
	out, err := exec.Command("blkid", "-s", "UUID", "-o", "value", device).Output()
	if err != nil {
		return "", fmt.Errorf("devmapper: Failed to find uuid for device %s:%v", device, err)
	}

	uuid := strings.TrimSuffix(string(out), "\n")
	uuid = strings.TrimSpace(uuid)
	logrus.WithField("storage-driver", "devicemapper").Debugf("UUID for device: %s is:%s", device, uuid)
	return uuid, nil
}

func (devices *DeviceSet) getBaseDeviceSize() uint64 {
	info, _ := devices.lookupDevice("")
	if info == nil {
		return 0
	}
	return info.Size
}

func (devices *DeviceSet) getBaseDeviceFS() string {
	return devices.BaseDeviceFilesystem
}

func (devices *DeviceSet) verifyBaseDeviceUUIDFS(baseInfo *devInfo) error {
	devices.Lock()
	defer devices.Unlock()

	if err := devices.activateDeviceIfNeeded(baseInfo, false); err != nil {
		return err
	}
	defer devices.deactivateDevice(baseInfo)

	uuid, err := getDeviceUUID(baseInfo.DevName())
	if err != nil {
		return err
	}

	if devices.BaseDeviceUUID != uuid {
		return fmt.Errorf("devmapper: Current Base Device UUID:%s does not match with stored UUID:%s. Possibly using a different thin pool than last invocation", uuid, devices.BaseDeviceUUID)
	}

	if devices.BaseDeviceFilesystem == "" {
		fsType, err := ProbeFsType(baseInfo.DevName())
		if err != nil {
			return err
		}
		if err := devices.saveBaseDeviceFilesystem(fsType); err != nil {
			return err
		}
	}

	// If user specified a filesystem using dm.fs option and current
	// file system of base image is not same, warn user that dm.fs
	// will be ignored.
	if devices.BaseDeviceFilesystem != devices.filesystem {
		logrus.WithField("storage-driver", "devicemapper").Warnf("Base device already exists and has filesystem %s on it. User specified filesystem %s will be ignored.", devices.BaseDeviceFilesystem, devices.filesystem)
		devices.filesystem = devices.BaseDeviceFilesystem
	}
	return nil
}

func (devices *DeviceSet) saveBaseDeviceFilesystem(fs string) error {
	devices.BaseDeviceFilesystem = fs
	return devices.saveDeviceSetMetaData()
}

func (devices *DeviceSet) saveBaseDeviceUUID(baseInfo *devInfo) error {
	devices.Lock()
	defer devices.Unlock()

	if err := devices.activateDeviceIfNeeded(baseInfo, false); err != nil {
		return err
	}
	defer devices.deactivateDevice(baseInfo)

	uuid, err := getDeviceUUID(baseInfo.DevName())
	if err != nil {
		return err
	}

	devices.BaseDeviceUUID = uuid
	return devices.saveDeviceSetMetaData()
}

func (devices *DeviceSet) createBaseImage() error {
	logrus.WithField("storage-driver", "devicemapper").Debug("Initializing base device-mapper thin volume")

	// Create initial device
	info, err := devices.createRegisterDevice("")
	if err != nil {
		return err
	}

	logrus.WithField("storage-driver", "devicemapper").Debug("Creating filesystem on base device-mapper thin volume")

	if err := devices.activateDeviceIfNeeded(info, false); err != nil {
		return err
	}

	if err := devices.createFilesystem(info); err != nil {
		return err
	}

	info.Initialized = true
	if err := devices.saveMetadata(info); err != nil {
		info.Initialized = false
		return err
	}

	if err := devices.saveBaseDeviceUUID(info); err != nil {
		return fmt.Errorf("devmapper: Could not query and save base device UUID:%v", err)
	}

	return nil
}

// Returns if thin pool device exists or not. If device exists, also makes
// sure it is a thin pool device and not some other type of device.
func (devices *DeviceSet) thinPoolExists(thinPoolDevice string) (bool, error) {
	logrus.WithField("storage-driver", "devicemapper").Debugf("Checking for existence of the pool %s", thinPoolDevice)

	info, err := devicemapper.GetInfo(thinPoolDevice)
	if err != nil {
		return false, fmt.Errorf("devmapper: GetInfo() on device %s failed: %v", thinPoolDevice, err)
	}

	// Device does not exist.
	if info.Exists == 0 {
		return false, nil
	}

	_, _, deviceType, _, err := devicemapper.GetStatus(thinPoolDevice)
	if err != nil {
		return false, fmt.Errorf("devmapper: GetStatus() on device %s failed: %v", thinPoolDevice, err)
	}

	if deviceType != "thin-pool" {
		return false, fmt.Errorf("devmapper: Device %s is not a thin pool", thinPoolDevice)
	}

	return true, nil
}

func (devices *DeviceSet) checkThinPool() error {
	_, transactionID, dataUsed, _, _, _, err := devices.poolStatus()
	if err != nil {
		return err
	}
	if dataUsed != 0 {
		return fmt.Errorf("devmapper: Unable to take ownership of thin-pool (%s) that already has used data blocks",
			devices.thinPoolDevice)
	}
	if transactionID != 0 {
		return fmt.Errorf("devmapper: Unable to take ownership of thin-pool (%s) with non-zero transaction ID",
			devices.thinPoolDevice)
	}
	return nil
}

// Base image is initialized properly. Either save UUID for first time (for
// upgrade case or verify UUID.
func (devices *DeviceSet) setupVerifyBaseImageUUIDFS(baseInfo *devInfo) error {
	// If BaseDeviceUUID is nil (upgrade case), save it and return success.
	if devices.BaseDeviceUUID == "" {
		if err := devices.saveBaseDeviceUUID(baseInfo); err != nil {
			return fmt.Errorf("devmapper: Could not query and save base device UUID:%v", err)
		}
		return nil
	}

	if err := devices.verifyBaseDeviceUUIDFS(baseInfo); err != nil {
		return fmt.Errorf("devmapper: Base Device UUID and Filesystem verification failed: %v", err)
	}

	return nil
}

func (devices *DeviceSet) checkGrowBaseDeviceFS(info *devInfo) error {

	if !userBaseSize {
		return nil
	}

	if devices.baseFsSize < devices.getBaseDeviceSize() {
		return fmt.Errorf("devmapper: Base device size cannot be smaller than %s", units.HumanSize(float64(devices.getBaseDeviceSize())))
	}

	if devices.baseFsSize == devices.getBaseDeviceSize() {
		return nil
	}

	info.lock.Lock()
	defer info.lock.Unlock()

	devices.Lock()
	defer devices.Unlock()

	info.Size = devices.baseFsSize

	if err := devices.saveMetadata(info); err != nil {
		// Try to remove unused device
		delete(devices.Devices, info.Hash)
		return err
	}

	return devices.growFS(info)
}

func (devices *DeviceSet) growFS(info *devInfo) error {
	if err := devices.activateDeviceIfNeeded(info, false); err != nil {
		return fmt.Errorf("Error activating devmapper device: %s", err)
	}

	defer devices.deactivateDevice(info)

	fsMountPoint := "/run/balena-engine/mnt"
	if _, err := os.Stat(fsMountPoint); os.IsNotExist(err) {
		if err := os.MkdirAll(fsMountPoint, 0700); err != nil {
			return err
		}
		defer os.RemoveAll(fsMountPoint)
	}

	options := ""
	if devices.BaseDeviceFilesystem == "xfs" {
		// XFS needs nouuid or it can't mount filesystems with the same fs
		options = joinMountOptions(options, "nouuid")
	}
	options = joinMountOptions(options, devices.mountOptions)

	if err := mount.Mount(info.DevName(), fsMountPoint, devices.BaseDeviceFilesystem, options); err != nil {
		return errors.Wrapf(err, "Failed to mount; dmesg: %s", string(dmesg.Dmesg(256)))
	}

	defer unix.Unmount(fsMountPoint, unix.MNT_DETACH)

	switch devices.BaseDeviceFilesystem {
	case "ext4":
		if out, err := exec.Command("resize2fs", info.DevName()).CombinedOutput(); err != nil {
			return fmt.Errorf("Failed to grow rootfs:%v:%s", err, string(out))
		}
	case "xfs":
		if out, err := exec.Command("xfs_growfs", info.DevName()).CombinedOutput(); err != nil {
			return fmt.Errorf("Failed to grow rootfs:%v:%s", err, string(out))
		}
	default:
		return fmt.Errorf("Unsupported filesystem type %s", devices.BaseDeviceFilesystem)
	}
	return nil
}

func (devices *DeviceSet) setupBaseImage() error {
	oldInfo, _ := devices.lookupDeviceWithLock("")

	// base image already exists. If it is initialized properly, do UUID
	// verification and return. Otherwise remove image and set it up
	// fresh.

	if oldInfo != nil {
		if oldInfo.Initialized && !oldInfo.Deleted {
			if err := devices.setupVerifyBaseImageUUIDFS(oldInfo); err != nil {
				return err
			}
			return devices.checkGrowBaseDeviceFS(oldInfo)
		}

		logrus.WithField("storage-driver", "devicemapper").Debug("Removing uninitialized base image")
		// If previous base device is in deferred delete state,
		// that needs to be cleaned up first. So don't try
		// deferred deletion.
		if err := devices.DeleteDevice("", true); err != nil {
			return err
		}
	}

	// If we are setting up base image for the first time, make sure
	// thin pool is empty.
	if devices.thinPoolDevice != "" && oldInfo == nil {
		if err := devices.checkThinPool(); err != nil {
			return err
		}
	}

	// Create new base image device
	return devices.createBaseImage()
}

func setCloseOnExec(name string) {
	fileInfos, _ := os.ReadDir("/proc/self/fd")
	for _, i := range fileInfos {
		link, _ := os.Readlink(filepath.Join("/proc/self/fd", i.Name()))
		if link == name {
			fd, err := strconv.Atoi(i.Name())
			if err == nil {
				unix.CloseOnExec(fd)
			}
		}
	}
}

func major(device uint64) uint64 {
	return (device >> 8) & 0xfff
}

func minor(device uint64) uint64 {
	return (device & 0xff) | ((device >> 12) & 0xfff00)
}

// ResizePool increases the size of the pool.
func (devices *DeviceSet) ResizePool(size int64) error {
	dirname := devices.loopbackDir()
	datafilename := path.Join(dirname, "data")
	if len(devices.dataDevice) > 0 {
		datafilename = devices.dataDevice
	}
	metadatafilename := path.Join(dirname, "metadata")
	if len(devices.metadataDevice) > 0 {
		metadatafilename = devices.metadataDevice
	}

	datafile, err := os.OpenFile(datafilename, os.O_RDWR, 0)
	if datafile == nil {
		return err
	}
	defer datafile.Close()

	fi, err := datafile.Stat()
	if fi == nil {
		return err
	}

	if fi.Size() > size {
		return fmt.Errorf("devmapper: Can't shrink file")
	}

	dataloopback := loopback.FindLoopDeviceFor(datafile)
	if dataloopback == nil {
		return fmt.Errorf("devmapper: Unable to find loopback mount for: %s", datafilename)
	}
	defer dataloopback.Close()

	metadatafile, err := os.OpenFile(metadatafilename, os.O_RDWR, 0)
	if metadatafile == nil {
		return err
	}
	defer metadatafile.Close()

	metadataloopback := loopback.FindLoopDeviceFor(metadatafile)
	if metadataloopback == nil {
		return fmt.Errorf("devmapper: Unable to find loopback mount for: %s", metadatafilename)
	}
	defer metadataloopback.Close()

	// Grow loopback file
	if err := datafile.Truncate(size); err != nil {
		return fmt.Errorf("devmapper: Unable to grow loopback file: %s", err)
	}

	// Reload size for loopback device
	if err := loopback.SetCapacity(dataloopback); err != nil {
		return fmt.Errorf("Unable to update loopback capacity: %s", err)
	}

	// Suspend the pool
	if err := devicemapper.SuspendDevice(devices.getPoolName()); err != nil {
		return fmt.Errorf("devmapper: Unable to suspend pool: %s", err)
	}

	// Reload with the new block sizes
	if err := devicemapper.ReloadPool(devices.getPoolName(), dataloopback, metadataloopback, devices.thinpBlockSize); err != nil {
		return fmt.Errorf("devmapper: Unable to reload pool: %s", err)
	}

	// Resume the pool
	if err := devicemapper.ResumeDevice(devices.getPoolName()); err != nil {
		return fmt.Errorf("devmapper: Unable to resume pool: %s", err)
	}

	return nil
}

func (devices *DeviceSet) loadTransactionMetaData() error {
	jsonData, err := os.ReadFile(devices.transactionMetaFile())
	if err != nil {
		// There is no active transaction. This will be the case
		// during upgrade.
		if os.IsNotExist(err) {
			devices.OpenTransactionID = devices.TransactionID
			return nil
		}
		return err
	}

	json.Unmarshal(jsonData, &devices.transaction)
	return nil
}

func (devices *DeviceSet) saveTransactionMetaData() error {
	jsonData, err := json.Marshal(&devices.transaction)
	if err != nil {
		return fmt.Errorf("devmapper: Error encoding metadata to json: %s", err)
	}

	return devices.writeMetaFile(jsonData, devices.transactionMetaFile())
}

func (devices *DeviceSet) removeTransactionMetaData() error {
	return os.RemoveAll(devices.transactionMetaFile())
}

func (devices *DeviceSet) rollbackTransaction() error {
	logger := logrus.WithField("storage-driver", "devicemapper")

	logger.Debugf("Rolling back open transaction: TransactionID=%d hash=%s device_id=%d", devices.OpenTransactionID, devices.DeviceIDHash, devices.DeviceID)

	// A device id might have already been deleted before transaction
	// closed. In that case this call will fail. Just leave a message
	// in case of failure.
	if err := devicemapper.DeleteDevice(devices.getPoolDevName(), devices.DeviceID); err != nil {
		logger.Errorf("Unable to delete device: %s", err)
	}

	dinfo := &devInfo{Hash: devices.DeviceIDHash}
	if err := devices.removeMetadata(dinfo); err != nil {
		logger.Errorf("Unable to remove metadata: %s", err)
	} else {
		devices.markDeviceIDFree(devices.DeviceID)
	}

	if err := devices.removeTransactionMetaData(); err != nil {
		logger.Errorf("Unable to remove transaction meta file %s: %s", devices.transactionMetaFile(), err)
	}

	return nil
}

func (devices *DeviceSet) processPendingTransaction() error {
	if err := devices.loadTransactionMetaData(); err != nil {
		return err
	}

	// If there was open transaction but pool transaction ID is same
	// as open transaction ID, nothing to roll back.
	if devices.TransactionID == devices.OpenTransactionID {
		return nil
	}

	// If open transaction ID is less than pool transaction ID, something
	// is wrong. Bail out.
	if devices.OpenTransactionID < devices.TransactionID {
		logrus.WithField("storage-driver", "devicemapper").Errorf("Open Transaction id %d is less than pool transaction id %d", devices.OpenTransactionID, devices.TransactionID)
		return nil
	}

	// Pool transaction ID is not same as open transaction. There is
	// a transaction which was not completed.
	if err := devices.rollbackTransaction(); err != nil {
		return fmt.Errorf("devmapper: Rolling back open transaction failed: %s", err)
	}

	devices.OpenTransactionID = devices.TransactionID
	return nil
}

func (devices *DeviceSet) loadDeviceSetMetaData() error {
	jsonData, err := os.ReadFile(devices.deviceSetMetaFile())
	if err != nil {
		// For backward compatibility return success if file does
		// not exist.
		if os.IsNotExist(err) {
			return nil
		}
		return err
	}

	return json.Unmarshal(jsonData, devices)
}

func (devices *DeviceSet) saveDeviceSetMetaData() error {
	jsonData, err := json.Marshal(devices)
	if err != nil {
		return fmt.Errorf("devmapper: Error encoding metadata to json: %s", err)
	}

	return devices.writeMetaFile(jsonData, devices.deviceSetMetaFile())
}

func (devices *DeviceSet) openTransaction(hash string, DeviceID int) error {
	devices.allocateTransactionID()
	devices.DeviceIDHash = hash
	devices.DeviceID = DeviceID
	if err := devices.saveTransactionMetaData(); err != nil {
		return fmt.Errorf("devmapper: Error saving transaction metadata: %s", err)
	}
	return nil
}

func (devices *DeviceSet) refreshTransaction(DeviceID int) error {
	devices.DeviceID = DeviceID
	if err := devices.saveTransactionMetaData(); err != nil {
		return fmt.Errorf("devmapper: Error saving transaction metadata: %s", err)
	}
	return nil
}

func (devices *DeviceSet) closeTransaction() error {
	if err := devices.updatePoolTransactionID(); err != nil {
		logrus.WithField("storage-driver", "devicemapper").Debug("Failed to close Transaction")
		return err
	}
	return nil
}

func determineDriverCapabilities(version string) error {
	// Kernel driver version >= 4.27.0 support deferred removal

	logrus.WithField("storage-driver", "devicemapper").Debugf("kernel dm driver version is %s", version)

	versionSplit := strings.Split(version, ".")
	major, err := strconv.Atoi(versionSplit[0])
	if err != nil {
		return graphdriver.ErrNotSupported
	}

	if major > 4 {
		driverDeferredRemovalSupport = true
		return nil
	}

	if major < 4 {
		return nil
	}

	minor, err := strconv.Atoi(versionSplit[1])
	if err != nil {
		return graphdriver.ErrNotSupported
	}

	/*
	 * If major is 4 and minor is 27, then there is no need to
	 * check for patch level as it can not be less than 0.
	 */
	if minor >= 27 {
		driverDeferredRemovalSupport = true
		return nil
	}

	return nil
}

// Determine the major and minor number of loopback device
func getDeviceMajorMinor(file *os.File) (uint64, uint64, error) {
	var stat unix.Stat_t
	err := unix.Stat(file.Name(), &stat)
	if err != nil {
		return 0, 0, err
	}

	// the type is 32bit on mips
	dev := uint64(stat.Rdev) //nolint: unconvert
	majorNum := major(dev)
	minorNum := minor(dev)

	logrus.WithField("storage-driver", "devicemapper").Debugf("Major:Minor for device: %s is:%v:%v", file.Name(), majorNum, minorNum)
	return majorNum, minorNum, nil
}

// Given a file which is backing file of a loop back device, find the
// loopback device name and its major/minor number.
func getLoopFileDeviceMajMin(filename string) (string, uint64, uint64, error) {
	file, err := os.Open(filename)
	if err != nil {
		logrus.WithField("storage-driver", "devicemapper").Debugf("Failed to open file %s", filename)
		return "", 0, 0, err
	}

	defer file.Close()
	loopbackDevice := loopback.FindLoopDeviceFor(file)
	if loopbackDevice == nil {
		return "", 0, 0, fmt.Errorf("devmapper: Unable to find loopback mount for: %s", filename)
	}
	defer loopbackDevice.Close()

	Major, Minor, err := getDeviceMajorMinor(loopbackDevice)
	if err != nil {
		return "", 0, 0, err
	}
	return loopbackDevice.Name(), Major, Minor, nil
}

// Get the major/minor numbers of thin pool data and metadata devices
func (devices *DeviceSet) getThinPoolDataMetaMajMin() (uint64, uint64, uint64, uint64, error) {
	var params, poolDataMajMin, poolMetadataMajMin string

	_, _, _, params, err := devicemapper.GetTable(devices.getPoolName())
	if err != nil {
		return 0, 0, 0, 0, err
	}

	if _, err = fmt.Sscanf(params, "%s %s", &poolMetadataMajMin, &poolDataMajMin); err != nil {
		return 0, 0, 0, 0, err
	}

	logrus.WithField("storage-driver", "devicemapper").Debugf("poolDataMajMin=%s poolMetaMajMin=%s\n", poolDataMajMin, poolMetadataMajMin)

	poolDataMajMinorSplit := strings.Split(poolDataMajMin, ":")
	poolDataMajor, err := strconv.ParseUint(poolDataMajMinorSplit[0], 10, 32)
	if err != nil {
		return 0, 0, 0, 0, err
	}

	poolDataMinor, err := strconv.ParseUint(poolDataMajMinorSplit[1], 10, 32)
	if err != nil {
		return 0, 0, 0, 0, err
	}

	poolMetadataMajMinorSplit := strings.Split(poolMetadataMajMin, ":")
	poolMetadataMajor, err := strconv.ParseUint(poolMetadataMajMinorSplit[0], 10, 32)
	if err != nil {
		return 0, 0, 0, 0, err
	}

	poolMetadataMinor, err := strconv.ParseUint(poolMetadataMajMinorSplit[1], 10, 32)
	if err != nil {
		return 0, 0, 0, 0, err
	}

	return poolDataMajor, poolDataMinor, poolMetadataMajor, poolMetadataMinor, nil
}

func (devices *DeviceSet) loadThinPoolLoopBackInfo() error {
	poolDataMajor, poolDataMinor, poolMetadataMajor, poolMetadataMinor, err := devices.getThinPoolDataMetaMajMin()
	if err != nil {
		return err
	}

	dirname := devices.loopbackDir()

	// data device has not been passed in. So there should be a data file
	// which is being mounted as loop device.
	if devices.dataDevice == "" {
		datafilename := path.Join(dirname, "data")
		dataLoopDevice, dataMajor, dataMinor, err := getLoopFileDeviceMajMin(datafilename)
		if err != nil {
			return err
		}

		// Compare the two
		if poolDataMajor == dataMajor && poolDataMinor == dataMinor {
			devices.dataDevice = dataLoopDevice
			devices.dataLoopFile = datafilename
		}

	}

	// metadata device has not been passed in. So there should be a
	// metadata file which is being mounted as loop device.
	if devices.metadataDevice == "" {
		metadatafilename := path.Join(dirname, "metadata")
		metadataLoopDevice, metadataMajor, metadataMinor, err := getLoopFileDeviceMajMin(metadatafilename)
		if err != nil {
			return err
		}
		if poolMetadataMajor == metadataMajor && poolMetadataMinor == metadataMinor {
			devices.metadataDevice = metadataLoopDevice
			devices.metadataLoopFile = metadatafilename
		}
	}

	return nil
}

func (devices *DeviceSet) enableDeferredRemovalDeletion() error {

	// If user asked for deferred removal then check both libdm library
	// and kernel driver support deferred removal otherwise error out.
	if enableDeferredRemoval {
		if !driverDeferredRemovalSupport {
			return fmt.Errorf("devmapper: Deferred removal can not be enabled as kernel does not support it")
		}
		if !devicemapper.LibraryDeferredRemovalSupport {
			return fmt.Errorf("devmapper: Deferred removal can not be enabled as libdm does not support it")
		}
		logrus.WithField("storage-driver", "devicemapper").Debug("Deferred removal support enabled.")
		devices.deferredRemove = true
	}

	if enableDeferredDeletion {
		if !devices.deferredRemove {
			return fmt.Errorf("devmapper: Deferred deletion can not be enabled as deferred removal is not enabled. Enable deferred removal using --storage-opt dm.use_deferred_removal=true parameter")
		}
		logrus.WithField("storage-driver", "devicemapper").Debug("Deferred deletion support enabled.")
		devices.deferredDelete = true
	}
	return nil
}

func (devices *DeviceSet) initDevmapper(doInit bool) (retErr error) {
	if err := devices.enableDeferredRemovalDeletion(); err != nil {
		return err
	}

	logger := logrus.WithField("storage-driver", "devicemapper")

	// https://github.com/docker/docker/issues/4036
	if supported := devicemapper.UdevSetSyncSupport(true); !supported {
		if dockerversion.IAmStatic == "true" {
			logger.Error("Udev sync is not supported. This will lead to data loss and unexpected behavior. Install a dynamic binary to use devicemapper or select a different storage driver. For more information, see https://docs.docker.com/engine/reference/commandline/dockerd/#storage-driver-options")
		} else {
			logger.Error("Udev sync is not supported. This will lead to data loss and unexpected behavior. Install a more recent version of libdevmapper or select a different storage driver. For more information, see https://docs.docker.com/engine/reference/commandline/dockerd/#storage-driver-options")
		}

		if !devices.overrideUdevSyncCheck {
			return graphdriver.ErrNotSupported
		}
	}

	// create the root dir of the devmapper driver ownership to match this
	// daemon's remapped root uid/gid so containers can start properly
	if err := idtools.MkdirAndChown(devices.root, 0700, devices.idMap.RootPair()); err != nil {
		return err
	}
	if err := os.MkdirAll(devices.metadataDir(), 0700); err != nil {
		return err
	}

	prevSetupConfig, err := readLVMConfig(devices.root)
	if err != nil {
		return err
	}

	if !reflect.DeepEqual(devices.lvmSetupConfig, directLVMConfig{}) {
		if devices.thinPoolDevice != "" {
			return errors.New("cannot setup direct-lvm when `dm.thinpooldev` is also specified")
		}

		if !reflect.DeepEqual(prevSetupConfig, devices.lvmSetupConfig) {
			if !reflect.DeepEqual(prevSetupConfig, directLVMConfig{}) {
				return errors.New("changing direct-lvm config is not supported")
			}
			logger.WithField("direct-lvm-config", devices.lvmSetupConfig).Debugf("Setting up direct lvm mode")
			if err := verifyBlockDevice(devices.lvmSetupConfig.Device, lvmSetupConfigForce); err != nil {
				return err
			}
			if err := setupDirectLVM(devices.lvmSetupConfig); err != nil {
				return err
			}
			if err := writeLVMConfig(devices.root, devices.lvmSetupConfig); err != nil {
				return err
			}
		}
		devices.thinPoolDevice = "balena-thinpool"
		logger.Debugf("Setting dm.thinpooldev to %q", devices.thinPoolDevice)
	}

	// Set the device prefix from the device id and inode of the docker root dir
	var st unix.Stat_t
	if err := unix.Stat(devices.root, &st); err != nil {
		return fmt.Errorf("devmapper: Error looking up dir %s: %s", devices.root, err)
	}
	// "reg-" stands for "regular file".
	// In the future we might use "dev-" for "device file", etc.
	// balena-maj,min[-inode] stands for:
	//	- Managed by balenaEngine
	//	- The target of this device is at major <maj> and minor <min>
	//	- If <inode> is defined, use that file inside the device as a loopback image. Otherwise use the device itself.
	// The type Dev in Stat_t is 32bit on mips.
<<<<<<< HEAD
	devices.devicePrefix = fmt.Sprintf("balena-%d:%d-%d", major(uint64(st.Dev)), minor(uint64(st.Dev)), st.Ino) // nolint: unconvert
=======
	devices.devicePrefix = fmt.Sprintf("docker-%d:%d-%d", major(uint64(st.Dev)), minor(uint64(st.Dev)), st.Ino) //nolint: unconvert
>>>>>>> 38633e79
	logger.Debugf("Generated prefix: %s", devices.devicePrefix)

	// Check for the existence of the thin-pool device
	poolExists, err := devices.thinPoolExists(devices.getPoolName())
	if err != nil {
		return err
	}

	// It seems libdevmapper opens this without O_CLOEXEC, and go exec will not close files
	// that are not Close-on-exec,
	// so we add this badhack to make sure it closes itself
	setCloseOnExec("/dev/mapper/control")

	// Make sure the sparse images exist in <root>/devicemapper/data and
	// <root>/devicemapper/metadata

	createdLoopback := false

	// If the pool doesn't exist, create it
	if !poolExists && devices.thinPoolDevice == "" {
		logger.Debug("Pool doesn't exist. Creating it.")

		var (
			dataFile     *os.File
			metadataFile *os.File
		)

		if devices.dataDevice == "" {
			// Make sure the sparse images exist in <root>/devicemapper/data

			hasData := devices.hasImage("data")

			if !doInit && !hasData {
				return errors.New("loopback data file not found")
			}

			if !hasData {
				createdLoopback = true
			}

			data, err := devices.ensureImage("data", devices.dataLoopbackSize)
			if err != nil {
				logger.Debugf("Error device ensureImage (data): %s", err)
				return err
			}

			dataFile, err = loopback.AttachLoopDevice(data)
			if err != nil {
				return err
			}
			devices.dataLoopFile = data
			devices.dataDevice = dataFile.Name()
		} else {
			dataFile, err = os.OpenFile(devices.dataDevice, os.O_RDWR, 0600)
			if err != nil {
				return err
			}
		}
		defer dataFile.Close()

		if devices.metadataDevice == "" {
			// Make sure the sparse images exist in <root>/devicemapper/metadata

			hasMetadata := devices.hasImage("metadata")

			if !doInit && !hasMetadata {
				return errors.New("loopback metadata file not found")
			}

			if !hasMetadata {
				createdLoopback = true
			}

			metadata, err := devices.ensureImage("metadata", devices.metaDataLoopbackSize)
			if err != nil {
				logger.Debugf("Error device ensureImage (metadata): %s", err)
				return err
			}

			metadataFile, err = loopback.AttachLoopDevice(metadata)
			if err != nil {
				return err
			}
			devices.metadataLoopFile = metadata
			devices.metadataDevice = metadataFile.Name()
		} else {
			metadataFile, err = os.OpenFile(devices.metadataDevice, os.O_RDWR, 0600)
			if err != nil {
				return err
			}
		}
		defer metadataFile.Close()

		if err := devicemapper.CreatePool(devices.getPoolName(), dataFile, metadataFile, devices.thinpBlockSize); err != nil {
			return err
		}
		defer func() {
			if retErr != nil {
				err = devices.deactivatePool()
				if err != nil {
					logger.Warnf("Failed to deactivatePool: %v", err)
				}
			}
		}()
	}

	// Pool already exists and caller did not pass us a pool. That means
	// we probably created pool earlier and could not remove it as some
	// containers were still using it. Detect some of the properties of
	// pool, like is it using loop devices.
	if poolExists && devices.thinPoolDevice == "" {
		if err := devices.loadThinPoolLoopBackInfo(); err != nil {
			logger.Debugf("Failed to load thin pool loopback device information:%v", err)
			return err
		}
	}

	// If we didn't just create the data or metadata image, we need to
	// load the transaction id and migrate old metadata
	if !createdLoopback {
		if err := devices.initMetaData(); err != nil {
			return err
		}
	}

	if devices.thinPoolDevice == "" {
		if devices.metadataLoopFile != "" || devices.dataLoopFile != "" {
			logger.Warn("Usage of loopback devices is strongly discouraged for production use. Please use `--storage-opt dm.thinpooldev` or use `man dockerd` to refer to dm.thinpooldev section.")
		}
	}

	// Right now this loads only NextDeviceID. If there is more metadata
	// down the line, we might have to move it earlier.
	if err := devices.loadDeviceSetMetaData(); err != nil {
		return err
	}

	// Setup the base image
	if doInit {
		if err := devices.setupBaseImage(); err != nil {
			logger.Debugf("Error device setupBaseImage: %s", err)
			return err
		}
	}

	return nil
}

// AddDevice adds a device and registers in the hash.
func (devices *DeviceSet) AddDevice(hash, baseHash string, storageOpt map[string]string) error {
	logrus.WithField("storage-driver", "devicemapper").Debugf("AddDevice START(hash=%s basehash=%s)", hash, baseHash)
	defer logrus.WithField("storage-driver", "devicemapper").Debugf("AddDevice END(hash=%s basehash=%s)", hash, baseHash)

	// If a deleted device exists, return error.
	baseInfo, err := devices.lookupDeviceWithLock(baseHash)
	if err != nil {
		return err
	}

	if baseInfo.Deleted {
		return fmt.Errorf("devmapper: Base device %v has been marked for deferred deletion", baseInfo.Hash)
	}

	baseInfo.lock.Lock()
	defer baseInfo.lock.Unlock()

	devices.Lock()
	defer devices.Unlock()

	// Also include deleted devices in case hash of new device is
	// same as one of the deleted devices.
	if info, _ := devices.lookupDevice(hash); info != nil {
		return fmt.Errorf("devmapper: device %s already exists. Deleted=%v", hash, info.Deleted)
	}

	size, err := devices.parseStorageOpt(storageOpt)
	if err != nil {
		return err
	}

	if size == 0 {
		size = baseInfo.Size
	}

	if size < baseInfo.Size {
		return fmt.Errorf("devmapper: Container size cannot be smaller than %s", units.HumanSize(float64(baseInfo.Size)))
	}

	if err := devices.takeSnapshot(hash, baseInfo, size); err != nil {
		return err
	}

	// Grow the container rootfs.
	if size > baseInfo.Size {
		info, err := devices.lookupDevice(hash)
		if err != nil {
			return err
		}

		if err := devices.growFS(info); err != nil {
			return err
		}
	}

	return nil
}

func (devices *DeviceSet) parseStorageOpt(storageOpt map[string]string) (uint64, error) {

	// Read size to change the block device size per container.
	for key, val := range storageOpt {
		key := strings.ToLower(key)
		switch key {
		case "size":
			size, err := units.RAMInBytes(val)
			if err != nil {
				return 0, err
			}
			return uint64(size), nil
		default:
			return 0, fmt.Errorf("Unknown option %s", key)
		}
	}

	return 0, nil
}

func (devices *DeviceSet) markForDeferredDeletion(info *devInfo) error {
	// If device is already in deleted state, there is nothing to be done.
	if info.Deleted {
		return nil
	}

	logrus.WithField("storage-driver", "devicemapper").Debugf("Marking device %s for deferred deletion.", info.Hash)

	info.Deleted = true

	// save device metadata to reflect deleted state.
	if err := devices.saveMetadata(info); err != nil {
		info.Deleted = false
		return err
	}

	devices.nrDeletedDevices++
	return nil
}

// Should be called with devices.Lock() held.
func (devices *DeviceSet) deleteTransaction(info *devInfo, syncDelete bool) error {
	if err := devices.openTransaction(info.Hash, info.DeviceID); err != nil {
		logrus.WithField("storage-driver", "devicemapper").Debugf("Error opening transaction hash = %s deviceId = %d", "", info.DeviceID)
		return err
	}

	defer devices.closeTransaction()

	err := devicemapper.DeleteDevice(devices.getPoolDevName(), info.DeviceID)
	if err != nil {
		// If syncDelete is true, we want to return error. If deferred
		// deletion is not enabled, we return an error. If error is
		// something other then EBUSY, return an error.
		if syncDelete || !devices.deferredDelete || err != devicemapper.ErrBusy {
			logrus.WithField("storage-driver", "devicemapper").Debugf("Error deleting device: %s", err)
			return err
		}
	}

	if err == nil {
		if err := devices.unregisterDevice(info.Hash); err != nil {
			return err
		}
		// If device was already in deferred delete state that means
		// deletion was being tried again later. Reduce the deleted
		// device count.
		if info.Deleted {
			devices.nrDeletedDevices--
		}
		devices.markDeviceIDFree(info.DeviceID)
	} else {
		if err := devices.markForDeferredDeletion(info); err != nil {
			return err
		}
	}

	return nil
}

// Issue discard only if device open count is zero.
func (devices *DeviceSet) issueDiscard(info *devInfo) error {
	logger := logrus.WithField("storage-driver", "devicemapper")
	logger.Debugf("issueDiscard START(device: %s).", info.Hash)
	defer logger.Debugf("issueDiscard END(device: %s).", info.Hash)
	// This is a workaround for the kernel not discarding block so
	// on the thin pool when we remove a thinp device, so we do it
	// manually.
	// Even if device is deferred deleted, activate it and issue
	// discards.
	if err := devices.activateDeviceIfNeeded(info, true); err != nil {
		return err
	}

	devinfo, err := devicemapper.GetInfo(info.Name())
	if err != nil {
		return err
	}

	if devinfo.OpenCount != 0 {
		logger.Debugf("Device: %s is in use. OpenCount=%d. Not issuing discards.", info.Hash, devinfo.OpenCount)
		return nil
	}

	if err := devicemapper.BlockDeviceDiscard(info.DevName()); err != nil {
		logger.Debugf("Error discarding block on device: %s (ignoring)", err)
	}
	return nil
}

// Should be called with devices.Lock() held.
func (devices *DeviceSet) deleteDevice(info *devInfo, syncDelete bool) error {
	if devices.doBlkDiscard {
		devices.issueDiscard(info)
	}

	// Try to deactivate device in case it is active.
	// If deferred removal is enabled and deferred deletion is disabled
	// then make sure device is removed synchronously. There have been
	// some cases of device being busy for short duration and we would
	// rather busy wait for device removal to take care of these cases.
	deferredRemove := devices.deferredRemove
	if !devices.deferredDelete {
		deferredRemove = false
	}

	if err := devices.deactivateDeviceMode(info, deferredRemove); err != nil {
		logrus.WithField("storage-driver", "devicemapper").Debugf("Error deactivating device: %s", err)
		return err
	}

	return devices.deleteTransaction(info, syncDelete)
}

// DeleteDevice will return success if device has been marked for deferred
// removal. If one wants to override that and want DeleteDevice() to fail if
// device was busy and could not be deleted, set syncDelete=true.
func (devices *DeviceSet) DeleteDevice(hash string, syncDelete bool) error {
	logrus.WithField("storage-driver", "devicemapper").Debugf("DeleteDevice START(hash=%v syncDelete=%v)", hash, syncDelete)
	defer logrus.WithField("storage-driver", "devicemapper").Debugf("DeleteDevice END(hash=%v syncDelete=%v)", hash, syncDelete)
	info, err := devices.lookupDeviceWithLock(hash)
	if err != nil {
		return err
	}

	info.lock.Lock()
	defer info.lock.Unlock()

	devices.Lock()
	defer devices.Unlock()

	return devices.deleteDevice(info, syncDelete)
}

func (devices *DeviceSet) deactivatePool() error {
	logrus.WithField("storage-driver", "devicemapper").Debug("deactivatePool() START")
	defer logrus.WithField("storage-driver", "devicemapper").Debug("deactivatePool() END")
	devname := devices.getPoolDevName()

	devinfo, err := devicemapper.GetInfo(devname)
	if err != nil {
		return err
	}

	if devinfo.Exists == 0 {
		return nil
	}
	if err := devicemapper.RemoveDevice(devname); err != nil {
		return err
	}

	if d, err := devicemapper.GetDeps(devname); err == nil {
		logrus.WithField("storage-driver", "devicemapper").Warnf("device %s still has %d active dependents", devname, d.Count)
	}

	return nil
}

func (devices *DeviceSet) deactivateDevice(info *devInfo) error {
	return devices.deactivateDeviceMode(info, devices.deferredRemove)
}

func (devices *DeviceSet) deactivateDeviceMode(info *devInfo, deferredRemove bool) error {
	var err error
	logrus.WithField("storage-driver", "devicemapper").Debugf("deactivateDevice START(%s)", info.Hash)
	defer logrus.WithField("storage-driver", "devicemapper").Debugf("deactivateDevice END(%s)", info.Hash)

	devinfo, err := devicemapper.GetInfo(info.Name())
	if err != nil {
		return err
	}

	if devinfo.Exists == 0 {
		return nil
	}

	if deferredRemove {
		err = devicemapper.RemoveDeviceDeferred(info.Name())
	} else {
		err = devices.removeDevice(info.Name())
	}

	// This function's semantics is such that it does not return an
	// error if device does not exist. So if device went away by
	// the time we actually tried to remove it, do not return error.
	if err != devicemapper.ErrEnxio {
		return err
	}
	return nil
}

// Issues the underlying dm remove operation.
func (devices *DeviceSet) removeDevice(devname string) error {
	var err error

	logrus.WithField("storage-driver", "devicemapper").Debugf("removeDevice START(%s)", devname)
	defer logrus.WithField("storage-driver", "devicemapper").Debugf("removeDevice END(%s)", devname)

	for i := 0; i < 200; i++ {
		err = devicemapper.RemoveDevice(devname)
		if err == nil {
			break
		}
		if err != devicemapper.ErrBusy {
			return err
		}

		// If we see EBUSY it may be a transient error,
		// sleep a bit a retry a few times.
		devices.Unlock()
		time.Sleep(100 * time.Millisecond)
		devices.Lock()
	}

	return err
}

func (devices *DeviceSet) cancelDeferredRemovalIfNeeded(info *devInfo) error {
	if !devices.deferredRemove {
		return nil
	}

	logrus.WithField("storage-driver", "devicemapper").Debugf("cancelDeferredRemovalIfNeeded START(%s)", info.Name())
	defer logrus.WithField("storage-driver", "devicemapper").Debugf("cancelDeferredRemovalIfNeeded END(%s)", info.Name())

	devinfo, err := devicemapper.GetInfoWithDeferred(info.Name())
	if err != nil {
		return err
	}

	if devinfo != nil && devinfo.DeferredRemove == 0 {
		return nil
	}

	// Cancel deferred remove
	if err := devices.cancelDeferredRemoval(info); err != nil {
		// If Error is ErrEnxio. Device is probably already gone. Continue.
		if err != devicemapper.ErrEnxio {
			return err
		}
	}
	return nil
}

func (devices *DeviceSet) cancelDeferredRemoval(info *devInfo) error {
	logrus.WithField("storage-driver", "devicemapper").Debugf("cancelDeferredRemoval START(%s)", info.Name())
	defer logrus.WithField("storage-driver", "devicemapper").Debugf("cancelDeferredRemoval END(%s)", info.Name())

	var err error

	// Cancel deferred remove
	for i := 0; i < 100; i++ {
		err = devicemapper.CancelDeferredRemove(info.Name())
		if err != nil {
			if err == devicemapper.ErrBusy {
				// If we see EBUSY it may be a transient error,
				// sleep a bit a retry a few times.
				devices.Unlock()
				time.Sleep(100 * time.Millisecond)
				devices.Lock()
				continue
			}
		}
		break
	}
	return err
}

func (devices *DeviceSet) unmountAndDeactivateAll(dir string) {
	logger := logrus.WithField("storage-driver", "devicemapper")

	files, err := os.ReadDir(dir)
	if err != nil {
		logger.Warnf("unmountAndDeactivate: %s", err)
		return
	}

	for _, d := range files {
		if !d.IsDir() {
			continue
		}

		name := d.Name()
		fullname := path.Join(dir, name)

		// We use MNT_DETACH here in case it is still busy in some running
		// container. This means it'll go away from the global scope directly,
		// and the device will be released when that container dies.
		if err := unix.Unmount(fullname, unix.MNT_DETACH); err != nil && err != unix.EINVAL {
			logger.Warnf("Shutdown unmounting %s, error: %s", fullname, err)
		}

		if devInfo, err := devices.lookupDevice(name); err != nil {
			logger.Debugf("Shutdown lookup device %s, error: %s", name, err)
		} else {
			if err := devices.deactivateDevice(devInfo); err != nil {
				logger.Debugf("Shutdown deactivate %s, error: %s", devInfo.Hash, err)
			}
		}
	}
}

// Shutdown shuts down the device by unmounting the root.
func (devices *DeviceSet) Shutdown(home string) error {
	logger := logrus.WithField("storage-driver", "devicemapper")

	logger.Debugf("[deviceset %s] Shutdown()", devices.devicePrefix)
	logger.Debugf("Shutting down DeviceSet: %s", devices.root)
	defer logger.Debugf("[deviceset %s] Shutdown() END", devices.devicePrefix)

	// Stop deletion worker. This should start delivering new events to
	// ticker channel. That means no new instance of cleanupDeletedDevice()
	// will run after this call. If one instance is already running at
	// the time of the call, it must be holding devices.Lock() and
	// we will block on this lock till cleanup function exits.
	devices.deletionWorkerTicker.Stop()

	devices.Lock()
	// Save DeviceSet Metadata first. Docker kills all threads if they
	// don't finish in certain time. It is possible that Shutdown()
	// routine does not finish in time as we loop trying to deactivate
	// some devices while these are busy. In that case shutdown() routine
	// will be killed and we will not get a chance to save deviceset
	// metadata. Hence save this early before trying to deactivate devices.
	devices.saveDeviceSetMetaData()
	devices.unmountAndDeactivateAll(path.Join(home, "mnt"))
	devices.Unlock()

	info, _ := devices.lookupDeviceWithLock("")
	if info != nil {
		info.lock.Lock()
		devices.Lock()
		if err := devices.deactivateDevice(info); err != nil {
			logger.Debugf("Shutdown deactivate base , error: %s", err)
		}
		devices.Unlock()
		info.lock.Unlock()
	}

	devices.Lock()
	if devices.thinPoolDevice == "" {
		if err := devices.deactivatePool(); err != nil {
			logger.Debugf("Shutdown deactivate pool , error: %s", err)
		}
	}
	devices.Unlock()

	return nil
}

// Recent XFS changes allow changing behavior of filesystem in case of errors.
// When thin pool gets full and XFS gets ENOSPC error, currently it tries
// IO infinitely and sometimes it can block the container process
// and process can't be killWith 0 value, XFS will not retry upon error
// and instead will shutdown filesystem.

func (devices *DeviceSet) xfsSetNospaceRetries(info *devInfo) error {
	dmDevicePath, err := os.Readlink(info.DevName())
	if err != nil {
		return fmt.Errorf("devmapper: readlink failed for device %v:%v", info.DevName(), err)
	}

	dmDeviceName := path.Base(dmDevicePath)
	filePath := "/sys/fs/xfs/" + dmDeviceName + "/error/metadata/ENOSPC/max_retries"
	maxRetriesFile, err := os.OpenFile(filePath, os.O_WRONLY, 0)
	if err != nil {
		return fmt.Errorf("devmapper: user specified daemon option dm.xfs_nospace_max_retries but it does not seem to be supported on this system :%v", err)
	}
	defer maxRetriesFile.Close()

	// Set max retries to 0
	_, err = maxRetriesFile.WriteString(devices.xfsNospaceRetries)
	if err != nil {
		return fmt.Errorf("devmapper: Failed to write string %v to file %v:%v", devices.xfsNospaceRetries, filePath, err)
	}
	return nil
}

// MountDevice mounts the device if not already mounted.
func (devices *DeviceSet) MountDevice(hash, path, mountLabel string) error {
	info, err := devices.lookupDeviceWithLock(hash)
	if err != nil {
		return err
	}

	if info.Deleted {
		return fmt.Errorf("devmapper: Can't mount device %v as it has been marked for deferred deletion", info.Hash)
	}

	info.lock.Lock()
	defer info.lock.Unlock()

	devices.Lock()
	defer devices.Unlock()

	if err := devices.activateDeviceIfNeeded(info, false); err != nil {
		return fmt.Errorf("devmapper: Error activating devmapper device for '%s': %s", hash, err)
	}

	fstype, err := ProbeFsType(info.DevName())
	if err != nil {
		return err
	}

	options := ""

	if fstype == "xfs" {
		// XFS needs nouuid or it can't mount filesystems with the same fs
		options = joinMountOptions(options, "nouuid")
	}

	options = joinMountOptions(options, devices.mountOptions)
	options = joinMountOptions(options, label.FormatMountLabel("", mountLabel))

	if err := mount.Mount(info.DevName(), path, fstype, options); err != nil {
		return errors.Wrapf(err, "Failed to mount; dmesg: %s", string(dmesg.Dmesg(256)))
	}

	if fstype == "xfs" && devices.xfsNospaceRetries != "" {
		if err := devices.xfsSetNospaceRetries(info); err != nil {
			unix.Unmount(path, unix.MNT_DETACH)
			devices.deactivateDevice(info)
			return err
		}
	}

	return nil
}

// UnmountDevice unmounts the device and removes it from hash.
func (devices *DeviceSet) UnmountDevice(hash, mountPath string) error {
	logger := logrus.WithField("storage-driver", "devicemapper")

	logger.Debugf("UnmountDevice START(hash=%s)", hash)
	defer logger.Debugf("UnmountDevice END(hash=%s)", hash)

	info, err := devices.lookupDeviceWithLock(hash)
	if err != nil {
		return err
	}

	info.lock.Lock()
	defer info.lock.Unlock()

	devices.Lock()
	defer devices.Unlock()

	logger.Debugf("Unmount(%s)", mountPath)
	if err := unix.Unmount(mountPath, unix.MNT_DETACH); err != nil {
		return err
	}
	logger.Debug("Unmount done")

	// Remove the mountpoint here. Removing the mountpoint (in newer kernels)
	// will cause all other instances of this mount in other mount namespaces
	// to be killed (this is an anti-DoS measure that is necessary for things
	// like devicemapper). This is necessary to avoid cases where a libdm mount
	// that is present in another namespace will cause subsequent RemoveDevice
	// operations to fail. We ignore any errors here because this may fail on
	// older kernels which don't have
	// torvalds/linux@8ed936b5671bfb33d89bc60bdcc7cf0470ba52fe applied.
	if err := os.Remove(mountPath); err != nil {
		logger.Debugf("error doing a remove on unmounted device %s: %v", mountPath, err)
	}

	return devices.deactivateDevice(info)
}

// HasDevice returns true if the device metadata exists.
func (devices *DeviceSet) HasDevice(hash string) bool {
	info, _ := devices.lookupDeviceWithLock(hash)
	return info != nil
}

// List returns a list of device ids.
func (devices *DeviceSet) List() []string {
	devices.Lock()
	defer devices.Unlock()

	ids := make([]string, len(devices.Devices))
	i := 0
	for k := range devices.Devices {
		ids[i] = k
		i++
	}
	return ids
}

func (devices *DeviceSet) deviceStatus(devName string) (sizeInSectors, mappedSectors, highestMappedSector uint64, err error) {
	var params string
	_, sizeInSectors, _, params, err = devicemapper.GetStatus(devName)
	if err != nil {
		return
	}
	if _, err = fmt.Sscanf(params, "%d %d", &mappedSectors, &highestMappedSector); err == nil {
		return
	}
	return
}

// GetDeviceStatus provides size, mapped sectors
func (devices *DeviceSet) GetDeviceStatus(hash string) (*DevStatus, error) {
	info, err := devices.lookupDeviceWithLock(hash)
	if err != nil {
		return nil, err
	}

	info.lock.Lock()
	defer info.lock.Unlock()

	devices.Lock()
	defer devices.Unlock()

	status := &DevStatus{
		DeviceID:      info.DeviceID,
		Size:          info.Size,
		TransactionID: info.TransactionID,
	}

	if err := devices.activateDeviceIfNeeded(info, false); err != nil {
		return nil, fmt.Errorf("devmapper: Error activating devmapper device for '%s': %s", hash, err)
	}

	sizeInSectors, mappedSectors, highestMappedSector, err := devices.deviceStatus(info.DevName())

	if err != nil {
		return nil, err
	}

	status.SizeInSectors = sizeInSectors
	status.MappedSectors = mappedSectors
	status.HighestMappedSector = highestMappedSector

	return status, nil
}

func (devices *DeviceSet) poolStatus() (totalSizeInSectors, transactionID, dataUsed, dataTotal, metadataUsed, metadataTotal uint64, err error) {
	var params string
	if _, totalSizeInSectors, _, params, err = devicemapper.GetStatus(devices.getPoolName()); err == nil {
		_, err = fmt.Sscanf(params, "%d %d/%d %d/%d", &transactionID, &metadataUsed, &metadataTotal, &dataUsed, &dataTotal)
	}
	return
}

// DataDevicePath returns the path to the data storage for this deviceset,
// regardless of loopback or block device
func (devices *DeviceSet) DataDevicePath() string {
	return devices.dataDevice
}

// MetadataDevicePath returns the path to the metadata storage for this deviceset,
// regardless of loopback or block device
func (devices *DeviceSet) MetadataDevicePath() string {
	return devices.metadataDevice
}

func (devices *DeviceSet) getUnderlyingAvailableSpace(loopFile string) (uint64, error) {
	buf := new(unix.Statfs_t)
	if err := unix.Statfs(loopFile, buf); err != nil {
		logrus.WithField("storage-driver", "devicemapper").Warnf("Couldn't stat loopfile filesystem %v: %v", loopFile, err)
		return 0, err
	}
	return buf.Bfree * uint64(buf.Bsize), nil
}

func (devices *DeviceSet) isRealFile(loopFile string) (bool, error) {
	if loopFile != "" {
		fi, err := os.Stat(loopFile)
		if err != nil {
			logrus.WithField("storage-driver", "devicemapper").Warnf("Couldn't stat loopfile %v: %v", loopFile, err)
			return false, err
		}
		return fi.Mode().IsRegular(), nil
	}
	return false, nil
}

// Status returns the current status of this deviceset
func (devices *DeviceSet) Status() *Status {
	devices.Lock()
	defer devices.Unlock()

	status := &Status{}

	status.PoolName = devices.getPoolName()
	status.DataFile = devices.DataDevicePath()
	status.DataLoopback = devices.dataLoopFile
	status.MetadataFile = devices.MetadataDevicePath()
	status.MetadataLoopback = devices.metadataLoopFile
	status.UdevSyncSupported = devicemapper.UdevSyncSupported()
	status.DeferredRemoveEnabled = devices.deferredRemove
	status.DeferredDeleteEnabled = devices.deferredDelete
	status.DeferredDeletedDeviceCount = devices.nrDeletedDevices
	status.BaseDeviceSize = devices.getBaseDeviceSize()
	status.BaseDeviceFS = devices.getBaseDeviceFS()

	totalSizeInSectors, _, dataUsed, dataTotal, metadataUsed, metadataTotal, err := devices.poolStatus()
	if err == nil {
		// Convert from blocks to bytes
		blockSizeInSectors := totalSizeInSectors / dataTotal

		status.Data.Used = dataUsed * blockSizeInSectors * 512
		status.Data.Total = dataTotal * blockSizeInSectors * 512
		status.Data.Available = status.Data.Total - status.Data.Used

		// metadata blocks are always 4k
		status.Metadata.Used = metadataUsed * 4096
		status.Metadata.Total = metadataTotal * 4096
		status.Metadata.Available = status.Metadata.Total - status.Metadata.Used

		status.SectorSize = blockSizeInSectors * 512

		if check, _ := devices.isRealFile(devices.dataLoopFile); check {
			actualSpace, err := devices.getUnderlyingAvailableSpace(devices.dataLoopFile)
			if err == nil && actualSpace < status.Data.Available {
				status.Data.Available = actualSpace
			}
		}

		if check, _ := devices.isRealFile(devices.metadataLoopFile); check {
			actualSpace, err := devices.getUnderlyingAvailableSpace(devices.metadataLoopFile)
			if err == nil && actualSpace < status.Metadata.Available {
				status.Metadata.Available = actualSpace
			}
		}

		minFreeData := (dataTotal * uint64(devices.minFreeSpacePercent)) / 100
		status.MinFreeSpace = minFreeData * blockSizeInSectors * 512
	}

	return status
}

// Status returns the current status of this deviceset
func (devices *DeviceSet) exportDeviceMetadata(hash string) (*deviceMetadata, error) {
	info, err := devices.lookupDeviceWithLock(hash)
	if err != nil {
		return nil, err
	}

	info.lock.Lock()
	defer info.lock.Unlock()

	metadata := &deviceMetadata{info.DeviceID, info.Size, info.Name()}
	return metadata, nil
}

// NewDeviceSet creates the device set based on the options provided.
func NewDeviceSet(root string, doInit bool, options []string, idMap idtools.IdentityMapping) (*DeviceSet, error) {
	devicemapper.SetDevDir("/dev")

	devices := &DeviceSet{
		root:                  root,
		metaData:              metaData{Devices: make(map[string]*devInfo)},
		dataLoopbackSize:      defaultDataLoopbackSize,
		metaDataLoopbackSize:  defaultMetaDataLoopbackSize,
		baseFsSize:            defaultBaseFsSize,
		overrideUdevSyncCheck: defaultUdevSyncOverride,
		doBlkDiscard:          true,
		thinpBlockSize:        defaultThinpBlockSize,
		deviceIDMap:           make([]byte, deviceIDMapSz),
		deletionWorkerTicker:  time.NewTicker(time.Second * 30),
		idMap:                 idMap,
		minFreeSpacePercent:   defaultMinFreeSpacePercent,
	}

	version, err := devicemapper.GetDriverVersion()
	if err != nil {
		// Can't even get driver version, assume not supported
		return nil, graphdriver.ErrNotSupported
	}

	if err := determineDriverCapabilities(version); err != nil {
		return nil, graphdriver.ErrNotSupported
	}

	if driverDeferredRemovalSupport && devicemapper.LibraryDeferredRemovalSupport {
		// enable deferred stuff by default
		enableDeferredDeletion = true
		enableDeferredRemoval = true
	}

	foundBlkDiscard := false
	var lvmSetupConfig directLVMConfig
	for _, option := range options {
		key, val, err := parsers.ParseKeyValueOpt(option)
		if err != nil {
			return nil, err
		}
		key = strings.ToLower(key)
		switch key {
		case "dm.basesize":
			size, err := units.RAMInBytes(val)
			if err != nil {
				return nil, err
			}
			userBaseSize = true
			devices.baseFsSize = uint64(size)
		case "dm.loopdatasize":
			size, err := units.RAMInBytes(val)
			if err != nil {
				return nil, err
			}
			devices.dataLoopbackSize = size
		case "dm.loopmetadatasize":
			size, err := units.RAMInBytes(val)
			if err != nil {
				return nil, err
			}
			devices.metaDataLoopbackSize = size
		case "dm.fs":
			if val != "ext4" && val != "xfs" {
				return nil, fmt.Errorf("devmapper: Unsupported filesystem %s", val)
			}
			devices.filesystem = val
		case "dm.mkfsarg":
			devices.mkfsArgs = append(devices.mkfsArgs, val)
		case "dm.mountopt":
			devices.mountOptions = joinMountOptions(devices.mountOptions, val)
		case "dm.metadatadev":
			devices.metadataDevice = val
		case "dm.datadev":
			devices.dataDevice = val
		case "dm.thinpooldev":
			devices.thinPoolDevice = strings.TrimPrefix(val, "/dev/mapper/")
		case "dm.blkdiscard":
			foundBlkDiscard = true
			devices.doBlkDiscard, err = strconv.ParseBool(val)
			if err != nil {
				return nil, err
			}
		case "dm.blocksize":
			size, err := units.RAMInBytes(val)
			if err != nil {
				return nil, err
			}
			// convert to 512b sectors
			devices.thinpBlockSize = uint32(size) >> 9
		case "dm.override_udev_sync_check":
			devices.overrideUdevSyncCheck, err = strconv.ParseBool(val)
			if err != nil {
				return nil, err
			}

		case "dm.use_deferred_removal":
			enableDeferredRemoval, err = strconv.ParseBool(val)
			if err != nil {
				return nil, err
			}

		case "dm.use_deferred_deletion":
			enableDeferredDeletion, err = strconv.ParseBool(val)
			if err != nil {
				return nil, err
			}

		case "dm.min_free_space":
			if !strings.HasSuffix(val, "%") {
				return nil, fmt.Errorf("devmapper: Option dm.min_free_space requires %% suffix")
			}

			valstring := strings.TrimSuffix(val, "%")
			minFreeSpacePercent, err := strconv.ParseUint(valstring, 10, 32)
			if err != nil {
				return nil, err
			}

			if minFreeSpacePercent >= 100 {
				return nil, fmt.Errorf("devmapper: Invalid value %v for option dm.min_free_space", val)
			}

			devices.minFreeSpacePercent = uint32(minFreeSpacePercent)
		case "dm.xfs_nospace_max_retries":
			_, err := strconv.ParseUint(val, 10, 64)
			if err != nil {
				return nil, err
			}
			devices.xfsNospaceRetries = val
		case "dm.directlvm_device":
			lvmSetupConfig.Device = val
		case "dm.directlvm_device_force":
			lvmSetupConfigForce, err = strconv.ParseBool(val)
			if err != nil {
				return nil, err
			}
		case "dm.thinp_percent":
			per, err := strconv.ParseUint(strings.TrimSuffix(val, "%"), 10, 32)
			if err != nil {
				return nil, errors.Wrapf(err, "could not parse `dm.thinp_percent=%s`", val)
			}
			if per >= 100 {
				return nil, errors.New("dm.thinp_percent must be greater than 0 and less than 100")
			}
			lvmSetupConfig.ThinpPercent = per
		case "dm.thinp_metapercent":
			per, err := strconv.ParseUint(strings.TrimSuffix(val, "%"), 10, 32)
			if err != nil {
				return nil, errors.Wrapf(err, "could not parse `dm.thinp_metapercent=%s`", val)
			}
			if per >= 100 {
				return nil, errors.New("dm.thinp_metapercent must be greater than 0 and less than 100")
			}
			lvmSetupConfig.ThinpMetaPercent = per
		case "dm.thinp_autoextend_percent":
			per, err := strconv.ParseUint(strings.TrimSuffix(val, "%"), 10, 32)
			if err != nil {
				return nil, errors.Wrapf(err, "could not parse `dm.thinp_autoextend_percent=%s`", val)
			}
			if per > 100 {
				return nil, errors.New("dm.thinp_autoextend_percent must be greater than 0 and less than 100")
			}
			lvmSetupConfig.AutoExtendPercent = per
		case "dm.thinp_autoextend_threshold":
			per, err := strconv.ParseUint(strings.TrimSuffix(val, "%"), 10, 32)
			if err != nil {
				return nil, errors.Wrapf(err, "could not parse `dm.thinp_autoextend_threshold=%s`", val)
			}
			if per > 100 {
				return nil, errors.New("dm.thinp_autoextend_threshold must be greater than 0 and less than 100")
			}
			lvmSetupConfig.AutoExtendThreshold = per
		case "dm.libdm_log_level":
			level, err := strconv.ParseInt(val, 10, 32)
			if err != nil {
				return nil, errors.Wrapf(err, "could not parse `dm.libdm_log_level=%s`", val)
			}
			if level < devicemapper.LogLevelFatal || level > devicemapper.LogLevelDebug {
				return nil, errors.Errorf("dm.libdm_log_level must be in range [%d,%d]", devicemapper.LogLevelFatal, devicemapper.LogLevelDebug)
			}
			// Register a new logging callback with the specified level.
			devicemapper.LogInit(devicemapper.DefaultLogger{
				Level: int(level),
			})
		default:
			return nil, fmt.Errorf("devmapper: Unknown option %s", key)
		}
	}

	if err := validateLVMConfig(lvmSetupConfig); err != nil {
		return nil, err
	}

	devices.lvmSetupConfig = lvmSetupConfig

	// By default, don't do blk discard hack on raw devices, its rarely useful and is expensive
	if !foundBlkDiscard && (devices.dataDevice != "" || devices.thinPoolDevice != "") {
		devices.doBlkDiscard = false
	}

	if err := devices.initDevmapper(doInit); err != nil {
		return nil, err
	}

	return devices, nil
}<|MERGE_RESOLUTION|>--- conflicted
+++ resolved
@@ -1,9 +1,5 @@
-<<<<<<< HEAD
+//go:build linux && !no_devmapper
 // +build linux,!no_devmapper
-=======
-//go:build linux
-// +build linux
->>>>>>> 38633e79
 
 package devmapper // import "github.com/docker/docker/daemon/graphdriver/devmapper"
 
@@ -1741,11 +1737,7 @@
 	//	- The target of this device is at major <maj> and minor <min>
 	//	- If <inode> is defined, use that file inside the device as a loopback image. Otherwise use the device itself.
 	// The type Dev in Stat_t is 32bit on mips.
-<<<<<<< HEAD
-	devices.devicePrefix = fmt.Sprintf("balena-%d:%d-%d", major(uint64(st.Dev)), minor(uint64(st.Dev)), st.Ino) // nolint: unconvert
-=======
-	devices.devicePrefix = fmt.Sprintf("docker-%d:%d-%d", major(uint64(st.Dev)), minor(uint64(st.Dev)), st.Ino) //nolint: unconvert
->>>>>>> 38633e79
+	devices.devicePrefix = fmt.Sprintf("balena-%d:%d-%d", major(uint64(st.Dev)), minor(uint64(st.Dev)), st.Ino) //nolint: unconvert
 	logger.Debugf("Generated prefix: %s", devices.devicePrefix)
 
 	// Check for the existence of the thin-pool device
