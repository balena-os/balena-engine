--- conflicted
+++ resolved
@@ -1723,13 +1723,8 @@
 				return err
 			}
 		}
-<<<<<<< HEAD
 		devices.thinPoolDevice = "balena-thinpool"
-		logrus.WithField("storage-driver", "devicemapper").Debugf("Setting dm.thinpooldev to %q", devices.thinPoolDevice)
-=======
-		devices.thinPoolDevice = "docker-thinpool"
 		logger.Debugf("Setting dm.thinpooldev to %q", devices.thinPoolDevice)
->>>>>>> 8c91e967
 	}
 
 	// Set the device prefix from the device id and inode of the docker root dir
@@ -1743,13 +1738,8 @@
 	//	- Managed by balenaEngine
 	//	- The target of this device is at major <maj> and minor <min>
 	//	- If <inode> is defined, use that file inside the device as a loopback image. Otherwise use the device itself.
-<<<<<<< HEAD
 	devices.devicePrefix = fmt.Sprintf("balena-%d:%d-%d", major(st.Dev), minor(st.Dev), st.Ino)
-	logrus.Debugf("devmapper: Generated prefix: %s", devices.devicePrefix)
-=======
-	devices.devicePrefix = fmt.Sprintf("docker-%d:%d-%d", major(st.Dev), minor(st.Dev), st.Ino)
 	logger.Debugf("Generated prefix: %s", devices.devicePrefix)
->>>>>>> 8c91e967
 
 	// Check for the existence of the thin-pool device
 	poolExists, err := devices.thinPoolExists(devices.getPoolName())
