// +build linux,!no_devmapper

package devmapper // import "github.com/docker/docker/daemon/graphdriver/devmapper"

import (
	"bufio"
	"encoding/json"
	"fmt"
	"io"
	"io/ioutil"
	"os"
	"os/exec"
	"path"
	"path/filepath"
	"reflect"
	"strconv"
	"strings"
	"sync"
	"time"

	"github.com/docker/docker/daemon/graphdriver"
	"github.com/docker/docker/dockerversion"
	"github.com/docker/docker/pkg/devicemapper"
	"github.com/docker/docker/pkg/dmesg"
	"github.com/docker/docker/pkg/idtools"
	"github.com/docker/docker/pkg/loopback"
	"github.com/docker/docker/pkg/parsers"
	"github.com/docker/docker/pkg/parsers/kernel"
	units "github.com/docker/go-units"
	"github.com/moby/sys/mount"
	"github.com/opencontainers/selinux/go-selinux/label"
	"github.com/pkg/errors"
	"github.com/sirupsen/logrus"
	"golang.org/x/sys/unix"
)

var (
	defaultDataLoopbackSize      int64  = 100 * 1024 * 1024 * 1024
	defaultMetaDataLoopbackSize  int64  = 2 * 1024 * 1024 * 1024
	defaultBaseFsSize            uint64 = 10 * 1024 * 1024 * 1024
	defaultThinpBlockSize        uint32 = 128 // 64K = 128 512b sectors
	defaultUdevSyncOverride             = false
	maxDeviceID                         = 0xffffff // 24 bit, pool limit
	deviceIDMapSz                       = (maxDeviceID + 1) / 8
	driverDeferredRemovalSupport        = false
	enableDeferredRemoval               = false
	enableDeferredDeletion              = false
	userBaseSize                        = false
	defaultMinFreeSpacePercent   uint32 = 10
	lvmSetupConfigForce          bool
)

const deviceSetMetaFile = "deviceset-metadata"
const transactionMetaFile = "transaction-metadata"

type transaction struct {
	OpenTransactionID uint64 `json:"open_transaction_id"`
	DeviceIDHash      string `json:"device_hash"`
	DeviceID          int    `json:"device_id"`
}

type devInfo struct {
	Hash          string `json:"-"`
	DeviceID      int    `json:"device_id"`
	Size          uint64 `json:"size"`
	TransactionID uint64 `json:"transaction_id"`
	Initialized   bool   `json:"initialized"`
	Deleted       bool   `json:"deleted"`
	devices       *DeviceSet

	// The global DeviceSet lock guarantees that we serialize all
	// the calls to libdevmapper (which is not threadsafe), but we
	// sometimes release that lock while sleeping. In that case
	// this per-device lock is still held, protecting against
	// other accesses to the device that we're doing the wait on.
	//
	// WARNING: In order to avoid AB-BA deadlocks when releasing
	// the global lock while holding the per-device locks all
	// device locks must be acquired *before* the device lock, and
	// multiple device locks should be acquired parent before child.
	lock sync.Mutex
}

type metaData struct {
	Devices map[string]*devInfo `json:"Devices"`
}

// DeviceSet holds information about list of devices
type DeviceSet struct {
	metaData      `json:"-"`
	sync.Mutex    `json:"-"` // Protects all fields of DeviceSet and serializes calls into libdevmapper
	root          string
	devicePrefix  string
	TransactionID uint64 `json:"-"`
	NextDeviceID  int    `json:"next_device_id"`
	deviceIDMap   []byte

	// Options
	dataLoopbackSize      int64
	metaDataLoopbackSize  int64
	baseFsSize            uint64
	filesystem            string
	mountOptions          string
	mkfsArgs              []string
	dataDevice            string // block or loop dev
	dataLoopFile          string // loopback file, if used
	metadataDevice        string // block or loop dev
	metadataLoopFile      string // loopback file, if used
	doBlkDiscard          bool
	thinpBlockSize        uint32
	thinPoolDevice        string
	transaction           `json:"-"`
	overrideUdevSyncCheck bool
	deferredRemove        bool   // use deferred removal
	deferredDelete        bool   // use deferred deletion
	BaseDeviceUUID        string // save UUID of base device
	BaseDeviceFilesystem  string // save filesystem of base device
	nrDeletedDevices      uint   // number of deleted devices
	deletionWorkerTicker  *time.Ticker
	uidMaps               []idtools.IDMap
	gidMaps               []idtools.IDMap
	minFreeSpacePercent   uint32 // min free space percentage in thinpool
	xfsNospaceRetries     string // max retries when xfs receives ENOSPC
	lvmSetupConfig        directLVMConfig
}

// DiskUsage contains information about disk usage and is used when reporting Status of a device.
type DiskUsage struct {
	// Used bytes on the disk.
	Used uint64
	// Total bytes on the disk.
	Total uint64
	// Available bytes on the disk.
	Available uint64
}

// Status returns the information about the device.
type Status struct {
	// PoolName is the name of the data pool.
	PoolName string
	// DataFile is the actual block device for data.
	DataFile string
	// DataLoopback loopback file, if used.
	DataLoopback string
	// MetadataFile is the actual block device for metadata.
	MetadataFile string
	// MetadataLoopback is the loopback file, if used.
	MetadataLoopback string
	// Data is the disk used for data.
	Data DiskUsage
	// Metadata is the disk used for meta data.
	Metadata DiskUsage
	// BaseDeviceSize is base size of container and image
	BaseDeviceSize uint64
	// BaseDeviceFS is backing filesystem.
	BaseDeviceFS string
	// SectorSize size of the vector.
	SectorSize uint64
	// UdevSyncSupported is true if sync is supported.
	UdevSyncSupported bool
	// DeferredRemoveEnabled is true then the device is not unmounted.
	DeferredRemoveEnabled bool
	// True if deferred deletion is enabled. This is different from
	// deferred removal. "removal" means that device mapper device is
	// deactivated. Thin device is still in thin pool and can be activated
	// again. But "deletion" means that thin device will be deleted from
	// thin pool and it can't be activated again.
	DeferredDeleteEnabled      bool
	DeferredDeletedDeviceCount uint
	MinFreeSpace               uint64
}

// Structure used to export image/container metadata in docker inspect.
type deviceMetadata struct {
	deviceID   int
	deviceSize uint64 // size in bytes
	deviceName string // Device name as used during activation
}

// DevStatus returns information about device mounted containing its id, size and sector information.
type DevStatus struct {
	// DeviceID is the id of the device.
	DeviceID int
	// Size is the size of the filesystem.
	Size uint64
	// TransactionID is a unique integer per device set used to identify an operation on the file system, this number is incremental.
	TransactionID uint64
	// SizeInSectors indicates the size of the sectors allocated.
	SizeInSectors uint64
	// MappedSectors indicates number of mapped sectors.
	MappedSectors uint64
	// HighestMappedSector is the pointer to the highest mapped sector.
	HighestMappedSector uint64
}

func getDevName(name string) string {
	return "/dev/mapper/" + name
}

func (info *devInfo) Name() string {
	hash := info.Hash
	if hash == "" {
		hash = "base"
	}
	return fmt.Sprintf("%s-%s", info.devices.devicePrefix, hash)
}

func (info *devInfo) DevName() string {
	return getDevName(info.Name())
}

func (devices *DeviceSet) loopbackDir() string {
	return path.Join(devices.root, "devicemapper")
}

func (devices *DeviceSet) metadataDir() string {
	return path.Join(devices.root, "metadata")
}

func (devices *DeviceSet) metadataFile(info *devInfo) string {
	file := info.Hash
	if file == "" {
		file = "base"
	}
	return path.Join(devices.metadataDir(), file)
}

func (devices *DeviceSet) transactionMetaFile() string {
	return path.Join(devices.metadataDir(), transactionMetaFile)
}

func (devices *DeviceSet) deviceSetMetaFile() string {
	return path.Join(devices.metadataDir(), deviceSetMetaFile)
}

func (devices *DeviceSet) oldMetadataFile() string {
	return path.Join(devices.loopbackDir(), "json")
}

func (devices *DeviceSet) getPoolName() string {
	if devices.thinPoolDevice == "" {
		return devices.devicePrefix + "-pool"
	}
	return devices.thinPoolDevice
}

func (devices *DeviceSet) getPoolDevName() string {
	return getDevName(devices.getPoolName())
}

func (devices *DeviceSet) hasImage(name string) bool {
	dirname := devices.loopbackDir()
	filename := path.Join(dirname, name)

	_, err := os.Stat(filename)
	return err == nil
}

// ensureImage creates a sparse file of <size> bytes at the path
// <root>/devicemapper/<name>.
// If the file already exists and new size is larger than its current size, it grows to the new size.
// Either way it returns the full path.
func (devices *DeviceSet) ensureImage(name string, size int64) (string, error) {
	dirname := devices.loopbackDir()
	filename := path.Join(dirname, name)

	uid, gid, err := idtools.GetRootUIDGID(devices.uidMaps, devices.gidMaps)
	if err != nil {
		return "", err
	}
	if err := idtools.MkdirAllAndChown(dirname, 0700, idtools.Identity{UID: uid, GID: gid}); err != nil {
		return "", err
	}

	if fi, err := os.Stat(filename); err != nil {
		if !os.IsNotExist(err) {
			return "", err
		}
		logrus.WithField("storage-driver", "devicemapper").Debugf("Creating loopback file %s for device-manage use", filename)
		file, err := os.OpenFile(filename, os.O_RDWR|os.O_CREATE, 0600)
		if err != nil {
			return "", err
		}
		defer file.Close()

		if err := file.Truncate(size); err != nil {
			return "", err
		}
	} else {
		if fi.Size() < size {
			file, err := os.OpenFile(filename, os.O_RDWR|os.O_CREATE, 0600)
			if err != nil {
				return "", err
			}
			defer file.Close()
			if err := file.Truncate(size); err != nil {
				return "", fmt.Errorf("devmapper: Unable to grow loopback file %s: %v", filename, err)
			}
		} else if fi.Size() > size {
			logrus.WithField("storage-driver", "devicemapper").Warnf("Can't shrink loopback file %s", filename)
		}
	}
	return filename, nil
}

func (devices *DeviceSet) allocateTransactionID() uint64 {
	devices.OpenTransactionID = devices.TransactionID + 1
	return devices.OpenTransactionID
}

func (devices *DeviceSet) updatePoolTransactionID() error {
	if err := devicemapper.SetTransactionID(devices.getPoolDevName(), devices.TransactionID, devices.OpenTransactionID); err != nil {
		return fmt.Errorf("devmapper: Error setting devmapper transaction ID: %s", err)
	}
	devices.TransactionID = devices.OpenTransactionID
	return nil
}

func (devices *DeviceSet) removeMetadata(info *devInfo) error {
	if err := os.RemoveAll(devices.metadataFile(info)); err != nil {
		return fmt.Errorf("devmapper: Error removing metadata file %s: %s", devices.metadataFile(info), err)
	}
	return nil
}

// Given json data and file path, write it to disk
func (devices *DeviceSet) writeMetaFile(jsonData []byte, filePath string) error {
	tmpFile, err := ioutil.TempFile(devices.metadataDir(), ".tmp")
	if err != nil {
		return fmt.Errorf("devmapper: Error creating metadata file: %s", err)
	}

	n, err := tmpFile.Write(jsonData)
	if err != nil {
		return fmt.Errorf("devmapper: Error writing metadata to %s: %s", tmpFile.Name(), err)
	}
	if n < len(jsonData) {
		return io.ErrShortWrite
	}
	if err := tmpFile.Sync(); err != nil {
		return fmt.Errorf("devmapper: Error syncing metadata file %s: %s", tmpFile.Name(), err)
	}
	if err := tmpFile.Close(); err != nil {
		return fmt.Errorf("devmapper: Error closing metadata file %s: %s", tmpFile.Name(), err)
	}
	if err := os.Rename(tmpFile.Name(), filePath); err != nil {
		return fmt.Errorf("devmapper: Error committing metadata file %s: %s", tmpFile.Name(), err)
	}

	return nil
}

func (devices *DeviceSet) saveMetadata(info *devInfo) error {
	jsonData, err := json.Marshal(info)
	if err != nil {
		return fmt.Errorf("devmapper: Error encoding metadata to json: %s", err)
	}
	return devices.writeMetaFile(jsonData, devices.metadataFile(info))
}

func (devices *DeviceSet) markDeviceIDUsed(deviceID int) {
	var mask byte
	i := deviceID % 8
	mask = 1 << uint(i)
	devices.deviceIDMap[deviceID/8] = devices.deviceIDMap[deviceID/8] | mask
}

func (devices *DeviceSet) markDeviceIDFree(deviceID int) {
	var mask byte
	i := deviceID % 8
	mask = ^(1 << uint(i))
	devices.deviceIDMap[deviceID/8] = devices.deviceIDMap[deviceID/8] & mask
}

func (devices *DeviceSet) isDeviceIDFree(deviceID int) bool {
	var mask byte
	i := deviceID % 8
	mask = (1 << uint(i))
	return (devices.deviceIDMap[deviceID/8] & mask) == 0
}

// Should be called with devices.Lock() held.
func (devices *DeviceSet) lookupDevice(hash string) (*devInfo, error) {
	info := devices.Devices[hash]
	if info == nil {
		info = devices.loadMetadata(hash)
		if info == nil {
			return nil, fmt.Errorf("devmapper: Unknown device %s", hash)
		}

		devices.Devices[hash] = info
	}
	return info, nil
}

func (devices *DeviceSet) lookupDeviceWithLock(hash string) (*devInfo, error) {
	devices.Lock()
	defer devices.Unlock()
	info, err := devices.lookupDevice(hash)
	return info, err
}

// This function relies on that device hash map has been loaded in advance.
// Should be called with devices.Lock() held.
func (devices *DeviceSet) constructDeviceIDMap() {
	logrus.WithField("storage-driver", "devicemapper").Debug("constructDeviceIDMap()")
	defer logrus.WithField("storage-driver", "devicemapper").Debug("constructDeviceIDMap() END")

	for _, info := range devices.Devices {
		devices.markDeviceIDUsed(info.DeviceID)
		logrus.WithField("storage-driver", "devicemapper").Debugf("Added deviceId=%d to DeviceIdMap", info.DeviceID)
	}
}

func (devices *DeviceSet) deviceFileWalkFunction(path string, finfo os.FileInfo) error {
	logger := logrus.WithField("storage-driver", "devicemapper")

	// Skip some of the meta files which are not device files.
	if strings.HasSuffix(finfo.Name(), ".migrated") {
		logger.Debugf("Skipping file %s", path)
		return nil
	}

	if strings.HasPrefix(finfo.Name(), ".") {
		logger.Debugf("Skipping file %s", path)
		return nil
	}

	if finfo.Name() == deviceSetMetaFile {
		logger.Debugf("Skipping file %s", path)
		return nil
	}

	if finfo.Name() == transactionMetaFile {
		logger.Debugf("Skipping file %s", path)
		return nil
	}

	logger.Debugf("Loading data for file %s", path)

	hash := finfo.Name()
	if hash == "base" {
		hash = ""
	}

	// Include deleted devices also as cleanup delete device logic
	// will go through it and see if there are any deleted devices.
	if _, err := devices.lookupDevice(hash); err != nil {
		return fmt.Errorf("devmapper: Error looking up device %s:%v", hash, err)
	}

	return nil
}

func (devices *DeviceSet) loadDeviceFilesOnStart() error {
	logrus.WithField("storage-driver", "devicemapper").Debug("loadDeviceFilesOnStart()")
	defer logrus.WithField("storage-driver", "devicemapper").Debug("loadDeviceFilesOnStart() END")

	var scan = func(path string, info os.FileInfo, err error) error {
		if err != nil {
			logrus.WithField("storage-driver", "devicemapper").Debugf("Can't walk the file %s", path)
			return nil
		}

		// Skip any directories
		if info.IsDir() {
			return nil
		}

		return devices.deviceFileWalkFunction(path, info)
	}

	return filepath.Walk(devices.metadataDir(), scan)
}

// Should be called with devices.Lock() held.
func (devices *DeviceSet) unregisterDevice(hash string) error {
	logrus.WithField("storage-driver", "devicemapper").Debugf("unregisterDevice(%v)", hash)
	info := &devInfo{
		Hash: hash,
	}

	delete(devices.Devices, hash)

	if err := devices.removeMetadata(info); err != nil {
		logrus.WithField("storage-driver", "devicemapper").Debugf("Error removing metadata: %s", err)
		return err
	}

	return nil
}

// Should be called with devices.Lock() held.
func (devices *DeviceSet) registerDevice(id int, hash string, size uint64, transactionID uint64) (*devInfo, error) {
	logrus.WithField("storage-driver", "devicemapper").Debugf("registerDevice(%v, %v)", id, hash)
	info := &devInfo{
		Hash:          hash,
		DeviceID:      id,
		Size:          size,
		TransactionID: transactionID,
		Initialized:   false,
		devices:       devices,
	}

	devices.Devices[hash] = info

	if err := devices.saveMetadata(info); err != nil {
		// Try to remove unused device
		delete(devices.Devices, hash)
		return nil, err
	}

	return info, nil
}

func (devices *DeviceSet) activateDeviceIfNeeded(info *devInfo, ignoreDeleted bool) error {
	logrus.WithField("storage-driver", "devicemapper").Debugf("activateDeviceIfNeeded(%v)", info.Hash)

	if info.Deleted && !ignoreDeleted {
		return fmt.Errorf("devmapper: Can't activate device %v as it is marked for deletion", info.Hash)
	}

	// Make sure deferred removal on device is canceled, if one was
	// scheduled.
	if err := devices.cancelDeferredRemovalIfNeeded(info); err != nil {
		return fmt.Errorf("devmapper: Device Deferred Removal Cancellation Failed: %s", err)
	}

	if devinfo, _ := devicemapper.GetInfo(info.Name()); devinfo != nil && devinfo.Exists != 0 {
		return nil
	}

	return devicemapper.ActivateDevice(devices.getPoolDevName(), info.Name(), info.DeviceID, info.Size)
}

// xfsSupported checks if xfs is supported, returns nil if it is, otherwise an error
func xfsSupported() error {
	// Make sure mkfs.xfs is available
	if _, err := exec.LookPath("mkfs.xfs"); err != nil {
		return err // error text is descriptive enough
	}

	mountTarget, err := ioutil.TempDir("", "supportsXFS")
	if err != nil {
		return errors.Wrapf(err, "error checking for xfs support")
	}

	/* The mounting will fail--after the module has been loaded.*/
	defer os.RemoveAll(mountTarget)
	unix.Mount("none", mountTarget, "xfs", 0, "")

	f, err := os.Open("/proc/filesystems")
	if err != nil {
		return errors.Wrapf(err, "error checking for xfs support")
	}
	defer f.Close()

	s := bufio.NewScanner(f)
	for s.Scan() {
		if strings.HasSuffix(s.Text(), "\txfs") {
			return nil
		}
	}

	if err := s.Err(); err != nil {
		return errors.Wrapf(err, "error checking for xfs support")
	}

	return errors.New(`kernel does not support xfs, or "modprobe xfs" failed`)
}

func determineDefaultFS() string {
	err := xfsSupported()
	if err == nil {
		return "xfs"
	}

	logrus.WithField("storage-driver", "devicemapper").Warnf("XFS is not supported in your system (%v). Defaulting to ext4 filesystem", err)
	return "ext4"
}

// mkfsOptions tries to figure out whether some additional mkfs options are required
func mkfsOptions(fs string) []string {
	if fs == "xfs" && !kernel.CheckKernelVersion(3, 16, 0) {
		// For kernels earlier than 3.16 (and newer xfsutils),
		// some xfs features need to be explicitly disabled.
		return []string{"-m", "crc=0,finobt=0"}
	}

	return []string{}
}

func (devices *DeviceSet) createFilesystem(info *devInfo) (err error) {
	devname := info.DevName()

	if devices.filesystem == "" {
		devices.filesystem = determineDefaultFS()
	}
	if err := devices.saveBaseDeviceFilesystem(devices.filesystem); err != nil {
		return err
	}

	args := mkfsOptions(devices.filesystem)
	args = append(args, devices.mkfsArgs...)
	args = append(args, devname)

	logrus.WithField("storage-driver", "devicemapper").Infof("Creating filesystem %s on device %s, mkfs args: %v", devices.filesystem, info.Name(), args)
	defer func() {
		if err != nil {
			logrus.WithField("storage-driver", "devicemapper").Infof("Error while creating filesystem %s on device %s: %v", devices.filesystem, info.Name(), err)
		} else {
			logrus.WithField("storage-driver", "devicemapper").Infof("Successfully created filesystem %s on device %s", devices.filesystem, info.Name())
		}
	}()

	switch devices.filesystem {
	case "xfs":
		err = exec.Command("mkfs.xfs", args...).Run()
	case "ext4":
		err = exec.Command("mkfs.ext4", append([]string{"-E", "nodiscard,lazy_itable_init=0,lazy_journal_init=0"}, args...)...).Run()
		if err != nil {
			err = exec.Command("mkfs.ext4", append([]string{"-E", "nodiscard,lazy_itable_init=0"}, args...)...).Run()
		}
		if err != nil {
			return err
		}
		err = exec.Command("tune2fs", append([]string{"-c", "-1", "-i", "0"}, devname)...).Run()
	default:
		err = fmt.Errorf("devmapper: Unsupported filesystem type %s", devices.filesystem)
	}
	return
}

func (devices *DeviceSet) migrateOldMetaData() error {
	// Migrate old metadata file
	jsonData, err := ioutil.ReadFile(devices.oldMetadataFile())
	if err != nil && !os.IsNotExist(err) {
		return err
	}

	if jsonData != nil {
		m := metaData{Devices: make(map[string]*devInfo)}

		if err := json.Unmarshal(jsonData, &m); err != nil {
			return err
		}

		for hash, info := range m.Devices {
			info.Hash = hash
			devices.saveMetadata(info)
		}
		if err := os.Rename(devices.oldMetadataFile(), devices.oldMetadataFile()+".migrated"); err != nil {
			return err
		}

	}

	return nil
}

// Cleanup deleted devices. It assumes that all the devices have been
// loaded in the hash table.
func (devices *DeviceSet) cleanupDeletedDevices() error {
	devices.Lock()

	// If there are no deleted devices, there is nothing to do.
	if devices.nrDeletedDevices == 0 {
		devices.Unlock()
		return nil
	}

	var deletedDevices []*devInfo

	for _, info := range devices.Devices {
		if !info.Deleted {
			continue
		}
		logrus.WithField("storage-driver", "devicemapper").Debugf("Found deleted device %s.", info.Hash)
		deletedDevices = append(deletedDevices, info)
	}

	// Delete the deleted devices. DeleteDevice() first takes the info lock
	// and then devices.Lock(). So drop it to avoid deadlock.
	devices.Unlock()

	for _, info := range deletedDevices {
		// This will again try deferred deletion.
		if err := devices.DeleteDevice(info.Hash, false); err != nil {
			logrus.WithField("storage-driver", "devicemapper").Warnf("Deletion of device %s, device_id=%v failed:%v", info.Hash, info.DeviceID, err)
		}
	}

	return nil
}

func (devices *DeviceSet) countDeletedDevices() {
	for _, info := range devices.Devices {
		if !info.Deleted {
			continue
		}
		devices.nrDeletedDevices++
	}
}

func (devices *DeviceSet) startDeviceDeletionWorker() {
	// Deferred deletion is not enabled. Don't do anything.
	if !devices.deferredDelete {
		return
	}

	logrus.WithField("storage-driver", "devicemapper").Debug("Worker to cleanup deleted devices started")
	for range devices.deletionWorkerTicker.C {
		devices.cleanupDeletedDevices()
	}
}

func (devices *DeviceSet) initMetaData() error {
	devices.Lock()
	defer devices.Unlock()

	if err := devices.migrateOldMetaData(); err != nil {
		return err
	}

	_, transactionID, _, _, _, _, err := devices.poolStatus()
	if err != nil {
		return err
	}

	devices.TransactionID = transactionID

	if err := devices.loadDeviceFilesOnStart(); err != nil {
		return fmt.Errorf("devmapper: Failed to load device files:%v", err)
	}

	devices.constructDeviceIDMap()
	devices.countDeletedDevices()

	if err := devices.processPendingTransaction(); err != nil {
		return err
	}

	// Start a goroutine to cleanup Deleted Devices
	go devices.startDeviceDeletionWorker()
	return nil
}

func (devices *DeviceSet) incNextDeviceID() {
	// IDs are 24bit, so wrap around
	devices.NextDeviceID = (devices.NextDeviceID + 1) & maxDeviceID
}

func (devices *DeviceSet) getNextFreeDeviceID() (int, error) {
	devices.incNextDeviceID()
	for i := 0; i <= maxDeviceID; i++ {
		if devices.isDeviceIDFree(devices.NextDeviceID) {
			devices.markDeviceIDUsed(devices.NextDeviceID)
			return devices.NextDeviceID, nil
		}
		devices.incNextDeviceID()
	}

	return 0, fmt.Errorf("devmapper: Unable to find a free device ID")
}

func (devices *DeviceSet) poolHasFreeSpace() error {
	if devices.minFreeSpacePercent == 0 {
		return nil
	}

	_, _, dataUsed, dataTotal, metadataUsed, metadataTotal, err := devices.poolStatus()
	if err != nil {
		return err
	}

	minFreeData := (dataTotal * uint64(devices.minFreeSpacePercent)) / 100
	if minFreeData < 1 {
		minFreeData = 1
	}
	dataFree := dataTotal - dataUsed
	if dataFree < minFreeData {
		return fmt.Errorf("devmapper: Thin Pool has %v free data blocks which is less than minimum required %v free data blocks. Create more free space in thin pool or use dm.min_free_space option to change behavior", (dataTotal - dataUsed), minFreeData)
	}

	minFreeMetadata := (metadataTotal * uint64(devices.minFreeSpacePercent)) / 100
	if minFreeMetadata < 1 {
		minFreeMetadata = 1
	}

	metadataFree := metadataTotal - metadataUsed
	if metadataFree < minFreeMetadata {
		return fmt.Errorf("devmapper: Thin Pool has %v free metadata blocks which is less than minimum required %v free metadata blocks. Create more free metadata space in thin pool or use dm.min_free_space option to change behavior", (metadataTotal - metadataUsed), minFreeMetadata)
	}

	return nil
}

func (devices *DeviceSet) createRegisterDevice(hash string) (*devInfo, error) {
	devices.Lock()
	defer devices.Unlock()

	deviceID, err := devices.getNextFreeDeviceID()
	if err != nil {
		return nil, err
	}

	logger := logrus.WithField("storage-driver", "devicemapper")

	if err := devices.openTransaction(hash, deviceID); err != nil {
		logger.Debugf("Error opening transaction hash = %s deviceID = %d", hash, deviceID)
		devices.markDeviceIDFree(deviceID)
		return nil, err
	}

	for {
		if err := devicemapper.CreateDevice(devices.getPoolDevName(), deviceID); err != nil {
			if devicemapper.DeviceIDExists(err) {
				// Device ID already exists. This should not
				// happen. Now we have a mechanism to find
				// a free device ID. So something is not right.
				// Give a warning and continue.
				logger.Errorf("Device ID %d exists in pool but it is supposed to be unused", deviceID)
				deviceID, err = devices.getNextFreeDeviceID()
				if err != nil {
					return nil, err
				}
				// Save new device id into transaction
				devices.refreshTransaction(deviceID)
				continue
			}
			logger.Debugf("Error creating device: %s", err)
			devices.markDeviceIDFree(deviceID)
			return nil, err
		}
		break
	}

	logger.Debugf("Registering device (id %v) with FS size %v", deviceID, devices.baseFsSize)
	info, err := devices.registerDevice(deviceID, hash, devices.baseFsSize, devices.OpenTransactionID)
	if err != nil {
		_ = devicemapper.DeleteDevice(devices.getPoolDevName(), deviceID)
		devices.markDeviceIDFree(deviceID)
		return nil, err
	}

	if err := devices.closeTransaction(); err != nil {
		devices.unregisterDevice(hash)
		devicemapper.DeleteDevice(devices.getPoolDevName(), deviceID)
		devices.markDeviceIDFree(deviceID)
		return nil, err
	}
	return info, nil
}

func (devices *DeviceSet) takeSnapshot(hash string, baseInfo *devInfo, size uint64) error {
	var (
		devinfo *devicemapper.Info
		err     error
	)

	if err = devices.poolHasFreeSpace(); err != nil {
		return err
	}

	if devices.deferredRemove {
		devinfo, err = devicemapper.GetInfoWithDeferred(baseInfo.Name())
		if err != nil {
			return err
		}
		if devinfo != nil && devinfo.DeferredRemove != 0 {
			err = devices.cancelDeferredRemoval(baseInfo)
			if err != nil {
				// If Error is ErrEnxio. Device is probably already gone. Continue.
				if err != devicemapper.ErrEnxio {
					return err
				}
				devinfo = nil
			} else {
				defer devices.deactivateDevice(baseInfo)
			}
		}
	} else {
		devinfo, err = devicemapper.GetInfo(baseInfo.Name())
		if err != nil {
			return err
		}
	}

	doSuspend := devinfo != nil && devinfo.Exists != 0

	if doSuspend {
		if err = devicemapper.SuspendDevice(baseInfo.Name()); err != nil {
			return err
		}
		defer devicemapper.ResumeDevice(baseInfo.Name())
	}

	return devices.createRegisterSnapDevice(hash, baseInfo, size)
}

func (devices *DeviceSet) createRegisterSnapDevice(hash string, baseInfo *devInfo, size uint64) error {
	deviceID, err := devices.getNextFreeDeviceID()
	if err != nil {
		return err
	}

	logger := logrus.WithField("storage-driver", "devicemapper")

	if err := devices.openTransaction(hash, deviceID); err != nil {
		logger.Debugf("Error opening transaction hash = %s deviceID = %d", hash, deviceID)
		devices.markDeviceIDFree(deviceID)
		return err
	}

	for {
		if err := devicemapper.CreateSnapDeviceRaw(devices.getPoolDevName(), deviceID, baseInfo.DeviceID); err != nil {
			if devicemapper.DeviceIDExists(err) {
				// Device ID already exists. This should not
				// happen. Now we have a mechanism to find
				// a free device ID. So something is not right.
				// Give a warning and continue.
				logger.Errorf("Device ID %d exists in pool but it is supposed to be unused", deviceID)
				deviceID, err = devices.getNextFreeDeviceID()
				if err != nil {
					return err
				}
				// Save new device id into transaction
				devices.refreshTransaction(deviceID)
				continue
			}
			logger.Debugf("Error creating snap device: %s", err)
			devices.markDeviceIDFree(deviceID)
			return err
		}
		break
	}

	if _, err := devices.registerDevice(deviceID, hash, size, devices.OpenTransactionID); err != nil {
		devicemapper.DeleteDevice(devices.getPoolDevName(), deviceID)
		devices.markDeviceIDFree(deviceID)
		logger.Debugf("Error registering device: %s", err)
		return err
	}

	if err := devices.closeTransaction(); err != nil {
		devices.unregisterDevice(hash)
		devicemapper.DeleteDevice(devices.getPoolDevName(), deviceID)
		devices.markDeviceIDFree(deviceID)
		return err
	}
	return nil
}

func (devices *DeviceSet) loadMetadata(hash string) *devInfo {
	info := &devInfo{Hash: hash, devices: devices}
	logger := logrus.WithField("storage-driver", "devicemapper")

	jsonData, err := ioutil.ReadFile(devices.metadataFile(info))
	if err != nil {
		logger.Debugf("Failed to read %s with err: %v", devices.metadataFile(info), err)
		return nil
	}

	if err := json.Unmarshal(jsonData, &info); err != nil {
		logger.Debugf("Failed to unmarshal devInfo from %s with err: %v", devices.metadataFile(info), err)
		return nil
	}

	if info.DeviceID > maxDeviceID {
		logger.Errorf("Ignoring Invalid DeviceId=%d", info.DeviceID)
		return nil
	}

	return info
}

func getDeviceUUID(device string) (string, error) {
	out, err := exec.Command("blkid", "-s", "UUID", "-o", "value", device).Output()
	if err != nil {
		return "", fmt.Errorf("devmapper: Failed to find uuid for device %s:%v", device, err)
	}

	uuid := strings.TrimSuffix(string(out), "\n")
	uuid = strings.TrimSpace(uuid)
	logrus.WithField("storage-driver", "devicemapper").Debugf("UUID for device: %s is:%s", device, uuid)
	return uuid, nil
}

func (devices *DeviceSet) getBaseDeviceSize() uint64 {
	info, _ := devices.lookupDevice("")
	if info == nil {
		return 0
	}
	return info.Size
}

func (devices *DeviceSet) getBaseDeviceFS() string {
	return devices.BaseDeviceFilesystem
}

func (devices *DeviceSet) verifyBaseDeviceUUIDFS(baseInfo *devInfo) error {
	devices.Lock()
	defer devices.Unlock()

	if err := devices.activateDeviceIfNeeded(baseInfo, false); err != nil {
		return err
	}
	defer devices.deactivateDevice(baseInfo)

	uuid, err := getDeviceUUID(baseInfo.DevName())
	if err != nil {
		return err
	}

	if devices.BaseDeviceUUID != uuid {
		return fmt.Errorf("devmapper: Current Base Device UUID:%s does not match with stored UUID:%s. Possibly using a different thin pool than last invocation", uuid, devices.BaseDeviceUUID)
	}

	if devices.BaseDeviceFilesystem == "" {
		fsType, err := ProbeFsType(baseInfo.DevName())
		if err != nil {
			return err
		}
		if err := devices.saveBaseDeviceFilesystem(fsType); err != nil {
			return err
		}
	}

	// If user specified a filesystem using dm.fs option and current
	// file system of base image is not same, warn user that dm.fs
	// will be ignored.
	if devices.BaseDeviceFilesystem != devices.filesystem {
		logrus.WithField("storage-driver", "devicemapper").Warnf("Base device already exists and has filesystem %s on it. User specified filesystem %s will be ignored.", devices.BaseDeviceFilesystem, devices.filesystem)
		devices.filesystem = devices.BaseDeviceFilesystem
	}
	return nil
}

func (devices *DeviceSet) saveBaseDeviceFilesystem(fs string) error {
	devices.BaseDeviceFilesystem = fs
	return devices.saveDeviceSetMetaData()
}

func (devices *DeviceSet) saveBaseDeviceUUID(baseInfo *devInfo) error {
	devices.Lock()
	defer devices.Unlock()

	if err := devices.activateDeviceIfNeeded(baseInfo, false); err != nil {
		return err
	}
	defer devices.deactivateDevice(baseInfo)

	uuid, err := getDeviceUUID(baseInfo.DevName())
	if err != nil {
		return err
	}

	devices.BaseDeviceUUID = uuid
	return devices.saveDeviceSetMetaData()
}

func (devices *DeviceSet) createBaseImage() error {
	logrus.WithField("storage-driver", "devicemapper").Debug("Initializing base device-mapper thin volume")

	// Create initial device
	info, err := devices.createRegisterDevice("")
	if err != nil {
		return err
	}

	logrus.WithField("storage-driver", "devicemapper").Debug("Creating filesystem on base device-mapper thin volume")

	if err := devices.activateDeviceIfNeeded(info, false); err != nil {
		return err
	}

	if err := devices.createFilesystem(info); err != nil {
		return err
	}

	info.Initialized = true
	if err := devices.saveMetadata(info); err != nil {
		info.Initialized = false
		return err
	}

	if err := devices.saveBaseDeviceUUID(info); err != nil {
		return fmt.Errorf("devmapper: Could not query and save base device UUID:%v", err)
	}

	return nil
}

// Returns if thin pool device exists or not. If device exists, also makes
// sure it is a thin pool device and not some other type of device.
func (devices *DeviceSet) thinPoolExists(thinPoolDevice string) (bool, error) {
	logrus.WithField("storage-driver", "devicemapper").Debugf("Checking for existence of the pool %s", thinPoolDevice)

	info, err := devicemapper.GetInfo(thinPoolDevice)
	if err != nil {
		return false, fmt.Errorf("devmapper: GetInfo() on device %s failed: %v", thinPoolDevice, err)
	}

	// Device does not exist.
	if info.Exists == 0 {
		return false, nil
	}

	_, _, deviceType, _, err := devicemapper.GetStatus(thinPoolDevice)
	if err != nil {
		return false, fmt.Errorf("devmapper: GetStatus() on device %s failed: %v", thinPoolDevice, err)
	}

	if deviceType != "thin-pool" {
		return false, fmt.Errorf("devmapper: Device %s is not a thin pool", thinPoolDevice)
	}

	return true, nil
}

func (devices *DeviceSet) checkThinPool() error {
	_, transactionID, dataUsed, _, _, _, err := devices.poolStatus()
	if err != nil {
		return err
	}
	if dataUsed != 0 {
		return fmt.Errorf("devmapper: Unable to take ownership of thin-pool (%s) that already has used data blocks",
			devices.thinPoolDevice)
	}
	if transactionID != 0 {
		return fmt.Errorf("devmapper: Unable to take ownership of thin-pool (%s) with non-zero transaction ID",
			devices.thinPoolDevice)
	}
	return nil
}

// Base image is initialized properly. Either save UUID for first time (for
// upgrade case or verify UUID.
func (devices *DeviceSet) setupVerifyBaseImageUUIDFS(baseInfo *devInfo) error {
	// If BaseDeviceUUID is nil (upgrade case), save it and return success.
	if devices.BaseDeviceUUID == "" {
		if err := devices.saveBaseDeviceUUID(baseInfo); err != nil {
			return fmt.Errorf("devmapper: Could not query and save base device UUID:%v", err)
		}
		return nil
	}

	if err := devices.verifyBaseDeviceUUIDFS(baseInfo); err != nil {
		return fmt.Errorf("devmapper: Base Device UUID and Filesystem verification failed: %v", err)
	}

	return nil
}

func (devices *DeviceSet) checkGrowBaseDeviceFS(info *devInfo) error {

	if !userBaseSize {
		return nil
	}

	if devices.baseFsSize < devices.getBaseDeviceSize() {
		return fmt.Errorf("devmapper: Base device size cannot be smaller than %s", units.HumanSize(float64(devices.getBaseDeviceSize())))
	}

	if devices.baseFsSize == devices.getBaseDeviceSize() {
		return nil
	}

	info.lock.Lock()
	defer info.lock.Unlock()

	devices.Lock()
	defer devices.Unlock()

	info.Size = devices.baseFsSize

	if err := devices.saveMetadata(info); err != nil {
		// Try to remove unused device
		delete(devices.Devices, info.Hash)
		return err
	}

	return devices.growFS(info)
}

func (devices *DeviceSet) growFS(info *devInfo) error {
	if err := devices.activateDeviceIfNeeded(info, false); err != nil {
		return fmt.Errorf("Error activating devmapper device: %s", err)
	}

	defer devices.deactivateDevice(info)

	fsMountPoint := "/run/balena-engine/mnt"
	if _, err := os.Stat(fsMountPoint); os.IsNotExist(err) {
		if err := os.MkdirAll(fsMountPoint, 0700); err != nil {
			return err
		}
		defer os.RemoveAll(fsMountPoint)
	}

	options := ""
	if devices.BaseDeviceFilesystem == "xfs" {
		// XFS needs nouuid or it can't mount filesystems with the same fs
		options = joinMountOptions(options, "nouuid")
	}
	options = joinMountOptions(options, devices.mountOptions)

	if err := mount.Mount(info.DevName(), fsMountPoint, devices.BaseDeviceFilesystem, options); err != nil {
		return errors.Wrapf(err, "Failed to mount; dmesg: %s", string(dmesg.Dmesg(256)))
	}

	defer unix.Unmount(fsMountPoint, unix.MNT_DETACH)

	switch devices.BaseDeviceFilesystem {
	case "ext4":
		if out, err := exec.Command("resize2fs", info.DevName()).CombinedOutput(); err != nil {
			return fmt.Errorf("Failed to grow rootfs:%v:%s", err, string(out))
		}
	case "xfs":
		if out, err := exec.Command("xfs_growfs", info.DevName()).CombinedOutput(); err != nil {
			return fmt.Errorf("Failed to grow rootfs:%v:%s", err, string(out))
		}
	default:
		return fmt.Errorf("Unsupported filesystem type %s", devices.BaseDeviceFilesystem)
	}
	return nil
}

func (devices *DeviceSet) setupBaseImage() error {
	oldInfo, _ := devices.lookupDeviceWithLock("")

	// base image already exists. If it is initialized properly, do UUID
	// verification and return. Otherwise remove image and set it up
	// fresh.

	if oldInfo != nil {
		if oldInfo.Initialized && !oldInfo.Deleted {
			if err := devices.setupVerifyBaseImageUUIDFS(oldInfo); err != nil {
				return err
			}
			return devices.checkGrowBaseDeviceFS(oldInfo)
		}

		logrus.WithField("storage-driver", "devicemapper").Debug("Removing uninitialized base image")
		// If previous base device is in deferred delete state,
		// that needs to be cleaned up first. So don't try
		// deferred deletion.
		if err := devices.DeleteDevice("", true); err != nil {
			return err
		}
	}

	// If we are setting up base image for the first time, make sure
	// thin pool is empty.
	if devices.thinPoolDevice != "" && oldInfo == nil {
		if err := devices.checkThinPool(); err != nil {
			return err
		}
	}

	// Create new base image device
	return devices.createBaseImage()
}

func setCloseOnExec(name string) {
	fileInfos, _ := ioutil.ReadDir("/proc/self/fd")
	for _, i := range fileInfos {
		link, _ := os.Readlink(filepath.Join("/proc/self/fd", i.Name()))
		if link == name {
			fd, err := strconv.Atoi(i.Name())
			if err == nil {
				unix.CloseOnExec(fd)
			}
		}
	}
}

func major(device uint64) uint64 {
	return (device >> 8) & 0xfff
}

func minor(device uint64) uint64 {
	return (device & 0xff) | ((device >> 12) & 0xfff00)
}

// ResizePool increases the size of the pool.
func (devices *DeviceSet) ResizePool(size int64) error {
	dirname := devices.loopbackDir()
	datafilename := path.Join(dirname, "data")
	if len(devices.dataDevice) > 0 {
		datafilename = devices.dataDevice
	}
	metadatafilename := path.Join(dirname, "metadata")
	if len(devices.metadataDevice) > 0 {
		metadatafilename = devices.metadataDevice
	}

	datafile, err := os.OpenFile(datafilename, os.O_RDWR, 0)
	if datafile == nil {
		return err
	}
	defer datafile.Close()

	fi, err := datafile.Stat()
	if fi == nil {
		return err
	}

	if fi.Size() > size {
		return fmt.Errorf("devmapper: Can't shrink file")
	}

	dataloopback := loopback.FindLoopDeviceFor(datafile)
	if dataloopback == nil {
		return fmt.Errorf("devmapper: Unable to find loopback mount for: %s", datafilename)
	}
	defer dataloopback.Close()

	metadatafile, err := os.OpenFile(metadatafilename, os.O_RDWR, 0)
	if metadatafile == nil {
		return err
	}
	defer metadatafile.Close()

	metadataloopback := loopback.FindLoopDeviceFor(metadatafile)
	if metadataloopback == nil {
		return fmt.Errorf("devmapper: Unable to find loopback mount for: %s", metadatafilename)
	}
	defer metadataloopback.Close()

	// Grow loopback file
	if err := datafile.Truncate(size); err != nil {
		return fmt.Errorf("devmapper: Unable to grow loopback file: %s", err)
	}

	// Reload size for loopback device
	if err := loopback.SetCapacity(dataloopback); err != nil {
		return fmt.Errorf("Unable to update loopback capacity: %s", err)
	}

	// Suspend the pool
	if err := devicemapper.SuspendDevice(devices.getPoolName()); err != nil {
		return fmt.Errorf("devmapper: Unable to suspend pool: %s", err)
	}

	// Reload with the new block sizes
	if err := devicemapper.ReloadPool(devices.getPoolName(), dataloopback, metadataloopback, devices.thinpBlockSize); err != nil {
		return fmt.Errorf("devmapper: Unable to reload pool: %s", err)
	}

	// Resume the pool
	if err := devicemapper.ResumeDevice(devices.getPoolName()); err != nil {
		return fmt.Errorf("devmapper: Unable to resume pool: %s", err)
	}

	return nil
}

func (devices *DeviceSet) loadTransactionMetaData() error {
	jsonData, err := ioutil.ReadFile(devices.transactionMetaFile())
	if err != nil {
		// There is no active transaction. This will be the case
		// during upgrade.
		if os.IsNotExist(err) {
			devices.OpenTransactionID = devices.TransactionID
			return nil
		}
		return err
	}

	json.Unmarshal(jsonData, &devices.transaction)
	return nil
}

func (devices *DeviceSet) saveTransactionMetaData() error {
	jsonData, err := json.Marshal(&devices.transaction)
	if err != nil {
		return fmt.Errorf("devmapper: Error encoding metadata to json: %s", err)
	}

	return devices.writeMetaFile(jsonData, devices.transactionMetaFile())
}

func (devices *DeviceSet) removeTransactionMetaData() error {
	return os.RemoveAll(devices.transactionMetaFile())
}

func (devices *DeviceSet) rollbackTransaction() error {
	logger := logrus.WithField("storage-driver", "devicemapper")

	logger.Debugf("Rolling back open transaction: TransactionID=%d hash=%s device_id=%d", devices.OpenTransactionID, devices.DeviceIDHash, devices.DeviceID)

	// A device id might have already been deleted before transaction
	// closed. In that case this call will fail. Just leave a message
	// in case of failure.
	if err := devicemapper.DeleteDevice(devices.getPoolDevName(), devices.DeviceID); err != nil {
		logger.Errorf("Unable to delete device: %s", err)
	}

	dinfo := &devInfo{Hash: devices.DeviceIDHash}
	if err := devices.removeMetadata(dinfo); err != nil {
		logger.Errorf("Unable to remove metadata: %s", err)
	} else {
		devices.markDeviceIDFree(devices.DeviceID)
	}

	if err := devices.removeTransactionMetaData(); err != nil {
		logger.Errorf("Unable to remove transaction meta file %s: %s", devices.transactionMetaFile(), err)
	}

	return nil
}

func (devices *DeviceSet) processPendingTransaction() error {
	if err := devices.loadTransactionMetaData(); err != nil {
		return err
	}

	// If there was open transaction but pool transaction ID is same
	// as open transaction ID, nothing to roll back.
	if devices.TransactionID == devices.OpenTransactionID {
		return nil
	}

	// If open transaction ID is less than pool transaction ID, something
	// is wrong. Bail out.
	if devices.OpenTransactionID < devices.TransactionID {
		logrus.WithField("storage-driver", "devicemapper").Errorf("Open Transaction id %d is less than pool transaction id %d", devices.OpenTransactionID, devices.TransactionID)
		return nil
	}

	// Pool transaction ID is not same as open transaction. There is
	// a transaction which was not completed.
	if err := devices.rollbackTransaction(); err != nil {
		return fmt.Errorf("devmapper: Rolling back open transaction failed: %s", err)
	}

	devices.OpenTransactionID = devices.TransactionID
	return nil
}

func (devices *DeviceSet) loadDeviceSetMetaData() error {
	jsonData, err := ioutil.ReadFile(devices.deviceSetMetaFile())
	if err != nil {
		// For backward compatibility return success if file does
		// not exist.
		if os.IsNotExist(err) {
			return nil
		}
		return err
	}

	return json.Unmarshal(jsonData, devices)
}

func (devices *DeviceSet) saveDeviceSetMetaData() error {
	jsonData, err := json.Marshal(devices)
	if err != nil {
		return fmt.Errorf("devmapper: Error encoding metadata to json: %s", err)
	}

	return devices.writeMetaFile(jsonData, devices.deviceSetMetaFile())
}

func (devices *DeviceSet) openTransaction(hash string, DeviceID int) error {
	devices.allocateTransactionID()
	devices.DeviceIDHash = hash
	devices.DeviceID = DeviceID
	if err := devices.saveTransactionMetaData(); err != nil {
		return fmt.Errorf("devmapper: Error saving transaction metadata: %s", err)
	}
	return nil
}

func (devices *DeviceSet) refreshTransaction(DeviceID int) error {
	devices.DeviceID = DeviceID
	if err := devices.saveTransactionMetaData(); err != nil {
		return fmt.Errorf("devmapper: Error saving transaction metadata: %s", err)
	}
	return nil
}

func (devices *DeviceSet) closeTransaction() error {
	if err := devices.updatePoolTransactionID(); err != nil {
		logrus.WithField("storage-driver", "devicemapper").Debug("Failed to close Transaction")
		return err
	}
	return nil
}

func determineDriverCapabilities(version string) error {
	// Kernel driver version >= 4.27.0 support deferred removal

	logrus.WithField("storage-driver", "devicemapper").Debugf("kernel dm driver version is %s", version)

	versionSplit := strings.Split(version, ".")
	major, err := strconv.Atoi(versionSplit[0])
	if err != nil {
		return graphdriver.ErrNotSupported
	}

	if major > 4 {
		driverDeferredRemovalSupport = true
		return nil
	}

	if major < 4 {
		return nil
	}

	minor, err := strconv.Atoi(versionSplit[1])
	if err != nil {
		return graphdriver.ErrNotSupported
	}

	/*
	 * If major is 4 and minor is 27, then there is no need to
	 * check for patch level as it can not be less than 0.
	 */
	if minor >= 27 {
		driverDeferredRemovalSupport = true
		return nil
	}

	return nil
}

// Determine the major and minor number of loopback device
func getDeviceMajorMinor(file *os.File) (uint64, uint64, error) {
	var stat unix.Stat_t
	err := unix.Stat(file.Name(), &stat)
	if err != nil {
		return 0, 0, err
	}

	// the type is 32bit on mips
	dev := uint64(stat.Rdev) // nolint: unconvert
	majorNum := major(dev)
	minorNum := minor(dev)

	logrus.WithField("storage-driver", "devicemapper").Debugf("Major:Minor for device: %s is:%v:%v", file.Name(), majorNum, minorNum)
	return majorNum, minorNum, nil
}

// Given a file which is backing file of a loop back device, find the
// loopback device name and its major/minor number.
func getLoopFileDeviceMajMin(filename string) (string, uint64, uint64, error) {
	file, err := os.Open(filename)
	if err != nil {
		logrus.WithField("storage-driver", "devicemapper").Debugf("Failed to open file %s", filename)
		return "", 0, 0, err
	}

	defer file.Close()
	loopbackDevice := loopback.FindLoopDeviceFor(file)
	if loopbackDevice == nil {
		return "", 0, 0, fmt.Errorf("devmapper: Unable to find loopback mount for: %s", filename)
	}
	defer loopbackDevice.Close()

	Major, Minor, err := getDeviceMajorMinor(loopbackDevice)
	if err != nil {
		return "", 0, 0, err
	}
	return loopbackDevice.Name(), Major, Minor, nil
}

// Get the major/minor numbers of thin pool data and metadata devices
func (devices *DeviceSet) getThinPoolDataMetaMajMin() (uint64, uint64, uint64, uint64, error) {
	var params, poolDataMajMin, poolMetadataMajMin string

	_, _, _, params, err := devicemapper.GetTable(devices.getPoolName())
	if err != nil {
		return 0, 0, 0, 0, err
	}

	if _, err = fmt.Sscanf(params, "%s %s", &poolMetadataMajMin, &poolDataMajMin); err != nil {
		return 0, 0, 0, 0, err
	}

	logrus.WithField("storage-driver", "devicemapper").Debugf("poolDataMajMin=%s poolMetaMajMin=%s\n", poolDataMajMin, poolMetadataMajMin)

	poolDataMajMinorSplit := strings.Split(poolDataMajMin, ":")
	poolDataMajor, err := strconv.ParseUint(poolDataMajMinorSplit[0], 10, 32)
	if err != nil {
		return 0, 0, 0, 0, err
	}

	poolDataMinor, err := strconv.ParseUint(poolDataMajMinorSplit[1], 10, 32)
	if err != nil {
		return 0, 0, 0, 0, err
	}

	poolMetadataMajMinorSplit := strings.Split(poolMetadataMajMin, ":")
	poolMetadataMajor, err := strconv.ParseUint(poolMetadataMajMinorSplit[0], 10, 32)
	if err != nil {
		return 0, 0, 0, 0, err
	}

	poolMetadataMinor, err := strconv.ParseUint(poolMetadataMajMinorSplit[1], 10, 32)
	if err != nil {
		return 0, 0, 0, 0, err
	}

	return poolDataMajor, poolDataMinor, poolMetadataMajor, poolMetadataMinor, nil
}

func (devices *DeviceSet) loadThinPoolLoopBackInfo() error {
	poolDataMajor, poolDataMinor, poolMetadataMajor, poolMetadataMinor, err := devices.getThinPoolDataMetaMajMin()
	if err != nil {
		return err
	}

	dirname := devices.loopbackDir()

	// data device has not been passed in. So there should be a data file
	// which is being mounted as loop device.
	if devices.dataDevice == "" {
		datafilename := path.Join(dirname, "data")
		dataLoopDevice, dataMajor, dataMinor, err := getLoopFileDeviceMajMin(datafilename)
		if err != nil {
			return err
		}

		// Compare the two
		if poolDataMajor == dataMajor && poolDataMinor == dataMinor {
			devices.dataDevice = dataLoopDevice
			devices.dataLoopFile = datafilename
		}

	}

	// metadata device has not been passed in. So there should be a
	// metadata file which is being mounted as loop device.
	if devices.metadataDevice == "" {
		metadatafilename := path.Join(dirname, "metadata")
		metadataLoopDevice, metadataMajor, metadataMinor, err := getLoopFileDeviceMajMin(metadatafilename)
		if err != nil {
			return err
		}
		if poolMetadataMajor == metadataMajor && poolMetadataMinor == metadataMinor {
			devices.metadataDevice = metadataLoopDevice
			devices.metadataLoopFile = metadatafilename
		}
	}

	return nil
}

func (devices *DeviceSet) enableDeferredRemovalDeletion() error {

	// If user asked for deferred removal then check both libdm library
	// and kernel driver support deferred removal otherwise error out.
	if enableDeferredRemoval {
		if !driverDeferredRemovalSupport {
			return fmt.Errorf("devmapper: Deferred removal can not be enabled as kernel does not support it")
		}
		if !devicemapper.LibraryDeferredRemovalSupport {
			return fmt.Errorf("devmapper: Deferred removal can not be enabled as libdm does not support it")
		}
		logrus.WithField("storage-driver", "devicemapper").Debug("Deferred removal support enabled.")
		devices.deferredRemove = true
	}

	if enableDeferredDeletion {
		if !devices.deferredRemove {
			return fmt.Errorf("devmapper: Deferred deletion can not be enabled as deferred removal is not enabled. Enable deferred removal using --storage-opt dm.use_deferred_removal=true parameter")
		}
		logrus.WithField("storage-driver", "devicemapper").Debug("Deferred deletion support enabled.")
		devices.deferredDelete = true
	}
	return nil
}

func (devices *DeviceSet) initDevmapper(doInit bool) (retErr error) {
	if err := devices.enableDeferredRemovalDeletion(); err != nil {
		return err
	}

	logger := logrus.WithField("storage-driver", "devicemapper")

	// https://github.com/docker/docker/issues/4036
	if supported := devicemapper.UdevSetSyncSupport(true); !supported {
		if dockerversion.IAmStatic == "true" {
			logger.Error("Udev sync is not supported. This will lead to data loss and unexpected behavior. Install a dynamic binary to use devicemapper or select a different storage driver. For more information, see https://docs.docker.com/engine/reference/commandline/dockerd/#storage-driver-options")
		} else {
			logger.Error("Udev sync is not supported. This will lead to data loss and unexpected behavior. Install a more recent version of libdevmapper or select a different storage driver. For more information, see https://docs.docker.com/engine/reference/commandline/dockerd/#storage-driver-options")
		}

		if !devices.overrideUdevSyncCheck {
			return graphdriver.ErrNotSupported
		}
	}

	// create the root dir of the devmapper driver ownership to match this
	// daemon's remapped root uid/gid so containers can start properly
	uid, gid, err := idtools.GetRootUIDGID(devices.uidMaps, devices.gidMaps)
	if err != nil {
		return err
	}
	if err := idtools.MkdirAndChown(devices.root, 0700, idtools.Identity{UID: uid, GID: gid}); err != nil {
		return err
	}
	if err := os.MkdirAll(devices.metadataDir(), 0700); err != nil {
		return err
	}

	prevSetupConfig, err := readLVMConfig(devices.root)
	if err != nil {
		return err
	}

	if !reflect.DeepEqual(devices.lvmSetupConfig, directLVMConfig{}) {
		if devices.thinPoolDevice != "" {
			return errors.New("cannot setup direct-lvm when `dm.thinpooldev` is also specified")
		}

		if !reflect.DeepEqual(prevSetupConfig, devices.lvmSetupConfig) {
			if !reflect.DeepEqual(prevSetupConfig, directLVMConfig{}) {
				return errors.New("changing direct-lvm config is not supported")
			}
			logger.WithField("direct-lvm-config", devices.lvmSetupConfig).Debugf("Setting up direct lvm mode")
			if err := verifyBlockDevice(devices.lvmSetupConfig.Device, lvmSetupConfigForce); err != nil {
				return err
			}
			if err := setupDirectLVM(devices.lvmSetupConfig); err != nil {
				return err
			}
			if err := writeLVMConfig(devices.root, devices.lvmSetupConfig); err != nil {
				return err
			}
		}
		devices.thinPoolDevice = "balena-thinpool"
		logger.Debugf("Setting dm.thinpooldev to %q", devices.thinPoolDevice)
	}

	// Set the device prefix from the device id and inode of the docker root dir
	var st unix.Stat_t
	if err := unix.Stat(devices.root, &st); err != nil {
		return fmt.Errorf("devmapper: Error looking up dir %s: %s", devices.root, err)
	}
	// "reg-" stands for "regular file".
	// In the future we might use "dev-" for "device file", etc.
	// balena-maj,min[-inode] stands for:
	//	- Managed by balenaEngine
	//	- The target of this device is at major <maj> and minor <min>
	//	- If <inode> is defined, use that file inside the device as a loopback image. Otherwise use the device itself.
	// The type Dev in Stat_t is 32bit on mips.
<<<<<<< HEAD
	devices.devicePrefix = fmt.Sprintf("balena-%d:%d-%d", major(uint64(st.Dev)), minor(uint64(st.Dev)), st.Ino) // nolint: unconvert
=======
	devices.devicePrefix = fmt.Sprintf("docker-%d:%d-%d", major(uint64(st.Dev)), minor(uint64(st.Dev)), st.Ino) // nolint: unconvert
>>>>>>> 847da184
	logger.Debugf("Generated prefix: %s", devices.devicePrefix)

	// Check for the existence of the thin-pool device
	poolExists, err := devices.thinPoolExists(devices.getPoolName())
	if err != nil {
		return err
	}

	// It seems libdevmapper opens this without O_CLOEXEC, and go exec will not close files
	// that are not Close-on-exec,
	// so we add this badhack to make sure it closes itself
	setCloseOnExec("/dev/mapper/control")

	// Make sure the sparse images exist in <root>/devicemapper/data and
	// <root>/devicemapper/metadata

	createdLoopback := false

	// If the pool doesn't exist, create it
	if !poolExists && devices.thinPoolDevice == "" {
		logger.Debug("Pool doesn't exist. Creating it.")

		var (
			dataFile     *os.File
			metadataFile *os.File
		)

		if devices.dataDevice == "" {
			// Make sure the sparse images exist in <root>/devicemapper/data

			hasData := devices.hasImage("data")

			if !doInit && !hasData {
				return errors.New("loopback data file not found")
			}

			if !hasData {
				createdLoopback = true
			}

			data, err := devices.ensureImage("data", devices.dataLoopbackSize)
			if err != nil {
				logger.Debugf("Error device ensureImage (data): %s", err)
				return err
			}

			dataFile, err = loopback.AttachLoopDevice(data)
			if err != nil {
				return err
			}
			devices.dataLoopFile = data
			devices.dataDevice = dataFile.Name()
		} else {
			dataFile, err = os.OpenFile(devices.dataDevice, os.O_RDWR, 0600)
			if err != nil {
				return err
			}
		}
		defer dataFile.Close()

		if devices.metadataDevice == "" {
			// Make sure the sparse images exist in <root>/devicemapper/metadata

			hasMetadata := devices.hasImage("metadata")

			if !doInit && !hasMetadata {
				return errors.New("loopback metadata file not found")
			}

			if !hasMetadata {
				createdLoopback = true
			}

			metadata, err := devices.ensureImage("metadata", devices.metaDataLoopbackSize)
			if err != nil {
				logger.Debugf("Error device ensureImage (metadata): %s", err)
				return err
			}

			metadataFile, err = loopback.AttachLoopDevice(metadata)
			if err != nil {
				return err
			}
			devices.metadataLoopFile = metadata
			devices.metadataDevice = metadataFile.Name()
		} else {
			metadataFile, err = os.OpenFile(devices.metadataDevice, os.O_RDWR, 0600)
			if err != nil {
				return err
			}
		}
		defer metadataFile.Close()

		if err := devicemapper.CreatePool(devices.getPoolName(), dataFile, metadataFile, devices.thinpBlockSize); err != nil {
			return err
		}
		defer func() {
			if retErr != nil {
				err = devices.deactivatePool()
				if err != nil {
					logger.Warnf("Failed to deactivatePool: %v", err)
				}
			}
		}()
	}

	// Pool already exists and caller did not pass us a pool. That means
	// we probably created pool earlier and could not remove it as some
	// containers were still using it. Detect some of the properties of
	// pool, like is it using loop devices.
	if poolExists && devices.thinPoolDevice == "" {
		if err := devices.loadThinPoolLoopBackInfo(); err != nil {
			logger.Debugf("Failed to load thin pool loopback device information:%v", err)
			return err
		}
	}

	// If we didn't just create the data or metadata image, we need to
	// load the transaction id and migrate old metadata
	if !createdLoopback {
		if err := devices.initMetaData(); err != nil {
			return err
		}
	}

	if devices.thinPoolDevice == "" {
		if devices.metadataLoopFile != "" || devices.dataLoopFile != "" {
			logger.Warn("Usage of loopback devices is strongly discouraged for production use. Please use `--storage-opt dm.thinpooldev` or use `man dockerd` to refer to dm.thinpooldev section.")
		}
	}

	// Right now this loads only NextDeviceID. If there is more metadata
	// down the line, we might have to move it earlier.
	if err := devices.loadDeviceSetMetaData(); err != nil {
		return err
	}

	// Setup the base image
	if doInit {
		if err := devices.setupBaseImage(); err != nil {
			logger.Debugf("Error device setupBaseImage: %s", err)
			return err
		}
	}

	return nil
}

// AddDevice adds a device and registers in the hash.
func (devices *DeviceSet) AddDevice(hash, baseHash string, storageOpt map[string]string) error {
	logrus.WithField("storage-driver", "devicemapper").Debugf("AddDevice START(hash=%s basehash=%s)", hash, baseHash)
	defer logrus.WithField("storage-driver", "devicemapper").Debugf("AddDevice END(hash=%s basehash=%s)", hash, baseHash)

	// If a deleted device exists, return error.
	baseInfo, err := devices.lookupDeviceWithLock(baseHash)
	if err != nil {
		return err
	}

	if baseInfo.Deleted {
		return fmt.Errorf("devmapper: Base device %v has been marked for deferred deletion", baseInfo.Hash)
	}

	baseInfo.lock.Lock()
	defer baseInfo.lock.Unlock()

	devices.Lock()
	defer devices.Unlock()

	// Also include deleted devices in case hash of new device is
	// same as one of the deleted devices.
	if info, _ := devices.lookupDevice(hash); info != nil {
		return fmt.Errorf("devmapper: device %s already exists. Deleted=%v", hash, info.Deleted)
	}

	size, err := devices.parseStorageOpt(storageOpt)
	if err != nil {
		return err
	}

	if size == 0 {
		size = baseInfo.Size
	}

	if size < baseInfo.Size {
		return fmt.Errorf("devmapper: Container size cannot be smaller than %s", units.HumanSize(float64(baseInfo.Size)))
	}

	if err := devices.takeSnapshot(hash, baseInfo, size); err != nil {
		return err
	}

	// Grow the container rootfs.
	if size > baseInfo.Size {
		info, err := devices.lookupDevice(hash)
		if err != nil {
			return err
		}

		if err := devices.growFS(info); err != nil {
			return err
		}
	}

	return nil
}

func (devices *DeviceSet) parseStorageOpt(storageOpt map[string]string) (uint64, error) {

	// Read size to change the block device size per container.
	for key, val := range storageOpt {
		key := strings.ToLower(key)
		switch key {
		case "size":
			size, err := units.RAMInBytes(val)
			if err != nil {
				return 0, err
			}
			return uint64(size), nil
		default:
			return 0, fmt.Errorf("Unknown option %s", key)
		}
	}

	return 0, nil
}

func (devices *DeviceSet) markForDeferredDeletion(info *devInfo) error {
	// If device is already in deleted state, there is nothing to be done.
	if info.Deleted {
		return nil
	}

	logrus.WithField("storage-driver", "devicemapper").Debugf("Marking device %s for deferred deletion.", info.Hash)

	info.Deleted = true

	// save device metadata to reflect deleted state.
	if err := devices.saveMetadata(info); err != nil {
		info.Deleted = false
		return err
	}

	devices.nrDeletedDevices++
	return nil
}

// Should be called with devices.Lock() held.
func (devices *DeviceSet) deleteTransaction(info *devInfo, syncDelete bool) error {
	if err := devices.openTransaction(info.Hash, info.DeviceID); err != nil {
		logrus.WithField("storage-driver", "devicemapper").Debugf("Error opening transaction hash = %s deviceId = %d", "", info.DeviceID)
		return err
	}

	defer devices.closeTransaction()

	err := devicemapper.DeleteDevice(devices.getPoolDevName(), info.DeviceID)
	if err != nil {
		// If syncDelete is true, we want to return error. If deferred
		// deletion is not enabled, we return an error. If error is
		// something other then EBUSY, return an error.
		if syncDelete || !devices.deferredDelete || err != devicemapper.ErrBusy {
			logrus.WithField("storage-driver", "devicemapper").Debugf("Error deleting device: %s", err)
			return err
		}
	}

	if err == nil {
		if err := devices.unregisterDevice(info.Hash); err != nil {
			return err
		}
		// If device was already in deferred delete state that means
		// deletion was being tried again later. Reduce the deleted
		// device count.
		if info.Deleted {
			devices.nrDeletedDevices--
		}
		devices.markDeviceIDFree(info.DeviceID)
	} else {
		if err := devices.markForDeferredDeletion(info); err != nil {
			return err
		}
	}

	return nil
}

// Issue discard only if device open count is zero.
func (devices *DeviceSet) issueDiscard(info *devInfo) error {
	logger := logrus.WithField("storage-driver", "devicemapper")
	logger.Debugf("issueDiscard START(device: %s).", info.Hash)
	defer logger.Debugf("issueDiscard END(device: %s).", info.Hash)
	// This is a workaround for the kernel not discarding block so
	// on the thin pool when we remove a thinp device, so we do it
	// manually.
	// Even if device is deferred deleted, activate it and issue
	// discards.
	if err := devices.activateDeviceIfNeeded(info, true); err != nil {
		return err
	}

	devinfo, err := devicemapper.GetInfo(info.Name())
	if err != nil {
		return err
	}

	if devinfo.OpenCount != 0 {
		logger.Debugf("Device: %s is in use. OpenCount=%d. Not issuing discards.", info.Hash, devinfo.OpenCount)
		return nil
	}

	if err := devicemapper.BlockDeviceDiscard(info.DevName()); err != nil {
		logger.Debugf("Error discarding block on device: %s (ignoring)", err)
	}
	return nil
}

// Should be called with devices.Lock() held.
func (devices *DeviceSet) deleteDevice(info *devInfo, syncDelete bool) error {
	if devices.doBlkDiscard {
		devices.issueDiscard(info)
	}

	// Try to deactivate device in case it is active.
	// If deferred removal is enabled and deferred deletion is disabled
	// then make sure device is removed synchronously. There have been
	// some cases of device being busy for short duration and we would
	// rather busy wait for device removal to take care of these cases.
	deferredRemove := devices.deferredRemove
	if !devices.deferredDelete {
		deferredRemove = false
	}

	if err := devices.deactivateDeviceMode(info, deferredRemove); err != nil {
		logrus.WithField("storage-driver", "devicemapper").Debugf("Error deactivating device: %s", err)
		return err
	}

	return devices.deleteTransaction(info, syncDelete)
}

// DeleteDevice will return success if device has been marked for deferred
// removal. If one wants to override that and want DeleteDevice() to fail if
// device was busy and could not be deleted, set syncDelete=true.
func (devices *DeviceSet) DeleteDevice(hash string, syncDelete bool) error {
	logrus.WithField("storage-driver", "devicemapper").Debugf("DeleteDevice START(hash=%v syncDelete=%v)", hash, syncDelete)
	defer logrus.WithField("storage-driver", "devicemapper").Debugf("DeleteDevice END(hash=%v syncDelete=%v)", hash, syncDelete)
	info, err := devices.lookupDeviceWithLock(hash)
	if err != nil {
		return err
	}

	info.lock.Lock()
	defer info.lock.Unlock()

	devices.Lock()
	defer devices.Unlock()

	return devices.deleteDevice(info, syncDelete)
}

func (devices *DeviceSet) deactivatePool() error {
	logrus.WithField("storage-driver", "devicemapper").Debug("deactivatePool() START")
	defer logrus.WithField("storage-driver", "devicemapper").Debug("deactivatePool() END")
	devname := devices.getPoolDevName()

	devinfo, err := devicemapper.GetInfo(devname)
	if err != nil {
		return err
	}

	if devinfo.Exists == 0 {
		return nil
	}
	if err := devicemapper.RemoveDevice(devname); err != nil {
		return err
	}

	if d, err := devicemapper.GetDeps(devname); err == nil {
		logrus.WithField("storage-driver", "devicemapper").Warnf("device %s still has %d active dependents", devname, d.Count)
	}

	return nil
}

func (devices *DeviceSet) deactivateDevice(info *devInfo) error {
	return devices.deactivateDeviceMode(info, devices.deferredRemove)
}

func (devices *DeviceSet) deactivateDeviceMode(info *devInfo, deferredRemove bool) error {
	var err error
	logrus.WithField("storage-driver", "devicemapper").Debugf("deactivateDevice START(%s)", info.Hash)
	defer logrus.WithField("storage-driver", "devicemapper").Debugf("deactivateDevice END(%s)", info.Hash)

	devinfo, err := devicemapper.GetInfo(info.Name())
	if err != nil {
		return err
	}

	if devinfo.Exists == 0 {
		return nil
	}

	if deferredRemove {
		err = devicemapper.RemoveDeviceDeferred(info.Name())
	} else {
		err = devices.removeDevice(info.Name())
	}

	// This function's semantics is such that it does not return an
	// error if device does not exist. So if device went away by
	// the time we actually tried to remove it, do not return error.
	if err != devicemapper.ErrEnxio {
		return err
	}
	return nil
}

// Issues the underlying dm remove operation.
func (devices *DeviceSet) removeDevice(devname string) error {
	var err error

	logrus.WithField("storage-driver", "devicemapper").Debugf("removeDevice START(%s)", devname)
	defer logrus.WithField("storage-driver", "devicemapper").Debugf("removeDevice END(%s)", devname)

	for i := 0; i < 200; i++ {
		err = devicemapper.RemoveDevice(devname)
		if err == nil {
			break
		}
		if err != devicemapper.ErrBusy {
			return err
		}

		// If we see EBUSY it may be a transient error,
		// sleep a bit a retry a few times.
		devices.Unlock()
		time.Sleep(100 * time.Millisecond)
		devices.Lock()
	}

	return err
}

func (devices *DeviceSet) cancelDeferredRemovalIfNeeded(info *devInfo) error {
	if !devices.deferredRemove {
		return nil
	}

	logrus.WithField("storage-driver", "devicemapper").Debugf("cancelDeferredRemovalIfNeeded START(%s)", info.Name())
	defer logrus.WithField("storage-driver", "devicemapper").Debugf("cancelDeferredRemovalIfNeeded END(%s)", info.Name())

	devinfo, err := devicemapper.GetInfoWithDeferred(info.Name())
	if err != nil {
		return err
	}

	if devinfo != nil && devinfo.DeferredRemove == 0 {
		return nil
	}

	// Cancel deferred remove
	if err := devices.cancelDeferredRemoval(info); err != nil {
		// If Error is ErrEnxio. Device is probably already gone. Continue.
		if err != devicemapper.ErrEnxio {
			return err
		}
	}
	return nil
}

func (devices *DeviceSet) cancelDeferredRemoval(info *devInfo) error {
	logrus.WithField("storage-driver", "devicemapper").Debugf("cancelDeferredRemoval START(%s)", info.Name())
	defer logrus.WithField("storage-driver", "devicemapper").Debugf("cancelDeferredRemoval END(%s)", info.Name())

	var err error

	// Cancel deferred remove
	for i := 0; i < 100; i++ {
		err = devicemapper.CancelDeferredRemove(info.Name())
		if err != nil {
			if err == devicemapper.ErrBusy {
				// If we see EBUSY it may be a transient error,
				// sleep a bit a retry a few times.
				devices.Unlock()
				time.Sleep(100 * time.Millisecond)
				devices.Lock()
				continue
			}
		}
		break
	}
	return err
}

func (devices *DeviceSet) unmountAndDeactivateAll(dir string) {
	logger := logrus.WithField("storage-driver", "devicemapper")

	files, err := ioutil.ReadDir(dir)
	if err != nil {
		logger.Warnf("unmountAndDeactivate: %s", err)
		return
	}

	for _, d := range files {
		if !d.IsDir() {
			continue
		}

		name := d.Name()
		fullname := path.Join(dir, name)

		// We use MNT_DETACH here in case it is still busy in some running
		// container. This means it'll go away from the global scope directly,
		// and the device will be released when that container dies.
		if err := unix.Unmount(fullname, unix.MNT_DETACH); err != nil && err != unix.EINVAL {
			logger.Warnf("Shutdown unmounting %s, error: %s", fullname, err)
		}

		if devInfo, err := devices.lookupDevice(name); err != nil {
			logger.Debugf("Shutdown lookup device %s, error: %s", name, err)
		} else {
			if err := devices.deactivateDevice(devInfo); err != nil {
				logger.Debugf("Shutdown deactivate %s, error: %s", devInfo.Hash, err)
			}
		}
	}
}

// Shutdown shuts down the device by unmounting the root.
func (devices *DeviceSet) Shutdown(home string) error {
	logger := logrus.WithField("storage-driver", "devicemapper")

	logger.Debugf("[deviceset %s] Shutdown()", devices.devicePrefix)
	logger.Debugf("Shutting down DeviceSet: %s", devices.root)
	defer logger.Debugf("[deviceset %s] Shutdown() END", devices.devicePrefix)

	// Stop deletion worker. This should start delivering new events to
	// ticker channel. That means no new instance of cleanupDeletedDevice()
	// will run after this call. If one instance is already running at
	// the time of the call, it must be holding devices.Lock() and
	// we will block on this lock till cleanup function exits.
	devices.deletionWorkerTicker.Stop()

	devices.Lock()
	// Save DeviceSet Metadata first. Docker kills all threads if they
	// don't finish in certain time. It is possible that Shutdown()
	// routine does not finish in time as we loop trying to deactivate
	// some devices while these are busy. In that case shutdown() routine
	// will be killed and we will not get a chance to save deviceset
	// metadata. Hence save this early before trying to deactivate devices.
	devices.saveDeviceSetMetaData()
	devices.unmountAndDeactivateAll(path.Join(home, "mnt"))
	devices.Unlock()

	info, _ := devices.lookupDeviceWithLock("")
	if info != nil {
		info.lock.Lock()
		devices.Lock()
		if err := devices.deactivateDevice(info); err != nil {
			logger.Debugf("Shutdown deactivate base , error: %s", err)
		}
		devices.Unlock()
		info.lock.Unlock()
	}

	devices.Lock()
	if devices.thinPoolDevice == "" {
		if err := devices.deactivatePool(); err != nil {
			logger.Debugf("Shutdown deactivate pool , error: %s", err)
		}
	}
	devices.Unlock()

	return nil
}

// Recent XFS changes allow changing behavior of filesystem in case of errors.
// When thin pool gets full and XFS gets ENOSPC error, currently it tries
// IO infinitely and sometimes it can block the container process
// and process can't be killWith 0 value, XFS will not retry upon error
// and instead will shutdown filesystem.

func (devices *DeviceSet) xfsSetNospaceRetries(info *devInfo) error {
	dmDevicePath, err := os.Readlink(info.DevName())
	if err != nil {
		return fmt.Errorf("devmapper: readlink failed for device %v:%v", info.DevName(), err)
	}

	dmDeviceName := path.Base(dmDevicePath)
	filePath := "/sys/fs/xfs/" + dmDeviceName + "/error/metadata/ENOSPC/max_retries"
	maxRetriesFile, err := os.OpenFile(filePath, os.O_WRONLY, 0)
	if err != nil {
		return fmt.Errorf("devmapper: user specified daemon option dm.xfs_nospace_max_retries but it does not seem to be supported on this system :%v", err)
	}
	defer maxRetriesFile.Close()

	// Set max retries to 0
	_, err = maxRetriesFile.WriteString(devices.xfsNospaceRetries)
	if err != nil {
		return fmt.Errorf("devmapper: Failed to write string %v to file %v:%v", devices.xfsNospaceRetries, filePath, err)
	}
	return nil
}

// MountDevice mounts the device if not already mounted.
func (devices *DeviceSet) MountDevice(hash, path, mountLabel string) error {
	info, err := devices.lookupDeviceWithLock(hash)
	if err != nil {
		return err
	}

	if info.Deleted {
		return fmt.Errorf("devmapper: Can't mount device %v as it has been marked for deferred deletion", info.Hash)
	}

	info.lock.Lock()
	defer info.lock.Unlock()

	devices.Lock()
	defer devices.Unlock()

	if err := devices.activateDeviceIfNeeded(info, false); err != nil {
		return fmt.Errorf("devmapper: Error activating devmapper device for '%s': %s", hash, err)
	}

	fstype, err := ProbeFsType(info.DevName())
	if err != nil {
		return err
	}

	options := ""

	if fstype == "xfs" {
		// XFS needs nouuid or it can't mount filesystems with the same fs
		options = joinMountOptions(options, "nouuid")
	}

	options = joinMountOptions(options, devices.mountOptions)
	options = joinMountOptions(options, label.FormatMountLabel("", mountLabel))

	if err := mount.Mount(info.DevName(), path, fstype, options); err != nil {
		return errors.Wrapf(err, "Failed to mount; dmesg: %s", string(dmesg.Dmesg(256)))
	}

	if fstype == "xfs" && devices.xfsNospaceRetries != "" {
		if err := devices.xfsSetNospaceRetries(info); err != nil {
			unix.Unmount(path, unix.MNT_DETACH)
			devices.deactivateDevice(info)
			return err
		}
	}

	return nil
}

// UnmountDevice unmounts the device and removes it from hash.
func (devices *DeviceSet) UnmountDevice(hash, mountPath string) error {
	logger := logrus.WithField("storage-driver", "devicemapper")

	logger.Debugf("UnmountDevice START(hash=%s)", hash)
	defer logger.Debugf("UnmountDevice END(hash=%s)", hash)

	info, err := devices.lookupDeviceWithLock(hash)
	if err != nil {
		return err
	}

	info.lock.Lock()
	defer info.lock.Unlock()

	devices.Lock()
	defer devices.Unlock()

	logger.Debugf("Unmount(%s)", mountPath)
	if err := unix.Unmount(mountPath, unix.MNT_DETACH); err != nil {
		return err
	}
	logger.Debug("Unmount done")

	// Remove the mountpoint here. Removing the mountpoint (in newer kernels)
	// will cause all other instances of this mount in other mount namespaces
	// to be killed (this is an anti-DoS measure that is necessary for things
	// like devicemapper). This is necessary to avoid cases where a libdm mount
	// that is present in another namespace will cause subsequent RemoveDevice
	// operations to fail. We ignore any errors here because this may fail on
	// older kernels which don't have
	// torvalds/linux@8ed936b5671bfb33d89bc60bdcc7cf0470ba52fe applied.
	if err := os.Remove(mountPath); err != nil {
		logger.Debugf("error doing a remove on unmounted device %s: %v", mountPath, err)
	}

	return devices.deactivateDevice(info)
}

// HasDevice returns true if the device metadata exists.
func (devices *DeviceSet) HasDevice(hash string) bool {
	info, _ := devices.lookupDeviceWithLock(hash)
	return info != nil
}

// List returns a list of device ids.
func (devices *DeviceSet) List() []string {
	devices.Lock()
	defer devices.Unlock()

	ids := make([]string, len(devices.Devices))
	i := 0
	for k := range devices.Devices {
		ids[i] = k
		i++
	}
	return ids
}

func (devices *DeviceSet) deviceStatus(devName string) (sizeInSectors, mappedSectors, highestMappedSector uint64, err error) {
	var params string
	_, sizeInSectors, _, params, err = devicemapper.GetStatus(devName)
	if err != nil {
		return
	}
	if _, err = fmt.Sscanf(params, "%d %d", &mappedSectors, &highestMappedSector); err == nil {
		return
	}
	return
}

// GetDeviceStatus provides size, mapped sectors
func (devices *DeviceSet) GetDeviceStatus(hash string) (*DevStatus, error) {
	info, err := devices.lookupDeviceWithLock(hash)
	if err != nil {
		return nil, err
	}

	info.lock.Lock()
	defer info.lock.Unlock()

	devices.Lock()
	defer devices.Unlock()

	status := &DevStatus{
		DeviceID:      info.DeviceID,
		Size:          info.Size,
		TransactionID: info.TransactionID,
	}

	if err := devices.activateDeviceIfNeeded(info, false); err != nil {
		return nil, fmt.Errorf("devmapper: Error activating devmapper device for '%s': %s", hash, err)
	}

	sizeInSectors, mappedSectors, highestMappedSector, err := devices.deviceStatus(info.DevName())

	if err != nil {
		return nil, err
	}

	status.SizeInSectors = sizeInSectors
	status.MappedSectors = mappedSectors
	status.HighestMappedSector = highestMappedSector

	return status, nil
}

func (devices *DeviceSet) poolStatus() (totalSizeInSectors, transactionID, dataUsed, dataTotal, metadataUsed, metadataTotal uint64, err error) {
	var params string
	if _, totalSizeInSectors, _, params, err = devicemapper.GetStatus(devices.getPoolName()); err == nil {
		_, err = fmt.Sscanf(params, "%d %d/%d %d/%d", &transactionID, &metadataUsed, &metadataTotal, &dataUsed, &dataTotal)
	}
	return
}

// DataDevicePath returns the path to the data storage for this deviceset,
// regardless of loopback or block device
func (devices *DeviceSet) DataDevicePath() string {
	return devices.dataDevice
}

// MetadataDevicePath returns the path to the metadata storage for this deviceset,
// regardless of loopback or block device
func (devices *DeviceSet) MetadataDevicePath() string {
	return devices.metadataDevice
}

func (devices *DeviceSet) getUnderlyingAvailableSpace(loopFile string) (uint64, error) {
	buf := new(unix.Statfs_t)
	if err := unix.Statfs(loopFile, buf); err != nil {
		logrus.WithField("storage-driver", "devicemapper").Warnf("Couldn't stat loopfile filesystem %v: %v", loopFile, err)
		return 0, err
	}
	return buf.Bfree * uint64(buf.Bsize), nil
}

func (devices *DeviceSet) isRealFile(loopFile string) (bool, error) {
	if loopFile != "" {
		fi, err := os.Stat(loopFile)
		if err != nil {
			logrus.WithField("storage-driver", "devicemapper").Warnf("Couldn't stat loopfile %v: %v", loopFile, err)
			return false, err
		}
		return fi.Mode().IsRegular(), nil
	}
	return false, nil
}

// Status returns the current status of this deviceset
func (devices *DeviceSet) Status() *Status {
	devices.Lock()
	defer devices.Unlock()

	status := &Status{}

	status.PoolName = devices.getPoolName()
	status.DataFile = devices.DataDevicePath()
	status.DataLoopback = devices.dataLoopFile
	status.MetadataFile = devices.MetadataDevicePath()
	status.MetadataLoopback = devices.metadataLoopFile
	status.UdevSyncSupported = devicemapper.UdevSyncSupported()
	status.DeferredRemoveEnabled = devices.deferredRemove
	status.DeferredDeleteEnabled = devices.deferredDelete
	status.DeferredDeletedDeviceCount = devices.nrDeletedDevices
	status.BaseDeviceSize = devices.getBaseDeviceSize()
	status.BaseDeviceFS = devices.getBaseDeviceFS()

	totalSizeInSectors, _, dataUsed, dataTotal, metadataUsed, metadataTotal, err := devices.poolStatus()
	if err == nil {
		// Convert from blocks to bytes
		blockSizeInSectors := totalSizeInSectors / dataTotal

		status.Data.Used = dataUsed * blockSizeInSectors * 512
		status.Data.Total = dataTotal * blockSizeInSectors * 512
		status.Data.Available = status.Data.Total - status.Data.Used

		// metadata blocks are always 4k
		status.Metadata.Used = metadataUsed * 4096
		status.Metadata.Total = metadataTotal * 4096
		status.Metadata.Available = status.Metadata.Total - status.Metadata.Used

		status.SectorSize = blockSizeInSectors * 512

		if check, _ := devices.isRealFile(devices.dataLoopFile); check {
			actualSpace, err := devices.getUnderlyingAvailableSpace(devices.dataLoopFile)
			if err == nil && actualSpace < status.Data.Available {
				status.Data.Available = actualSpace
			}
		}

		if check, _ := devices.isRealFile(devices.metadataLoopFile); check {
			actualSpace, err := devices.getUnderlyingAvailableSpace(devices.metadataLoopFile)
			if err == nil && actualSpace < status.Metadata.Available {
				status.Metadata.Available = actualSpace
			}
		}

		minFreeData := (dataTotal * uint64(devices.minFreeSpacePercent)) / 100
		status.MinFreeSpace = minFreeData * blockSizeInSectors * 512
	}

	return status
}

// Status returns the current status of this deviceset
func (devices *DeviceSet) exportDeviceMetadata(hash string) (*deviceMetadata, error) {
	info, err := devices.lookupDeviceWithLock(hash)
	if err != nil {
		return nil, err
	}

	info.lock.Lock()
	defer info.lock.Unlock()

	metadata := &deviceMetadata{info.DeviceID, info.Size, info.Name()}
	return metadata, nil
}

// NewDeviceSet creates the device set based on the options provided.
func NewDeviceSet(root string, doInit bool, options []string, uidMaps, gidMaps []idtools.IDMap) (*DeviceSet, error) {
	devicemapper.SetDevDir("/dev")

	devices := &DeviceSet{
		root:                  root,
		metaData:              metaData{Devices: make(map[string]*devInfo)},
		dataLoopbackSize:      defaultDataLoopbackSize,
		metaDataLoopbackSize:  defaultMetaDataLoopbackSize,
		baseFsSize:            defaultBaseFsSize,
		overrideUdevSyncCheck: defaultUdevSyncOverride,
		doBlkDiscard:          true,
		thinpBlockSize:        defaultThinpBlockSize,
		deviceIDMap:           make([]byte, deviceIDMapSz),
		deletionWorkerTicker:  time.NewTicker(time.Second * 30),
		uidMaps:               uidMaps,
		gidMaps:               gidMaps,
		minFreeSpacePercent:   defaultMinFreeSpacePercent,
	}

	version, err := devicemapper.GetDriverVersion()
	if err != nil {
		// Can't even get driver version, assume not supported
		return nil, graphdriver.ErrNotSupported
	}

	if err := determineDriverCapabilities(version); err != nil {
		return nil, graphdriver.ErrNotSupported
	}

	if driverDeferredRemovalSupport && devicemapper.LibraryDeferredRemovalSupport {
		// enable deferred stuff by default
		enableDeferredDeletion = true
		enableDeferredRemoval = true
	}

	foundBlkDiscard := false
	var lvmSetupConfig directLVMConfig
	for _, option := range options {
		key, val, err := parsers.ParseKeyValueOpt(option)
		if err != nil {
			return nil, err
		}
		key = strings.ToLower(key)
		switch key {
		case "dm.basesize":
			size, err := units.RAMInBytes(val)
			if err != nil {
				return nil, err
			}
			userBaseSize = true
			devices.baseFsSize = uint64(size)
		case "dm.loopdatasize":
			size, err := units.RAMInBytes(val)
			if err != nil {
				return nil, err
			}
			devices.dataLoopbackSize = size
		case "dm.loopmetadatasize":
			size, err := units.RAMInBytes(val)
			if err != nil {
				return nil, err
			}
			devices.metaDataLoopbackSize = size
		case "dm.fs":
			if val != "ext4" && val != "xfs" {
				return nil, fmt.Errorf("devmapper: Unsupported filesystem %s", val)
			}
			devices.filesystem = val
		case "dm.mkfsarg":
			devices.mkfsArgs = append(devices.mkfsArgs, val)
		case "dm.mountopt":
			devices.mountOptions = joinMountOptions(devices.mountOptions, val)
		case "dm.metadatadev":
			devices.metadataDevice = val
		case "dm.datadev":
			devices.dataDevice = val
		case "dm.thinpooldev":
			devices.thinPoolDevice = strings.TrimPrefix(val, "/dev/mapper/")
		case "dm.blkdiscard":
			foundBlkDiscard = true
			devices.doBlkDiscard, err = strconv.ParseBool(val)
			if err != nil {
				return nil, err
			}
		case "dm.blocksize":
			size, err := units.RAMInBytes(val)
			if err != nil {
				return nil, err
			}
			// convert to 512b sectors
			devices.thinpBlockSize = uint32(size) >> 9
		case "dm.override_udev_sync_check":
			devices.overrideUdevSyncCheck, err = strconv.ParseBool(val)
			if err != nil {
				return nil, err
			}

		case "dm.use_deferred_removal":
			enableDeferredRemoval, err = strconv.ParseBool(val)
			if err != nil {
				return nil, err
			}

		case "dm.use_deferred_deletion":
			enableDeferredDeletion, err = strconv.ParseBool(val)
			if err != nil {
				return nil, err
			}

		case "dm.min_free_space":
			if !strings.HasSuffix(val, "%") {
				return nil, fmt.Errorf("devmapper: Option dm.min_free_space requires %% suffix")
			}

			valstring := strings.TrimSuffix(val, "%")
			minFreeSpacePercent, err := strconv.ParseUint(valstring, 10, 32)
			if err != nil {
				return nil, err
			}

			if minFreeSpacePercent >= 100 {
				return nil, fmt.Errorf("devmapper: Invalid value %v for option dm.min_free_space", val)
			}

			devices.minFreeSpacePercent = uint32(minFreeSpacePercent)
		case "dm.xfs_nospace_max_retries":
			_, err := strconv.ParseUint(val, 10, 64)
			if err != nil {
				return nil, err
			}
			devices.xfsNospaceRetries = val
		case "dm.directlvm_device":
			lvmSetupConfig.Device = val
		case "dm.directlvm_device_force":
			lvmSetupConfigForce, err = strconv.ParseBool(val)
			if err != nil {
				return nil, err
			}
		case "dm.thinp_percent":
			per, err := strconv.ParseUint(strings.TrimSuffix(val, "%"), 10, 32)
			if err != nil {
				return nil, errors.Wrapf(err, "could not parse `dm.thinp_percent=%s`", val)
			}
			if per >= 100 {
				return nil, errors.New("dm.thinp_percent must be greater than 0 and less than 100")
			}
			lvmSetupConfig.ThinpPercent = per
		case "dm.thinp_metapercent":
			per, err := strconv.ParseUint(strings.TrimSuffix(val, "%"), 10, 32)
			if err != nil {
				return nil, errors.Wrapf(err, "could not parse `dm.thinp_metapercent=%s`", val)
			}
			if per >= 100 {
				return nil, errors.New("dm.thinp_metapercent must be greater than 0 and less than 100")
			}
			lvmSetupConfig.ThinpMetaPercent = per
		case "dm.thinp_autoextend_percent":
			per, err := strconv.ParseUint(strings.TrimSuffix(val, "%"), 10, 32)
			if err != nil {
				return nil, errors.Wrapf(err, "could not parse `dm.thinp_autoextend_percent=%s`", val)
			}
			if per > 100 {
				return nil, errors.New("dm.thinp_autoextend_percent must be greater than 0 and less than 100")
			}
			lvmSetupConfig.AutoExtendPercent = per
		case "dm.thinp_autoextend_threshold":
			per, err := strconv.ParseUint(strings.TrimSuffix(val, "%"), 10, 32)
			if err != nil {
				return nil, errors.Wrapf(err, "could not parse `dm.thinp_autoextend_threshold=%s`", val)
			}
			if per > 100 {
				return nil, errors.New("dm.thinp_autoextend_threshold must be greater than 0 and less than 100")
			}
			lvmSetupConfig.AutoExtendThreshold = per
		case "dm.libdm_log_level":
			level, err := strconv.ParseInt(val, 10, 32)
			if err != nil {
				return nil, errors.Wrapf(err, "could not parse `dm.libdm_log_level=%s`", val)
			}
			if level < devicemapper.LogLevelFatal || level > devicemapper.LogLevelDebug {
				return nil, errors.Errorf("dm.libdm_log_level must be in range [%d,%d]", devicemapper.LogLevelFatal, devicemapper.LogLevelDebug)
			}
			// Register a new logging callback with the specified level.
			devicemapper.LogInit(devicemapper.DefaultLogger{
				Level: int(level),
			})
		default:
			return nil, fmt.Errorf("devmapper: Unknown option %s", key)
		}
	}

	if err := validateLVMConfig(lvmSetupConfig); err != nil {
		return nil, err
	}

	devices.lvmSetupConfig = lvmSetupConfig

	// By default, don't do blk discard hack on raw devices, its rarely useful and is expensive
	if !foundBlkDiscard && (devices.dataDevice != "" || devices.thinPoolDevice != "") {
		devices.doBlkDiscard = false
	}

	if err := devices.initDevmapper(doInit); err != nil {
		return nil, err
	}

	return devices, nil
}<|MERGE_RESOLUTION|>--- conflicted
+++ resolved
@@ -1746,11 +1746,7 @@
 	//	- The target of this device is at major <maj> and minor <min>
 	//	- If <inode> is defined, use that file inside the device as a loopback image. Otherwise use the device itself.
 	// The type Dev in Stat_t is 32bit on mips.
-<<<<<<< HEAD
 	devices.devicePrefix = fmt.Sprintf("balena-%d:%d-%d", major(uint64(st.Dev)), minor(uint64(st.Dev)), st.Ino) // nolint: unconvert
-=======
-	devices.devicePrefix = fmt.Sprintf("docker-%d:%d-%d", major(uint64(st.Dev)), minor(uint64(st.Dev)), st.Ino) // nolint: unconvert
->>>>>>> 847da184
 	logger.Debugf("Generated prefix: %s", devices.devicePrefix)
 
 	// Check for the existence of the thin-pool device
