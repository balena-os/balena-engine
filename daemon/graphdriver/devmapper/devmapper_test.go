--- conflicted
+++ resolved
@@ -1,9 +1,5 @@
-<<<<<<< HEAD
+//go:build linux && !no_devmapper
 // +build linux,!no_devmapper
-=======
-//go:build linux
-// +build linux
->>>>>>> a89b8422
 
 package devmapper // import "github.com/docker/docker/daemon/graphdriver/devmapper"
 
