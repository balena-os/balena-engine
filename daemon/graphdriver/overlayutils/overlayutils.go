--- conflicted
+++ resolved
@@ -48,11 +48,7 @@
 		return errors.New("overlay is not supported for Rootless with SELinux")
 	}
 
-<<<<<<< HEAD
-	td, err := ioutil.TempDir(d, "check-overlayfs-support")
-=======
 	td, err := os.MkdirTemp(d, "check-overlayfs-support")
->>>>>>> 38633e79
 	if err != nil {
 		return err
 	}
