// +build linux

package overlayutils // import "github.com/docker/docker/daemon/graphdriver/overlayutils"

import (
	"fmt"
	"io/ioutil"
	"os"
	"path"
	"path/filepath"

	"github.com/docker/docker/daemon/graphdriver"
	"github.com/pkg/errors"
	"github.com/sirupsen/logrus"
	"golang.org/x/sys/unix"
)

// ErrDTypeNotSupported denotes that the backing filesystem doesn't support d_type.
func ErrDTypeNotSupported(driver, backingFs string) error {
	msg := fmt.Sprintf("%s: the backing %s filesystem is formatted without d_type support, which leads to incorrect behavior.", driver, backingFs)
	if backingFs == "xfs" {
		msg += " Reformat the filesystem with ftype=1 to enable d_type support."
	}

	if backingFs == "extfs" {
		msg += " Reformat the filesystem (or use tune2fs) with -O filetype flag to enable d_type support."
	}

	msg += " Backing filesystems without d_type support are not supported."

	return graphdriver.NotSupportedError(msg)
}

// SupportsOverlay checks if the system supports overlay filesystem
// by performing an actual overlay mount.
//
// checkMultipleLowers parameter enables check for multiple lowerdirs,
// which is required for the overlay2 driver.
func SupportsOverlay(d string, checkMultipleLowers bool) error {
<<<<<<< HEAD
=======
	// We can't rely on go-selinux.GetEnabled() to detect whether SELinux is enabled,
	// because RootlessKit doesn't mount /sys/fs/selinux in the child: https://github.com/rootless-containers/rootlesskit/issues/94
	// So we check $_DOCKERD_ROOTLESS_SELINUX, which is set by dockerd-rootless.sh .
	if os.Getenv("_DOCKERD_ROOTLESS_SELINUX") == "1" {
		// Kernel 5.11 introduced support for rootless overlayfs, but incompatible with SELinux,
		// so fallback to fuse-overlayfs.
		// https://github.com/moby/moby/issues/42333
		return errors.New("overlay is not supported for Rootless with SELinux")
	}

>>>>>>> 847da184
	td, err := ioutil.TempDir(d, "check-overlayfs-support")
	if err != nil {
		return err
	}
	defer func() {
		if err := os.RemoveAll(td); err != nil {
			logrus.Warnf("Failed to remove check directory %v: %v", td, err)
		}
	}()

	for _, dir := range []string{"lower1", "lower2", "upper", "work", "merged"} {
		if err := os.Mkdir(filepath.Join(td, dir), 0755); err != nil {
			return err
		}
	}

	mnt := filepath.Join(td, "merged")
	lowerDir := path.Join(td, "lower2")
	if checkMultipleLowers {
		lowerDir += ":" + path.Join(td, "lower1")
	}
	opts := fmt.Sprintf("lowerdir=%s,upperdir=%s,workdir=%s", lowerDir, path.Join(td, "upper"), path.Join(td, "work"))
	if err := unix.Mount("overlay", mnt, "overlay", 0, opts); err != nil {
		return errors.Wrap(err, "failed to mount overlay")
	}
	if err := unix.Unmount(mnt, 0); err != nil {
		logrus.Warnf("Failed to unmount check directory %v: %v", mnt, err)
	}
	return nil
}<|MERGE_RESOLUTION|>--- conflicted
+++ resolved
@@ -37,8 +37,6 @@
 // checkMultipleLowers parameter enables check for multiple lowerdirs,
 // which is required for the overlay2 driver.
 func SupportsOverlay(d string, checkMultipleLowers bool) error {
-<<<<<<< HEAD
-=======
 	// We can't rely on go-selinux.GetEnabled() to detect whether SELinux is enabled,
 	// because RootlessKit doesn't mount /sys/fs/selinux in the child: https://github.com/rootless-containers/rootlesskit/issues/94
 	// So we check $_DOCKERD_ROOTLESS_SELINUX, which is set by dockerd-rootless.sh .
@@ -49,7 +47,6 @@
 		return errors.New("overlay is not supported for Rootless with SELinux")
 	}
 
->>>>>>> 847da184
 	td, err := ioutil.TempDir(d, "check-overlayfs-support")
 	if err != nil {
 		return err
