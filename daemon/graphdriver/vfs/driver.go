--- conflicted
+++ resolved
@@ -44,11 +44,7 @@
 
 	dirID := idtools.Identity{
 		UID: idtools.CurrentIdentity().UID,
-<<<<<<< HEAD
-		GID: rootGID,
-=======
 		GID: d.idMapping.RootPair().GID,
->>>>>>> 38633e79
 	}
 	if err := idtools.MkdirAllAndChown(home, 0710, dirID); err != nil {
 		return nil, err
