package daemon // import "github.com/docker/docker/daemon"

import (
	"context"
	"strconv"
	"time"

	"github.com/docker/docker/api/types"
	"github.com/docker/docker/container"
	libcontainerdtypes "github.com/docker/docker/libcontainerd/types"
	"github.com/docker/docker/restartmanager"
	"github.com/pkg/errors"
	"github.com/sirupsen/logrus"
)

func (daemon *Daemon) setStateCounter(c *container.Container) {
	switch c.StateString() {
	case "paused":
		stateCtr.set(c.ID, "paused")
	case "running":
		stateCtr.set(c.ID, "running")
	default:
		stateCtr.set(c.ID, "stopped")
	}
}

func (daemon *Daemon) handleContainerExit(c *container.Container, e *libcontainerdtypes.EventInfo) error {
	c.Lock()
	ctx, cancel := context.WithTimeout(context.Background(), 30*time.Second)
	ec, et, err := daemon.containerd.DeleteTask(ctx, c.ID)
	cancel()
	if err != nil {
		logrus.WithError(err).WithField("container", c.ID).Warnf("failed to delete container from containerd")
	}

	ctx, cancel = context.WithTimeout(context.Background(), 2*time.Second)
	c.StreamConfig.Wait(ctx)
	cancel()

	c.Reset(false)

	var health types.Health
	if c.Health != nil {
		health = c.Health.Health
	}

	exitStatus := container.ExitStatus{
		ExitCode: int(ec),
		ExitedAt: et,
	}
	if e != nil {
		exitStatus.ExitCode = int(e.ExitCode)
		exitStatus.ExitedAt = e.ExitedAt
		exitStatus.OOMKilled = e.OOMKilled
		if e.Error != nil {
			c.SetError(e.Error)
		}
	}

<<<<<<< HEAD
	restart, wait, err := c.RestartManager().ShouldRestart(ec, daemon.IsShuttingDown() || c.HasBeenManuallyStopped, time.Since(c.StartedAt), health)
=======
	restart, wait, err := c.RestartManager().ShouldRestart(ec, daemon.IsShuttingDown() || c.HasBeenManuallyStopped, time.Since(c.StartedAt))

	// cancel healthcheck here, they will be automatically
	// restarted if/when the container is started again
	daemon.stopHealthchecks(c)
	attributes := map[string]string{
		"exitCode": strconv.Itoa(int(ec)),
	}
	daemon.Cleanup(c)

>>>>>>> 38633e79
	if err == nil && restart {
		c.RestartCount++
		c.SetRestarting(&exitStatus)
	} else {
		c.SetStopped(&exitStatus)
		defer daemon.autoRemove(c)
	}
	defer c.Unlock() // needs to be called before autoRemove

	daemon.setStateCounter(c)
	cpErr := c.CheckpointTo(daemon.containersReplica)

	daemon.LogContainerEventWithAttributes(c, "die", attributes)

	if err == nil && restart {
		go func() {
			err := <-wait
			if err == nil {
				// daemon.netController is initialized when daemon is restoring containers.
				// But containerStart will use daemon.netController segment.
				// So to avoid panic at startup process, here must wait util daemon restore done.
				daemon.waitForStartupDone()
				if err = daemon.containerStart(c, "", "", false); err != nil {
					logrus.Debugf("failed to restart container: %+v", err)
				}
			}
			if err != nil {
				c.Lock()
				c.SetStopped(&exitStatus)
				daemon.setStateCounter(c)
				c.CheckpointTo(daemon.containersReplica)
				c.Unlock()
				defer daemon.autoRemove(c)
				if err != restartmanager.ErrRestartCanceled {
					logrus.Errorf("restartmanger wait error: %+v", err)
				}
			}
		}()
	}

	return cpErr
}

// ProcessEvent is called by libcontainerd whenever an event occurs
func (daemon *Daemon) ProcessEvent(id string, e libcontainerdtypes.EventType, ei libcontainerdtypes.EventInfo) error {
	c, err := daemon.GetContainer(id)
	if err != nil {
		return errors.Wrapf(err, "could not find container %s", id)
	}

	switch e {
	case libcontainerdtypes.EventOOM:
		// StateOOM is Linux specific and should never be hit on Windows
		if isWindows {
			return errors.New("received StateOOM from libcontainerd on Windows. This should never happen")
		}

		c.Lock()
		defer c.Unlock()
		daemon.updateHealthMonitor(c)
		if err := c.CheckpointTo(daemon.containersReplica); err != nil {
			return err
		}

		daemon.LogContainerEvent(c, "oom")
	case libcontainerdtypes.EventExit:
		if int(ei.Pid) == c.Pid {
			return daemon.handleContainerExit(c, &ei)
		}

		exitCode := 127
		if execConfig := c.ExecCommands.Get(ei.ProcessID); execConfig != nil {
			ec := int(ei.ExitCode)
			execConfig.Lock()
			defer execConfig.Unlock()
			execConfig.ExitCode = &ec
			execConfig.Running = false

			ctx, cancel := context.WithTimeout(context.Background(), 2*time.Second)
			execConfig.StreamConfig.Wait(ctx)
			cancel()

			if err := execConfig.CloseStreams(); err != nil {
				logrus.Errorf("failed to cleanup exec %s streams: %s", c.ID, err)
			}

			// remove the exec command from the container's store only and not the
			// daemon's store so that the exec command can be inspected.
			c.ExecCommands.Delete(execConfig.ID, execConfig.Pid)

			exitCode = ec
		}
		attributes := map[string]string{
			"execID":   ei.ProcessID,
			"exitCode": strconv.Itoa(exitCode),
		}
		daemon.LogContainerEventWithAttributes(c, "exec_die", attributes)
	case libcontainerdtypes.EventStart:
		c.Lock()
		defer c.Unlock()

		// This is here to handle start not generated by docker
		if !c.Running {
			c.SetRunning(int(ei.Pid), false)
			c.HasBeenManuallyStopped = false
			c.HasBeenStartedBefore = true
			daemon.setStateCounter(c)

			daemon.initHealthMonitor(c)

			if err := c.CheckpointTo(daemon.containersReplica); err != nil {
				return err
			}
			daemon.LogContainerEvent(c, "start")
		}

	case libcontainerdtypes.EventPaused:
		c.Lock()
		defer c.Unlock()

		if !c.Paused {
			c.Paused = true
			daemon.setStateCounter(c)
			daemon.updateHealthMonitor(c)
			if err := c.CheckpointTo(daemon.containersReplica); err != nil {
				return err
			}
			daemon.LogContainerEvent(c, "pause")
		}
	case libcontainerdtypes.EventResumed:
		c.Lock()
		defer c.Unlock()

		if c.Paused {
			c.Paused = false
			daemon.setStateCounter(c)
			daemon.updateHealthMonitor(c)

			if err := c.CheckpointTo(daemon.containersReplica); err != nil {
				return err
			}
			daemon.LogContainerEvent(c, "unpause")
		}
	}
	return nil
}

func (daemon *Daemon) autoRemove(c *container.Container) {
	c.Lock()
	ar := c.HostConfig.AutoRemove
	c.Unlock()
	if !ar {
		return
	}

	err := daemon.ContainerRm(c.ID, &types.ContainerRmConfig{ForceRemove: true, RemoveVolume: true})
	if err == nil {
		return
	}
	if c := daemon.containers.Get(c.ID); c == nil {
		return
	}

	logrus.WithError(err).WithField("container", c.ID).Error("error removing container")
}<|MERGE_RESOLUTION|>--- conflicted
+++ resolved
@@ -57,10 +57,7 @@
 		}
 	}
 
-<<<<<<< HEAD
 	restart, wait, err := c.RestartManager().ShouldRestart(ec, daemon.IsShuttingDown() || c.HasBeenManuallyStopped, time.Since(c.StartedAt), health)
-=======
-	restart, wait, err := c.RestartManager().ShouldRestart(ec, daemon.IsShuttingDown() || c.HasBeenManuallyStopped, time.Since(c.StartedAt))
 
 	// cancel healthcheck here, they will be automatically
 	// restarted if/when the container is started again
@@ -70,7 +67,6 @@
 	}
 	daemon.Cleanup(c)
 
->>>>>>> 38633e79
 	if err == nil && restart {
 		c.RestartCount++
 		c.SetRestarting(&exitStatus)
