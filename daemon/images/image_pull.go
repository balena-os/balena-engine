package images // import "github.com/docker/docker/daemon/images"

import (
	"context"
	"io"
	"strings"
	"time"

	"github.com/containerd/containerd/leases"
	"github.com/containerd/containerd/namespaces"
	dist "github.com/docker/distribution"
	"github.com/docker/distribution/reference"
	"github.com/docker/docker/api/types"
	"github.com/docker/docker/distribution"
	progressutils "github.com/docker/docker/distribution/utils"
	"github.com/docker/docker/errdefs"
	"github.com/docker/docker/pkg/progress"
	"github.com/docker/docker/pkg/streamformatter"
<<<<<<< HEAD
	"github.com/docker/docker/registry"
	digest "github.com/opencontainers/go-digest"
=======
	"github.com/opencontainers/go-digest"
>>>>>>> 38633e79
	specs "github.com/opencontainers/image-spec/specs-go/v1"
	"github.com/pkg/errors"
	"github.com/sirupsen/logrus"
)

// PullImage initiates a pull operation. image is the repository name to pull, and
// tag may be either empty, or indicate a specific tag to pull.
func (i *ImageService) PullImage(ctx context.Context, image, tag string, platform *specs.Platform, metaHeaders map[string][]string, authConfig *types.AuthConfig, outStream io.Writer) error {
	start := time.Now()
	// Special case: "pull -a" may send an image name with a
	// trailing :. This is ugly, but let's not break API
	// compatibility.
	image = strings.TrimSuffix(image, ":")

	ref, err := reference.ParseNormalizedNamed(image)
	if err != nil {
		return errdefs.InvalidParameter(err)
	}

	if tag != "" {
		// The "tag" could actually be a digest.
		var dgst digest.Digest
		dgst, err = digest.Parse(tag)
		if err == nil {
			ref, err = reference.WithDigest(reference.TrimNamed(ref), dgst)
		} else {
			ref, err = reference.WithTag(ref, tag)
		}
		if err != nil {
			return errdefs.InvalidParameter(err)
		}
	}

	err = i.pullImageWithReference(ctx, ref, platform, metaHeaders, authConfig, outStream)
	imageActions.WithValues("pull").UpdateSince(start)
	if err != nil {
		return err
	}

	if platform != nil {
		// If --platform was specified, check that the image we pulled matches
		// the expected platform. This check is for situations where the image
		// is a single-arch image, in which case (for backward compatibility),
		// we allow the image to have a non-matching architecture. The code
		// below checks for this situation, and returns a warning to the client,
<<<<<<< HEAD
		// as well ass logs it to the daemon logs.
=======
		// as well as logging it to the daemon logs.
>>>>>>> 38633e79
		img, err := i.GetImage(image, platform)

		// Note that this is a special case where GetImage returns both an image
		// and an error: https://github.com/docker/docker/blob/v20.10.7/daemon/images/image.go#L175-L183
		if errdefs.IsNotFound(err) && img != nil {
			po := streamformatter.NewJSONProgressOutput(outStream, false)
			progress.Messagef(po, "", `WARNING: %s`, err.Error())
			logrus.WithError(err).WithField("image", image).Warn("ignoring platform mismatch on single-arch image")
		}
	}

	return nil
}

func (i *ImageService) pullImageWithReference(ctx context.Context, ref reference.Named, platform *specs.Platform, metaHeaders map[string][]string, authConfig *types.AuthConfig, outStream io.Writer) error {
	// Include a buffer so that slow client connections don't affect
	// transfer performance.
	progressChan := make(chan progress.Progress, 100)

	writesDone := make(chan struct{})

	ctx, cancelFunc := context.WithCancel(ctx)

	go func() {
		progressutils.WriteDistributionProgress(cancelFunc, outStream, progressChan)
		close(writesDone)
	}()

	ctx = namespaces.WithNamespace(ctx, i.contentNamespace)
	// Take out a temporary lease for everything that gets persisted to the content store.
	// Before the lease is cancelled, any content we want to keep should have it's own lease applied.
	ctx, done, err := tempLease(ctx, i.leases)
	if err != nil {
		return err
	}
	defer done(ctx)

	cs := &contentStoreForPull{
		ContentStore: i.content,
		leases:       i.leases,
	}
	imageStore := &imageStoreForPull{
		ImageConfigStore: distribution.NewImageConfigStoreFromStore(i.imageStore, nil),
		ingested:         cs,
		leases:           i.leases,
	}

	imagePullConfig := &distribution.ImagePullConfig{
		Config: distribution.Config{
			MetaHeaders:      metaHeaders,
			AuthConfig:       authConfig,
			ProgressOutput:   progress.ChanOutput(progressChan),
			RegistryService:  i.registryService,
			ImageEventLogger: i.LogImageEvent,
			MetadataStore:    i.distributionMetadataStore,
			ImageStore:       imageStore,
			// ImageStore:    distribution.NewImageConfigStoreFromStore(i.imageStore, i.deltaStore),
			ReferenceStore: i.referenceStore,
		},
		DownloadManager: i.downloadManager,
		Platform:        platform,
	}

	err = distribution.Pull(ctx, ref, imagePullConfig, cs)
	close(progressChan)
	<-writesDone
	return err
}

// GetRepository returns a repository from the registry.
func (i *ImageService) GetRepository(ctx context.Context, ref reference.Named, authConfig *types.AuthConfig) (dist.Repository, error) {
	return distribution.GetRepository(ctx, ref, &distribution.ImagePullConfig{
		Config: distribution.Config{
			AuthConfig:      authConfig,
			RegistryService: i.registryService,
		},
	})
}

func tempLease(ctx context.Context, mgr leases.Manager) (context.Context, func(context.Context) error, error) {
	nop := func(context.Context) error { return nil }
	_, ok := leases.FromContext(ctx)
	if ok {
		return ctx, nop, nil
	}

	// Use an expiration that ensures the lease is cleaned up at some point if there is a crash, SIGKILL, etc.
	opts := []leases.Opt{
		leases.WithRandomID(),
		leases.WithExpiration(24 * time.Hour),
		leases.WithLabels(map[string]string{
			"moby.lease/temporary": time.Now().UTC().Format(time.RFC3339Nano),
		}),
	}
	l, err := mgr.Create(ctx, opts...)
	if err != nil {
		return ctx, nop, errors.Wrap(err, "error creating temporary lease")
	}

	ctx = leases.WithLease(ctx, l.ID)
	return ctx, func(ctx context.Context) error {
		return mgr.Delete(ctx, l)
	}, nil
}<|MERGE_RESOLUTION|>--- conflicted
+++ resolved
@@ -16,12 +16,7 @@
 	"github.com/docker/docker/errdefs"
 	"github.com/docker/docker/pkg/progress"
 	"github.com/docker/docker/pkg/streamformatter"
-<<<<<<< HEAD
-	"github.com/docker/docker/registry"
-	digest "github.com/opencontainers/go-digest"
-=======
 	"github.com/opencontainers/go-digest"
->>>>>>> 38633e79
 	specs "github.com/opencontainers/image-spec/specs-go/v1"
 	"github.com/pkg/errors"
 	"github.com/sirupsen/logrus"
@@ -67,11 +62,7 @@
 		// is a single-arch image, in which case (for backward compatibility),
 		// we allow the image to have a non-matching architecture. The code
 		// below checks for this situation, and returns a warning to the client,
-<<<<<<< HEAD
-		// as well ass logs it to the daemon logs.
-=======
 		// as well as logging it to the daemon logs.
->>>>>>> 38633e79
 		img, err := i.GetImage(image, platform)
 
 		// Note that this is a special case where GetImage returns both an image
