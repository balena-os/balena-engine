--- conflicted
+++ resolved
@@ -38,12 +38,8 @@
 	DistributionMetadataStore metadata.Store
 	EventsService             *daemonevents.Events
 	ImageStore                image.Store
-<<<<<<< HEAD
-	LayerStores               map[string]layer.Store
+	LayerStore                layer.Store
 	DeltaStore                image.Store
-=======
-	LayerStore                layer.Store
->>>>>>> 38633e79
 	MaxConcurrentDownloads    int
 	MaxConcurrentUploads      int
 	MaxDownloadAttempts       int
@@ -58,25 +54,14 @@
 
 // NewImageService returns a new ImageService from a configuration
 func NewImageService(config ImageServiceConfig) *ImageService {
-<<<<<<< HEAD
-	logrus.Debugf("Max Concurrent Downloads: %d", config.MaxConcurrentDownloads)
-	logrus.Debugf("Max Concurrent Uploads: %d", config.MaxConcurrentUploads)
-	logrus.Debugf("Max Download Attempts: %d", config.MaxDownloadAttempts)
-	logrus.Debugf("Max Uploads Attempts: %d", config.MaxUploadAttempts)
-=======
->>>>>>> 38633e79
 	return &ImageService{
 		containers:                config.ContainerStore,
 		distributionMetadataStore: config.DistributionMetadataStore,
 		downloadManager:           xfer.NewLayerDownloadManager(config.LayerStore, config.MaxConcurrentDownloads, xfer.WithMaxDownloadAttempts(config.MaxDownloadAttempts)),
 		eventsService:             config.EventsService,
 		imageStore:                &imageStoreWithLease{Store: config.ImageStore, leases: config.Leases, ns: config.ContentNamespace},
-<<<<<<< HEAD
-		layerStores:               config.LayerStores,
+		layerStore:                config.LayerStore,
 		deltaStore:                config.DeltaStore,
-=======
-		layerStore:                config.LayerStore,
->>>>>>> 38633e79
 		referenceStore:            config.ReferenceStore,
 		registryService:           config.RegistryService,
 		trustKey:                  config.TrustKey,
@@ -94,12 +79,8 @@
 	downloadManager           *xfer.LayerDownloadManager
 	eventsService             *daemonevents.Events
 	imageStore                image.Store
-<<<<<<< HEAD
-	layerStores               map[string]layer.Store // By operating system
+	layerStore                layer.Store
 	deltaStore                image.Store
-=======
-	layerStore                layer.Store
->>>>>>> 38633e79
 	pruneRunning              int32
 	referenceStore            dockerreference.Store
 	registryService           registry.Service
@@ -166,19 +147,7 @@
 	return i.layerStore.CreateRWLayer(container.ID, layerID, rwLayerOpts)
 }
 
-<<<<<<< HEAD
-func (i *ImageService) ImageStore() image.Store {
-	return i.imageStore
-}
-
-func (i *ImageService) LayerStore(os string) layer.Store {
-	return i.layerStores[os]
-}
-
-// GetLayerByID returns a layer by ID and operating system
-=======
 // GetLayerByID returns a layer by ID
->>>>>>> 38633e79
 // called from daemon.go Daemon.restore(), and Daemon.containerExport()
 func (i *ImageService) GetLayerByID(cid string) (layer.RWLayer, error) {
 	return i.layerStore.GetRWLayer(cid)
