--- conflicted
+++ resolved
@@ -3,11 +3,7 @@
 import (
 	"bufio"
 	"bytes"
-<<<<<<< HEAD
-	"encoding/json"
-=======
 	"fmt"
->>>>>>> 38633e79
 	"io"
 	"os"
 	"path/filepath"
@@ -110,64 +106,6 @@
 	assert.Assert(t, err == io.EOF)
 }
 
-<<<<<<< HEAD
-func TestUnexpectedEOF(t *testing.T) {
-	buf := bytes.NewBuffer(nil)
-	msg1 := &logger.Message{Timestamp: time.Now(), Line: []byte("hello1")}
-	msg2 := &logger.Message{Timestamp: time.Now(), Line: []byte("hello2")}
-
-	err := marshalMessage(msg1, json.RawMessage{}, buf)
-	assert.NilError(t, err)
-	err = marshalMessage(msg2, json.RawMessage{}, buf)
-	assert.NilError(t, err)
-
-	r := &readerWithErr{
-		err:   io.EOF,
-		after: buf.Len() / 4,
-		r:     buf,
-	}
-	dec := &decoder{rdr: r, maxRetry: 1}
-
-	_, err = dec.Decode()
-	assert.Error(t, err, io.ErrUnexpectedEOF.Error())
-	// again just to check
-	_, err = dec.Decode()
-	assert.Error(t, err, io.ErrUnexpectedEOF.Error())
-
-	// reset the error
-	// from here all reads should succeed until we get EOF on the underlying reader
-	r.err = nil
-
-	msg, err := dec.Decode()
-	assert.NilError(t, err)
-	assert.Equal(t, string(msg1.Line)+"\n", string(msg.Line))
-
-	msg, err = dec.Decode()
-	assert.NilError(t, err)
-	assert.Equal(t, string(msg2.Line)+"\n", string(msg.Line))
-
-	_, err = dec.Decode()
-	assert.Error(t, err, io.EOF.Error())
-}
-
-type readerWithErr struct {
-	err   error
-	after int
-	r     io.Reader
-	read  int
-}
-
-func (r *readerWithErr) Read(p []byte) (int, error) {
-	if r.err != nil && r.read > r.after {
-		return 0, r.err
-	}
-
-	n, err := r.r.Read(p[:1])
-	if n > 0 {
-		r.read += n
-	}
-	return n, err
-=======
 func TestReadLogs(t *testing.T) {
 	t.Parallel()
 	r := loggertest.Reader{
@@ -275,5 +213,4 @@
 	btw.Flush()
 	tw.Flush()
 	return buf.String()
->>>>>>> 38633e79
 }