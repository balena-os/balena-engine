--- conflicted
+++ resolved
@@ -68,38 +68,7 @@
 	if d.jl == nil {
 		d.jl = &jsonlog.JSONLog{}
 	}
-<<<<<<< HEAD
-	if d.maxRetry == 0 {
-		// We aren't using maxJSONDecodeRetry directly so we can give a custom value for testing.
-		d.maxRetry = maxJSONDecodeRetry
-	}
-	for retries := 0; retries < d.maxRetry; retries++ {
-		msg, err = decodeLogLine(d.dec, d.jl)
-		if err == nil || err == io.EOF {
-			break
-		}
-
-		logrus.WithError(err).WithField("retries", retries).Warn("got error while decoding json")
-		// try again, could be due to a an incomplete json object as we read
-		if _, ok := err.(*json.SyntaxError); ok {
-			d.dec = json.NewDecoder(d.rdr)
-			continue
-		}
-
-		// io.ErrUnexpectedEOF is returned from json.Decoder when there is
-		// remaining data in the parser's buffer while an io.EOF occurs.
-		// If the json logger writes a partial json log entry to the disk
-		// while at the same time the decoder tries to decode it, the race condition happens.
-		if err == io.ErrUnexpectedEOF {
-			d.rdr = combineReaders(d.dec.Buffered(), d.rdr)
-			d.dec = json.NewDecoder(d.rdr)
-			continue
-		}
-	}
-	return msg, err
-=======
 	return decodeLogLine(d.dec, d.jl)
->>>>>>> 38633e79
 }
 
 func combineReaders(pre, rdr io.Reader) io.Reader {
