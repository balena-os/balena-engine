// +build !windows

package daemon // import "github.com/docker/docker/daemon"

import (
	"errors"
	"io/ioutil"
	"os"
	"testing"

	containertypes "github.com/docker/docker/api/types/container"
	"github.com/docker/docker/container"
	"github.com/docker/docker/daemon/config"
)

type fakeContainerGetter struct {
	containers map[string]*container.Container
}

func (f *fakeContainerGetter) GetContainer(cid string) (*container.Container, error) {
	container, ok := f.containers[cid]
	if !ok {
		return nil, errors.New("container not found")
	}
	return container, nil
}

// Unix test as uses settings which are not available on Windows
func TestAdjustSharedNamespaceContainerName(t *testing.T) {
	fakeID := "abcdef1234567890"
	hostConfig := &containertypes.HostConfig{
		IpcMode:     containertypes.IpcMode("container:base"),
		PidMode:     containertypes.PidMode("container:base"),
		NetworkMode: containertypes.NetworkMode("container:base"),
	}
	containerStore := &fakeContainerGetter{}
	containerStore.containers = make(map[string]*container.Container)
	containerStore.containers["base"] = &container.Container{
		ID: fakeID,
	}

	adaptSharedNamespaceContainer(containerStore, hostConfig)
	if hostConfig.IpcMode != containertypes.IpcMode("container:"+fakeID) {
		t.Errorf("Expected IpcMode to be container:%s", fakeID)
	}
	if hostConfig.PidMode != containertypes.PidMode("container:"+fakeID) {
		t.Errorf("Expected PidMode to be container:%s", fakeID)
	}
	if hostConfig.NetworkMode != containertypes.NetworkMode("container:"+fakeID) {
		t.Errorf("Expected NetworkMode to be container:%s", fakeID)
	}
}

// Unix test as uses settings which are not available on Windows
func TestAdjustCPUShares(t *testing.T) {
	tmp, err := ioutil.TempDir("", "docker-daemon-unix-test-")
	if err != nil {
		t.Fatal(err)
	}
	defer os.RemoveAll(tmp)
	daemon := &Daemon{
		repository: tmp,
		root:       tmp,
	}

	hostConfig := &containertypes.HostConfig{
		Resources: containertypes.Resources{CPUShares: linuxMinCPUShares - 1},
	}
	daemon.adaptContainerSettings(hostConfig, true)
	if hostConfig.CPUShares != linuxMinCPUShares {
		t.Errorf("Expected CPUShares to be %d", linuxMinCPUShares)
	}

	hostConfig.CPUShares = linuxMaxCPUShares + 1
	daemon.adaptContainerSettings(hostConfig, true)
	if hostConfig.CPUShares != linuxMaxCPUShares {
		t.Errorf("Expected CPUShares to be %d", linuxMaxCPUShares)
	}

	hostConfig.CPUShares = 0
	daemon.adaptContainerSettings(hostConfig, true)
	if hostConfig.CPUShares != 0 {
		t.Error("Expected CPUShares to be unchanged")
	}

	hostConfig.CPUShares = 1024
	daemon.adaptContainerSettings(hostConfig, true)
	if hostConfig.CPUShares != 1024 {
		t.Error("Expected CPUShares to be unchanged")
	}
}

// Unix test as uses settings which are not available on Windows
func TestAdjustCPUSharesNoAdjustment(t *testing.T) {
	tmp, err := ioutil.TempDir("", "docker-daemon-unix-test-")
	if err != nil {
		t.Fatal(err)
	}
	defer os.RemoveAll(tmp)
	daemon := &Daemon{
		repository: tmp,
		root:       tmp,
	}

	hostConfig := &containertypes.HostConfig{
		Resources: containertypes.Resources{CPUShares: linuxMinCPUShares - 1},
	}
	daemon.adaptContainerSettings(hostConfig, false)
	if hostConfig.CPUShares != linuxMinCPUShares-1 {
		t.Errorf("Expected CPUShares to be %d", linuxMinCPUShares-1)
	}

	hostConfig.CPUShares = linuxMaxCPUShares + 1
	daemon.adaptContainerSettings(hostConfig, false)
	if hostConfig.CPUShares != linuxMaxCPUShares+1 {
		t.Errorf("Expected CPUShares to be %d", linuxMaxCPUShares+1)
	}

	hostConfig.CPUShares = 0
	daemon.adaptContainerSettings(hostConfig, false)
	if hostConfig.CPUShares != 0 {
		t.Error("Expected CPUShares to be unchanged")
	}

	hostConfig.CPUShares = 1024
	daemon.adaptContainerSettings(hostConfig, false)
	if hostConfig.CPUShares != 1024 {
		t.Error("Expected CPUShares to be unchanged")
	}
}

// Unix test as uses settings which are not available on Windows
func TestParseSecurityOptWithDeprecatedColon(t *testing.T) {
	container := &container.Container{}
	config := &containertypes.HostConfig{}

	// test apparmor
	config.SecurityOpt = []string{"apparmor=test_profile"}
	if err := parseSecurityOpt(container, config); err != nil {
		t.Fatalf("Unexpected parseSecurityOpt error: %v", err)
	}
	if container.AppArmorProfile != "test_profile" {
		t.Fatalf("Unexpected AppArmorProfile, expected: \"test_profile\", got %q", container.AppArmorProfile)
	}

	// test seccomp
	sp := "/path/to/seccomp_test.json"
	config.SecurityOpt = []string{"seccomp=" + sp}
	if err := parseSecurityOpt(container, config); err != nil {
		t.Fatalf("Unexpected parseSecurityOpt error: %v", err)
	}
	if container.SeccompProfile != sp {
		t.Fatalf("Unexpected AppArmorProfile, expected: %q, got %q", sp, container.SeccompProfile)
	}

	// test valid label
	config.SecurityOpt = []string{"label=user:USER"}
	if err := parseSecurityOpt(container, config); err != nil {
		t.Fatalf("Unexpected parseSecurityOpt error: %v", err)
	}

	// test invalid label
	config.SecurityOpt = []string{"label"}
	if err := parseSecurityOpt(container, config); err == nil {
		t.Fatal("Expected parseSecurityOpt error, got nil")
	}

	// test invalid opt
	config.SecurityOpt = []string{"test"}
	if err := parseSecurityOpt(container, config); err == nil {
		t.Fatal("Expected parseSecurityOpt error, got nil")
	}
}

func TestParseSecurityOpt(t *testing.T) {
	container := &container.Container{}
	config := &containertypes.HostConfig{}

	// test apparmor
	config.SecurityOpt = []string{"apparmor=test_profile"}
	if err := parseSecurityOpt(container, config); err != nil {
		t.Fatalf("Unexpected parseSecurityOpt error: %v", err)
	}
	if container.AppArmorProfile != "test_profile" {
		t.Fatalf("Unexpected AppArmorProfile, expected: \"test_profile\", got %q", container.AppArmorProfile)
	}

	// test seccomp
	sp := "/path/to/seccomp_test.json"
	config.SecurityOpt = []string{"seccomp=" + sp}
	if err := parseSecurityOpt(container, config); err != nil {
		t.Fatalf("Unexpected parseSecurityOpt error: %v", err)
	}
	if container.SeccompProfile != sp {
		t.Fatalf("Unexpected SeccompProfile, expected: %q, got %q", sp, container.SeccompProfile)
	}

	// test valid label
	config.SecurityOpt = []string{"label=user:USER"}
	if err := parseSecurityOpt(container, config); err != nil {
		t.Fatalf("Unexpected parseSecurityOpt error: %v", err)
	}

	// test invalid label
	config.SecurityOpt = []string{"label"}
	if err := parseSecurityOpt(container, config); err == nil {
		t.Fatal("Expected parseSecurityOpt error, got nil")
	}

	// test invalid opt
	config.SecurityOpt = []string{"test"}
	if err := parseSecurityOpt(container, config); err == nil {
		t.Fatal("Expected parseSecurityOpt error, got nil")
	}
}

func TestParseNNPSecurityOptions(t *testing.T) {
	daemon := &Daemon{
		configStore: &config.Config{NoNewPrivileges: true},
	}
	container := &container.Container{}
	config := &containertypes.HostConfig{}

	// test NNP when "daemon:true" and "no-new-privileges=false""
	config.SecurityOpt = []string{"no-new-privileges=false"}

	if err := daemon.parseSecurityOpt(container, config); err != nil {
		t.Fatalf("Unexpected daemon.parseSecurityOpt error: %v", err)
	}
	if container.NoNewPrivileges {
		t.Fatalf("container.NoNewPrivileges should be FALSE: %v", container.NoNewPrivileges)
	}

	// test NNP when "daemon:false" and "no-new-privileges=true""
	daemon.configStore.NoNewPrivileges = false
	config.SecurityOpt = []string{"no-new-privileges=true"}

	if err := daemon.parseSecurityOpt(container, config); err != nil {
		t.Fatalf("Unexpected daemon.parseSecurityOpt error: %v", err)
	}
	if !container.NoNewPrivileges {
		t.Fatalf("container.NoNewPrivileges should be TRUE: %v", container.NoNewPrivileges)
	}
}

func TestNetworkOptions(t *testing.T) {
	daemon := &Daemon{}
	dconfigCorrect := &config.Config{
		CommonConfig: config.CommonConfig{
			ClusterStore:     "consul://localhost:8500",
			ClusterAdvertise: "192.168.0.1:8000",
		},
	}

	if _, err := daemon.networkOptions(dconfigCorrect, nil, nil); err != nil {
		t.Fatalf("Expect networkOptions success, got error: %v", err)
	}

	dconfigWrong := &config.Config{
		CommonConfig: config.CommonConfig{
			ClusterStore: "consul://localhost:8500://test://bbb",
		},
	}

	if _, err := daemon.networkOptions(dconfigWrong, nil, nil); err == nil {
		t.Fatal("Expected networkOptions error, got nil")
	}
<<<<<<< HEAD
}

func TestMigratePre17Volumes(t *testing.T) {
	rootDir, err := ioutil.TempDir("", "test-daemon-volumes")
	if err != nil {
		t.Fatal(err)
	}
	defer os.RemoveAll(rootDir)

	volumeRoot := filepath.Join(rootDir, "volumes")
	err = os.MkdirAll(volumeRoot, 0755)
	if err != nil {
		t.Fatal(err)
	}

	containerRoot := filepath.Join(rootDir, "containers")
	cid := "1234"
	err = os.MkdirAll(filepath.Join(containerRoot, cid), 0755)
	require.NoError(t, err)

	vid := "5678"
	vfsPath := filepath.Join(rootDir, "vfs", "dir", vid)
	err = os.MkdirAll(vfsPath, 0755)
	require.NoError(t, err)

	config := []byte(`
		{
			"Config": {},
			"ID": "` + cid + `",
			"Volumes": {
				"/foo": "` + vfsPath + `",
				"/bar": "/foo",
				"/quux": "/quux"
			},
			"VolumesRW": {
				"/foo": true,
				"/bar": true,
				"/quux": false
			}
		}
	`)

	volStore, err := store.New(volumeRoot)
	if err != nil {
		t.Fatal(err)
	}
	drv, err := local.New(volumeRoot, idtools.IDPair{UID: 0, GID: 0})
	if err != nil {
		t.Fatal(err)
	}
	volumedrivers.Register(drv, volume.DefaultDriverName)

	daemon := &Daemon{
		root:       rootDir,
		repository: containerRoot,
		volumes:    volStore,
	}
	err = ioutil.WriteFile(filepath.Join(containerRoot, cid, "config.v2.json"), config, 600)
	if err != nil {
		t.Fatal(err)
	}
	c, err := daemon.load(cid)
	if err != nil {
		t.Fatal(err)
	}
	if err := daemon.verifyVolumesInfo(c); err != nil {
		t.Fatal(err)
	}

	expected := map[string]volume.MountPoint{
		"/foo":  {Destination: "/foo", RW: true, Name: vid},
		"/bar":  {Source: "/foo", Destination: "/bar", RW: true},
		"/quux": {Source: "/quux", Destination: "/quux", RW: false},
	}
	for id, mp := range c.MountPoints {
		x, exists := expected[id]
		if !exists {
			t.Fatal("volume not migrated")
		}
		if mp.Source != x.Source || mp.Destination != x.Destination || mp.RW != x.RW || mp.Name != x.Name {
			t.Fatalf("got unexpected mountpoint, expected: %+v, got: %+v", x, mp)
		}
	}
=======
>>>>>>> 3ba4f9b2
}<|MERGE_RESOLUTION|>--- conflicted
+++ resolved
@@ -265,90 +265,4 @@
 	if _, err := daemon.networkOptions(dconfigWrong, nil, nil); err == nil {
 		t.Fatal("Expected networkOptions error, got nil")
 	}
-<<<<<<< HEAD
-}
-
-func TestMigratePre17Volumes(t *testing.T) {
-	rootDir, err := ioutil.TempDir("", "test-daemon-volumes")
-	if err != nil {
-		t.Fatal(err)
-	}
-	defer os.RemoveAll(rootDir)
-
-	volumeRoot := filepath.Join(rootDir, "volumes")
-	err = os.MkdirAll(volumeRoot, 0755)
-	if err != nil {
-		t.Fatal(err)
-	}
-
-	containerRoot := filepath.Join(rootDir, "containers")
-	cid := "1234"
-	err = os.MkdirAll(filepath.Join(containerRoot, cid), 0755)
-	require.NoError(t, err)
-
-	vid := "5678"
-	vfsPath := filepath.Join(rootDir, "vfs", "dir", vid)
-	err = os.MkdirAll(vfsPath, 0755)
-	require.NoError(t, err)
-
-	config := []byte(`
-		{
-			"Config": {},
-			"ID": "` + cid + `",
-			"Volumes": {
-				"/foo": "` + vfsPath + `",
-				"/bar": "/foo",
-				"/quux": "/quux"
-			},
-			"VolumesRW": {
-				"/foo": true,
-				"/bar": true,
-				"/quux": false
-			}
-		}
-	`)
-
-	volStore, err := store.New(volumeRoot)
-	if err != nil {
-		t.Fatal(err)
-	}
-	drv, err := local.New(volumeRoot, idtools.IDPair{UID: 0, GID: 0})
-	if err != nil {
-		t.Fatal(err)
-	}
-	volumedrivers.Register(drv, volume.DefaultDriverName)
-
-	daemon := &Daemon{
-		root:       rootDir,
-		repository: containerRoot,
-		volumes:    volStore,
-	}
-	err = ioutil.WriteFile(filepath.Join(containerRoot, cid, "config.v2.json"), config, 600)
-	if err != nil {
-		t.Fatal(err)
-	}
-	c, err := daemon.load(cid)
-	if err != nil {
-		t.Fatal(err)
-	}
-	if err := daemon.verifyVolumesInfo(c); err != nil {
-		t.Fatal(err)
-	}
-
-	expected := map[string]volume.MountPoint{
-		"/foo":  {Destination: "/foo", RW: true, Name: vid},
-		"/bar":  {Source: "/foo", Destination: "/bar", RW: true},
-		"/quux": {Source: "/quux", Destination: "/quux", RW: false},
-	}
-	for id, mp := range c.MountPoints {
-		x, exists := expected[id]
-		if !exists {
-			t.Fatal("volume not migrated")
-		}
-		if mp.Source != x.Source || mp.Destination != x.Destination || mp.RW != x.RW || mp.Name != x.Name {
-			t.Fatalf("got unexpected mountpoint, expected: %+v, got: %+v", x, mp)
-		}
-	}
-=======
->>>>>>> 3ba4f9b2
 }