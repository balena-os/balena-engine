package daemon // import "github.com/docker/docker/daemon"

import (
	"encoding/json"
	"fmt"

	"github.com/docker/docker/daemon/config"
	"github.com/docker/docker/daemon/discovery"
	"github.com/sirupsen/logrus"
)

// Reload reads configuration changes and modifies the
// daemon according to those changes.
// These are the settings that Reload changes:
// - Platform runtime
// - Daemon debug log level
// - Daemon max concurrent downloads
// - Daemon max concurrent uploads
// - Daemon max download attempts
// - Daemon shutdown timeout (in seconds)
// - Cluster discovery (reconfigure and restart)
// - Daemon labels
// - Insecure registries
// - Registry mirrors
// - Daemon live restore
func (daemon *Daemon) Reload(conf *config.Config) (err error) {
	daemon.configStore.Lock()
	attributes := map[string]string{}

	defer func() {
		jsonString, _ := json.Marshal(daemon.configStore)

		// we're unlocking here, because
		// LogDaemonEventWithAttributes() -> SystemInfo() -> GetAllRuntimes()
		// holds that lock too.
		daemon.configStore.Unlock()
		if err == nil {
			logrus.Infof("Reloaded configuration: %s", jsonString)
			daemon.LogDaemonEventWithAttributes("reload", attributes)
		}
	}()

	if err := daemon.reloadPlatform(conf, attributes); err != nil {
		return err
	}
	daemon.reloadDebug(conf, attributes)
	daemon.reloadMaxConcurrentDownloadsAndUploads(conf, attributes)
<<<<<<< HEAD
	daemon.reloadMaxDownloadUploadAttempts(conf, attributes)
=======
	if err := daemon.reloadMaxDownloadAttempts(conf, attributes); err != nil {
		return err
	}
>>>>>>> 847da184
	daemon.reloadShutdownTimeout(conf, attributes)
	daemon.reloadFeatures(conf, attributes)

	if err := daemon.reloadClusterDiscovery(conf, attributes); err != nil {
		return err
	}
	if err := daemon.reloadLabels(conf, attributes); err != nil {
		return err
	}
	if err := daemon.reloadAllowNondistributableArtifacts(conf, attributes); err != nil {
		return err
	}
	if err := daemon.reloadInsecureRegistries(conf, attributes); err != nil {
		return err
	}
	if err := daemon.reloadRegistryMirrors(conf, attributes); err != nil {
		return err
	}
	if err := daemon.reloadLiveRestore(conf, attributes); err != nil {
		return err
	}
	return daemon.reloadNetworkDiagnosticPort(conf, attributes)
}

// reloadDebug updates configuration with Debug option
// and updates the passed attributes
func (daemon *Daemon) reloadDebug(conf *config.Config, attributes map[string]string) {
	// update corresponding configuration
	if conf.IsValueSet("debug") {
		daemon.configStore.Debug = conf.Debug
	}
	// prepare reload event attributes with updatable configurations
	attributes["debug"] = fmt.Sprintf("%t", daemon.configStore.Debug)
}

// reloadMaxConcurrentDownloadsAndUploads updates configuration with max concurrent
// download and upload options and updates the passed attributes
func (daemon *Daemon) reloadMaxConcurrentDownloadsAndUploads(conf *config.Config, attributes map[string]string) {
	// If no value is set for max-concurrent-downloads we assume it is the default value
	// We always "reset" as the cost is lightweight and easy to maintain.
	maxConcurrentDownloads := config.DefaultMaxConcurrentDownloads
	if conf.IsValueSet("max-concurrent-downloads") && conf.MaxConcurrentDownloads != nil {
		maxConcurrentDownloads = *conf.MaxConcurrentDownloads
	}
	daemon.configStore.MaxConcurrentDownloads = &maxConcurrentDownloads
	logrus.Debugf("Reset Max Concurrent Downloads: %d", *daemon.configStore.MaxConcurrentDownloads)

	// If no value is set for max-concurrent-upload we assume it is the default value
	// We always "reset" as the cost is lightweight and easy to maintain.
	maxConcurrentUploads := config.DefaultMaxConcurrentUploads
	if conf.IsValueSet("max-concurrent-uploads") && conf.MaxConcurrentUploads != nil {
		maxConcurrentUploads = *conf.MaxConcurrentUploads
	}
	daemon.configStore.MaxConcurrentUploads = &maxConcurrentUploads
	logrus.Debugf("Reset Max Concurrent Uploads: %d", *daemon.configStore.MaxConcurrentUploads)

	if daemon.imageService != nil {
		daemon.imageService.UpdateConfig(&maxConcurrentDownloads, &maxConcurrentUploads)
	}

	// prepare reload event attributes with updatable configurations
	attributes["max-concurrent-downloads"] = fmt.Sprintf("%d", *daemon.configStore.MaxConcurrentDownloads)
	// prepare reload event attributes with updatable configurations
	attributes["max-concurrent-uploads"] = fmt.Sprintf("%d", *daemon.configStore.MaxConcurrentUploads)
}

<<<<<<< HEAD
// reloadMaxDownloadUploadAttempts updates configuration with max
// download and upload attempts options and updates the passed attributes
func (daemon *Daemon) reloadMaxDownloadUploadAttempts(conf *config.Config, attributes map[string]string) {
	// If no value is set for max-download-attempts we assume it is the default value
	// We always "reset" as the cost is lightweight and easy to maintain.
	if conf.IsValueSet("max-download-attempts") && conf.MaxDownloadAttempts != nil {
		*daemon.configStore.MaxDownloadAttempts = *conf.MaxDownloadAttempts
	} else {
		maxDownloadAttempts := config.DefaultMaxDownloadAttempts
		daemon.configStore.MaxDownloadAttempts = &maxDownloadAttempts
	}
	logrus.Debugf("Reset Max Download Attempts: %d", *daemon.configStore.MaxDownloadAttempts)

	// If no value is set for max-upload-attempts we assume it is the default value
	// We always "reset" as the cost is lightweight and easy to maintain.
	if conf.IsValueSet("max-upload-attempts") && conf.MaxUploadAttempts != nil {
		*daemon.configStore.MaxUploadAttempts = *conf.MaxUploadAttempts
	} else {
		maxUploadAttempts := config.DefaultMaxUploadAttempts
		daemon.configStore.MaxUploadAttempts = &maxUploadAttempts
	}
	logrus.Debugf("Reset Max Upload Attempts: %d", *daemon.configStore.MaxUploadAttempts)

	daemon.imageService.UpdateConfig(conf.MaxDownloadAttempts, conf.MaxUploadAttempts)
	// prepare reload event attributes with updatable configurations
	attributes["max-download-attempts"] = fmt.Sprintf("%d", *daemon.configStore.MaxDownloadAttempts)
	// prepare reload event attributes with updatable configurations
	attributes["max-upload-attempts"] = fmt.Sprintf("%d", *daemon.configStore.MaxUploadAttempts)
=======
// reloadMaxDownloadAttempts updates configuration with max concurrent
// download attempts when a connection is lost and updates the passed attributes
func (daemon *Daemon) reloadMaxDownloadAttempts(conf *config.Config, attributes map[string]string) error {
	if err := config.ValidateMaxDownloadAttempts(conf); err != nil {
		return err
	}

	// If no value is set for max-download-attempts we assume it is the default value
	// We always "reset" as the cost is lightweight and easy to maintain.
	maxDownloadAttempts := config.DefaultDownloadAttempts
	if conf.IsValueSet("max-download-attempts") && conf.MaxDownloadAttempts != nil {
		maxDownloadAttempts = *conf.MaxDownloadAttempts
	}
	daemon.configStore.MaxDownloadAttempts = &maxDownloadAttempts
	logrus.Debugf("Reset Max Download Attempts: %d", *daemon.configStore.MaxDownloadAttempts)

	// prepare reload event attributes with updatable configurations
	attributes["max-download-attempts"] = fmt.Sprintf("%d", *daemon.configStore.MaxDownloadAttempts)
	return nil
>>>>>>> 847da184
}

// reloadShutdownTimeout updates configuration with daemon shutdown timeout option
// and updates the passed attributes
func (daemon *Daemon) reloadShutdownTimeout(conf *config.Config, attributes map[string]string) {
	// update corresponding configuration
	if conf.IsValueSet("shutdown-timeout") {
		daemon.configStore.ShutdownTimeout = conf.ShutdownTimeout
		logrus.Debugf("Reset Shutdown Timeout: %d", daemon.configStore.ShutdownTimeout)
	}

	// prepare reload event attributes with updatable configurations
	attributes["shutdown-timeout"] = fmt.Sprintf("%d", daemon.configStore.ShutdownTimeout)
}

// reloadClusterDiscovery updates configuration with cluster discovery options
// and updates the passed attributes
func (daemon *Daemon) reloadClusterDiscovery(conf *config.Config, attributes map[string]string) (err error) {
	defer func() {
		// prepare reload event attributes with updatable configurations
		attributes["cluster-store"] = conf.ClusterStore
		attributes["cluster-advertise"] = conf.ClusterAdvertise

		attributes["cluster-store-opts"] = "{}"
		if daemon.configStore.ClusterOpts != nil {
			opts, err2 := json.Marshal(conf.ClusterOpts)
			if err != nil {
				err = err2
			}
			attributes["cluster-store-opts"] = string(opts)
		}
	}()

	newAdvertise := conf.ClusterAdvertise
	newClusterStore := daemon.configStore.ClusterStore
	if conf.IsValueSet("cluster-advertise") {
		if conf.IsValueSet("cluster-store") {
			newClusterStore = conf.ClusterStore
		}
		newAdvertise, err = config.ParseClusterAdvertiseSettings(newClusterStore, conf.ClusterAdvertise)
		if err != nil && err != discovery.ErrDiscoveryDisabled {
			return err
		}
	}

	if daemon.clusterProvider != nil {
		if err := conf.IsSwarmCompatible(); err != nil {
			return err
		}
	}

	// check discovery modifications
	if !config.ModifiedDiscoverySettings(daemon.configStore, newClusterStore, newAdvertise, conf.ClusterOpts) {
		return nil
	}

	// enable discovery for the first time if it was not previously enabled
	if daemon.discoveryWatcher == nil {
		discoveryWatcher, err := discovery.Init(newClusterStore, newAdvertise, conf.ClusterOpts)
		if err != nil {
			return fmt.Errorf("failed to initialize discovery: %v", err)
		}
		daemon.discoveryWatcher = discoveryWatcher
	} else if err == discovery.ErrDiscoveryDisabled {
		// disable discovery if it was previously enabled and it's disabled now
		daemon.discoveryWatcher.Stop()
	} else if err = daemon.discoveryWatcher.Reload(conf.ClusterStore, newAdvertise, conf.ClusterOpts); err != nil {
		// reload discovery
		return err
	}

	daemon.configStore.ClusterStore = newClusterStore
	daemon.configStore.ClusterOpts = conf.ClusterOpts
	daemon.configStore.ClusterAdvertise = newAdvertise

	if daemon.netController == nil {
		return nil
	}
	netOptions, err := daemon.networkOptions(daemon.configStore, daemon.PluginStore, nil)
	if err != nil {
		logrus.WithError(err).Warn("failed to get options with network controller")
		return nil
	}
	err = daemon.netController.ReloadConfiguration(netOptions...)
	if err != nil {
		logrus.Warnf("Failed to reload configuration with network controller: %v", err)
	}
	return nil
}

// reloadLabels updates configuration with engine labels
// and updates the passed attributes
func (daemon *Daemon) reloadLabels(conf *config.Config, attributes map[string]string) error {
	// update corresponding configuration
	if conf.IsValueSet("labels") {
		daemon.configStore.Labels = conf.Labels
	}

	// prepare reload event attributes with updatable configurations
	if daemon.configStore.Labels != nil {
		labels, err := json.Marshal(daemon.configStore.Labels)
		if err != nil {
			return err
		}
		attributes["labels"] = string(labels)
	} else {
		attributes["labels"] = "[]"
	}

	return nil
}

// reloadAllowNondistributableArtifacts updates the configuration with allow-nondistributable-artifacts options
// and updates the passed attributes.
func (daemon *Daemon) reloadAllowNondistributableArtifacts(conf *config.Config, attributes map[string]string) error {
	// Update corresponding configuration.
	if conf.IsValueSet("allow-nondistributable-artifacts") {
		daemon.configStore.AllowNondistributableArtifacts = conf.AllowNondistributableArtifacts
		if err := daemon.RegistryService.LoadAllowNondistributableArtifacts(conf.AllowNondistributableArtifacts); err != nil {
			return err
		}
	}

	// Prepare reload event attributes with updatable configurations.
	if daemon.configStore.AllowNondistributableArtifacts != nil {
		v, err := json.Marshal(daemon.configStore.AllowNondistributableArtifacts)
		if err != nil {
			return err
		}
		attributes["allow-nondistributable-artifacts"] = string(v)
	} else {
		attributes["allow-nondistributable-artifacts"] = "[]"
	}

	return nil
}

// reloadInsecureRegistries updates configuration with insecure registry option
// and updates the passed attributes
func (daemon *Daemon) reloadInsecureRegistries(conf *config.Config, attributes map[string]string) error {
	// update corresponding configuration
	if conf.IsValueSet("insecure-registries") {
		daemon.configStore.InsecureRegistries = conf.InsecureRegistries
		if err := daemon.RegistryService.LoadInsecureRegistries(conf.InsecureRegistries); err != nil {
			return err
		}
	}

	// prepare reload event attributes with updatable configurations
	if daemon.configStore.InsecureRegistries != nil {
		insecureRegistries, err := json.Marshal(daemon.configStore.InsecureRegistries)
		if err != nil {
			return err
		}
		attributes["insecure-registries"] = string(insecureRegistries)
	} else {
		attributes["insecure-registries"] = "[]"
	}

	return nil
}

// reloadRegistryMirrors updates configuration with registry mirror options
// and updates the passed attributes
func (daemon *Daemon) reloadRegistryMirrors(conf *config.Config, attributes map[string]string) error {
	// update corresponding configuration
	if conf.IsValueSet("registry-mirrors") {
		daemon.configStore.Mirrors = conf.Mirrors
		if err := daemon.RegistryService.LoadMirrors(conf.Mirrors); err != nil {
			return err
		}
	}

	// prepare reload event attributes with updatable configurations
	if daemon.configStore.Mirrors != nil {
		mirrors, err := json.Marshal(daemon.configStore.Mirrors)
		if err != nil {
			return err
		}
		attributes["registry-mirrors"] = string(mirrors)
	} else {
		attributes["registry-mirrors"] = "[]"
	}

	return nil
}

// reloadLiveRestore updates configuration with live restore option
// and updates the passed attributes
func (daemon *Daemon) reloadLiveRestore(conf *config.Config, attributes map[string]string) error {
	// update corresponding configuration
	if conf.IsValueSet("live-restore") {
		daemon.configStore.LiveRestoreEnabled = conf.LiveRestoreEnabled
	}

	// prepare reload event attributes with updatable configurations
	attributes["live-restore"] = fmt.Sprintf("%t", daemon.configStore.LiveRestoreEnabled)
	return nil
}

// reloadNetworkDiagnosticPort updates the network controller starting the diagnostic if the config is valid
func (daemon *Daemon) reloadNetworkDiagnosticPort(conf *config.Config, attributes map[string]string) error {
	if conf == nil || daemon.netController == nil || !conf.IsValueSet("network-diagnostic-port") ||
		conf.NetworkDiagnosticPort < 1 || conf.NetworkDiagnosticPort > 65535 {
		// If there is no config make sure that the diagnostic is off
		if daemon.netController != nil {
			daemon.netController.StopDiagnostic()
		}
		return nil
	}
	// Enable the network diagnostic if the flag is set with a valid port within the range
	logrus.WithFields(logrus.Fields{"port": conf.NetworkDiagnosticPort, "ip": "127.0.0.1"}).Warn("Starting network diagnostic server")
	daemon.netController.StartDiagnostic(conf.NetworkDiagnosticPort)

	return nil
}

// reloadFeatures updates configuration with enabled/disabled features
func (daemon *Daemon) reloadFeatures(conf *config.Config, attributes map[string]string) {
	// update corresponding configuration
	// note that we allow features option to be entirely unset
	daemon.configStore.Features = conf.Features

	// prepare reload event attributes with updatable configurations
	attributes["features"] = fmt.Sprintf("%v", daemon.configStore.Features)
}<|MERGE_RESOLUTION|>--- conflicted
+++ resolved
@@ -45,13 +45,12 @@
 	}
 	daemon.reloadDebug(conf, attributes)
 	daemon.reloadMaxConcurrentDownloadsAndUploads(conf, attributes)
-<<<<<<< HEAD
-	daemon.reloadMaxDownloadUploadAttempts(conf, attributes)
-=======
 	if err := daemon.reloadMaxDownloadAttempts(conf, attributes); err != nil {
 		return err
 	}
->>>>>>> 847da184
+	if err := daemon.reloadMaxUploadAttempts(conf, attributes); err != nil {
+		return err
+	}
 	daemon.reloadShutdownTimeout(conf, attributes)
 	daemon.reloadFeatures(conf, attributes)
 
@@ -118,36 +117,6 @@
 	attributes["max-concurrent-uploads"] = fmt.Sprintf("%d", *daemon.configStore.MaxConcurrentUploads)
 }
 
-<<<<<<< HEAD
-// reloadMaxDownloadUploadAttempts updates configuration with max
-// download and upload attempts options and updates the passed attributes
-func (daemon *Daemon) reloadMaxDownloadUploadAttempts(conf *config.Config, attributes map[string]string) {
-	// If no value is set for max-download-attempts we assume it is the default value
-	// We always "reset" as the cost is lightweight and easy to maintain.
-	if conf.IsValueSet("max-download-attempts") && conf.MaxDownloadAttempts != nil {
-		*daemon.configStore.MaxDownloadAttempts = *conf.MaxDownloadAttempts
-	} else {
-		maxDownloadAttempts := config.DefaultMaxDownloadAttempts
-		daemon.configStore.MaxDownloadAttempts = &maxDownloadAttempts
-	}
-	logrus.Debugf("Reset Max Download Attempts: %d", *daemon.configStore.MaxDownloadAttempts)
-
-	// If no value is set for max-upload-attempts we assume it is the default value
-	// We always "reset" as the cost is lightweight and easy to maintain.
-	if conf.IsValueSet("max-upload-attempts") && conf.MaxUploadAttempts != nil {
-		*daemon.configStore.MaxUploadAttempts = *conf.MaxUploadAttempts
-	} else {
-		maxUploadAttempts := config.DefaultMaxUploadAttempts
-		daemon.configStore.MaxUploadAttempts = &maxUploadAttempts
-	}
-	logrus.Debugf("Reset Max Upload Attempts: %d", *daemon.configStore.MaxUploadAttempts)
-
-	daemon.imageService.UpdateConfig(conf.MaxDownloadAttempts, conf.MaxUploadAttempts)
-	// prepare reload event attributes with updatable configurations
-	attributes["max-download-attempts"] = fmt.Sprintf("%d", *daemon.configStore.MaxDownloadAttempts)
-	// prepare reload event attributes with updatable configurations
-	attributes["max-upload-attempts"] = fmt.Sprintf("%d", *daemon.configStore.MaxUploadAttempts)
-=======
 // reloadMaxDownloadAttempts updates configuration with max concurrent
 // download attempts when a connection is lost and updates the passed attributes
 func (daemon *Daemon) reloadMaxDownloadAttempts(conf *config.Config, attributes map[string]string) error {
@@ -167,7 +136,27 @@
 	// prepare reload event attributes with updatable configurations
 	attributes["max-download-attempts"] = fmt.Sprintf("%d", *daemon.configStore.MaxDownloadAttempts)
 	return nil
->>>>>>> 847da184
+}
+
+// reloadMaxUploadAttempts updates configuration with max concurrent
+// upload attempts when a connection is lost and updates the passed attributes
+func (daemon *Daemon) reloadMaxUploadAttempts(conf *config.Config, attributes map[string]string) error {
+	if err := config.ValidateMaxUploadAttempts(conf); err != nil {
+		return err
+	}
+
+	// If no value is set for max-upload-attempts we assume it is the default value
+	// We always "reset" as the cost is lightweight and easy to maintain.
+	maxUploadAttempts := config.DefaultUploadAttempts
+	if conf.IsValueSet("max-upload-attempts") && conf.MaxUploadAttempts != nil {
+		maxUploadAttempts = *conf.MaxUploadAttempts
+	}
+	daemon.configStore.MaxUploadAttempts = &maxUploadAttempts
+	logrus.Debugf("Reset Max Upload Attempts: %d", *daemon.configStore.MaxUploadAttempts)
+
+	// prepare reload event attributes with updatable configurations
+	attributes["max-upload-attempts"] = fmt.Sprintf("%d", *daemon.configStore.MaxUploadAttempts)
+	return nil
 }
 
 // reloadShutdownTimeout updates configuration with daemon shutdown timeout option
