package daemon // import "github.com/docker/docker/daemon"

import (
	"encoding/json"
	"fmt"
	"strconv"

	"github.com/docker/docker/daemon/config"
	"github.com/sirupsen/logrus"
)

// Reload reads configuration changes and modifies the
// daemon according to those changes.
// These are the settings that Reload changes:
// - Platform runtime
// - Daemon debug log level
// - Daemon max concurrent downloads
// - Daemon max concurrent uploads
// - Daemon max download attempts
// - Daemon shutdown timeout (in seconds)
// - Cluster discovery (reconfigure and restart)
// - Daemon labels
// - Insecure registries
// - Registry mirrors
// - Daemon live restore
func (daemon *Daemon) Reload(conf *config.Config) (err error) {
	daemon.configStore.Lock()
	attributes := map[string]string{}

	defer func() {
		if err == nil {
			jsonString, _ := json.Marshal(&struct {
				*config.Config
				config.Proxies `json:"proxies"`
			}{
				Config: daemon.configStore,
				Proxies: config.Proxies{
					HTTPProxy:  config.MaskCredentials(daemon.configStore.HTTPProxy),
					HTTPSProxy: config.MaskCredentials(daemon.configStore.HTTPSProxy),
					NoProxy:    config.MaskCredentials(daemon.configStore.NoProxy),
				},
			})
			logrus.Infof("Reloaded configuration: %s", jsonString)
		}

		// we're unlocking here, because
		// LogDaemonEventWithAttributes() -> SystemInfo() -> GetAllRuntimes()
		// holds that lock too.
		daemon.configStore.Unlock()
		if err == nil {
			daemon.LogDaemonEventWithAttributes("reload", attributes)
		}
	}()

	if err := daemon.reloadPlatform(conf, attributes); err != nil {
		return err
	}
	daemon.reloadDebug(conf, attributes)
	daemon.reloadMaxConcurrentDownloadsAndUploads(conf, attributes)
<<<<<<< HEAD
	if err := daemon.reloadMaxDownloadAttempts(conf, attributes); err != nil {
		return err
	}
	if err := daemon.reloadMaxUploadAttempts(conf, attributes); err != nil {
		return err
	}
=======
	daemon.reloadMaxDownloadAttempts(conf, attributes)
>>>>>>> 38633e79
	daemon.reloadShutdownTimeout(conf, attributes)
	daemon.reloadFeatures(conf, attributes)

	if err := daemon.reloadLabels(conf, attributes); err != nil {
		return err
	}
	if err := daemon.reloadAllowNondistributableArtifacts(conf, attributes); err != nil {
		return err
	}
	if err := daemon.reloadInsecureRegistries(conf, attributes); err != nil {
		return err
	}
	if err := daemon.reloadRegistryMirrors(conf, attributes); err != nil {
		return err
	}
	if err := daemon.reloadLiveRestore(conf, attributes); err != nil {
		return err
	}
	return daemon.reloadNetworkDiagnosticPort(conf, attributes)
}

// reloadDebug updates configuration with Debug option
// and updates the passed attributes
func (daemon *Daemon) reloadDebug(conf *config.Config, attributes map[string]string) {
	// update corresponding configuration
	if conf.IsValueSet("debug") {
		daemon.configStore.Debug = conf.Debug
	}
	// prepare reload event attributes with updatable configurations
	attributes["debug"] = strconv.FormatBool(daemon.configStore.Debug)
}

// reloadMaxConcurrentDownloadsAndUploads updates configuration with max concurrent
// download and upload options and updates the passed attributes
func (daemon *Daemon) reloadMaxConcurrentDownloadsAndUploads(conf *config.Config, attributes map[string]string) {
	// We always "reset" as the cost is lightweight and easy to maintain.
	daemon.configStore.MaxConcurrentDownloads = config.DefaultMaxConcurrentDownloads
	daemon.configStore.MaxConcurrentUploads = config.DefaultMaxConcurrentUploads

	if conf.IsValueSet("max-concurrent-downloads") && conf.MaxConcurrentDownloads != 0 {
		daemon.configStore.MaxConcurrentDownloads = conf.MaxConcurrentDownloads
	}
	if conf.IsValueSet("max-concurrent-uploads") && conf.MaxConcurrentUploads != 0 {
		daemon.configStore.MaxConcurrentUploads = conf.MaxConcurrentUploads
	}
	if daemon.imageService != nil {
		daemon.imageService.UpdateConfig(
			daemon.configStore.MaxConcurrentDownloads,
			daemon.configStore.MaxConcurrentUploads,
		)
	}

	// prepare reload event attributes with updatable configurations
	attributes["max-concurrent-downloads"] = strconv.Itoa(daemon.configStore.MaxConcurrentDownloads)
	attributes["max-concurrent-uploads"] = strconv.Itoa(daemon.configStore.MaxConcurrentUploads)
	logrus.Debug("Reset Max Concurrent Downloads: ", attributes["max-concurrent-downloads"])
	logrus.Debug("Reset Max Concurrent Uploads: ", attributes["max-concurrent-uploads"])
}

// reloadMaxDownloadAttempts updates configuration with max concurrent
// download attempts when a connection is lost and updates the passed attributes
func (daemon *Daemon) reloadMaxDownloadAttempts(conf *config.Config, attributes map[string]string) {
	// We always "reset" as the cost is lightweight and easy to maintain.
	daemon.configStore.MaxDownloadAttempts = config.DefaultDownloadAttempts
	if conf.IsValueSet("max-download-attempts") && conf.MaxDownloadAttempts != 0 {
		daemon.configStore.MaxDownloadAttempts = conf.MaxDownloadAttempts
	}

	// prepare reload event attributes with updatable configurations
	attributes["max-download-attempts"] = strconv.Itoa(daemon.configStore.MaxDownloadAttempts)
	logrus.Debug("Reset Max Download Attempts: ", attributes["max-download-attempts"])
}

// reloadMaxUploadAttempts updates configuration with max concurrent
// upload attempts when a connection is lost and updates the passed attributes
func (daemon *Daemon) reloadMaxUploadAttempts(conf *config.Config, attributes map[string]string) error {
	if err := config.ValidateMaxUploadAttempts(conf); err != nil {
		return err
	}

	// If no value is set for max-upload-attempts we assume it is the default value
	// We always "reset" as the cost is lightweight and easy to maintain.
	maxUploadAttempts := config.DefaultUploadAttempts
	if conf.IsValueSet("max-upload-attempts") && conf.MaxUploadAttempts != nil {
		maxUploadAttempts = *conf.MaxUploadAttempts
	}
	daemon.configStore.MaxUploadAttempts = &maxUploadAttempts
	logrus.Debugf("Reset Max Upload Attempts: %d", *daemon.configStore.MaxUploadAttempts)

	// prepare reload event attributes with updatable configurations
	attributes["max-upload-attempts"] = fmt.Sprintf("%d", *daemon.configStore.MaxUploadAttempts)
	return nil
}

// reloadShutdownTimeout updates configuration with daemon shutdown timeout option
// and updates the passed attributes
func (daemon *Daemon) reloadShutdownTimeout(conf *config.Config, attributes map[string]string) {
	// update corresponding configuration
	if conf.IsValueSet("shutdown-timeout") {
		daemon.configStore.ShutdownTimeout = conf.ShutdownTimeout
		logrus.Debugf("Reset Shutdown Timeout: %d", daemon.configStore.ShutdownTimeout)
	}

	// prepare reload event attributes with updatable configurations
	attributes["shutdown-timeout"] = strconv.Itoa(daemon.configStore.ShutdownTimeout)
}

// reloadLabels updates configuration with engine labels
// and updates the passed attributes
func (daemon *Daemon) reloadLabels(conf *config.Config, attributes map[string]string) error {
	// update corresponding configuration
	if conf.IsValueSet("labels") {
		daemon.configStore.Labels = conf.Labels
	}

	// prepare reload event attributes with updatable configurations
	if daemon.configStore.Labels != nil {
		labels, err := json.Marshal(daemon.configStore.Labels)
		if err != nil {
			return err
		}
		attributes["labels"] = string(labels)
	} else {
		attributes["labels"] = "[]"
	}

	return nil
}

// reloadAllowNondistributableArtifacts updates the configuration with allow-nondistributable-artifacts options
// and updates the passed attributes.
func (daemon *Daemon) reloadAllowNondistributableArtifacts(conf *config.Config, attributes map[string]string) error {
	// Update corresponding configuration.
	if conf.IsValueSet("allow-nondistributable-artifacts") {
		daemon.configStore.AllowNondistributableArtifacts = conf.AllowNondistributableArtifacts
		if err := daemon.registryService.LoadAllowNondistributableArtifacts(conf.AllowNondistributableArtifacts); err != nil {
			return err
		}
	}

	// Prepare reload event attributes with updatable configurations.
	if daemon.configStore.AllowNondistributableArtifacts != nil {
		v, err := json.Marshal(daemon.configStore.AllowNondistributableArtifacts)
		if err != nil {
			return err
		}
		attributes["allow-nondistributable-artifacts"] = string(v)
	} else {
		attributes["allow-nondistributable-artifacts"] = "[]"
	}

	return nil
}

// reloadInsecureRegistries updates configuration with insecure registry option
// and updates the passed attributes
func (daemon *Daemon) reloadInsecureRegistries(conf *config.Config, attributes map[string]string) error {
	// update corresponding configuration
	if conf.IsValueSet("insecure-registries") {
		daemon.configStore.InsecureRegistries = conf.InsecureRegistries
		if err := daemon.registryService.LoadInsecureRegistries(conf.InsecureRegistries); err != nil {
			return err
		}
	}

	// prepare reload event attributes with updatable configurations
	if daemon.configStore.InsecureRegistries != nil {
		insecureRegistries, err := json.Marshal(daemon.configStore.InsecureRegistries)
		if err != nil {
			return err
		}
		attributes["insecure-registries"] = string(insecureRegistries)
	} else {
		attributes["insecure-registries"] = "[]"
	}

	return nil
}

// reloadRegistryMirrors updates configuration with registry mirror options
// and updates the passed attributes
func (daemon *Daemon) reloadRegistryMirrors(conf *config.Config, attributes map[string]string) error {
	// update corresponding configuration
	if conf.IsValueSet("registry-mirrors") {
		daemon.configStore.Mirrors = conf.Mirrors
		if err := daemon.registryService.LoadMirrors(conf.Mirrors); err != nil {
			return err
		}
	}

	// prepare reload event attributes with updatable configurations
	if daemon.configStore.Mirrors != nil {
		mirrors, err := json.Marshal(daemon.configStore.Mirrors)
		if err != nil {
			return err
		}
		attributes["registry-mirrors"] = string(mirrors)
	} else {
		attributes["registry-mirrors"] = "[]"
	}

	return nil
}

// reloadLiveRestore updates configuration with live restore option
// and updates the passed attributes
func (daemon *Daemon) reloadLiveRestore(conf *config.Config, attributes map[string]string) error {
	// update corresponding configuration
	if conf.IsValueSet("live-restore") {
		daemon.configStore.LiveRestoreEnabled = conf.LiveRestoreEnabled
	}

	// prepare reload event attributes with updatable configurations
	attributes["live-restore"] = strconv.FormatBool(daemon.configStore.LiveRestoreEnabled)
	return nil
}

// reloadNetworkDiagnosticPort updates the network controller starting the diagnostic if the config is valid
func (daemon *Daemon) reloadNetworkDiagnosticPort(conf *config.Config, attributes map[string]string) error {
	if conf == nil || daemon.netController == nil || !conf.IsValueSet("network-diagnostic-port") ||
		conf.NetworkDiagnosticPort < 1 || conf.NetworkDiagnosticPort > 65535 {
		// If there is no config make sure that the diagnostic is off
		if daemon.netController != nil {
			daemon.netController.StopDiagnostic()
		}
		return nil
	}
	// Enable the network diagnostic if the flag is set with a valid port within the range
	logrus.WithFields(logrus.Fields{"port": conf.NetworkDiagnosticPort, "ip": "127.0.0.1"}).Warn("Starting network diagnostic server")
	daemon.netController.StartDiagnostic(conf.NetworkDiagnosticPort)

	return nil
}

// reloadFeatures updates configuration with enabled/disabled features
func (daemon *Daemon) reloadFeatures(conf *config.Config, attributes map[string]string) {
	// update corresponding configuration
	// note that we allow features option to be entirely unset
	daemon.configStore.Features = conf.Features

	// prepare reload event attributes with updatable configurations
	attributes["features"] = fmt.Sprintf("%v", daemon.configStore.Features)
}<|MERGE_RESOLUTION|>--- conflicted
+++ resolved
@@ -57,16 +57,12 @@
 	}
 	daemon.reloadDebug(conf, attributes)
 	daemon.reloadMaxConcurrentDownloadsAndUploads(conf, attributes)
-<<<<<<< HEAD
-	if err := daemon.reloadMaxDownloadAttempts(conf, attributes); err != nil {
-		return err
-	}
+	daemon.reloadMaxDownloadAttempts(conf, attributes)
 	if err := daemon.reloadMaxUploadAttempts(conf, attributes); err != nil {
-		return err
-	}
-=======
-	daemon.reloadMaxDownloadAttempts(conf, attributes)
->>>>>>> 38633e79
+		// TODO: Refactor `reloadMaxUploadAttempts()` so it can't return an
+		// error (as was done to `reloadMaxDownloadAttempts()` upstream).
+		return err
+	}
 	daemon.reloadShutdownTimeout(conf, attributes)
 	daemon.reloadFeatures(conf, attributes)
 
