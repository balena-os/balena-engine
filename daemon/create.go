package daemon // import "github.com/docker/docker/daemon"

import (
	"fmt"
	"net"
	"runtime"
	"strings"
	"time"

	"github.com/containerd/containerd/platforms"
	"github.com/docker/docker/api/types"
	containertypes "github.com/docker/docker/api/types/container"
	networktypes "github.com/docker/docker/api/types/network"
	"github.com/docker/docker/container"
	"github.com/docker/docker/daemon/images"
	"github.com/docker/docker/errdefs"
	"github.com/docker/docker/image"
	"github.com/docker/docker/pkg/idtools"
	"github.com/docker/docker/pkg/system"
	"github.com/docker/docker/runconfig"
	v1 "github.com/opencontainers/image-spec/specs-go/v1"
	"github.com/opencontainers/selinux/go-selinux"
	"github.com/pkg/errors"
	"github.com/sirupsen/logrus"
	archvariant "github.com/tonistiigi/go-archvariant"
)

type createOpts struct {
	params                  types.ContainerCreateConfig
	managed                 bool
	ignoreImagesArgsEscaped bool
}

// CreateManagedContainer creates a container that is managed by a Service
func (daemon *Daemon) CreateManagedContainer(params types.ContainerCreateConfig) (containertypes.CreateResponse, error) {
	return daemon.containerCreate(createOpts{
		params:                  params,
		managed:                 true,
		ignoreImagesArgsEscaped: false})
}

// ContainerCreate creates a regular container
func (daemon *Daemon) ContainerCreate(params types.ContainerCreateConfig) (containertypes.CreateResponse, error) {
	return daemon.containerCreate(createOpts{
		params:                  params,
		managed:                 false,
		ignoreImagesArgsEscaped: false})
}

// ContainerCreateIgnoreImagesArgsEscaped creates a regular container. This is called from the builder RUN case
// and ensures that we do not take the images ArgsEscaped
func (daemon *Daemon) ContainerCreateIgnoreImagesArgsEscaped(params types.ContainerCreateConfig) (containertypes.CreateResponse, error) {
	return daemon.containerCreate(createOpts{
		params:                  params,
		managed:                 false,
		ignoreImagesArgsEscaped: true})
}

func (daemon *Daemon) containerCreate(opts createOpts) (containertypes.CreateResponse, error) {
	start := time.Now()
	if opts.params.Config == nil {
		return containertypes.CreateResponse{}, errdefs.InvalidParameter(errors.New("Config cannot be empty in order to create a container"))
	}

	warnings, err := daemon.verifyContainerSettings(opts.params.HostConfig, opts.params.Config, false)
	if err != nil {
		return containertypes.CreateResponse{Warnings: warnings}, errdefs.InvalidParameter(err)
	}

	if opts.params.Platform == nil && opts.params.Config.Image != "" {
		if img, _ := daemon.imageService.GetImage(opts.params.Config.Image, opts.params.Platform); img != nil {
			p := maximumSpec()
			imgPlat := v1.Platform{
				OS:           img.OS,
				Architecture: img.Architecture,
				Variant:      img.Variant,
			}

<<<<<<< HEAD
		if !images.OnlyPlatformWithFallback(p).Match(imgPlat) {
			warnings = append(warnings, fmt.Sprintf("The requested image's platform (%s) does not match the detected host platform (%s) and no specific platform was requested", platforms.Format(imgPlat), platforms.Format(p)))
=======
			if !images.OnlyPlatformWithFallback(p).Match(imgPlat) {
				warnings = append(warnings, fmt.Sprintf("The requested image's platform (%s) does not match the detected host platform (%s) and no specific platform was requested", platforms.Format(imgPlat), platforms.Format(p)))
			}
>>>>>>> 38633e79
		}
	}

	err = verifyNetworkingConfig(opts.params.NetworkingConfig)
	if err != nil {
		return containertypes.CreateResponse{Warnings: warnings}, errdefs.InvalidParameter(err)
	}

	if opts.params.HostConfig == nil {
		opts.params.HostConfig = &containertypes.HostConfig{}
	}
	err = daemon.adaptContainerSettings(opts.params.HostConfig, opts.params.AdjustCPUShares)
	if err != nil {
		return containertypes.CreateResponse{Warnings: warnings}, errdefs.InvalidParameter(err)
	}

	ctr, err := daemon.create(opts)
	if err != nil {
		return containertypes.CreateResponse{Warnings: warnings}, err
	}
	containerActions.WithValues("create").UpdateSince(start)

	if warnings == nil {
		warnings = make([]string, 0) // Create an empty slice to avoid https://github.com/moby/moby/issues/38222
	}

	return containertypes.CreateResponse{ID: ctr.ID, Warnings: warnings}, nil
}

func setContainerIDEnv(container *container.Container, cidenv string) error {
	if cidenv == "" {
		return nil
	}
	// check if we already have an env var like that
	for _, env := range container.Config.Env {
		if strings.HasPrefix(env, cidenv) {
			return errdefs.Conflict(fmt.Errorf("Error environment variable %s already defined", cidenv))
		}
	}
	container.Config.Env = append(container.Config.Env, fmt.Sprintf("%s=%s", cidenv, container.ID))
	logrus.WithField("balenaext", "cidenv").Debugf("adding %s=%s to container environment", cidenv, container.ID)
	return nil
}

// Create creates a new container from the given configuration with a given name.
func (daemon *Daemon) create(opts createOpts) (retC *container.Container, retErr error) {
	var (
		ctr   *container.Container
		img   *image.Image
		imgID image.ID
		err   error
		os    = runtime.GOOS
	)

	if opts.params.Config.Image != "" {
		img, err = daemon.imageService.GetImage(opts.params.Config.Image, opts.params.Platform)
		if err != nil {
			return nil, err
		}
		os = img.OperatingSystem()
		if !system.IsOSSupported(os) {
			return nil, system.ErrNotSupportedOperatingSystem
		}
		imgID = img.ID()
	} else if isWindows {
		os = "linux" // 'scratch' case.
	}

	// On WCOW, if are not being invoked by the builder to create this container (where
	// ignoreImagesArgEscaped will be true) - if the image already has its arguments escaped,
	// ensure that this is replicated across to the created container to avoid double-escaping
	// of the arguments/command line when the runtime attempts to run the container.
	if os == "windows" && !opts.ignoreImagesArgsEscaped && img != nil && img.RunConfig().ArgsEscaped {
		opts.params.Config.ArgsEscaped = true
	}

	if err := daemon.mergeAndVerifyConfig(opts.params.Config, img); err != nil {
		return nil, errdefs.InvalidParameter(err)
	}

	if err := daemon.mergeAndVerifyLogConfig(&opts.params.HostConfig.LogConfig); err != nil {
		return nil, errdefs.InvalidParameter(err)
	}

	if ctr, err = daemon.newContainer(opts.params.Name, os, opts.params.Config, opts.params.HostConfig, imgID, opts.managed); err != nil {
		return nil, err
	}
	defer func() {
		if retErr != nil {
			err = daemon.cleanupContainer(ctr, types.ContainerRmConfig{
				ForceRemove:  true,
				RemoveVolume: true,
			})
			if err != nil {
				logrus.WithError(err).Error("failed to cleanup container on create error")
			}
		}
	}()

	if err := setContainerIDEnv(ctr, opts.params.HostConfig.ContainerIDEnv); err != nil {
		return nil, err
	}

	if err := daemon.setSecurityOptions(ctr, opts.params.HostConfig); err != nil {
		return nil, err
	}

	ctr.HostConfig.StorageOpt = opts.params.HostConfig.StorageOpt

<<<<<<< HEAD
	// Fixes: https://github.com/moby/moby/issues/34074 and
	// https://github.com/docker/for-win/issues/999.
	// Merge the daemon's storage options if they aren't already present. We only
	// do this on Windows as there's no effective sandbox size limit other than
	// physical on Linux.
	if isWindows {
		if ctr.HostConfig.StorageOpt == nil {
			ctr.HostConfig.StorageOpt = make(map[string]string)
		}
		for _, v := range daemon.configStore.GraphOptions {
			opt := strings.SplitN(v, "=", 2)
			if _, ok := ctr.HostConfig.StorageOpt[opt[0]]; !ok {
				ctr.HostConfig.StorageOpt[opt[0]] = opt[1]
			}
		}
	}

	initFunc := setupInitLayer(daemon.idMapping)
	if opts.params.HostConfig.Runtime == "bare" {
		initFunc = nil
	}

=======
>>>>>>> 38633e79
	// Set RWLayer for container after mount labels have been set
	rwLayer, err := daemon.imageService.CreateLayer(ctr, initFunc)
	if err != nil {
		return nil, errdefs.System(err)
	}
	ctr.RWLayer = rwLayer

	current := idtools.CurrentIdentity()
	if err := idtools.MkdirAndChown(ctr.Root, 0710, idtools.Identity{UID: current.UID, GID: daemon.IdentityMapping().RootPair().GID}); err != nil {
		return nil, err
	}
	if err := idtools.MkdirAndChown(ctr.CheckpointDir(), 0700, current); err != nil {
		return nil, err
	}

	if err := daemon.setHostConfig(ctr, opts.params.HostConfig); err != nil {
		return nil, err
	}

	if err := daemon.createContainerOSSpecificSettings(ctr, opts.params.Config, opts.params.HostConfig); err != nil {
		return nil, err
	}

	var endpointsConfigs map[string]*networktypes.EndpointSettings
	if opts.params.NetworkingConfig != nil {
		endpointsConfigs = opts.params.NetworkingConfig.EndpointsConfig
	}
	// Make sure NetworkMode has an acceptable value. We do this to ensure
	// backwards API compatibility.
	runconfig.SetDefaultNetModeIfBlank(ctr.HostConfig)

	daemon.updateContainerNetworkSettings(ctr, endpointsConfigs)
	if err := daemon.Register(ctr); err != nil {
		return nil, err
	}
	stateCtr.set(ctr.ID, "stopped")
	daemon.LogContainerEvent(ctr, "create")
	return ctr, nil
}

func toHostConfigSelinuxLabels(labels []string) []string {
	for i, l := range labels {
		labels[i] = "label=" + l
	}
	return labels
}

func (daemon *Daemon) generateSecurityOpt(hostConfig *containertypes.HostConfig) ([]string, error) {
	for _, opt := range hostConfig.SecurityOpt {
		con := strings.Split(opt, "=")
		if con[0] == "label" {
			// Caller overrode SecurityOpts
			return nil, nil
		}
	}
	ipcMode := hostConfig.IpcMode
	pidMode := hostConfig.PidMode
	privileged := hostConfig.Privileged
	if ipcMode.IsHost() || pidMode.IsHost() || privileged {
		return toHostConfigSelinuxLabels(selinux.DisableSecOpt()), nil
	}

	var ipcLabel []string
	var pidLabel []string
	ipcContainer := ipcMode.Container()
	pidContainer := pidMode.Container()
	if ipcContainer != "" {
		c, err := daemon.GetContainer(ipcContainer)
		if err != nil {
			return nil, err
		}
		ipcLabel, err = selinux.DupSecOpt(c.ProcessLabel)
		if err != nil {
			return nil, err
		}
		if pidContainer == "" {
			return toHostConfigSelinuxLabels(ipcLabel), err
		}
	}
	if pidContainer != "" {
		c, err := daemon.GetContainer(pidContainer)
		if err != nil {
			return nil, err
		}

		pidLabel, err = selinux.DupSecOpt(c.ProcessLabel)
		if err != nil {
			return nil, err
		}
		if ipcContainer == "" {
			return toHostConfigSelinuxLabels(pidLabel), err
		}
	}

	if pidLabel != nil && ipcLabel != nil {
		for i := 0; i < len(pidLabel); i++ {
			if pidLabel[i] != ipcLabel[i] {
				return nil, fmt.Errorf("--ipc and --pid containers SELinux labels aren't the same")
			}
		}
		return toHostConfigSelinuxLabels(pidLabel), nil
	}
	return nil, nil
}

func (daemon *Daemon) mergeAndVerifyConfig(config *containertypes.Config, img *image.Image) error {
	if img != nil && img.Config != nil {
		if err := merge(config, img.Config); err != nil {
			return err
		}
	}
	// Reset the Entrypoint if it is [""]
	if len(config.Entrypoint) == 1 && config.Entrypoint[0] == "" {
		config.Entrypoint = nil
	}
	if len(config.Entrypoint) == 0 && len(config.Cmd) == 0 {
		return fmt.Errorf("No command specified")
	}
	return nil
}

// Checks if the client set configurations for more than one network while creating a container
// Also checks if the IPAMConfig is valid
func verifyNetworkingConfig(nwConfig *networktypes.NetworkingConfig) error {
	if nwConfig == nil || len(nwConfig.EndpointsConfig) == 0 {
		return nil
	}
	if len(nwConfig.EndpointsConfig) > 1 {
		l := make([]string, 0, len(nwConfig.EndpointsConfig))
		for k := range nwConfig.EndpointsConfig {
			l = append(l, k)
		}
		return errors.Errorf("Container cannot be connected to network endpoints: %s", strings.Join(l, ", "))
	}

	for k, v := range nwConfig.EndpointsConfig {
		if v == nil {
			return errdefs.InvalidParameter(errors.Errorf("no EndpointSettings for %s", k))
		}
		if v.IPAMConfig != nil {
			if v.IPAMConfig.IPv4Address != "" && net.ParseIP(v.IPAMConfig.IPv4Address).To4() == nil {
				return errors.Errorf("invalid IPv4 address: %s", v.IPAMConfig.IPv4Address)
			}
			if v.IPAMConfig.IPv6Address != "" {
				n := net.ParseIP(v.IPAMConfig.IPv6Address)
				// if the address is an invalid network address (ParseIP == nil) or if it is
				// an IPv4 address (To4() != nil), then it is an invalid IPv6 address
				if n == nil || n.To4() != nil {
					return errors.Errorf("invalid IPv6 address: %s", v.IPAMConfig.IPv6Address)
				}
			}
		}
	}
	return nil
}

// maximumSpec returns the distribution platform with maximum compatibility for the current node.
func maximumSpec() v1.Platform {
	p := platforms.DefaultSpec()
	if p.Architecture == "amd64" {
		p.Variant = archvariant.AMD64Variant()
	}
	return p
}<|MERGE_RESOLUTION|>--- conflicted
+++ resolved
@@ -76,14 +76,9 @@
 				Variant:      img.Variant,
 			}
 
-<<<<<<< HEAD
-		if !images.OnlyPlatformWithFallback(p).Match(imgPlat) {
-			warnings = append(warnings, fmt.Sprintf("The requested image's platform (%s) does not match the detected host platform (%s) and no specific platform was requested", platforms.Format(imgPlat), platforms.Format(p)))
-=======
 			if !images.OnlyPlatformWithFallback(p).Match(imgPlat) {
 				warnings = append(warnings, fmt.Sprintf("The requested image's platform (%s) does not match the detected host platform (%s) and no specific platform was requested", platforms.Format(imgPlat), platforms.Format(p)))
 			}
->>>>>>> 38633e79
 		}
 	}
 
@@ -193,31 +188,11 @@
 
 	ctr.HostConfig.StorageOpt = opts.params.HostConfig.StorageOpt
 
-<<<<<<< HEAD
-	// Fixes: https://github.com/moby/moby/issues/34074 and
-	// https://github.com/docker/for-win/issues/999.
-	// Merge the daemon's storage options if they aren't already present. We only
-	// do this on Windows as there's no effective sandbox size limit other than
-	// physical on Linux.
-	if isWindows {
-		if ctr.HostConfig.StorageOpt == nil {
-			ctr.HostConfig.StorageOpt = make(map[string]string)
-		}
-		for _, v := range daemon.configStore.GraphOptions {
-			opt := strings.SplitN(v, "=", 2)
-			if _, ok := ctr.HostConfig.StorageOpt[opt[0]]; !ok {
-				ctr.HostConfig.StorageOpt[opt[0]] = opt[1]
-			}
-		}
-	}
-
 	initFunc := setupInitLayer(daemon.idMapping)
 	if opts.params.HostConfig.Runtime == "bare" {
 		initFunc = nil
 	}
 
-=======
->>>>>>> 38633e79
 	// Set RWLayer for container after mount labels have been set
 	rwLayer, err := daemon.imageService.CreateLayer(ctr, initFunc)
 	if err != nil {
