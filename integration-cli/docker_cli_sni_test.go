package main

import (
	"fmt"
	"io/ioutil"
	"log"
	"net/http"
	"net/http/httptest"
	"net/url"
	"os/exec"
	"strings"
	"testing"

<<<<<<< HEAD
	"gotest.tools/assert"
=======
	"gotest.tools/v3/assert"
>>>>>>> 847da184
)

func (s *DockerSuite) TestClientSetsTLSServerName(c *testing.T) {
	c.Skip("Flakey test")
	// there may be more than one hit to the server for each registry request
	var serverNameReceived []string
	var serverName string

	virtualHostServer := httptest.NewTLSServer(http.HandlerFunc(func(w http.ResponseWriter, r *http.Request) {
		serverNameReceived = append(serverNameReceived, r.TLS.ServerName)
	}))
	defer virtualHostServer.Close()
	// discard TLS handshake errors written by default to os.Stderr
	virtualHostServer.Config.ErrorLog = log.New(ioutil.Discard, "", 0)

	u, err := url.Parse(virtualHostServer.URL)
	assert.NilError(c, err)
	hostPort := u.Host
	serverName = strings.Split(hostPort, ":")[0]

	repoName := fmt.Sprintf("%v/dockercli/image:latest", hostPort)
	cmd := exec.Command(dockerBinary, "pull", repoName)
	cmd.Run()

	// check that the fake server was hit at least once
	assert.Assert(c, len(serverNameReceived) > 0)
	// check that for each hit the right server name was received
	for _, item := range serverNameReceived {
		assert.Check(c, item == serverName)
	}
}<|MERGE_RESOLUTION|>--- conflicted
+++ resolved
@@ -11,11 +11,7 @@
 	"strings"
 	"testing"
 
-<<<<<<< HEAD
-	"gotest.tools/assert"
-=======
 	"gotest.tools/v3/assert"
->>>>>>> 847da184
 )
 
 func (s *DockerSuite) TestClientSetsTLSServerName(c *testing.T) {
