package main

import (
	"archive/tar"
	"bytes"
	"context"
	"encoding/json"
	"fmt"
	"io"
	"io/ioutil"
	"net/http"
	"os"
	"path/filepath"
	"regexp"
	"runtime"
	"strings"
	"testing"
	"time"

	"github.com/docker/docker/api/types"
	containertypes "github.com/docker/docker/api/types/container"
	mounttypes "github.com/docker/docker/api/types/mount"
	networktypes "github.com/docker/docker/api/types/network"
	"github.com/docker/docker/api/types/versions"
	"github.com/docker/docker/client"
	"github.com/docker/docker/integration-cli/cli"
	"github.com/docker/docker/integration-cli/cli/build"
	"github.com/docker/docker/pkg/ioutils"
	"github.com/docker/docker/pkg/stringid"
	"github.com/docker/docker/testutil/request"
	"github.com/docker/docker/volume"
	"github.com/docker/go-connections/nat"
<<<<<<< HEAD
	"gotest.tools/assert"
	is "gotest.tools/assert/cmp"
	"gotest.tools/poll"
=======
	"gotest.tools/v3/assert"
	is "gotest.tools/v3/assert/cmp"
	"gotest.tools/v3/poll"
>>>>>>> 847da184
)

func (s *DockerSuite) TestContainerAPIGetAll(c *testing.T) {
	startCount := getContainerCount(c)
	name := "getall"
	dockerCmd(c, "run", "--name", name, "busybox", "true")

	cli, err := client.NewClientWithOpts(client.FromEnv)
	assert.NilError(c, err)
	defer cli.Close()

	options := types.ContainerListOptions{
		All: true,
	}
	containers, err := cli.ContainerList(context.Background(), options)
	assert.NilError(c, err)
	assert.Equal(c, len(containers), startCount+1)
	actual := containers[0].Names[0]
	assert.Equal(c, actual, "/"+name)
}

// regression test for empty json field being omitted #13691
func (s *DockerSuite) TestContainerAPIGetJSONNoFieldsOmitted(c *testing.T) {
	startCount := getContainerCount(c)
	dockerCmd(c, "run", "busybox", "true")

	cli, err := client.NewClientWithOpts(client.FromEnv)
	assert.NilError(c, err)
	defer cli.Close()

	options := types.ContainerListOptions{
		All: true,
	}
	containers, err := cli.ContainerList(context.Background(), options)
	assert.NilError(c, err)
	assert.Equal(c, len(containers), startCount+1)
	actual := fmt.Sprintf("%+v", containers[0])

	// empty Labels field triggered this bug, make sense to check for everything
	// cause even Ports for instance can trigger this bug
	// better safe than sorry..
	fields := []string{
		"ID",
		"Names",
		"Image",
		"Command",
		"Created",
		"Ports",
		"Labels",
		"Status",
		"NetworkSettings",
	}

	// decoding into types.Container do not work since it eventually unmarshal
	// and empty field to an empty go map, so we just check for a string
	for _, f := range fields {
		if !strings.Contains(actual, f) {
			c.Fatalf("Field %s is missing and it shouldn't", f)
		}
	}
}

func (s *DockerSuite) TestContainerAPIGetExport(c *testing.T) {
	// Not supported on Windows as Windows does not support docker export
	testRequires(c, DaemonIsLinux)
	name := "exportcontainer"
	dockerCmd(c, "run", "--name", name, "busybox", "touch", "/test")

	cli, err := client.NewClientWithOpts(client.FromEnv)
	assert.NilError(c, err)
	defer cli.Close()

	body, err := cli.ContainerExport(context.Background(), name)
	assert.NilError(c, err)
	defer body.Close()
	found := false
	for tarReader := tar.NewReader(body); ; {
		h, err := tarReader.Next()
		if err != nil && err == io.EOF {
			break
		}
		if h.Name == "test" {
			found = true
			break
		}
	}
	assert.Assert(c, found, "The created test file has not been found in the exported image")
}

func (s *DockerSuite) TestContainerAPIGetChanges(c *testing.T) {
	// Not supported on Windows as Windows does not support docker diff (/containers/name/changes)
	testRequires(c, DaemonIsLinux)
	name := "changescontainer"
	dockerCmd(c, "run", "--name", name, "busybox", "rm", "/etc/passwd")

	cli, err := client.NewClientWithOpts(client.FromEnv)
	assert.NilError(c, err)
	defer cli.Close()

	changes, err := cli.ContainerDiff(context.Background(), name)
	assert.NilError(c, err)

	// Check the changelog for removal of /etc/passwd
	success := false
	for _, elem := range changes {
		if elem.Path == "/etc/passwd" && elem.Kind == 2 {
			success = true
		}
	}
	assert.Assert(c, success, "/etc/passwd has been removed but is not present in the diff")
}

func (s *DockerSuite) TestGetContainerStats(c *testing.T) {
	var (
		name = "statscontainer"
	)
	runSleepingContainer(c, "--name", name)

	type b struct {
		stats types.ContainerStats
		err   error
	}

	bc := make(chan b, 1)
	go func() {
		cli, err := client.NewClientWithOpts(client.FromEnv)
		assert.NilError(c, err)
		defer cli.Close()

		stats, err := cli.ContainerStats(context.Background(), name, true)
		assert.NilError(c, err)
		bc <- b{stats, err}
	}()

	// allow some time to stream the stats from the container
	time.Sleep(4 * time.Second)
	dockerCmd(c, "rm", "-f", name)

	// collect the results from the stats stream or timeout and fail
	// if the stream was not disconnected.
	select {
	case <-time.After(2 * time.Second):
		c.Fatal("stream was not closed after container was removed")
	case sr := <-bc:
		dec := json.NewDecoder(sr.stats.Body)
		defer sr.stats.Body.Close()
		var s *types.Stats
		// decode only one object from the stream
		assert.NilError(c, dec.Decode(&s))
	}
}

func (s *DockerSuite) TestGetContainerStatsRmRunning(c *testing.T) {
	out := runSleepingContainer(c)
	id := strings.TrimSpace(out)

	buf := &ChannelBuffer{C: make(chan []byte, 1)}
	defer buf.Close()

	cli, err := client.NewClientWithOpts(client.FromEnv)
	assert.NilError(c, err)
	defer cli.Close()

	stats, err := cli.ContainerStats(context.Background(), id, true)
	assert.NilError(c, err)
	defer stats.Body.Close()

	chErr := make(chan error, 1)
	go func() {
		_, err = io.Copy(buf, stats.Body)
		chErr <- err
	}()

	b := make([]byte, 32)
	// make sure we've got some stats
	_, err = buf.ReadTimeout(b, 2*time.Second)
	assert.NilError(c, err)

	// Now remove without `-f` and make sure we are still pulling stats
	_, _, err = dockerCmdWithError("rm", id)
	assert.Assert(c, err != nil, "rm should have failed but didn't")
	_, err = buf.ReadTimeout(b, 2*time.Second)
	assert.NilError(c, err)

	dockerCmd(c, "rm", "-f", id)
	assert.Assert(c, <-chErr == nil)
}

// ChannelBuffer holds a chan of byte array that can be populate in a goroutine.
type ChannelBuffer struct {
	C chan []byte
}

// Write implements Writer.
func (c *ChannelBuffer) Write(b []byte) (int, error) {
	c.C <- b
	return len(b), nil
}

// Close closes the go channel.
func (c *ChannelBuffer) Close() error {
	close(c.C)
	return nil
}

// ReadTimeout reads the content of the channel in the specified byte array with
// the specified duration as timeout.
func (c *ChannelBuffer) ReadTimeout(p []byte, n time.Duration) (int, error) {
	select {
	case b := <-c.C:
		return copy(p[0:], b), nil
	case <-time.After(n):
		return -1, fmt.Errorf("timeout reading from channel")
	}
}

// regression test for gh13421
// previous test was just checking one stat entry so it didn't fail (stats with
// stream false always return one stat)
func (s *DockerSuite) TestGetContainerStatsStream(c *testing.T) {
	name := "statscontainer"
	runSleepingContainer(c, "--name", name)

	type b struct {
		stats types.ContainerStats
		err   error
	}

	bc := make(chan b, 1)
	go func() {
		cli, err := client.NewClientWithOpts(client.FromEnv)
		assert.NilError(c, err)
		defer cli.Close()

		stats, err := cli.ContainerStats(context.Background(), name, true)
		assert.NilError(c, err)
		bc <- b{stats, err}
	}()

	// allow some time to stream the stats from the container
	time.Sleep(4 * time.Second)
	dockerCmd(c, "rm", "-f", name)

	// collect the results from the stats stream or timeout and fail
	// if the stream was not disconnected.
	select {
	case <-time.After(2 * time.Second):
		c.Fatal("stream was not closed after container was removed")
	case sr := <-bc:
		b, err := ioutil.ReadAll(sr.stats.Body)
		defer sr.stats.Body.Close()
		assert.NilError(c, err)
		s := string(b)
		// count occurrences of "read" of types.Stats
		if l := strings.Count(s, "read"); l < 2 {
			c.Fatalf("Expected more than one stat streamed, got %d", l)
		}
	}
}

func (s *DockerSuite) TestGetContainerStatsNoStream(c *testing.T) {
	name := "statscontainer"
	runSleepingContainer(c, "--name", name)

	type b struct {
		stats types.ContainerStats
		err   error
	}

	bc := make(chan b, 1)

	go func() {
		cli, err := client.NewClientWithOpts(client.FromEnv)
		assert.NilError(c, err)
		defer cli.Close()

		stats, err := cli.ContainerStats(context.Background(), name, false)
		assert.NilError(c, err)
		bc <- b{stats, err}
	}()

	// allow some time to stream the stats from the container
	time.Sleep(4 * time.Second)
	dockerCmd(c, "rm", "-f", name)

	// collect the results from the stats stream or timeout and fail
	// if the stream was not disconnected.
	select {
	case <-time.After(2 * time.Second):
		c.Fatal("stream was not closed after container was removed")
	case sr := <-bc:
		b, err := ioutil.ReadAll(sr.stats.Body)
		defer sr.stats.Body.Close()
		assert.NilError(c, err)
		s := string(b)
		// count occurrences of `"read"` of types.Stats
		assert.Assert(c, strings.Count(s, `"read"`) == 1, "Expected only one stat streamed, got %d", strings.Count(s, `"read"`))
	}
}

func (s *DockerSuite) TestGetStoppedContainerStats(c *testing.T) {
	name := "statscontainer"
	dockerCmd(c, "create", "--name", name, "busybox", "ps")

	chResp := make(chan error, 1)

	// We expect an immediate response, but if it's not immediate, the test would hang, so put it in a goroutine
	// below we'll check this on a timeout.
	go func() {
		cli, err := client.NewClientWithOpts(client.FromEnv)
		assert.NilError(c, err)
		defer cli.Close()

		resp, err := cli.ContainerStats(context.Background(), name, false)
		assert.NilError(c, err)
		defer resp.Body.Close()
		chResp <- err
	}()

	select {
	case err := <-chResp:
		assert.NilError(c, err)
	case <-time.After(10 * time.Second):
		c.Fatal("timeout waiting for stats response for stopped container")
	}
}

func (s *DockerSuite) TestContainerAPIPause(c *testing.T) {
	// Problematic on Windows as Windows does not support pause
	testRequires(c, DaemonIsLinux)

	getPaused := func(c *testing.T) []string {
		return strings.Fields(cli.DockerCmd(c, "ps", "-f", "status=paused", "-q", "-a").Combined())
	}

	out := cli.DockerCmd(c, "run", "-d", "busybox", "sleep", "30").Combined()
	ContainerID := strings.TrimSpace(out)

	cli, err := client.NewClientWithOpts(client.FromEnv)
	assert.NilError(c, err)
	defer cli.Close()

	err = cli.ContainerPause(context.Background(), ContainerID)
	assert.NilError(c, err)

	pausedContainers := getPaused(c)

	if len(pausedContainers) != 1 || stringid.TruncateID(ContainerID) != pausedContainers[0] {
		c.Fatalf("there should be one paused container and not %d", len(pausedContainers))
	}

	err = cli.ContainerUnpause(context.Background(), ContainerID)
	assert.NilError(c, err)

	pausedContainers = getPaused(c)
	assert.Equal(c, len(pausedContainers), 0, "There should be no paused container.")
}

func (s *DockerSuite) TestContainerAPITop(c *testing.T) {
	testRequires(c, DaemonIsLinux)
<<<<<<< HEAD
	out, _ := dockerCmd(c, "run", "-d", "busybox", "/bin/sh", "-c", "top")
=======
	out, _ := dockerCmd(c, "run", "-d", "busybox", "/bin/sh", "-c", "top && true")
>>>>>>> 847da184
	id := strings.TrimSpace(out)
	assert.NilError(c, waitRun(id))

	cli, err := client.NewClientWithOpts(client.FromEnv)
	assert.NilError(c, err)
	defer cli.Close()

	// sort by comm[andline] to make sure order stays the same in case of PID rollover
	top, err := cli.ContainerTop(context.Background(), id, []string{"aux", "--sort=comm"})
	assert.NilError(c, err)
	assert.Equal(c, len(top.Titles), 11, fmt.Sprintf("expected 11 titles, found %d: %v", len(top.Titles), top.Titles))

	if top.Titles[0] != "USER" || top.Titles[10] != "COMMAND" {
		c.Fatalf("expected `USER` at `Titles[0]` and `COMMAND` at Titles[10]: %v", top.Titles)
	}
	assert.Equal(c, len(top.Processes), 2, fmt.Sprintf("expected 2 processes, found %d: %v", len(top.Processes), top.Processes))
<<<<<<< HEAD
	assert.Equal(c, top.Processes[0][10], "/bin/sh -c top")
=======
	assert.Equal(c, top.Processes[0][10], "/bin/sh -c top && true")
>>>>>>> 847da184
	assert.Equal(c, top.Processes[1][10], "top")
}

func (s *DockerSuite) TestContainerAPITopWindows(c *testing.T) {
	testRequires(c, DaemonIsWindows)
	out := runSleepingContainer(c, "-d")
	id := strings.TrimSpace(out)
	assert.NilError(c, waitRun(id))

	cli, err := client.NewClientWithOpts(client.FromEnv)
	assert.NilError(c, err)
	defer cli.Close()

	top, err := cli.ContainerTop(context.Background(), id, nil)
	assert.NilError(c, err)
	assert.Equal(c, len(top.Titles), 4, "expected 4 titles, found %d: %v", len(top.Titles), top.Titles)

	if top.Titles[0] != "Name" || top.Titles[3] != "Private Working Set" {
		c.Fatalf("expected `Name` at `Titles[0]` and `Private Working Set` at Titles[3]: %v", top.Titles)
	}
	assert.Assert(c, len(top.Processes) >= 2, "expected at least 2 processes, found %d: %v", len(top.Processes), top.Processes)

	foundProcess := false
	expectedProcess := "busybox.exe"
	for _, process := range top.Processes {
		if process[0] == expectedProcess {
			foundProcess = true
			break
		}
	}

	assert.Assert(c, foundProcess, "expected to find %s: %v", expectedProcess, top.Processes)
}

func (s *DockerSuite) TestContainerAPICommit(c *testing.T) {
	cName := "testapicommit"
	dockerCmd(c, "run", "--name="+cName, "busybox", "/bin/sh", "-c", "touch /test")

	cli, err := client.NewClientWithOpts(client.FromEnv)
	assert.NilError(c, err)
	defer cli.Close()

	options := types.ContainerCommitOptions{
		Reference: "testcontainerapicommit:testtag",
	}

	img, err := cli.ContainerCommit(context.Background(), cName, options)
	assert.NilError(c, err)

	cmd := inspectField(c, img.ID, "Config.Cmd")
	assert.Equal(c, cmd, "[/bin/sh -c touch /test]", fmt.Sprintf("got wrong Cmd from commit: %q", cmd))

	// sanity check, make sure the image is what we think it is
	dockerCmd(c, "run", img.ID, "ls", "/test")
}

func (s *DockerSuite) TestContainerAPICommitWithLabelInConfig(c *testing.T) {
	cName := "testapicommitwithconfig"
	dockerCmd(c, "run", "--name="+cName, "busybox", "/bin/sh", "-c", "touch /test")

	cli, err := client.NewClientWithOpts(client.FromEnv)
	assert.NilError(c, err)
	defer cli.Close()

	config := containertypes.Config{
		Labels: map[string]string{"key1": "value1", "key2": "value2"}}

	options := types.ContainerCommitOptions{
		Reference: "testcontainerapicommitwithconfig",
		Config:    &config,
	}

	img, err := cli.ContainerCommit(context.Background(), cName, options)
	assert.NilError(c, err)

	label1 := inspectFieldMap(c, img.ID, "Config.Labels", "key1")
	assert.Equal(c, label1, "value1")

	label2 := inspectFieldMap(c, img.ID, "Config.Labels", "key2")
	assert.Equal(c, label2, "value2")

	cmd := inspectField(c, img.ID, "Config.Cmd")
	assert.Equal(c, cmd, "[/bin/sh -c touch /test]", fmt.Sprintf("got wrong Cmd from commit: %q", cmd))

	// sanity check, make sure the image is what we think it is
	dockerCmd(c, "run", img.ID, "ls", "/test")
}

func (s *DockerSuite) TestContainerAPIBadPort(c *testing.T) {
	// TODO Windows to Windows CI - Port this test
	testRequires(c, DaemonIsLinux)

	config := containertypes.Config{
		Image: "busybox",
		Cmd:   []string{"/bin/sh", "-c", "echo test"},
	}

	hostConfig := containertypes.HostConfig{
		PortBindings: nat.PortMap{
			"8080/tcp": []nat.PortBinding{
				{
					HostIP:   "",
					HostPort: "aa80"},
			},
		},
	}

	cli, err := client.NewClientWithOpts(client.FromEnv)
	assert.NilError(c, err)
	defer cli.Close()

	_, err = cli.ContainerCreate(context.Background(), &config, &hostConfig, &networktypes.NetworkingConfig{}, nil, "")
	assert.ErrorContains(c, err, `invalid port specification: "aa80"`)
}

func (s *DockerSuite) TestContainerAPICreate(c *testing.T) {
	config := containertypes.Config{
		Image: "busybox",
		Cmd:   []string{"/bin/sh", "-c", "touch /test && ls /test"},
	}

	cli, err := client.NewClientWithOpts(client.FromEnv)
	assert.NilError(c, err)
	defer cli.Close()

	container, err := cli.ContainerCreate(context.Background(), &config, &containertypes.HostConfig{}, &networktypes.NetworkingConfig{}, nil, "")
	assert.NilError(c, err)

	out, _ := dockerCmd(c, "start", "-a", container.ID)
	assert.Equal(c, strings.TrimSpace(out), "/test")
}

func (s *DockerSuite) TestContainerAPICreateEmptyConfig(c *testing.T) {

	cli, err := client.NewClientWithOpts(client.FromEnv)
	assert.NilError(c, err)
	defer cli.Close()

	_, err = cli.ContainerCreate(context.Background(), &containertypes.Config{}, &containertypes.HostConfig{}, &networktypes.NetworkingConfig{}, nil, "")

	expected := "No command specified"
	assert.ErrorContains(c, err, expected)
}

func (s *DockerSuite) TestContainerAPICreateMultipleNetworksConfig(c *testing.T) {
	// Container creation must fail if client specified configurations for more than one network
	config := containertypes.Config{
		Image: "busybox",
	}

	networkingConfig := networktypes.NetworkingConfig{
		EndpointsConfig: map[string]*networktypes.EndpointSettings{
			"net1": {},
			"net2": {},
			"net3": {},
		},
	}

	cli, err := client.NewClientWithOpts(client.FromEnv)
	assert.NilError(c, err)
	defer cli.Close()

	_, err = cli.ContainerCreate(context.Background(), &config, &containertypes.HostConfig{}, &networkingConfig, nil, "")
	msg := err.Error()
	// network name order in error message is not deterministic
	assert.Assert(c, strings.Contains(msg, "Container cannot be connected to network endpoints"))
	assert.Assert(c, strings.Contains(msg, "net1"))
	assert.Assert(c, strings.Contains(msg, "net2"))
	assert.Assert(c, strings.Contains(msg, "net3"))
}

func (s *DockerSuite) TestContainerAPICreateBridgeNetworkMode(c *testing.T) {
	// Windows does not support bridge
	testRequires(c, DaemonIsLinux)
	UtilCreateNetworkMode(c, "bridge")
}

func (s *DockerSuite) TestContainerAPICreateOtherNetworkModes(c *testing.T) {
	// Windows does not support these network modes
	testRequires(c, DaemonIsLinux, NotUserNamespace)
	UtilCreateNetworkMode(c, "host")
	UtilCreateNetworkMode(c, "container:web1")
}

func UtilCreateNetworkMode(c *testing.T, networkMode containertypes.NetworkMode) {
	config := containertypes.Config{
		Image: "busybox",
	}

	hostConfig := containertypes.HostConfig{
		NetworkMode: networkMode,
	}

	cli, err := client.NewClientWithOpts(client.FromEnv)
	assert.NilError(c, err)
	defer cli.Close()

	container, err := cli.ContainerCreate(context.Background(), &config, &hostConfig, &networktypes.NetworkingConfig{}, nil, "")
	assert.NilError(c, err)

	containerJSON, err := cli.ContainerInspect(context.Background(), container.ID)
	assert.NilError(c, err)

	assert.Equal(c, containerJSON.HostConfig.NetworkMode, networkMode, "Mismatched NetworkMode")
}

func (s *DockerSuite) TestContainerAPICreateWithCpuSharesCpuset(c *testing.T) {
	// TODO Windows to Windows CI. The CpuShares part could be ported.
	testRequires(c, DaemonIsLinux)
	config := containertypes.Config{
		Image: "busybox",
	}

	hostConfig := containertypes.HostConfig{
		Resources: containertypes.Resources{
			CPUShares:  512,
			CpusetCpus: "0",
		},
	}

	cli, err := client.NewClientWithOpts(client.FromEnv)
	assert.NilError(c, err)
	defer cli.Close()

	container, err := cli.ContainerCreate(context.Background(), &config, &hostConfig, &networktypes.NetworkingConfig{}, nil, "")
	assert.NilError(c, err)

	containerJSON, err := cli.ContainerInspect(context.Background(), container.ID)
	assert.NilError(c, err)

	out := inspectField(c, containerJSON.ID, "HostConfig.CpuShares")
	assert.Equal(c, out, "512")

	outCpuset := inspectField(c, containerJSON.ID, "HostConfig.CpusetCpus")
	assert.Equal(c, outCpuset, "0")
}

func (s *DockerSuite) TestContainerAPIVerifyHeader(c *testing.T) {
	config := map[string]interface{}{
		"Image": "busybox",
	}

	create := func(ct string) (*http.Response, io.ReadCloser, error) {
		jsonData := bytes.NewBuffer(nil)
		assert.Assert(c, json.NewEncoder(jsonData).Encode(config) == nil)
		return request.Post("/containers/create", request.RawContent(ioutil.NopCloser(jsonData)), request.ContentType(ct))
	}

	// Try with no content-type
	res, body, err := create("")
	assert.NilError(c, err)
	// todo: we need to figure out a better way to compare between dockerd versions
	// comparing between daemon API version is not precise.
	if versions.GreaterThanOrEqualTo(testEnv.DaemonAPIVersion(), "1.32") {
		assert.Equal(c, res.StatusCode, http.StatusBadRequest)
	} else {
		assert.Assert(c, res.StatusCode != http.StatusOK)
	}
	body.Close()

	// Try with wrong content-type
	res, body, err = create("application/xml")
	assert.NilError(c, err)
	if versions.GreaterThanOrEqualTo(testEnv.DaemonAPIVersion(), "1.32") {
		assert.Equal(c, res.StatusCode, http.StatusBadRequest)
	} else {
		assert.Assert(c, res.StatusCode != http.StatusOK)
	}
	body.Close()

	// now application/json
	res, body, err = create("application/json")
	assert.NilError(c, err)
	assert.Equal(c, res.StatusCode, http.StatusCreated)
	body.Close()
}

<<<<<<< HEAD
//Issue 14230. daemon should return 500 for invalid port syntax
=======
// Issue 14230. daemon should return 500 for invalid port syntax
>>>>>>> 847da184
func (s *DockerSuite) TestContainerAPIInvalidPortSyntax(c *testing.T) {
	config := `{
				  "Image": "busybox",
				  "HostConfig": {
					"NetworkMode": "default",
					"PortBindings": {
					  "19039;1230": [
						{}
					  ]
					}
				  }
				}`

	res, body, err := request.Post("/containers/create", request.RawString(config), request.JSON)
	assert.NilError(c, err)
	if versions.GreaterThanOrEqualTo(testEnv.DaemonAPIVersion(), "1.32") {
		assert.Equal(c, res.StatusCode, http.StatusBadRequest)
	} else {
		assert.Assert(c, res.StatusCode != http.StatusOK)
	}

	b, err := request.ReadBody(body)
	assert.NilError(c, err)
	assert.Assert(c, strings.Contains(string(b[:]), "invalid port"))
}

func (s *DockerSuite) TestContainerAPIRestartPolicyInvalidPolicyName(c *testing.T) {
	config := `{
		"Image": "busybox",
		"HostConfig": {
			"RestartPolicy": {
				"Name": "something",
				"MaximumRetryCount": 0
			}
		}
	}`

	res, body, err := request.Post("/containers/create", request.RawString(config), request.JSON)
	assert.NilError(c, err)
	if versions.GreaterThanOrEqualTo(testEnv.DaemonAPIVersion(), "1.32") {
		assert.Equal(c, res.StatusCode, http.StatusBadRequest)
	} else {
		assert.Assert(c, res.StatusCode != http.StatusOK)
	}

	b, err := request.ReadBody(body)
	assert.NilError(c, err)
	assert.Assert(c, strings.Contains(string(b[:]), "invalid restart policy"))
}

func (s *DockerSuite) TestContainerAPIRestartPolicyRetryMismatch(c *testing.T) {
	config := `{
		"Image": "busybox",
		"HostConfig": {
			"RestartPolicy": {
				"Name": "always",
				"MaximumRetryCount": 2
			}
		}
	}`

	res, body, err := request.Post("/containers/create", request.RawString(config), request.JSON)
	assert.NilError(c, err)
	if versions.GreaterThanOrEqualTo(testEnv.DaemonAPIVersion(), "1.32") {
		assert.Equal(c, res.StatusCode, http.StatusBadRequest)
	} else {
		assert.Assert(c, res.StatusCode != http.StatusOK)
	}

	b, err := request.ReadBody(body)
	assert.NilError(c, err)
	assert.Assert(c, strings.Contains(string(b[:]), "maximum retry count cannot be used with restart policy"))
}

func (s *DockerSuite) TestContainerAPIRestartPolicyNegativeRetryCount(c *testing.T) {
	config := `{
		"Image": "busybox",
		"HostConfig": {
			"RestartPolicy": {
				"Name": "on-failure",
				"MaximumRetryCount": -2
			}
		}
	}`

	res, body, err := request.Post("/containers/create", request.RawString(config), request.JSON)
	assert.NilError(c, err)
	if versions.GreaterThanOrEqualTo(testEnv.DaemonAPIVersion(), "1.32") {
		assert.Equal(c, res.StatusCode, http.StatusBadRequest)
	} else {
		assert.Assert(c, res.StatusCode != http.StatusOK)
	}

	b, err := request.ReadBody(body)
	assert.NilError(c, err)
	assert.Assert(c, strings.Contains(string(b[:]), "maximum retry count cannot be negative"))
}

func (s *DockerSuite) TestContainerAPIRestartPolicyDefaultRetryCount(c *testing.T) {
	config := `{
		"Image": "busybox",
		"HostConfig": {
			"RestartPolicy": {
				"Name": "on-failure",
				"MaximumRetryCount": 0
			}
		}
	}`

	res, _, err := request.Post("/containers/create", request.RawString(config), request.JSON)
	assert.NilError(c, err)
	assert.Equal(c, res.StatusCode, http.StatusCreated)
}

// Issue 7941 - test to make sure a "null" in JSON is just ignored.
// W/o this fix a null in JSON would be parsed into a string var as "null"
func (s *DockerSuite) TestContainerAPIPostCreateNull(c *testing.T) {
	config := `{
		"Hostname":"",
		"Domainname":"",
		"Memory":0,
		"MemorySwap":0,
		"CpuShares":0,
		"Cpuset":null,
		"AttachStdin":true,
		"AttachStdout":true,
		"AttachStderr":true,
		"ExposedPorts":{},
		"Tty":true,
		"OpenStdin":true,
		"StdinOnce":true,
		"Env":[],
		"Cmd":"ls",
		"Image":"busybox",
		"Volumes":{},
		"WorkingDir":"",
		"Entrypoint":null,
		"NetworkDisabled":false,
		"OnBuild":null}`

	res, body, err := request.Post("/containers/create", request.RawString(config), request.JSON)
	assert.NilError(c, err)
	assert.Equal(c, res.StatusCode, http.StatusCreated)

	b, err := request.ReadBody(body)
	assert.NilError(c, err)
	type createResp struct {
		ID string
	}
	var container createResp
	assert.Assert(c, json.Unmarshal(b, &container) == nil)
	out := inspectField(c, container.ID, "HostConfig.CpusetCpus")
	assert.Equal(c, out, "")

	outMemory := inspectField(c, container.ID, "HostConfig.Memory")
	assert.Equal(c, outMemory, "0")
	outMemorySwap := inspectField(c, container.ID, "HostConfig.MemorySwap")
	assert.Equal(c, outMemorySwap, "0")
}

func (s *DockerSuite) TestCreateWithTooLowMemoryLimit(c *testing.T) {
	// TODO Windows: Port once memory is supported
	testRequires(c, DaemonIsLinux)
	config := `{
		"Image":     "busybox",
		"Cmd":       "ls",
		"OpenStdin": true,
		"CpuShares": 100,
		"Memory":    524287
	}`

	res, body, err := request.Post("/containers/create", request.RawString(config), request.JSON)
	assert.NilError(c, err)
	b, err2 := request.ReadBody(body)
	assert.Assert(c, err2 == nil)

	if versions.GreaterThanOrEqualTo(testEnv.DaemonAPIVersion(), "1.32") {
		assert.Equal(c, res.StatusCode, http.StatusBadRequest)
	} else {
		assert.Assert(c, res.StatusCode != http.StatusOK)
	}
<<<<<<< HEAD
	assert.Assert(c, strings.Contains(string(b), "Minimum memory limit allowed is 4MB"))
=======
	assert.Assert(c, strings.Contains(string(b), "Minimum memory limit allowed is 6MB"))
>>>>>>> 847da184
}

func (s *DockerSuite) TestContainerAPIRename(c *testing.T) {
	out, _ := dockerCmd(c, "run", "--name", "TestContainerAPIRename", "-d", "busybox", "sh")

	containerID := strings.TrimSpace(out)
	newName := "TestContainerAPIRenameNew"

	cli, err := client.NewClientWithOpts(client.FromEnv)
	assert.NilError(c, err)
	defer cli.Close()

	err = cli.ContainerRename(context.Background(), containerID, newName)
	assert.NilError(c, err)

	name := inspectField(c, containerID, "Name")
	assert.Equal(c, name, "/"+newName, "Failed to rename container")
}

func (s *DockerSuite) TestContainerAPIKill(c *testing.T) {
	name := "test-api-kill"
	runSleepingContainer(c, "-i", "--name", name)

	cli, err := client.NewClientWithOpts(client.FromEnv)
	assert.NilError(c, err)
	defer cli.Close()

	err = cli.ContainerKill(context.Background(), name, "SIGKILL")
	assert.NilError(c, err)

	state := inspectField(c, name, "State.Running")
	assert.Equal(c, state, "false", fmt.Sprintf("got wrong State from container %s: %q", name, state))
}

func (s *DockerSuite) TestContainerAPIRestart(c *testing.T) {
	name := "test-api-restart"
	runSleepingContainer(c, "-di", "--name", name)
	cli, err := client.NewClientWithOpts(client.FromEnv)
	assert.NilError(c, err)
	defer cli.Close()

	timeout := 1 * time.Second
	err = cli.ContainerRestart(context.Background(), name, &timeout)
	assert.NilError(c, err)

	assert.Assert(c, waitInspect(name, "{{ .State.Restarting  }} {{ .State.Running  }}", "false true", 15*time.Second) == nil)
}

func (s *DockerSuite) TestContainerAPIRestartNotimeoutParam(c *testing.T) {
	name := "test-api-restart-no-timeout-param"
	out := runSleepingContainer(c, "-di", "--name", name)
	id := strings.TrimSpace(out)
	assert.NilError(c, waitRun(id))

	cli, err := client.NewClientWithOpts(client.FromEnv)
	assert.NilError(c, err)
	defer cli.Close()

	err = cli.ContainerRestart(context.Background(), name, nil)
	assert.NilError(c, err)

	assert.Assert(c, waitInspect(name, "{{ .State.Restarting  }} {{ .State.Running  }}", "false true", 15*time.Second) == nil)
}

func (s *DockerSuite) TestContainerAPIStart(c *testing.T) {
	name := "testing-start"
	config := containertypes.Config{
		Image:     "busybox",
		Cmd:       append([]string{"/bin/sh", "-c"}, sleepCommandForDaemonPlatform()...),
		OpenStdin: true,
	}

	cli, err := client.NewClientWithOpts(client.FromEnv)
	assert.NilError(c, err)
	defer cli.Close()

	_, err = cli.ContainerCreate(context.Background(), &config, &containertypes.HostConfig{}, &networktypes.NetworkingConfig{}, nil, name)
	assert.NilError(c, err)

	err = cli.ContainerStart(context.Background(), name, types.ContainerStartOptions{})
	assert.NilError(c, err)

	// second call to start should give 304
	// maybe add ContainerStartWithRaw to test it
	err = cli.ContainerStart(context.Background(), name, types.ContainerStartOptions{})
	assert.NilError(c, err)

	// TODO(tibor): figure out why this doesn't work on windows
}

func (s *DockerSuite) TestContainerAPIStop(c *testing.T) {
	name := "test-api-stop"
	runSleepingContainer(c, "-i", "--name", name)
	timeout := 30 * time.Second

	cli, err := client.NewClientWithOpts(client.FromEnv)
	assert.NilError(c, err)
	defer cli.Close()

	err = cli.ContainerStop(context.Background(), name, &timeout)
	assert.NilError(c, err)
	assert.Assert(c, waitInspect(name, "{{ .State.Running  }}", "false", 60*time.Second) == nil)

	// second call to start should give 304
	// maybe add ContainerStartWithRaw to test it
	err = cli.ContainerStop(context.Background(), name, &timeout)
	assert.NilError(c, err)
}

func (s *DockerSuite) TestContainerAPIWait(c *testing.T) {
	name := "test-api-wait"

	sleepCmd := "/bin/sleep"
	if testEnv.OSType == "windows" {
		sleepCmd = "sleep"
	}
	dockerCmd(c, "run", "--name", name, "busybox", sleepCmd, "2")

	cli, err := client.NewClientWithOpts(client.FromEnv)
	assert.NilError(c, err)
	defer cli.Close()

	waitResC, errC := cli.ContainerWait(context.Background(), name, "")

	select {
	case err = <-errC:
		assert.NilError(c, err)
<<<<<<< HEAD
	case waitres := <-waitresC:
		assert.Equal(c, waitres.StatusCode, int64(0))
=======
	case waitRes := <-waitResC:
		assert.Equal(c, waitRes.StatusCode, int64(0))
>>>>>>> 847da184
	}
}

func (s *DockerSuite) TestContainerAPICopyNotExistsAnyMore(c *testing.T) {
	name := "test-container-api-copy"
	dockerCmd(c, "run", "--name", name, "busybox", "touch", "/test.txt")

	postData := types.CopyConfig{
		Resource: "/test.txt",
	}
	// no copy in client/
	res, _, err := request.Post("/containers/"+name+"/copy", request.JSONBody(postData))
	assert.NilError(c, err)
	assert.Equal(c, res.StatusCode, http.StatusNotFound)
}

func (s *DockerSuite) TestContainerAPICopyPre124(c *testing.T) {
	testRequires(c, DaemonIsLinux) // Windows only supports 1.25 or later
	name := "test-container-api-copy"
	dockerCmd(c, "run", "--name", name, "busybox", "touch", "/test.txt")

	postData := types.CopyConfig{
		Resource: "/test.txt",
	}

	res, body, err := request.Post("/v1.23/containers/"+name+"/copy", request.JSONBody(postData))
	assert.NilError(c, err)
	assert.Equal(c, res.StatusCode, http.StatusOK)

	found := false
	for tarReader := tar.NewReader(body); ; {
		h, err := tarReader.Next()
		if err != nil {
			if err == io.EOF {
				break
			}
			c.Fatal(err)
		}
		if h.Name == "test.txt" {
			found = true
			break
		}
	}
	assert.Assert(c, found)
}

func (s *DockerSuite) TestContainerAPICopyResourcePathEmptyPre124(c *testing.T) {
	testRequires(c, DaemonIsLinux) // Windows only supports 1.25 or later
	name := "test-container-api-copy-resource-empty"
	dockerCmd(c, "run", "--name", name, "busybox", "touch", "/test.txt")

	postData := types.CopyConfig{
		Resource: "",
	}

	res, body, err := request.Post("/v1.23/containers/"+name+"/copy", request.JSONBody(postData))
	assert.NilError(c, err)
	if versions.GreaterThanOrEqualTo(testEnv.DaemonAPIVersion(), "1.32") {
		assert.Equal(c, res.StatusCode, http.StatusBadRequest)
	} else {
		assert.Assert(c, res.StatusCode != http.StatusOK)
	}
	b, err := request.ReadBody(body)
	assert.NilError(c, err)
	assert.Assert(c, is.Regexp("^Path cannot be empty\n$", string(b)))

}

func (s *DockerSuite) TestContainerAPICopyResourcePathNotFoundPre124(c *testing.T) {
	testRequires(c, DaemonIsLinux) // Windows only supports 1.25 or later
	name := "test-container-api-copy-resource-not-found"
	dockerCmd(c, "run", "--name", name, "busybox")

	postData := types.CopyConfig{
		Resource: "/notexist",
	}

	res, body, err := request.Post("/v1.23/containers/"+name+"/copy", request.JSONBody(postData))
	assert.NilError(c, err)
	if versions.LessThan(testEnv.DaemonAPIVersion(), "1.32") {
		assert.Equal(c, res.StatusCode, http.StatusInternalServerError)
	} else {
		assert.Equal(c, res.StatusCode, http.StatusNotFound)
	}
	b, err := request.ReadBody(body)
	assert.NilError(c, err)
	assert.Assert(c, is.Regexp("^Could not find the file /notexist in container "+name+"\n$", string(b)))

}

func (s *DockerSuite) TestContainerAPICopyContainerNotFoundPr124(c *testing.T) {
	testRequires(c, DaemonIsLinux) // Windows only supports 1.25 or later
	postData := types.CopyConfig{
		Resource: "/something",
	}

	res, _, err := request.Post("/v1.23/containers/notexists/copy", request.JSONBody(postData))
	assert.NilError(c, err)
	assert.Equal(c, res.StatusCode, http.StatusNotFound)
}

func (s *DockerSuite) TestContainerAPIDelete(c *testing.T) {
	out := runSleepingContainer(c)

	id := strings.TrimSpace(out)
	assert.NilError(c, waitRun(id))

	dockerCmd(c, "stop", id)

	cli, err := client.NewClientWithOpts(client.FromEnv)
	assert.NilError(c, err)
	defer cli.Close()

	err = cli.ContainerRemove(context.Background(), id, types.ContainerRemoveOptions{})
	assert.NilError(c, err)
}

func (s *DockerSuite) TestContainerAPIDeleteNotExist(c *testing.T) {
	cli, err := client.NewClientWithOpts(client.FromEnv)
	assert.NilError(c, err)
	defer cli.Close()

	err = cli.ContainerRemove(context.Background(), "doesnotexist", types.ContainerRemoveOptions{})
	assert.ErrorContains(c, err, "No such container: doesnotexist")
}

func (s *DockerSuite) TestContainerAPIDeleteForce(c *testing.T) {
	out := runSleepingContainer(c)
	id := strings.TrimSpace(out)
	assert.NilError(c, waitRun(id))

	removeOptions := types.ContainerRemoveOptions{
		Force: true,
	}

	cli, err := client.NewClientWithOpts(client.FromEnv)
	assert.NilError(c, err)
	defer cli.Close()

	err = cli.ContainerRemove(context.Background(), id, removeOptions)
	assert.NilError(c, err)
}

func (s *DockerSuite) TestContainerAPIDeleteRemoveLinks(c *testing.T) {
	// Windows does not support links
	testRequires(c, DaemonIsLinux)
	out, _ := dockerCmd(c, "run", "-d", "--name", "tlink1", "busybox", "top")

	id := strings.TrimSpace(out)
	assert.NilError(c, waitRun(id))

	out, _ = dockerCmd(c, "run", "--link", "tlink1:tlink1", "--name", "tlink2", "-d", "busybox", "top")

	id2 := strings.TrimSpace(out)
	assert.Assert(c, waitRun(id2) == nil)

	links := inspectFieldJSON(c, id2, "HostConfig.Links")
	assert.Equal(c, links, "[\"/tlink1:/tlink2/tlink1\"]", "expected to have links between containers")

	removeOptions := types.ContainerRemoveOptions{
		RemoveLinks: true,
	}

	cli, err := client.NewClientWithOpts(client.FromEnv)
	assert.NilError(c, err)
	defer cli.Close()

	err = cli.ContainerRemove(context.Background(), "tlink2/tlink1", removeOptions)
	assert.NilError(c, err)

	linksPostRm := inspectFieldJSON(c, id2, "HostConfig.Links")
	assert.Equal(c, linksPostRm, "null", "call to api deleteContainer links should have removed the specified links")
}

func (s *DockerSuite) TestContainerAPIDeleteConflict(c *testing.T) {
	out := runSleepingContainer(c)

	id := strings.TrimSpace(out)
	assert.NilError(c, waitRun(id))

	cli, err := client.NewClientWithOpts(client.FromEnv)
	assert.NilError(c, err)
	defer cli.Close()

	err = cli.ContainerRemove(context.Background(), id, types.ContainerRemoveOptions{})
	expected := "cannot remove a running container"
	assert.ErrorContains(c, err, expected)
}

func (s *DockerSuite) TestContainerAPIDeleteRemoveVolume(c *testing.T) {
	testRequires(c, testEnv.IsLocalDaemon)

	vol := "/testvolume"
	if testEnv.OSType == "windows" {
		vol = `c:\testvolume`
	}

	out := runSleepingContainer(c, "-v", vol)

	id := strings.TrimSpace(out)
	assert.NilError(c, waitRun(id))

	source, err := inspectMountSourceField(id, vol)
	assert.NilError(c, err)
	_, err = os.Stat(source)
	assert.NilError(c, err)

	removeOptions := types.ContainerRemoveOptions{
		Force:         true,
		RemoveVolumes: true,
	}

	cli, err := client.NewClientWithOpts(client.FromEnv)
	assert.NilError(c, err)
	defer cli.Close()

	err = cli.ContainerRemove(context.Background(), id, removeOptions)
	assert.NilError(c, err)

	_, err = os.Stat(source)
	assert.Assert(c, os.IsNotExist(err), "expected to get ErrNotExist error, got %v", err)
}

// Regression test for https://github.com/docker/docker/issues/6231
func (s *DockerSuite) TestContainerAPIChunkedEncoding(c *testing.T) {

	config := map[string]interface{}{
		"Image":     "busybox",
		"Cmd":       append([]string{"/bin/sh", "-c"}, sleepCommandForDaemonPlatform()...),
		"OpenStdin": true,
	}

	resp, _, err := request.Post("/containers/create", request.JSONBody(config), request.With(func(req *http.Request) error {
		// This is a cheat to make the http request do chunked encoding
		// Otherwise (just setting the Content-Encoding to chunked) net/http will overwrite
		// https://golang.org/src/pkg/net/http/request.go?s=11980:12172
		req.ContentLength = -1
		return nil
	}))
	assert.Assert(c, err == nil, "error creating container with chunked encoding")
	defer resp.Body.Close()
	assert.Equal(c, resp.StatusCode, http.StatusCreated)
}

func (s *DockerSuite) TestContainerAPIPostContainerStop(c *testing.T) {
	out := runSleepingContainer(c)

	containerID := strings.TrimSpace(out)
	assert.Assert(c, waitRun(containerID) == nil)

	cli, err := client.NewClientWithOpts(client.FromEnv)
	assert.NilError(c, err)
	defer cli.Close()

	err = cli.ContainerStop(context.Background(), containerID, nil)
	assert.NilError(c, err)
	assert.Assert(c, waitInspect(containerID, "{{ .State.Running  }}", "false", 60*time.Second) == nil)
}

// #14170
func (s *DockerSuite) TestPostContainerAPICreateWithStringOrSliceEntrypoint(c *testing.T) {
	config := containertypes.Config{
		Image:      "busybox",
		Entrypoint: []string{"echo"},
		Cmd:        []string{"hello", "world"},
	}

	cli, err := client.NewClientWithOpts(client.FromEnv)
	assert.NilError(c, err)
	defer cli.Close()

	_, err = cli.ContainerCreate(context.Background(), &config, &containertypes.HostConfig{}, &networktypes.NetworkingConfig{}, nil, "echotest")
	assert.NilError(c, err)
	out, _ := dockerCmd(c, "start", "-a", "echotest")
	assert.Equal(c, strings.TrimSpace(out), "hello world")

	config2 := struct {
		Image      string
		Entrypoint string
		Cmd        []string
	}{"busybox", "echo", []string{"hello", "world"}}
	_, _, err = request.Post("/containers/create?name=echotest2", request.JSONBody(config2))
	assert.NilError(c, err)
	out, _ = dockerCmd(c, "start", "-a", "echotest2")
	assert.Equal(c, strings.TrimSpace(out), "hello world")
}

// #14170
func (s *DockerSuite) TestPostContainersCreateWithStringOrSliceCmd(c *testing.T) {
	config := containertypes.Config{
		Image: "busybox",
		Cmd:   []string{"echo", "hello", "world"},
	}

	cli, err := client.NewClientWithOpts(client.FromEnv)
	assert.NilError(c, err)
	defer cli.Close()

	_, err = cli.ContainerCreate(context.Background(), &config, &containertypes.HostConfig{}, &networktypes.NetworkingConfig{}, nil, "echotest")
	assert.NilError(c, err)
	out, _ := dockerCmd(c, "start", "-a", "echotest")
	assert.Equal(c, strings.TrimSpace(out), "hello world")

	config2 := struct {
		Image      string
		Entrypoint string
		Cmd        string
	}{"busybox", "echo", "hello world"}
	_, _, err = request.Post("/containers/create?name=echotest2", request.JSONBody(config2))
	assert.NilError(c, err)
	out, _ = dockerCmd(c, "start", "-a", "echotest2")
	assert.Equal(c, strings.TrimSpace(out), "hello world")
}

// regression #14318
// for backward compatibility testing with and without CAP_ prefix
// and with upper and lowercase
func (s *DockerSuite) TestPostContainersCreateWithStringOrSliceCapAddDrop(c *testing.T) {
	// Windows doesn't support CapAdd/CapDrop
	testRequires(c, DaemonIsLinux)
	config := struct {
		Image   string
		CapAdd  string
		CapDrop string
	}{"busybox", "NET_ADMIN", "cap_sys_admin"}
	res, _, err := request.Post("/containers/create?name=capaddtest0", request.JSONBody(config))
	assert.NilError(c, err)
	assert.Equal(c, res.StatusCode, http.StatusCreated)

	config2 := containertypes.Config{
		Image: "busybox",
	}
	hostConfig := containertypes.HostConfig{
		CapAdd:  []string{"net_admin", "SYS_ADMIN"},
		CapDrop: []string{"SETGID", "CAP_SETPCAP"},
	}

	cli, err := client.NewClientWithOpts(client.FromEnv)
	assert.NilError(c, err)
	defer cli.Close()

	_, err = cli.ContainerCreate(context.Background(), &config2, &hostConfig, &networktypes.NetworkingConfig{}, nil, "capaddtest1")
	assert.NilError(c, err)
}

// #14915
func (s *DockerSuite) TestContainerAPICreateNoHostConfig118(c *testing.T) {
	testRequires(c, DaemonIsLinux) // Windows only support 1.25 or later
	config := containertypes.Config{
		Image: "busybox",
	}

	cli, err := client.NewClientWithOpts(client.FromEnv, client.WithVersion("v1.18"))
	assert.NilError(c, err)

	_, err = cli.ContainerCreate(context.Background(), &config, &containertypes.HostConfig{}, &networktypes.NetworkingConfig{}, nil, "")
	assert.NilError(c, err)
}

// Ensure an error occurs when you have a container read-only rootfs but you
// extract an archive to a symlink in a writable volume which points to a
// directory outside of the volume.
func (s *DockerSuite) TestPutContainerArchiveErrSymlinkInVolumeToReadOnlyRootfs(c *testing.T) {
	// Windows does not support read-only rootfs
	// Requires local volume mount bind.
	// --read-only + userns has remount issues
	testRequires(c, testEnv.IsLocalDaemon, NotUserNamespace, DaemonIsLinux)

	testVol := getTestDir(c, "test-put-container-archive-err-symlink-in-volume-to-read-only-rootfs-")
	defer os.RemoveAll(testVol)

	makeTestContentInDir(c, testVol)

	cID := makeTestContainer(c, testContainerOptions{
		readOnly: true,
		volumes:  defaultVolumes(testVol), // Our bind mount is at /vol2
	})

	// Attempt to extract to a symlink in the volume which points to a
	// directory outside the volume. This should cause an error because the
	// rootfs is read-only.
	cli, err := client.NewClientWithOpts(client.FromEnv, client.WithVersion("v1.20"))
	assert.NilError(c, err)

	err = cli.CopyToContainer(context.Background(), cID, "/vol2/symlinkToAbsDir", nil, types.CopyToContainerOptions{})
	assert.ErrorContains(c, err, "container rootfs is marked read-only")
}

func (s *DockerSuite) TestPostContainersCreateWithWrongCpusetValues(c *testing.T) {
	// Not supported on Windows
	testRequires(c, DaemonIsLinux)

	cli, err := client.NewClientWithOpts(client.FromEnv)
	assert.NilError(c, err)
	defer cli.Close()

	config := containertypes.Config{
		Image: "busybox",
	}
	hostConfig1 := containertypes.HostConfig{
		Resources: containertypes.Resources{
			CpusetCpus: "1-42,,",
		},
	}
	name := "wrong-cpuset-cpus"

	_, err = cli.ContainerCreate(context.Background(), &config, &hostConfig1, &networktypes.NetworkingConfig{}, nil, name)
	expected := "Invalid value 1-42,, for cpuset cpus"
	assert.ErrorContains(c, err, expected)

	hostConfig2 := containertypes.HostConfig{
		Resources: containertypes.Resources{
			CpusetMems: "42-3,1--",
		},
	}
	name = "wrong-cpuset-mems"
	_, err = cli.ContainerCreate(context.Background(), &config, &hostConfig2, &networktypes.NetworkingConfig{}, nil, name)
	expected = "Invalid value 42-3,1-- for cpuset mems"
	assert.ErrorContains(c, err, expected)
}

func (s *DockerSuite) TestPostContainersCreateShmSizeNegative(c *testing.T) {
	// ShmSize is not supported on Windows
	testRequires(c, DaemonIsLinux)
	config := containertypes.Config{
		Image: "busybox",
	}
	hostConfig := containertypes.HostConfig{
		ShmSize: -1,
	}

	cli, err := client.NewClientWithOpts(client.FromEnv)
	assert.NilError(c, err)
	defer cli.Close()

	_, err = cli.ContainerCreate(context.Background(), &config, &hostConfig, &networktypes.NetworkingConfig{}, nil, "")
	assert.ErrorContains(c, err, "SHM size can not be less than 0")
}

func (s *DockerSuite) TestPostContainersCreateShmSizeHostConfigOmitted(c *testing.T) {
	// ShmSize is not supported on Windows
	testRequires(c, DaemonIsLinux)
	var defaultSHMSize int64 = 67108864
	config := containertypes.Config{
		Image: "busybox",
		Cmd:   []string{"mount"},
	}

	cli, err := client.NewClientWithOpts(client.FromEnv)
	assert.NilError(c, err)
	defer cli.Close()

	container, err := cli.ContainerCreate(context.Background(), &config, &containertypes.HostConfig{}, &networktypes.NetworkingConfig{}, nil, "")
	assert.NilError(c, err)

	containerJSON, err := cli.ContainerInspect(context.Background(), container.ID)
	assert.NilError(c, err)

	assert.Equal(c, containerJSON.HostConfig.ShmSize, defaultSHMSize)

	out, _ := dockerCmd(c, "start", "-i", containerJSON.ID)
	shmRegexp := regexp.MustCompile(`shm on /dev/shm type tmpfs(.*)size=65536k`)
	if !shmRegexp.MatchString(out) {
		c.Fatalf("Expected shm of 64MB in mount command, got %v", out)
	}
}

func (s *DockerSuite) TestPostContainersCreateShmSizeOmitted(c *testing.T) {
	// ShmSize is not supported on Windows
	testRequires(c, DaemonIsLinux)
	config := containertypes.Config{
		Image: "busybox",
		Cmd:   []string{"mount"},
	}

	cli, err := client.NewClientWithOpts(client.FromEnv)
	assert.NilError(c, err)
	defer cli.Close()

	container, err := cli.ContainerCreate(context.Background(), &config, &containertypes.HostConfig{}, &networktypes.NetworkingConfig{}, nil, "")
	assert.NilError(c, err)

	containerJSON, err := cli.ContainerInspect(context.Background(), container.ID)
	assert.NilError(c, err)

	assert.Equal(c, containerJSON.HostConfig.ShmSize, int64(67108864))

	out, _ := dockerCmd(c, "start", "-i", containerJSON.ID)
	shmRegexp := regexp.MustCompile(`shm on /dev/shm type tmpfs(.*)size=65536k`)
	if !shmRegexp.MatchString(out) {
		c.Fatalf("Expected shm of 64MB in mount command, got %v", out)
	}
}

func (s *DockerSuite) TestPostContainersCreateWithShmSize(c *testing.T) {
	// ShmSize is not supported on Windows
	testRequires(c, DaemonIsLinux)
	config := containertypes.Config{
		Image: "busybox",
		Cmd:   []string{"mount"},
	}

	hostConfig := containertypes.HostConfig{
		ShmSize: 1073741824,
	}

	cli, err := client.NewClientWithOpts(client.FromEnv)
	assert.NilError(c, err)
	defer cli.Close()

	container, err := cli.ContainerCreate(context.Background(), &config, &hostConfig, &networktypes.NetworkingConfig{}, nil, "")
	assert.NilError(c, err)

	containerJSON, err := cli.ContainerInspect(context.Background(), container.ID)
	assert.NilError(c, err)

	assert.Equal(c, containerJSON.HostConfig.ShmSize, int64(1073741824))

	out, _ := dockerCmd(c, "start", "-i", containerJSON.ID)
	shmRegex := regexp.MustCompile(`shm on /dev/shm type tmpfs(.*)size=1048576k`)
	if !shmRegex.MatchString(out) {
		c.Fatalf("Expected shm of 1GB in mount command, got %v", out)
	}
}

func (s *DockerSuite) TestPostContainersCreateMemorySwappinessHostConfigOmitted(c *testing.T) {
	// Swappiness is not supported on Windows
	testRequires(c, DaemonIsLinux)
	config := containertypes.Config{
		Image: "busybox",
	}

	cli, err := client.NewClientWithOpts(client.FromEnv)
	assert.NilError(c, err)
	defer cli.Close()

	container, err := cli.ContainerCreate(context.Background(), &config, &containertypes.HostConfig{}, &networktypes.NetworkingConfig{}, nil, "")
	assert.NilError(c, err)

	containerJSON, err := cli.ContainerInspect(context.Background(), container.ID)
	assert.NilError(c, err)

	if versions.LessThan(testEnv.DaemonAPIVersion(), "1.31") {
		assert.Equal(c, *containerJSON.HostConfig.MemorySwappiness, int64(-1))
	} else {
		assert.Assert(c, containerJSON.HostConfig.MemorySwappiness == nil)
	}
}

// check validation is done daemon side and not only in cli
func (s *DockerSuite) TestPostContainersCreateWithOomScoreAdjInvalidRange(c *testing.T) {
	// OomScoreAdj is not supported on Windows
	testRequires(c, DaemonIsLinux)

	config := containertypes.Config{
		Image: "busybox",
	}

	hostConfig := containertypes.HostConfig{
		OomScoreAdj: 1001,
	}

	cli, err := client.NewClientWithOpts(client.FromEnv)
	assert.NilError(c, err)
	defer cli.Close()

	name := "oomscoreadj-over"
	_, err = cli.ContainerCreate(context.Background(), &config, &hostConfig, &networktypes.NetworkingConfig{}, nil, name)

	expected := "Invalid value 1001, range for oom score adj is [-1000, 1000]"
	assert.ErrorContains(c, err, expected)

	hostConfig = containertypes.HostConfig{
		OomScoreAdj: -1001,
	}

	name = "oomscoreadj-low"
	_, err = cli.ContainerCreate(context.Background(), &config, &hostConfig, &networktypes.NetworkingConfig{}, nil, name)

	expected = "Invalid value -1001, range for oom score adj is [-1000, 1000]"
	assert.ErrorContains(c, err, expected)
}

// test case for #22210 where an empty container name caused panic.
func (s *DockerSuite) TestContainerAPIDeleteWithEmptyName(c *testing.T) {
	cli, err := client.NewClientWithOpts(client.FromEnv)
	assert.NilError(c, err)
	defer cli.Close()

	err = cli.ContainerRemove(context.Background(), "", types.ContainerRemoveOptions{})
	assert.ErrorContains(c, err, "No such container")
}

func (s *DockerSuite) TestContainerAPIStatsWithNetworkDisabled(c *testing.T) {
	// Problematic on Windows as Windows does not support stats
	testRequires(c, DaemonIsLinux)

	name := "testing-network-disabled"

	config := containertypes.Config{
		Image:           "busybox",
		Cmd:             []string{"top"},
		NetworkDisabled: true,
	}

	cli, err := client.NewClientWithOpts(client.FromEnv)
	assert.NilError(c, err)
	defer cli.Close()

	_, err = cli.ContainerCreate(context.Background(), &config, &containertypes.HostConfig{}, &networktypes.NetworkingConfig{}, nil, name)
	assert.NilError(c, err)

	err = cli.ContainerStart(context.Background(), name, types.ContainerStartOptions{})
	assert.NilError(c, err)

	assert.Assert(c, waitRun(name) == nil)

	type b struct {
		stats types.ContainerStats
		err   error
	}
	bc := make(chan b, 1)
	go func() {
		stats, err := cli.ContainerStats(context.Background(), name, false)
		bc <- b{stats, err}
	}()

	// allow some time to stream the stats from the container
	time.Sleep(4 * time.Second)
	dockerCmd(c, "rm", "-f", name)

	// collect the results from the stats stream or timeout and fail
	// if the stream was not disconnected.
	select {
	case <-time.After(2 * time.Second):
		c.Fatal("stream was not closed after container was removed")
	case sr := <-bc:
		assert.Assert(c, sr.err == nil)
		sr.stats.Body.Close()
	}
}

func (s *DockerSuite) TestContainersAPICreateMountsValidation(c *testing.T) {
	type testCase struct {
		config     containertypes.Config
		hostConfig containertypes.HostConfig
		msg        string
	}

	prefix, slash := getPrefixAndSlashFromDaemonPlatform()
	destPath := prefix + slash + "foo"
	notExistPath := prefix + slash + "notexist"

	cases := []testCase{
		{
			config: containertypes.Config{
				Image: "busybox",
			},
			hostConfig: containertypes.HostConfig{
				Mounts: []mounttypes.Mount{{
					Type:   "notreal",
					Target: destPath,
				},
				},
			},

			msg: "mount type unknown",
		},
		{
			config: containertypes.Config{
				Image: "busybox",
			},
			hostConfig: containertypes.HostConfig{
				Mounts: []mounttypes.Mount{{
					Type: "bind"}}},
			msg: "Target must not be empty",
		},
		{
			config: containertypes.Config{
				Image: "busybox",
			},
			hostConfig: containertypes.HostConfig{
				Mounts: []mounttypes.Mount{{
					Type:   "bind",
					Target: destPath}}},
			msg: "Source must not be empty",
		},
		{
			config: containertypes.Config{
				Image: "busybox",
			},
			hostConfig: containertypes.HostConfig{
				Mounts: []mounttypes.Mount{{
					Type:   "bind",
					Source: notExistPath,
					Target: destPath}}},
			msg: "source path does not exist",
			// FIXME(vdemeester) fails into e2e, migrate to integration/container anyway
			// msg: "source path does not exist: " + notExistPath,
		},
		{
			config: containertypes.Config{
				Image: "busybox",
			},
			hostConfig: containertypes.HostConfig{
				Mounts: []mounttypes.Mount{{
					Type: "volume"}}},
			msg: "Target must not be empty",
		},
		{
			config: containertypes.Config{
				Image: "busybox",
			},
			hostConfig: containertypes.HostConfig{
				Mounts: []mounttypes.Mount{{
					Type:   "volume",
					Source: "hello",
					Target: destPath}}},
			msg: "",
		},
		{
			config: containertypes.Config{
				Image: "busybox",
			},
			hostConfig: containertypes.HostConfig{
				Mounts: []mounttypes.Mount{{
					Type:   "volume",
					Source: "hello2",
					Target: destPath,
					VolumeOptions: &mounttypes.VolumeOptions{
						DriverConfig: &mounttypes.Driver{
							Name: "local"}}}}},
			msg: "",
		},
	}

	if testEnv.IsLocalDaemon() {
		tmpDir, err := ioutils.TempDir("", "test-mounts-api")
		assert.NilError(c, err)
		defer os.RemoveAll(tmpDir)
		cases = append(cases, []testCase{
			{
				config: containertypes.Config{
					Image: "busybox",
				},
				hostConfig: containertypes.HostConfig{
					Mounts: []mounttypes.Mount{{
						Type:   "bind",
						Source: tmpDir,
						Target: destPath}}},
				msg: "",
			},
			{
				config: containertypes.Config{
					Image: "busybox",
				},
				hostConfig: containertypes.HostConfig{
					Mounts: []mounttypes.Mount{{
						Type:          "bind",
						Source:        tmpDir,
						Target:        destPath,
						VolumeOptions: &mounttypes.VolumeOptions{}}}},
				msg: "VolumeOptions must not be specified",
			},
		}...)
	}

	if DaemonIsWindows() {
		cases = append(cases, []testCase{
			{
				config: containertypes.Config{
					Image: "busybox",
				},
				hostConfig: containertypes.HostConfig{
					Mounts: []mounttypes.Mount{
						{
							Type:   "volume",
							Source: "not-supported-on-windows",
							Target: destPath,
							VolumeOptions: &mounttypes.VolumeOptions{
								DriverConfig: &mounttypes.Driver{
									Name:    "local",
									Options: map[string]string{"type": "tmpfs"},
								},
							},
						},
					},
				},
				msg: `options are not supported on this platform`,
			},
		}...)
	}

	if DaemonIsLinux() {
		cases = append(cases, []testCase{
			{
				config: containertypes.Config{
					Image: "busybox",
				},
				hostConfig: containertypes.HostConfig{
					Mounts: []mounttypes.Mount{
						{
							Type:   "volume",
							Source: "missing-device-opt",
							Target: destPath,
							VolumeOptions: &mounttypes.VolumeOptions{
								DriverConfig: &mounttypes.Driver{
									Name:    "local",
									Options: map[string]string{"foobar": "foobaz"},
								},
							},
						},
					},
				},
				msg: `invalid option: "foobar"`,
			},
			{
				config: containertypes.Config{
					Image: "busybox",
				},
				hostConfig: containertypes.HostConfig{
					Mounts: []mounttypes.Mount{
						{
							Type:   "volume",
							Source: "missing-device-opt",
							Target: destPath,
							VolumeOptions: &mounttypes.VolumeOptions{
								DriverConfig: &mounttypes.Driver{
									Name:    "local",
									Options: map[string]string{"type": "tmpfs"},
								},
							},
						},
					},
				},
				msg: `missing required option: "device"`,
			},
			{
				config: containertypes.Config{
					Image: "busybox",
				},
				hostConfig: containertypes.HostConfig{
					Mounts: []mounttypes.Mount{
						{
							Type:   "volume",
							Source: "missing-type-opt",
							Target: destPath,
							VolumeOptions: &mounttypes.VolumeOptions{
								DriverConfig: &mounttypes.Driver{
									Name:    "local",
									Options: map[string]string{"device": "tmpfs"},
								},
							},
						},
					},
				},
				msg: `missing required option: "type"`,
			},
			{
				config: containertypes.Config{
					Image: "busybox",
				},
				hostConfig: containertypes.HostConfig{
					Mounts: []mounttypes.Mount{
						{
							Type:   "volume",
							Source: "hello4",
							Target: destPath,
							VolumeOptions: &mounttypes.VolumeOptions{
								DriverConfig: &mounttypes.Driver{
									Name:    "local",
									Options: map[string]string{"o": "size=1", "type": "tmpfs", "device": "tmpfs"},
								},
							},
						},
					},
				},
				msg: "",
			},
			{
				config: containertypes.Config{
					Image: "busybox",
				},
				hostConfig: containertypes.HostConfig{
					Mounts: []mounttypes.Mount{{
						Type:   "tmpfs",
						Target: destPath}}},
				msg: "",
			},
			{
				config: containertypes.Config{
					Image: "busybox",
				},
				hostConfig: containertypes.HostConfig{
					Mounts: []mounttypes.Mount{{
						Type:   "tmpfs",
						Target: destPath,
						TmpfsOptions: &mounttypes.TmpfsOptions{
							SizeBytes: 4096 * 1024,
							Mode:      0700,
						}}}},
				msg: "",
			},
			{
				config: containertypes.Config{
					Image: "busybox",
				},
				hostConfig: containertypes.HostConfig{
					Mounts: []mounttypes.Mount{{
						Type:   "tmpfs",
						Source: "/shouldnotbespecified",
						Target: destPath}}},
				msg: "Source must not be specified",
			},
		}...)

	}
	apiClient, err := client.NewClientWithOpts(client.FromEnv)
	assert.NilError(c, err)
	defer apiClient.Close()

	// TODO add checks for statuscode returned by API
	for i, x := range cases {
		x := x
		c.Run(fmt.Sprintf("case %d", i), func(c *testing.T) {
			_, err = apiClient.ContainerCreate(context.Background(), &x.config, &x.hostConfig, &networktypes.NetworkingConfig{}, nil, "")
			if len(x.msg) > 0 {
				assert.ErrorContains(c, err, x.msg, "%v", cases[i].config)
			} else {
				assert.NilError(c, err)
			}
		})
	}
}

func (s *DockerSuite) TestContainerAPICreateMountsBindRead(c *testing.T) {
	testRequires(c, NotUserNamespace, testEnv.IsLocalDaemon)
	// also with data in the host side
	prefix, slash := getPrefixAndSlashFromDaemonPlatform()
	destPath := prefix + slash + "foo"
	tmpDir, err := ioutil.TempDir("", "test-mounts-api-bind")
	assert.NilError(c, err)
	defer os.RemoveAll(tmpDir)
	err = ioutil.WriteFile(filepath.Join(tmpDir, "bar"), []byte("hello"), 0666)
	assert.NilError(c, err)
	config := containertypes.Config{
		Image: "busybox",
		Cmd:   []string{"/bin/sh", "-c", "cat /foo/bar"},
	}
	hostConfig := containertypes.HostConfig{
		Mounts: []mounttypes.Mount{
			{Type: "bind", Source: tmpDir, Target: destPath},
		},
	}
	cli, err := client.NewClientWithOpts(client.FromEnv)
	assert.NilError(c, err)
	defer cli.Close()

	_, err = cli.ContainerCreate(context.Background(), &config, &hostConfig, &networktypes.NetworkingConfig{}, nil, "test")
	assert.NilError(c, err)

	out, _ := dockerCmd(c, "start", "-a", "test")
	assert.Equal(c, out, "hello")
}

// Test Mounts comes out as expected for the MountPoint
func (s *DockerSuite) TestContainersAPICreateMountsCreate(c *testing.T) {
	prefix, slash := getPrefixAndSlashFromDaemonPlatform()
	destPath := prefix + slash + "foo"

	var (
		testImg string
	)
	if testEnv.OSType != "windows" {
		testImg = "test-mount-config"
		buildImageSuccessfully(c, testImg, build.WithDockerfile(`
	FROM busybox
	RUN mkdir `+destPath+` && touch `+destPath+slash+`bar
	CMD cat `+destPath+slash+`bar
	`))
	} else {
		testImg = "busybox"
	}

	type testCase struct {
		spec     mounttypes.Mount
		expected types.MountPoint
	}

	var selinuxSharedLabel string
	// this test label was added after a bug fix in 1.32, thus add requirements min API >= 1.32
	// for the sake of making test pass in earlier versions
	// bug fixed in https://github.com/moby/moby/pull/34684
	if !versions.LessThan(testEnv.DaemonAPIVersion(), "1.32") {
		if runtime.GOOS == "linux" {
			selinuxSharedLabel = "z"
		}
	}

	cases := []testCase{
		// use literal strings here for `Type` instead of the defined constants in the volume package to keep this honest
		// Validation of the actual `Mount` struct is done in another test is not needed here
		{
			spec:     mounttypes.Mount{Type: "volume", Target: destPath},
			expected: types.MountPoint{Driver: volume.DefaultDriverName, Type: "volume", RW: true, Destination: destPath, Mode: selinuxSharedLabel},
		},
		{
			spec:     mounttypes.Mount{Type: "volume", Target: destPath + slash},
			expected: types.MountPoint{Driver: volume.DefaultDriverName, Type: "volume", RW: true, Destination: destPath, Mode: selinuxSharedLabel},
		},
		{
			spec:     mounttypes.Mount{Type: "volume", Target: destPath, Source: "test1"},
			expected: types.MountPoint{Type: "volume", Name: "test1", RW: true, Destination: destPath, Mode: selinuxSharedLabel},
		},
		{
			spec:     mounttypes.Mount{Type: "volume", Target: destPath, ReadOnly: true, Source: "test2"},
			expected: types.MountPoint{Type: "volume", Name: "test2", RW: false, Destination: destPath, Mode: selinuxSharedLabel},
		},
		{
			spec:     mounttypes.Mount{Type: "volume", Target: destPath, Source: "test3", VolumeOptions: &mounttypes.VolumeOptions{DriverConfig: &mounttypes.Driver{Name: volume.DefaultDriverName}}},
			expected: types.MountPoint{Driver: volume.DefaultDriverName, Type: "volume", Name: "test3", RW: true, Destination: destPath, Mode: selinuxSharedLabel},
		},
	}

	if testEnv.IsLocalDaemon() {
		// setup temp dir for testing binds
		tmpDir1, err := ioutil.TempDir("", "test-mounts-api-1")
		assert.NilError(c, err)
		defer os.RemoveAll(tmpDir1)
		cases = append(cases, []testCase{
			{
				spec: mounttypes.Mount{
					Type:   "bind",
					Source: tmpDir1,
					Target: destPath,
				},
				expected: types.MountPoint{
					Type:        "bind",
					RW:          true,
					Destination: destPath,
					Source:      tmpDir1,
				},
			},
			{
				spec:     mounttypes.Mount{Type: "bind", Source: tmpDir1, Target: destPath, ReadOnly: true},
				expected: types.MountPoint{Type: "bind", RW: false, Destination: destPath, Source: tmpDir1},
			},
		}...)

		// for modes only supported on Linux
		if DaemonIsLinux() {
			tmpDir3, err := ioutils.TempDir("", "test-mounts-api-3")
			assert.NilError(c, err)
			defer os.RemoveAll(tmpDir3)

<<<<<<< HEAD
			assert.Assert(c, mount.Mount(tmpDir3, tmpDir3, "none", "bind,shared") == nil)
=======
			assert.Assert(c, mountWrapper(tmpDir3, tmpDir3, "none", "bind,shared") == nil)
>>>>>>> 847da184

			cases = append(cases, []testCase{
				{
					spec:     mounttypes.Mount{Type: "bind", Source: tmpDir3, Target: destPath},
					expected: types.MountPoint{Type: "bind", RW: true, Destination: destPath, Source: tmpDir3},
				},
				{
					spec:     mounttypes.Mount{Type: "bind", Source: tmpDir3, Target: destPath, ReadOnly: true},
					expected: types.MountPoint{Type: "bind", RW: false, Destination: destPath, Source: tmpDir3},
				},
				{
					spec:     mounttypes.Mount{Type: "bind", Source: tmpDir3, Target: destPath, ReadOnly: true, BindOptions: &mounttypes.BindOptions{Propagation: "shared"}},
					expected: types.MountPoint{Type: "bind", RW: false, Destination: destPath, Source: tmpDir3, Propagation: "shared"},
				},
			}...)
		}
	}

	if testEnv.OSType != "windows" { // Windows does not support volume populate
		cases = append(cases, []testCase{
			{
				spec:     mounttypes.Mount{Type: "volume", Target: destPath, VolumeOptions: &mounttypes.VolumeOptions{NoCopy: true}},
				expected: types.MountPoint{Driver: volume.DefaultDriverName, Type: "volume", RW: true, Destination: destPath, Mode: selinuxSharedLabel},
			},
			{
				spec:     mounttypes.Mount{Type: "volume", Target: destPath + slash, VolumeOptions: &mounttypes.VolumeOptions{NoCopy: true}},
				expected: types.MountPoint{Driver: volume.DefaultDriverName, Type: "volume", RW: true, Destination: destPath, Mode: selinuxSharedLabel},
			},
			{
				spec:     mounttypes.Mount{Type: "volume", Target: destPath, Source: "test4", VolumeOptions: &mounttypes.VolumeOptions{NoCopy: true}},
				expected: types.MountPoint{Type: "volume", Name: "test4", RW: true, Destination: destPath, Mode: selinuxSharedLabel},
			},
			{
				spec:     mounttypes.Mount{Type: "volume", Target: destPath, Source: "test5", ReadOnly: true, VolumeOptions: &mounttypes.VolumeOptions{NoCopy: true}},
				expected: types.MountPoint{Type: "volume", Name: "test5", RW: false, Destination: destPath, Mode: selinuxSharedLabel},
			},
		}...)
	}

	ctx := context.Background()
	apiclient := testEnv.APIClient()
	for i, x := range cases {
		x := x
		c.Run(fmt.Sprintf("%d config: %v", i, x.spec), func(c *testing.T) {
			container, err := apiclient.ContainerCreate(
				ctx,
				&containertypes.Config{Image: testImg},
				&containertypes.HostConfig{Mounts: []mounttypes.Mount{x.spec}},
				&networktypes.NetworkingConfig{},
				nil,
				"")
			assert.NilError(c, err)

			containerInspect, err := apiclient.ContainerInspect(ctx, container.ID)
			assert.NilError(c, err)
			mps := containerInspect.Mounts
			assert.Assert(c, is.Len(mps, 1))
			mountPoint := mps[0]

			if x.expected.Source != "" {
				assert.Check(c, is.Equal(x.expected.Source, mountPoint.Source))
			}
			if x.expected.Name != "" {
				assert.Check(c, is.Equal(x.expected.Name, mountPoint.Name))
			}
			if x.expected.Driver != "" {
				assert.Check(c, is.Equal(x.expected.Driver, mountPoint.Driver))
			}
			if x.expected.Propagation != "" {
				assert.Check(c, is.Equal(x.expected.Propagation, mountPoint.Propagation))
			}
			assert.Check(c, is.Equal(x.expected.RW, mountPoint.RW))
			assert.Check(c, is.Equal(x.expected.Type, mountPoint.Type))
			assert.Check(c, is.Equal(x.expected.Mode, mountPoint.Mode))
			assert.Check(c, is.Equal(x.expected.Destination, mountPoint.Destination))

			err = apiclient.ContainerStart(ctx, container.ID, types.ContainerStartOptions{})
			assert.NilError(c, err)
			poll.WaitOn(c, containerExit(apiclient, container.ID), poll.WithDelay(time.Second))

			err = apiclient.ContainerRemove(ctx, container.ID, types.ContainerRemoveOptions{
				RemoveVolumes: true,
				Force:         true,
			})
			assert.NilError(c, err)

			switch {

			// Named volumes still exist after the container is removed
			case x.spec.Type == "volume" && len(x.spec.Source) > 0:
				_, err := apiclient.VolumeInspect(ctx, mountPoint.Name)
				assert.NilError(c, err)

			// Bind mounts are never removed with the container
			case x.spec.Type == "bind":

			// anonymous volumes are removed
			default:
				_, err := apiclient.VolumeInspect(ctx, mountPoint.Name)
				assert.Check(c, client.IsErrNotFound(err))
			}
		})
	}
}

func containerExit(apiclient client.APIClient, name string) func(poll.LogT) poll.Result {
	return func(logT poll.LogT) poll.Result {
		container, err := apiclient.ContainerInspect(context.Background(), name)
		if err != nil {
			return poll.Error(err)
		}
		switch container.State.Status {
		case "created", "running":
			return poll.Continue("container %s is %s, waiting for exit", name, container.State.Status)
		}
		return poll.Success()
	}
}

func (s *DockerSuite) TestContainersAPICreateMountsTmpfs(c *testing.T) {
	testRequires(c, DaemonIsLinux)
	type testCase struct {
		cfg             mounttypes.Mount
		expectedOptions []string
	}
	target := "/foo"
	cases := []testCase{
		{
			cfg: mounttypes.Mount{
				Type:   "tmpfs",
				Target: target},
			expectedOptions: []string{"rw", "nosuid", "nodev", "noexec", "relatime"},
		},
		{
			cfg: mounttypes.Mount{
				Type:   "tmpfs",
				Target: target,
				TmpfsOptions: &mounttypes.TmpfsOptions{
					SizeBytes: 4096 * 1024, Mode: 0700}},
			expectedOptions: []string{"rw", "nosuid", "nodev", "noexec", "relatime", "size=4096k", "mode=700"},
		},
	}

	cli, err := client.NewClientWithOpts(client.FromEnv)
	assert.NilError(c, err)
	defer cli.Close()

	config := containertypes.Config{
		Image: "busybox",
		Cmd:   []string{"/bin/sh", "-c", fmt.Sprintf("mount | grep 'tmpfs on %s'", target)},
	}
	for i, x := range cases {
		cName := fmt.Sprintf("test-tmpfs-%d", i)
		hostConfig := containertypes.HostConfig{
			Mounts: []mounttypes.Mount{x.cfg},
		}

		_, err = cli.ContainerCreate(context.Background(), &config, &hostConfig, &networktypes.NetworkingConfig{}, nil, cName)
		assert.NilError(c, err)
		out, _ := dockerCmd(c, "start", "-a", cName)
		for _, option := range x.expectedOptions {
			assert.Assert(c, strings.Contains(out, option))
		}
	}
}

// Regression test for #33334
// Makes sure that when a container which has a custom stop signal + restart=always
// gets killed (with SIGKILL) by the kill API, that the restart policy is cancelled.
func (s *DockerSuite) TestContainerKillCustomStopSignal(c *testing.T) {
	id := strings.TrimSpace(runSleepingContainer(c, "--stop-signal=SIGTERM", "--restart=always"))
	res, _, err := request.Post("/containers/" + id + "/kill")
	assert.NilError(c, err)
	defer res.Body.Close()

	b, err := ioutil.ReadAll(res.Body)
	assert.NilError(c, err)
	assert.Equal(c, res.StatusCode, http.StatusNoContent, string(b))
	err = waitInspect(id, "{{.State.Running}} {{.State.Restarting}}", "false false", 30*time.Second)
	assert.NilError(c, err)
}<|MERGE_RESOLUTION|>--- conflicted
+++ resolved
@@ -30,15 +30,9 @@
 	"github.com/docker/docker/testutil/request"
 	"github.com/docker/docker/volume"
 	"github.com/docker/go-connections/nat"
-<<<<<<< HEAD
-	"gotest.tools/assert"
-	is "gotest.tools/assert/cmp"
-	"gotest.tools/poll"
-=======
 	"gotest.tools/v3/assert"
 	is "gotest.tools/v3/assert/cmp"
 	"gotest.tools/v3/poll"
->>>>>>> 847da184
 )
 
 func (s *DockerSuite) TestContainerAPIGetAll(c *testing.T) {
@@ -399,11 +393,7 @@
 
 func (s *DockerSuite) TestContainerAPITop(c *testing.T) {
 	testRequires(c, DaemonIsLinux)
-<<<<<<< HEAD
-	out, _ := dockerCmd(c, "run", "-d", "busybox", "/bin/sh", "-c", "top")
-=======
 	out, _ := dockerCmd(c, "run", "-d", "busybox", "/bin/sh", "-c", "top && true")
->>>>>>> 847da184
 	id := strings.TrimSpace(out)
 	assert.NilError(c, waitRun(id))
 
@@ -420,11 +410,7 @@
 		c.Fatalf("expected `USER` at `Titles[0]` and `COMMAND` at Titles[10]: %v", top.Titles)
 	}
 	assert.Equal(c, len(top.Processes), 2, fmt.Sprintf("expected 2 processes, found %d: %v", len(top.Processes), top.Processes))
-<<<<<<< HEAD
-	assert.Equal(c, top.Processes[0][10], "/bin/sh -c top")
-=======
 	assert.Equal(c, top.Processes[0][10], "/bin/sh -c top && true")
->>>>>>> 847da184
 	assert.Equal(c, top.Processes[1][10], "top")
 }
 
@@ -702,11 +688,7 @@
 	body.Close()
 }
 
-<<<<<<< HEAD
-//Issue 14230. daemon should return 500 for invalid port syntax
-=======
 // Issue 14230. daemon should return 500 for invalid port syntax
->>>>>>> 847da184
 func (s *DockerSuite) TestContainerAPIInvalidPortSyntax(c *testing.T) {
 	config := `{
 				  "Image": "busybox",
@@ -888,11 +870,7 @@
 	} else {
 		assert.Assert(c, res.StatusCode != http.StatusOK)
 	}
-<<<<<<< HEAD
-	assert.Assert(c, strings.Contains(string(b), "Minimum memory limit allowed is 4MB"))
-=======
 	assert.Assert(c, strings.Contains(string(b), "Minimum memory limit allowed is 6MB"))
->>>>>>> 847da184
 }
 
 func (s *DockerSuite) TestContainerAPIRename(c *testing.T) {
@@ -1020,13 +998,8 @@
 	select {
 	case err = <-errC:
 		assert.NilError(c, err)
-<<<<<<< HEAD
-	case waitres := <-waitresC:
-		assert.Equal(c, waitres.StatusCode, int64(0))
-=======
 	case waitRes := <-waitResC:
 		assert.Equal(c, waitRes.StatusCode, int64(0))
->>>>>>> 847da184
 	}
 }
 
@@ -2082,11 +2055,7 @@
 			assert.NilError(c, err)
 			defer os.RemoveAll(tmpDir3)
 
-<<<<<<< HEAD
-			assert.Assert(c, mount.Mount(tmpDir3, tmpDir3, "none", "bind,shared") == nil)
-=======
 			assert.Assert(c, mountWrapper(tmpDir3, tmpDir3, "none", "bind,shared") == nil)
->>>>>>> 847da184
 
 			cases = append(cases, []testCase{
 				{
