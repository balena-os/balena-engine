package main

import (
	"context"
	"fmt"
	"io"
	"net/http"
	"os"
	"path"
	"path/filepath"
	"strings"
	"testing"
	"time"

	"github.com/docker/docker/api/types"
	"github.com/docker/docker/integration-cli/cli"
	"github.com/docker/docker/integration-cli/daemon"
	"github.com/docker/docker/testutil/fixtures/plugin"
	"gotest.tools/v3/assert"
)

var (
	pluginProcessName = "sample-volume-plugin"
	pName             = "tiborvass/sample-volume-plugin"
	npName            = "tiborvass/test-docker-netplugin"
	pTag              = "latest"
	pNameWithTag      = pName + ":" + pTag
	npNameWithTag     = npName + ":" + pTag
)

func (ps *DockerPluginSuite) TestPluginBasicOps(c *testing.T) {
	c.Skip("Plugins aren't supported")

	plugin := ps.getPluginRepoWithTag()
	_, _, err := dockerCmdWithError("plugin", "install", "--grant-all-permissions", plugin)
	assert.NilError(c, err)

	out, _, err := dockerCmdWithError("plugin", "ls")
	assert.NilError(c, err)
	assert.Assert(c, strings.Contains(out, plugin))
	assert.Assert(c, strings.Contains(out, "true"))
	id, _, err := dockerCmdWithError("plugin", "inspect", "-f", "{{.Id}}", plugin)
	id = strings.TrimSpace(id)
	assert.NilError(c, err)

	out, _, err = dockerCmdWithError("plugin", "remove", plugin)
	assert.ErrorContains(c, err, "")
	assert.Assert(c, strings.Contains(out, "is enabled"))
	_, _, err = dockerCmdWithError("plugin", "disable", plugin)
	assert.NilError(c, err)

	out, _, err = dockerCmdWithError("plugin", "remove", plugin)
	assert.NilError(c, err)
	assert.Assert(c, strings.Contains(out, plugin))
	_, err = os.Stat(filepath.Join(testEnv.DaemonInfo.DockerRootDir, "plugins", id))
	if !os.IsNotExist(err) {
		c.Fatal(err)
	}
}

func (ps *DockerPluginSuite) TestPluginForceRemove(c *testing.T) {
	c.Skip("Plugins aren't supported")

	pNameWithTag := ps.getPluginRepoWithTag()

	_, _, err := dockerCmdWithError("plugin", "install", "--grant-all-permissions", pNameWithTag)
	assert.NilError(c, err)

	out, _, _ := dockerCmdWithError("plugin", "remove", pNameWithTag)
	assert.Assert(c, strings.Contains(out, "is enabled"))
	out, _, err = dockerCmdWithError("plugin", "remove", "--force", pNameWithTag)
	assert.NilError(c, err)
	assert.Assert(c, strings.Contains(out, pNameWithTag))
}

func (s *DockerSuite) TestPluginActive(c *testing.T) {
	c.Skip("Plugins aren't supported")

	testRequires(c, DaemonIsLinux, IsAmd64, Network)

	_, _, err := dockerCmdWithError("plugin", "install", "--grant-all-permissions", pNameWithTag)
	assert.NilError(c, err)

	_, _, err = dockerCmdWithError("volume", "create", "-d", pNameWithTag, "--name", "testvol1")
	assert.NilError(c, err)

	out, _, _ := dockerCmdWithError("plugin", "disable", pNameWithTag)
	assert.Assert(c, strings.Contains(out, "in use"))
	_, _, err = dockerCmdWithError("volume", "rm", "testvol1")
	assert.NilError(c, err)

	_, _, err = dockerCmdWithError("plugin", "disable", pNameWithTag)
	assert.NilError(c, err)

	out, _, err = dockerCmdWithError("plugin", "remove", pNameWithTag)
	assert.NilError(c, err)
	assert.Assert(c, strings.Contains(out, pNameWithTag))
}

func (s *DockerSuite) TestPluginActiveNetwork(c *testing.T) {
	c.Skip("Plugins aren't supported")

	testRequires(c, DaemonIsLinux, IsAmd64, Network)
	_, _, err := dockerCmdWithError("plugin", "install", "--grant-all-permissions", npNameWithTag)
	assert.NilError(c, err)

	out, _, err := dockerCmdWithError("network", "create", "-d", npNameWithTag, "test")
	assert.NilError(c, err)

	nID := strings.TrimSpace(out)

	out, _, _ = dockerCmdWithError("plugin", "remove", npNameWithTag)
	assert.Assert(c, strings.Contains(out, "is in use"))
	_, _, err = dockerCmdWithError("network", "rm", nID)
	assert.NilError(c, err)

	out, _, _ = dockerCmdWithError("plugin", "remove", npNameWithTag)
	assert.Assert(c, strings.Contains(out, "is enabled"))
	_, _, err = dockerCmdWithError("plugin", "disable", npNameWithTag)
	assert.NilError(c, err)

	out, _, err = dockerCmdWithError("plugin", "remove", npNameWithTag)
	assert.NilError(c, err)
	assert.Assert(c, strings.Contains(out, npNameWithTag))
}

func (ps *DockerPluginSuite) TestPluginInstallDisable(c *testing.T) {
	c.Skip("Plugins aren't supported")

	pName := ps.getPluginRepoWithTag()

	out, _, err := dockerCmdWithError("plugin", "install", "--grant-all-permissions", "--disable", pName)
	assert.NilError(c, err)
	assert.Assert(c, strings.Contains(strings.TrimSpace(out), pName))
	out, _, err = dockerCmdWithError("plugin", "ls")
	assert.NilError(c, err)
	assert.Assert(c, strings.Contains(out, "false"))
	out, _, err = dockerCmdWithError("plugin", "enable", pName)
	assert.NilError(c, err)
	assert.Assert(c, strings.Contains(strings.TrimSpace(out), pName))
	out, _, err = dockerCmdWithError("plugin", "disable", pName)
	assert.NilError(c, err)
	assert.Assert(c, strings.Contains(strings.TrimSpace(out), pName))
	out, _, err = dockerCmdWithError("plugin", "remove", pName)
	assert.NilError(c, err)
	assert.Assert(c, strings.Contains(strings.TrimSpace(out), pName))
}

func (s *DockerSuite) TestPluginInstallDisableVolumeLs(c *testing.T) {
	c.Skip("Plugins aren't supported")

	testRequires(c, DaemonIsLinux, IsAmd64, Network)
	out, _, err := dockerCmdWithError("plugin", "install", "--grant-all-permissions", "--disable", pName)
	assert.NilError(c, err)
	assert.Assert(c, strings.Contains(strings.TrimSpace(out), pName))
	dockerCmd(c, "volume", "ls")
}

func (ps *DockerPluginSuite) TestPluginSet(c *testing.T) {
	c.Skip("Plugins aren't supported")

	client := testEnv.APIClient()

	name := "test"
	ctx, cancel := context.WithTimeout(context.Background(), 60*time.Second)
	defer cancel()

	initialValue := "0"
	mntSrc := "foo"
	devPath := "/dev/bar"

	// Create a new plugin with extra settings
	err := plugin.Create(ctx, client, name, func(cfg *plugin.Config) {
		cfg.Env = []types.PluginEnv{{Name: "DEBUG", Value: &initialValue, Settable: []string{"value"}}}
		cfg.Mounts = []types.PluginMount{
			{Name: "pmount1", Settable: []string{"source"}, Type: "none", Source: &mntSrc},
			{Name: "pmount2", Settable: []string{"source"}, Type: "none"}, // Mount without source is invalid.
		}
		cfg.Linux.Devices = []types.PluginDevice{
			{Name: "pdev1", Path: &devPath, Settable: []string{"path"}},
			{Name: "pdev2", Settable: []string{"path"}}, // Device without Path is invalid.
		}
	})
	assert.Assert(c, err == nil, "failed to create test plugin")

	env, _ := dockerCmd(c, "plugin", "inspect", "-f", "{{.Settings.Env}}", name)
	assert.Equal(c, strings.TrimSpace(env), "[DEBUG=0]")

	dockerCmd(c, "plugin", "set", name, "DEBUG=1")

	env, _ = dockerCmd(c, "plugin", "inspect", "-f", "{{.Settings.Env}}", name)
	assert.Equal(c, strings.TrimSpace(env), "[DEBUG=1]")

	env, _ = dockerCmd(c, "plugin", "inspect", "-f", "{{with $mount := index .Settings.Mounts 0}}{{$mount.Source}}{{end}}", name)
	assert.Assert(c, strings.Contains(strings.TrimSpace(env), mntSrc))
	dockerCmd(c, "plugin", "set", name, "pmount1.source=bar")

	env, _ = dockerCmd(c, "plugin", "inspect", "-f", "{{with $mount := index .Settings.Mounts 0}}{{$mount.Source}}{{end}}", name)
	assert.Assert(c, strings.Contains(strings.TrimSpace(env), "bar"))
	out, _, err := dockerCmdWithError("plugin", "set", name, "pmount2.source=bar2")
	assert.ErrorContains(c, err, "")
	assert.Assert(c, strings.Contains(out, "Plugin config has no mount source"))
	out, _, err = dockerCmdWithError("plugin", "set", name, "pdev2.path=/dev/bar2")
	assert.ErrorContains(c, err, "")
	assert.Assert(c, strings.Contains(out, "Plugin config has no device path"))
}

func (ps *DockerPluginSuite) TestPluginInstallArgs(c *testing.T) {
	c.Skip("Plugins aren't supported")

	pName := path.Join(ps.registryHost(), "plugin", "testplugininstallwithargs")
	ctx, cancel := context.WithTimeout(context.Background(), 60*time.Second)
	defer cancel()

	plugin.CreateInRegistry(ctx, pName, nil, func(cfg *plugin.Config) {
		cfg.Env = []types.PluginEnv{{Name: "DEBUG", Settable: []string{"value"}}}
	})

	out, _ := dockerCmd(c, "plugin", "install", "--grant-all-permissions", "--disable", pName, "DEBUG=1")
	assert.Assert(c, strings.Contains(strings.TrimSpace(out), pName))
	env, _ := dockerCmd(c, "plugin", "inspect", "-f", "{{.Settings.Env}}", pName)
	assert.Equal(c, strings.TrimSpace(env), "[DEBUG=1]")
}

func (ps *DockerPluginSuite) TestPluginInstallImage(c *testing.T) {
	c.Skip("Plugins aren't supported")

	testRequires(c, IsAmd64)

	repoName := fmt.Sprintf("%v/dockercli/busybox", privateRegistryURL)
	// tag the image to upload it to the private registry
	dockerCmd(c, "tag", "busybox", repoName)
	// push the image to the registry
	dockerCmd(c, "push", repoName)

	out, _, err := dockerCmdWithError("plugin", "install", repoName)
	assert.ErrorContains(c, err, "")
	assert.Assert(c, strings.Contains(out, `Encountered remote "application/vnd.docker.container.image.v1+json"(image) when fetching`))
}

func (ps *DockerPluginSuite) TestPluginEnableDisableNegative(c *testing.T) {
	c.Skip("Plugin aren't supported")

	pName := ps.getPluginRepoWithTag()

	out, _, err := dockerCmdWithError("plugin", "install", "--grant-all-permissions", pName)
	assert.NilError(c, err)
	assert.Assert(c, strings.Contains(strings.TrimSpace(out), pName))
	out, _, err = dockerCmdWithError("plugin", "enable", pName)
	assert.ErrorContains(c, err, "")
	assert.Assert(c, strings.Contains(strings.TrimSpace(out), "already enabled"))
	_, _, err = dockerCmdWithError("plugin", "disable", pName)
	assert.NilError(c, err)

	out, _, err = dockerCmdWithError("plugin", "disable", pName)
	assert.ErrorContains(c, err, "")
	assert.Assert(c, strings.Contains(strings.TrimSpace(out), "already disabled"))
	_, _, err = dockerCmdWithError("plugin", "remove", pName)
	assert.NilError(c, err)
}

func (ps *DockerPluginSuite) TestPluginCreate(c *testing.T) {
	c.Skip("Plugins aren't supported")

	name := "foo/bar-driver"
	temp, err := os.MkdirTemp("", "foo")
	assert.NilError(c, err)
	defer os.RemoveAll(temp)

	data := `{"description": "foo plugin"}`
	err = os.WriteFile(filepath.Join(temp, "config.json"), []byte(data), 0644)
	assert.NilError(c, err)

	err = os.MkdirAll(filepath.Join(temp, "rootfs"), 0700)
	assert.NilError(c, err)

	out, _, err := dockerCmdWithError("plugin", "create", name, temp)
	assert.NilError(c, err)
	assert.Assert(c, strings.Contains(out, name))
	out, _, err = dockerCmdWithError("plugin", "ls")
	assert.NilError(c, err)
	assert.Assert(c, strings.Contains(out, name))
	out, _, err = dockerCmdWithError("plugin", "create", name, temp)
	assert.ErrorContains(c, err, "")
	assert.Assert(c, strings.Contains(out, "already exist"))
	out, _, err = dockerCmdWithError("plugin", "ls")
	assert.NilError(c, err)
	assert.Assert(c, strings.Contains(out, name))
	// The output will consists of one HEADER line and one line of foo/bar-driver
	assert.Equal(c, len(strings.Split(strings.TrimSpace(out), "\n")), 2)
}

func (ps *DockerPluginSuite) TestPluginInspect(c *testing.T) {
	c.Skip("Plugins aren't supported")

	pNameWithTag := ps.getPluginRepoWithTag()

	_, _, err := dockerCmdWithError("plugin", "install", "--grant-all-permissions", pNameWithTag)
	assert.NilError(c, err)

	out, _, err := dockerCmdWithError("plugin", "ls")
	assert.NilError(c, err)
	assert.Assert(c, strings.Contains(out, pNameWithTag))
	assert.Assert(c, strings.Contains(out, "true"))
	// Find the ID first
	out, _, err = dockerCmdWithError("plugin", "inspect", "-f", "{{.Id}}", pNameWithTag)
	assert.NilError(c, err)
	id := strings.TrimSpace(out)
	assert.Assert(c, id != "")

	// Long form
	out, _, err = dockerCmdWithError("plugin", "inspect", "-f", "{{.Id}}", id)
	assert.NilError(c, err)
	assert.Equal(c, strings.TrimSpace(out), id)

	// Short form
	out, _, err = dockerCmdWithError("plugin", "inspect", "-f", "{{.Id}}", id[:5])
	assert.NilError(c, err)
	assert.Equal(c, strings.TrimSpace(out), id)

	// Name with tag form
	out, _, err = dockerCmdWithError("plugin", "inspect", "-f", "{{.Id}}", pNameWithTag)
	assert.NilError(c, err)
	assert.Equal(c, strings.TrimSpace(out), id)

	// Name without tag form
	out, _, err = dockerCmdWithError("plugin", "inspect", "-f", "{{.Id}}", ps.getPluginRepo())
	assert.NilError(c, err)
	assert.Equal(c, strings.TrimSpace(out), id)

	_, _, err = dockerCmdWithError("plugin", "disable", pNameWithTag)
	assert.NilError(c, err)

	out, _, err = dockerCmdWithError("plugin", "remove", pNameWithTag)
	assert.NilError(c, err)
	assert.Assert(c, strings.Contains(out, pNameWithTag))
	// After remove nothing should be found
	_, _, err = dockerCmdWithError("plugin", "inspect", "-f", "{{.Id}}", id[:5])
	assert.ErrorContains(c, err, "")
}

// Test case for https://github.com/docker/docker/pull/29186#discussion_r91277345
func (s *DockerSuite) TestPluginInspectOnWindows(c *testing.T) {
	c.Skip("Plugins aren't supported")

	// This test should work on Windows only
	testRequires(c, DaemonIsWindows)

	out, _, err := dockerCmdWithError("plugin", "inspect", "foobar")
	assert.ErrorContains(c, err, "")
	assert.Assert(c, strings.Contains(out, "plugins are not supported on this platform"))
	assert.ErrorContains(c, err, "plugins are not supported on this platform")
}

func (ps *DockerPluginSuite) TestPluginIDPrefix(c *testing.T) {
	name := "test"
	client := testEnv.APIClient()

	ctx, cancel := context.WithTimeout(context.Background(), 60*time.Second)
	initialValue := "0"
	err := plugin.Create(ctx, client, name, func(cfg *plugin.Config) {
		cfg.Env = []types.PluginEnv{{Name: "DEBUG", Value: &initialValue, Settable: []string{"value"}}}
	})
	cancel()

	assert.Assert(c, err == nil, "failed to create test plugin")

	// Find ID first
	id, _, err := dockerCmdWithError("plugin", "inspect", "-f", "{{.Id}}", name)
	id = strings.TrimSpace(id)
	assert.NilError(c, err)

	// List current state
	out, _, err := dockerCmdWithError("plugin", "ls")
	assert.NilError(c, err)
	assert.Assert(c, strings.Contains(out, name))
	assert.Assert(c, strings.Contains(out, "false"))
	env, _ := dockerCmd(c, "plugin", "inspect", "-f", "{{.Settings.Env}}", id[:5])
	assert.Equal(c, strings.TrimSpace(env), "[DEBUG=0]")

	dockerCmd(c, "plugin", "set", id[:5], "DEBUG=1")

	env, _ = dockerCmd(c, "plugin", "inspect", "-f", "{{.Settings.Env}}", id[:5])
	assert.Equal(c, strings.TrimSpace(env), "[DEBUG=1]")

	// Enable
	_, _, err = dockerCmdWithError("plugin", "enable", id[:5])
	assert.NilError(c, err)
	out, _, err = dockerCmdWithError("plugin", "ls")
	assert.NilError(c, err)
	assert.Assert(c, strings.Contains(out, name))
	assert.Assert(c, strings.Contains(out, "true"))
	// Disable
	_, _, err = dockerCmdWithError("plugin", "disable", id[:5])
	assert.NilError(c, err)
	out, _, err = dockerCmdWithError("plugin", "ls")
	assert.NilError(c, err)
	assert.Assert(c, strings.Contains(out, name))
	assert.Assert(c, strings.Contains(out, "false"))
	// Remove
	_, _, err = dockerCmdWithError("plugin", "remove", id[:5])
	assert.NilError(c, err)
	// List returns none
	out, _, err = dockerCmdWithError("plugin", "ls")
	assert.NilError(c, err)
	assert.Assert(c, !strings.Contains(out, name))
}

func (ps *DockerPluginSuite) TestPluginListDefaultFormat(c *testing.T) {
<<<<<<< HEAD
	c.Skip("Plugins aren't supported")

	config, err := ioutil.TempDir("", "config-file-")
=======
	config, err := os.MkdirTemp("", "config-file-")
>>>>>>> 38633e79
	assert.NilError(c, err)
	defer os.RemoveAll(config)

	err = os.WriteFile(filepath.Join(config, "config.json"), []byte(`{"pluginsFormat": "raw"}`), 0644)
	assert.NilError(c, err)

	name := "test:latest"
	client := testEnv.APIClient()

	ctx, cancel := context.WithTimeout(context.Background(), 60*time.Second)
	defer cancel()
	err = plugin.Create(ctx, client, name, func(cfg *plugin.Config) {
		cfg.Description = "test plugin"
	})
	assert.Assert(c, err == nil, "failed to create test plugin")

	out, _ := dockerCmd(c, "plugin", "inspect", "--format", "{{.ID}}", name)
	id := strings.TrimSpace(out)

	// We expect the format to be in `raw + --no-trunc`
	expectedOutput := fmt.Sprintf(`plugin_id: %s
name: %s
description: test plugin
enabled: false`, id, name)

	out, _ = dockerCmd(c, "--config", config, "plugin", "ls", "--no-trunc")
	assert.Assert(c, strings.Contains(strings.TrimSpace(out), expectedOutput))
}

func (s *DockerSuite) TestPluginUpgrade(c *testing.T) {
	c.Skip("Plugins aren't supported")

	testRequires(c, DaemonIsLinux, Network, testEnv.IsLocalDaemon, IsAmd64, NotUserNamespace)
	plugin := "cpuguy83/docker-volume-driver-plugin-local:latest"
	pluginV2 := "cpuguy83/docker-volume-driver-plugin-local:v2"

	dockerCmd(c, "plugin", "install", "--grant-all-permissions", plugin)
	dockerCmd(c, "volume", "create", "--driver", plugin, "bananas")
	dockerCmd(c, "run", "--rm", "-v", "bananas:/apple", "busybox", "sh", "-c", "touch /apple/core")

	out, _, err := dockerCmdWithError("plugin", "upgrade", "--grant-all-permissions", plugin, pluginV2)
	assert.ErrorContains(c, err, "", out)
	assert.Assert(c, strings.Contains(out, "disabled before upgrading"))
	out, _ = dockerCmd(c, "plugin", "inspect", "--format={{.ID}}", plugin)
	id := strings.TrimSpace(out)

	// make sure "v2" does not exists
	_, err = os.Stat(filepath.Join(testEnv.DaemonInfo.DockerRootDir, "plugins", id, "rootfs", "v2"))
	assert.Assert(c, os.IsNotExist(err), out)

	dockerCmd(c, "plugin", "disable", "-f", plugin)
	dockerCmd(c, "plugin", "upgrade", "--grant-all-permissions", "--skip-remote-check", plugin, pluginV2)

	// make sure "v2" file exists
	_, err = os.Stat(filepath.Join(testEnv.DaemonInfo.DockerRootDir, "plugins", id, "rootfs", "v2"))
	assert.NilError(c, err)

	dockerCmd(c, "plugin", "enable", plugin)
	dockerCmd(c, "volume", "inspect", "bananas")
	dockerCmd(c, "run", "--rm", "-v", "bananas:/apple", "busybox", "sh", "-c", "ls -lh /apple/core")
}

func (s *DockerSuite) TestPluginMetricsCollector(c *testing.T) {
	c.Skip("Plugins aren't supported")

	testRequires(c, DaemonIsLinux, Network, testEnv.IsLocalDaemon, IsAmd64)
	d := daemon.New(c, dockerBinary, dockerdBinary)
	d.Start(c)
	defer d.Stop(c)

	name := "cpuguy83/docker-metrics-plugin-test:latest"
	r := cli.Docker(cli.Args("plugin", "install", "--grant-all-permissions", name), cli.Daemon(d))
	assert.Assert(c, r.Error == nil, r.Combined())

	// plugin lisens on localhost:19393 and proxies the metrics
	resp, err := http.Get("http://localhost:19393/metrics")
	assert.NilError(c, err)
	defer resp.Body.Close()

	b, err := io.ReadAll(resp.Body)
	assert.NilError(c, err)
	// check that a known metric is there... don't expect this metric to change over time.. probably safe
	assert.Assert(c, strings.Contains(string(b), "container_actions"))
}<|MERGE_RESOLUTION|>--- conflicted
+++ resolved
@@ -407,13 +407,9 @@
 }
 
 func (ps *DockerPluginSuite) TestPluginListDefaultFormat(c *testing.T) {
-<<<<<<< HEAD
-	c.Skip("Plugins aren't supported")
-
-	config, err := ioutil.TempDir("", "config-file-")
-=======
+	c.Skip("Plugins aren't supported")
+
 	config, err := os.MkdirTemp("", "config-file-")
->>>>>>> 38633e79
 	assert.NilError(c, err)
 	defer os.RemoveAll(config)
 
