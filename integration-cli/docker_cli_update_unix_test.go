// +build !windows

package main

import (
	"context"
	"encoding/json"
	"fmt"
	"os/exec"
	"strings"
	"testing"
	"time"

	"github.com/creack/pty"
	"github.com/docker/docker/api/types"
	"github.com/docker/docker/client"
<<<<<<< HEAD
	"github.com/docker/docker/internal/test/request"
	"github.com/docker/docker/pkg/parsers/kernel"
	"gotest.tools/assert"
=======
	"github.com/docker/docker/testutil/request"
	"gotest.tools/v3/assert"
>>>>>>> 847da184
)

func (s *DockerSuite) TestUpdateRunningContainer(c *testing.T) {
	testRequires(c, DaemonIsLinux)
	testRequires(c, memoryLimitSupport)

	name := "test-update-container"
	dockerCmd(c, "run", "-d", "--name", name, "-m", "300M", "busybox", "top")
	dockerCmd(c, "update", "-m", "500M", name)

	assert.Equal(c, inspectField(c, name, "HostConfig.Memory"), "524288000")

	file := "/sys/fs/cgroup/memory/memory.limit_in_bytes"
	out, _ := dockerCmd(c, "exec", name, "cat", file)
	assert.Equal(c, strings.TrimSpace(out), "524288000")
}

func (s *DockerSuite) TestUpdateRunningContainerWithRestart(c *testing.T) {
	testRequires(c, DaemonIsLinux)
	testRequires(c, memoryLimitSupport)

	name := "test-update-container"
	dockerCmd(c, "run", "-d", "--name", name, "-m", "300M", "busybox", "top")
	dockerCmd(c, "update", "-m", "500M", name)
	dockerCmd(c, "restart", name)

	assert.Equal(c, inspectField(c, name, "HostConfig.Memory"), "524288000")

	file := "/sys/fs/cgroup/memory/memory.limit_in_bytes"
	out, _ := dockerCmd(c, "exec", name, "cat", file)
	assert.Equal(c, strings.TrimSpace(out), "524288000")
}

func (s *DockerSuite) TestUpdateStoppedContainer(c *testing.T) {
	testRequires(c, DaemonIsLinux)
	testRequires(c, memoryLimitSupport)

	name := "test-update-container"
	file := "/sys/fs/cgroup/memory/memory.limit_in_bytes"
	dockerCmd(c, "run", "--name", name, "-m", "300M", "busybox", "cat", file)
	dockerCmd(c, "update", "-m", "500M", name)

	assert.Equal(c, inspectField(c, name, "HostConfig.Memory"), "524288000")

	out, _ := dockerCmd(c, "start", "-a", name)
	assert.Equal(c, strings.TrimSpace(out), "524288000")
}

func (s *DockerSuite) TestUpdatePausedContainer(c *testing.T) {
	testRequires(c, DaemonIsLinux)
	testRequires(c, cpuShare)

	name := "test-update-container"
	dockerCmd(c, "run", "-d", "--name", name, "--cpu-shares", "1000", "busybox", "top")
	dockerCmd(c, "pause", name)
	dockerCmd(c, "update", "--cpu-shares", "500", name)

	assert.Equal(c, inspectField(c, name, "HostConfig.CPUShares"), "500")

	dockerCmd(c, "unpause", name)
	file := "/sys/fs/cgroup/cpu/cpu.shares"
	out, _ := dockerCmd(c, "exec", name, "cat", file)
	assert.Equal(c, strings.TrimSpace(out), "500")
}

func (s *DockerSuite) TestUpdateWithUntouchedFields(c *testing.T) {
	testRequires(c, DaemonIsLinux)
	testRequires(c, memoryLimitSupport)
	testRequires(c, cpuShare)

	name := "test-update-container"
	dockerCmd(c, "run", "-d", "--name", name, "-m", "300M", "--cpu-shares", "800", "busybox", "top")
	dockerCmd(c, "update", "-m", "500M", name)

	// Update memory and not touch cpus, `cpuset.cpus` should still have the old value
	out := inspectField(c, name, "HostConfig.CPUShares")
	assert.Equal(c, out, "800")

	file := "/sys/fs/cgroup/cpu/cpu.shares"
	out, _ = dockerCmd(c, "exec", name, "cat", file)
	assert.Equal(c, strings.TrimSpace(out), "800")
}

func (s *DockerSuite) TestUpdateContainerInvalidValue(c *testing.T) {
	testRequires(c, DaemonIsLinux)
	testRequires(c, memoryLimitSupport)

	name := "test-update-container"
	dockerCmd(c, "run", "-d", "--name", name, "-m", "300M", "busybox", "true")
	out, _, err := dockerCmdWithError("update", "-m", "2M", name)
	assert.ErrorContains(c, err, "")
	expected := "Minimum memory limit allowed is 6MB"
	assert.Assert(c, strings.Contains(out, expected))
}

func (s *DockerSuite) TestUpdateContainerWithoutFlags(c *testing.T) {
	testRequires(c, DaemonIsLinux)
	testRequires(c, memoryLimitSupport)

	name := "test-update-container"
	dockerCmd(c, "run", "-d", "--name", name, "-m", "300M", "busybox", "true")
	_, _, err := dockerCmdWithError("update", name)
	assert.ErrorContains(c, err, "")
}

<<<<<<< HEAD
func (s *DockerSuite) TestUpdateKernelMemory(c *testing.T) {
	testRequires(c, DaemonIsLinux, kernelMemorySupport)

	name := "test-update-container"
	dockerCmd(c, "run", "-d", "--name", name, "--kernel-memory", "50M", "busybox", "top")
	dockerCmd(c, "update", "--kernel-memory", "100M", name)

	assert.Equal(c, inspectField(c, name, "HostConfig.KernelMemory"), "104857600")

	file := "/sys/fs/cgroup/memory/memory.kmem.limit_in_bytes"
	out, _ := dockerCmd(c, "exec", name, "cat", file)
	assert.Equal(c, strings.TrimSpace(out), "104857600")
}

func (s *DockerSuite) TestUpdateKernelMemoryUninitialized(c *testing.T) {
	testRequires(c, DaemonIsLinux, kernelMemorySupport)

	isNewKernel := CheckKernelVersion(4, 6, 0)
	name := "test-update-container"
	dockerCmd(c, "run", "-d", "--name", name, "busybox", "top")
	_, _, err := dockerCmdWithError("update", "--kernel-memory", "100M", name)
	// Update kernel memory to a running container without kernel memory initialized
	// is not allowed before kernel version 4.6.
	if !isNewKernel {
		assert.ErrorContains(c, err, "")
	} else {
		assert.NilError(c, err)
	}

	dockerCmd(c, "pause", name)
	_, _, err = dockerCmdWithError("update", "--kernel-memory", "200M", name)
	if !isNewKernel {
		assert.ErrorContains(c, err, "")
	} else {
		assert.NilError(c, err)
	}
	dockerCmd(c, "unpause", name)

	dockerCmd(c, "stop", name)
	dockerCmd(c, "update", "--kernel-memory", "300M", name)
	dockerCmd(c, "start", name)

	assert.Equal(c, inspectField(c, name, "HostConfig.KernelMemory"), "314572800")

	file := "/sys/fs/cgroup/memory/memory.kmem.limit_in_bytes"
	out, _ := dockerCmd(c, "exec", name, "cat", file)
	assert.Equal(c, strings.TrimSpace(out), "314572800")
}

// GetKernelVersion gets the current kernel version.
func GetKernelVersion() *kernel.VersionInfo {
	v, _ := kernel.ParseRelease(testEnv.DaemonInfo.KernelVersion)
	return v
}

// CheckKernelVersion checks if current kernel is newer than (or equal to)
// the given version.
func CheckKernelVersion(k, major, minor int) bool {
	return kernel.CompareKernelVersion(*GetKernelVersion(), kernel.VersionInfo{Kernel: k, Major: major, Minor: minor}) >= 0
}

=======
>>>>>>> 847da184
func (s *DockerSuite) TestUpdateSwapMemoryOnly(c *testing.T) {
	testRequires(c, DaemonIsLinux)
	testRequires(c, memoryLimitSupport)
	testRequires(c, swapMemorySupport)

	name := "test-update-container"
	dockerCmd(c, "run", "-d", "--name", name, "--memory", "300M", "--memory-swap", "500M", "busybox", "top")
	dockerCmd(c, "update", "--memory-swap", "600M", name)

	assert.Equal(c, inspectField(c, name, "HostConfig.MemorySwap"), "629145600")

	file := "/sys/fs/cgroup/memory/memory.memsw.limit_in_bytes"
	out, _ := dockerCmd(c, "exec", name, "cat", file)
	assert.Equal(c, strings.TrimSpace(out), "629145600")
}

func (s *DockerSuite) TestUpdateInvalidSwapMemory(c *testing.T) {
	testRequires(c, DaemonIsLinux)
	testRequires(c, memoryLimitSupport)
	testRequires(c, swapMemorySupport)

	name := "test-update-container"
	dockerCmd(c, "run", "-d", "--name", name, "--memory", "300M", "--memory-swap", "500M", "busybox", "top")
	_, _, err := dockerCmdWithError("update", "--memory-swap", "200M", name)
	// Update invalid swap memory should fail.
	// This will pass docker config validation, but failed at kernel validation
	assert.ErrorContains(c, err, "")

	// Update invalid swap memory with failure should not change HostConfig
	assert.Equal(c, inspectField(c, name, "HostConfig.Memory"), "314572800")
	assert.Equal(c, inspectField(c, name, "HostConfig.MemorySwap"), "524288000")

	dockerCmd(c, "update", "--memory-swap", "600M", name)

	assert.Equal(c, inspectField(c, name, "HostConfig.MemorySwap"), "629145600")

	file := "/sys/fs/cgroup/memory/memory.memsw.limit_in_bytes"
	out, _ := dockerCmd(c, "exec", name, "cat", file)
	assert.Equal(c, strings.TrimSpace(out), "629145600")
}

func (s *DockerSuite) TestUpdateStats(c *testing.T) {
	testRequires(c, DaemonIsLinux)
	testRequires(c, memoryLimitSupport)
	testRequires(c, cpuCfsQuota)
	name := "foo"
	dockerCmd(c, "run", "-d", "-ti", "--name", name, "-m", "500m", "busybox")

	assert.NilError(c, waitRun(name))

	getMemLimit := func(id string) uint64 {
		resp, body, err := request.Get(fmt.Sprintf("/containers/%s/stats?stream=false", id))
		assert.NilError(c, err)
		assert.Equal(c, resp.Header.Get("Content-Type"), "application/json")

		var v *types.Stats
		err = json.NewDecoder(body).Decode(&v)
		assert.NilError(c, err)
		body.Close()

		return v.MemoryStats.Limit
	}
	preMemLimit := getMemLimit(name)

	dockerCmd(c, "update", "--cpu-quota", "2000", name)

	curMemLimit := getMemLimit(name)
	assert.Equal(c, preMemLimit, curMemLimit)
}

func (s *DockerSuite) TestUpdateMemoryWithSwapMemory(c *testing.T) {
	testRequires(c, DaemonIsLinux)
	testRequires(c, memoryLimitSupport)
	testRequires(c, swapMemorySupport)

	name := "test-update-container"
	dockerCmd(c, "run", "-d", "--name", name, "--memory", "300M", "busybox", "top")
	out, _, err := dockerCmdWithError("update", "--memory", "800M", name)
	assert.ErrorContains(c, err, "")
	assert.Assert(c, strings.Contains(out, "Memory limit should be smaller than already set memoryswap limit"))

	dockerCmd(c, "update", "--memory", "800M", "--memory-swap", "1000M", name)
}

func (s *DockerSuite) TestUpdateNotAffectMonitorRestartPolicy(c *testing.T) {
	testRequires(c, DaemonIsLinux, cpuShare)

	out, _ := dockerCmd(c, "run", "-tid", "--restart=always", "busybox", "sh")
	id := strings.TrimSpace(out)
	dockerCmd(c, "update", "--cpu-shares", "512", id)

	cpty, tty, err := pty.Open()
	assert.NilError(c, err)
	defer cpty.Close()

	cmd := exec.Command(dockerBinary, "attach", id)
	cmd.Stdin = tty

	assert.NilError(c, cmd.Start())
	defer cmd.Process.Kill()

	_, err = cpty.Write([]byte("exit\n"))
	assert.NilError(c, err)

	assert.NilError(c, cmd.Wait())

	// container should restart again and keep running
	err = waitInspect(id, "{{.RestartCount}}", "1", 30*time.Second)
	assert.NilError(c, err)
	assert.NilError(c, waitRun(id))
}

func (s *DockerSuite) TestUpdateWithNanoCPUs(c *testing.T) {
	testRequires(c, cpuCfsQuota, cpuCfsPeriod)

	file1 := "/sys/fs/cgroup/cpu/cpu.cfs_quota_us"
	file2 := "/sys/fs/cgroup/cpu/cpu.cfs_period_us"

	out, _ := dockerCmd(c, "run", "-d", "--cpus", "0.5", "--name", "top", "busybox", "top")
	assert.Assert(c, strings.TrimSpace(out) != "")

	out, _ = dockerCmd(c, "exec", "top", "sh", "-c", fmt.Sprintf("cat %s && cat %s", file1, file2))
	assert.Equal(c, strings.TrimSpace(out), "50000\n100000")

	clt, err := client.NewClientWithOpts(client.FromEnv)
	assert.NilError(c, err)
	inspect, err := clt.ContainerInspect(context.Background(), "top")
	assert.NilError(c, err)
	assert.Equal(c, inspect.HostConfig.NanoCPUs, int64(500000000))

	out = inspectField(c, "top", "HostConfig.CpuQuota")
	assert.Equal(c, out, "0", "CPU CFS quota should be 0")
	out = inspectField(c, "top", "HostConfig.CpuPeriod")
	assert.Equal(c, out, "0", "CPU CFS period should be 0")

	out, _, err = dockerCmdWithError("update", "--cpu-quota", "80000", "top")
	assert.ErrorContains(c, err, "")
	assert.Assert(c, strings.Contains(out, "Conflicting options: CPU Quota cannot be updated as NanoCPUs has already been set"))

	dockerCmd(c, "update", "--cpus", "0.8", "top")
	inspect, err = clt.ContainerInspect(context.Background(), "top")
	assert.NilError(c, err)
	assert.Equal(c, inspect.HostConfig.NanoCPUs, int64(800000000))

	out = inspectField(c, "top", "HostConfig.CpuQuota")
	assert.Equal(c, out, "0", "CPU CFS quota should be 0")
	out = inspectField(c, "top", "HostConfig.CpuPeriod")
	assert.Equal(c, out, "0", "CPU CFS period should be 0")

	out, _ = dockerCmd(c, "exec", "top", "sh", "-c", fmt.Sprintf("cat %s && cat %s", file1, file2))
	assert.Equal(c, strings.TrimSpace(out), "80000\n100000")
}<|MERGE_RESOLUTION|>--- conflicted
+++ resolved
@@ -14,14 +14,8 @@
 	"github.com/creack/pty"
 	"github.com/docker/docker/api/types"
 	"github.com/docker/docker/client"
-<<<<<<< HEAD
-	"github.com/docker/docker/internal/test/request"
-	"github.com/docker/docker/pkg/parsers/kernel"
-	"gotest.tools/assert"
-=======
 	"github.com/docker/docker/testutil/request"
 	"gotest.tools/v3/assert"
->>>>>>> 847da184
 )
 
 func (s *DockerSuite) TestUpdateRunningContainer(c *testing.T) {
@@ -127,70 +121,6 @@
 	assert.ErrorContains(c, err, "")
 }
 
-<<<<<<< HEAD
-func (s *DockerSuite) TestUpdateKernelMemory(c *testing.T) {
-	testRequires(c, DaemonIsLinux, kernelMemorySupport)
-
-	name := "test-update-container"
-	dockerCmd(c, "run", "-d", "--name", name, "--kernel-memory", "50M", "busybox", "top")
-	dockerCmd(c, "update", "--kernel-memory", "100M", name)
-
-	assert.Equal(c, inspectField(c, name, "HostConfig.KernelMemory"), "104857600")
-
-	file := "/sys/fs/cgroup/memory/memory.kmem.limit_in_bytes"
-	out, _ := dockerCmd(c, "exec", name, "cat", file)
-	assert.Equal(c, strings.TrimSpace(out), "104857600")
-}
-
-func (s *DockerSuite) TestUpdateKernelMemoryUninitialized(c *testing.T) {
-	testRequires(c, DaemonIsLinux, kernelMemorySupport)
-
-	isNewKernel := CheckKernelVersion(4, 6, 0)
-	name := "test-update-container"
-	dockerCmd(c, "run", "-d", "--name", name, "busybox", "top")
-	_, _, err := dockerCmdWithError("update", "--kernel-memory", "100M", name)
-	// Update kernel memory to a running container without kernel memory initialized
-	// is not allowed before kernel version 4.6.
-	if !isNewKernel {
-		assert.ErrorContains(c, err, "")
-	} else {
-		assert.NilError(c, err)
-	}
-
-	dockerCmd(c, "pause", name)
-	_, _, err = dockerCmdWithError("update", "--kernel-memory", "200M", name)
-	if !isNewKernel {
-		assert.ErrorContains(c, err, "")
-	} else {
-		assert.NilError(c, err)
-	}
-	dockerCmd(c, "unpause", name)
-
-	dockerCmd(c, "stop", name)
-	dockerCmd(c, "update", "--kernel-memory", "300M", name)
-	dockerCmd(c, "start", name)
-
-	assert.Equal(c, inspectField(c, name, "HostConfig.KernelMemory"), "314572800")
-
-	file := "/sys/fs/cgroup/memory/memory.kmem.limit_in_bytes"
-	out, _ := dockerCmd(c, "exec", name, "cat", file)
-	assert.Equal(c, strings.TrimSpace(out), "314572800")
-}
-
-// GetKernelVersion gets the current kernel version.
-func GetKernelVersion() *kernel.VersionInfo {
-	v, _ := kernel.ParseRelease(testEnv.DaemonInfo.KernelVersion)
-	return v
-}
-
-// CheckKernelVersion checks if current kernel is newer than (or equal to)
-// the given version.
-func CheckKernelVersion(k, major, minor int) bool {
-	return kernel.CompareKernelVersion(*GetKernelVersion(), kernel.VersionInfo{Kernel: k, Major: major, Minor: minor}) >= 0
-}
-
-=======
->>>>>>> 847da184
 func (s *DockerSuite) TestUpdateSwapMemoryOnly(c *testing.T) {
 	testRequires(c, DaemonIsLinux)
 	testRequires(c, memoryLimitSupport)
