--- conflicted
+++ resolved
@@ -6,10 +6,6 @@
 	"strings"
 	"testing"
 
-<<<<<<< HEAD
-	"github.com/docker/docker/pkg/mount"
-=======
->>>>>>> 847da184
 	"golang.org/x/sys/unix"
 	"gotest.tools/v3/assert"
 	"gotest.tools/v3/icmd"
@@ -17,11 +13,8 @@
 
 // TestDaemonRestartWithPluginEnabled tests state restore for an enabled plugin
 func (s *DockerDaemonSuite) TestDaemonRestartWithPluginEnabled(c *testing.T) {
-<<<<<<< HEAD
-	c.Skip("Plugins aren't supported")
-
-=======
->>>>>>> 847da184
+	c.Skip("Plugins aren't supported")
+
 	testRequires(c, IsAmd64, Network)
 
 	s.d.Start(c)
@@ -51,11 +44,8 @@
 
 // TestDaemonRestartWithPluginDisabled tests state restore for a disabled plugin
 func (s *DockerDaemonSuite) TestDaemonRestartWithPluginDisabled(c *testing.T) {
-<<<<<<< HEAD
-	c.Skip("Plugins aren't supported")
-
-=======
->>>>>>> 847da184
+	c.Skip("Plugins aren't supported")
+
 	testRequires(c, IsAmd64, Network)
 
 	s.d.Start(c)
@@ -83,11 +73,8 @@
 // TestDaemonKillLiveRestoreWithPlugins SIGKILLs daemon started with --live-restore.
 // Plugins should continue to run.
 func (s *DockerDaemonSuite) TestDaemonKillLiveRestoreWithPlugins(c *testing.T) {
-<<<<<<< HEAD
-	c.Skip("Plugins aren't supported")
-
-=======
->>>>>>> 847da184
+	c.Skip("Plugins aren't supported")
+
 	testRequires(c, IsAmd64, Network)
 
 	s.d.Start(c, "--live-restore")
@@ -114,11 +101,8 @@
 // TestDaemonShutdownLiveRestoreWithPlugins SIGTERMs daemon started with --live-restore.
 // Plugins should continue to run.
 func (s *DockerDaemonSuite) TestDaemonShutdownLiveRestoreWithPlugins(c *testing.T) {
-<<<<<<< HEAD
-	c.Skip("Plugins aren't supported")
-
-=======
->>>>>>> 847da184
+	c.Skip("Plugins aren't supported")
+
 	testRequires(c, IsAmd64, Network)
 
 	s.d.Start(c, "--live-restore")
@@ -144,11 +128,8 @@
 
 // TestDaemonShutdownWithPlugins shuts down running plugins.
 func (s *DockerDaemonSuite) TestDaemonShutdownWithPlugins(c *testing.T) {
-<<<<<<< HEAD
-	c.Skip("Plugins aren't supported")
-
-=======
->>>>>>> 847da184
+	c.Skip("Plugins aren't supported")
+
 	testRequires(c, IsAmd64, Network)
 
 	s.d.Start(c)
@@ -187,11 +168,8 @@
 
 // TestDaemonKillWithPlugins leaves plugins running.
 func (s *DockerDaemonSuite) TestDaemonKillWithPlugins(c *testing.T) {
-<<<<<<< HEAD
-	c.Skip("Plugins aren't supported")
-
-=======
->>>>>>> 847da184
+	c.Skip("Plugins aren't supported")
+
 	testRequires(c, IsAmd64, Network)
 
 	s.d.Start(c)
@@ -219,11 +197,8 @@
 
 // TestVolumePlugin tests volume creation using a plugin.
 func (s *DockerDaemonSuite) TestVolumePlugin(c *testing.T) {
-<<<<<<< HEAD
-	c.Skip("Plugins aren't supported")
-
-=======
->>>>>>> 847da184
+	c.Skip("Plugins aren't supported")
+
 	testRequires(c, IsAmd64, Network)
 
 	volName := "plugin-volume"
@@ -270,11 +245,8 @@
 }
 
 func (s *DockerDaemonSuite) TestPluginVolumeRemoveOnRestart(c *testing.T) {
-<<<<<<< HEAD
-	c.Skip("Plugins aren't supported")
-
-=======
->>>>>>> 847da184
+	c.Skip("Plugins aren't supported")
+
 	testRequires(c, IsAmd64, Network)
 
 	s.d.Start(c, "--live-restore=true")
@@ -302,26 +274,9 @@
 	assert.NilError(c, err, out)
 }
 
-<<<<<<< HEAD
-func existsMountpointWithPrefix(mountpointPrefix string) (bool, error) {
-	mounts, err := mount.GetMounts(nil)
-	if err != nil {
-		return false, err
-	}
-	for _, mnt := range mounts {
-		if strings.HasPrefix(mnt.Mountpoint, mountpointPrefix) {
-			return true, nil
-		}
-	}
-	return false, nil
-}
-
 func (s *DockerDaemonSuite) TestPluginListFilterEnabled(c *testing.T) {
 	c.Skip("Plugins aren't supported")
 
-=======
-func (s *DockerDaemonSuite) TestPluginListFilterEnabled(c *testing.T) {
->>>>>>> 847da184
 	testRequires(c, IsAmd64, Network)
 
 	s.d.Start(c)
@@ -350,11 +305,8 @@
 }
 
 func (s *DockerDaemonSuite) TestPluginListFilterCapability(c *testing.T) {
-<<<<<<< HEAD
-	c.Skip("Plugins aren't supported")
-
-=======
->>>>>>> 847da184
+	c.Skip("Plugins aren't supported")
+
 	testRequires(c, IsAmd64, Network)
 
 	s.d.Start(c)
