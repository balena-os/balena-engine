--- conflicted
+++ resolved
@@ -36,447 +36,8 @@
 	ops = append(ops, daemon.WithDockerdBinary(dockerdBinary))
 	d := daemon.New(t, ops...)
 	return &Daemon{
-<<<<<<< HEAD
-		id:            id,
-		Folder:        daemonFolder,
-		Root:          daemonRoot,
-		storageDriver: os.Getenv("DOCKER_GRAPHDRIVER"),
-		userlandProxy: userlandProxy,
-		execRoot:      filepath.Join(os.TempDir(), "docker-execroot", id),
-		dockerBinary:  dockerBinary,
-		dockerdBinary: dockerdBinary,
-		experimental:  config.Experimental,
-		log:           t,
-	}
-}
-
-// RootDir returns the root directory of the daemon.
-func (d *Daemon) RootDir() string {
-	return d.Root
-}
-
-// ID returns the generated id of the daemon
-func (d *Daemon) ID() string {
-	return d.id
-}
-
-// StorageDriver returns the configured storage driver of the daemon
-func (d *Daemon) StorageDriver() string {
-	return d.storageDriver
-}
-
-// CleanupExecRoot cleans the daemon exec root (network namespaces, ...)
-func (d *Daemon) CleanupExecRoot(c *check.C) {
-	cleanupExecRoot(c, d.execRoot)
-}
-
-func (d *Daemon) getClientConfig() (*clientConfig, error) {
-	var (
-		transport *http.Transport
-		scheme    string
-		addr      string
-		proto     string
-	)
-	if d.UseDefaultTLSHost {
-		option := &tlsconfig.Options{
-			CAFile:   "fixtures/https/ca.pem",
-			CertFile: "fixtures/https/client-cert.pem",
-			KeyFile:  "fixtures/https/client-key.pem",
-		}
-		tlsConfig, err := tlsconfig.Client(*option)
-		if err != nil {
-			return nil, err
-		}
-		transport = &http.Transport{
-			TLSClientConfig: tlsConfig,
-		}
-		addr = fmt.Sprintf("%s:%d", opts.DefaultHTTPHost, opts.DefaultTLSHTTPPort)
-		scheme = "https"
-		proto = "tcp"
-	} else if d.UseDefaultHost {
-		addr = opts.DefaultUnixSocket
-		proto = "unix"
-		scheme = "http"
-		transport = &http.Transport{}
-	} else {
-		addr = d.sockPath()
-		proto = "unix"
-		scheme = "http"
-		transport = &http.Transport{}
-	}
-
-	if err := sockets.ConfigureTransport(transport, proto, addr); err != nil {
-		return nil, err
-	}
-	transport.DisableKeepAlives = true
-
-	return &clientConfig{
-		transport: transport,
-		scheme:    scheme,
-		addr:      addr,
-	}, nil
-}
-
-// Start starts the daemon and return once it is ready to receive requests.
-func (d *Daemon) Start(t testingT, args ...string) {
-	if err := d.StartWithError(args...); err != nil {
-		t.Fatalf("Error starting daemon with arguments: %v", args)
-	}
-}
-
-// StartWithError starts the daemon and return once it is ready to receive requests.
-// It returns an error in case it couldn't start.
-func (d *Daemon) StartWithError(args ...string) error {
-	logFile, err := os.OpenFile(filepath.Join(d.Folder, "docker.log"), os.O_RDWR|os.O_CREATE|os.O_APPEND, 0600)
-	if err != nil {
-		return errors.Wrapf(err, "[%s] Could not create %s/docker.log", d.id, d.Folder)
-	}
-
-	return d.StartWithLogFile(logFile, args...)
-}
-
-// StartWithLogFile will start the daemon and attach its streams to a given file.
-func (d *Daemon) StartWithLogFile(out *os.File, providedArgs ...string) error {
-	dockerdBinary, err := exec.LookPath(d.dockerdBinary)
-	if err != nil {
-		return errors.Wrapf(err, "[%s] could not find docker binary in $PATH", d.id)
-	}
-	args := append(d.GlobalFlags,
-		"--containerd", "/var/run/balena-engine/containerd/balena-engine-containerd.sock",
-		"--data-root", d.Root,
-		"--exec-root", d.execRoot,
-		"--pidfile", fmt.Sprintf("%s/balena-engine.pid", d.Folder),
-		fmt.Sprintf("--userland-proxy=%t", d.userlandProxy),
-	)
-	if d.experimental {
-		args = append(args, "--experimental", "--init")
-	}
-	if !(d.UseDefaultHost || d.UseDefaultTLSHost) {
-		args = append(args, []string{"--host", d.Sock()}...)
-	}
-	if root := os.Getenv("DOCKER_REMAP_ROOT"); root != "" {
-		args = append(args, []string{"--userns-remap", root}...)
-	}
-
-	// If we don't explicitly set the log-level or debug flag(-D) then
-	// turn on debug mode
-	foundLog := false
-	foundSd := false
-	for _, a := range providedArgs {
-		if strings.Contains(a, "--log-level") || strings.Contains(a, "-D") || strings.Contains(a, "--debug") {
-			foundLog = true
-		}
-		if strings.Contains(a, "--storage-driver") {
-			foundSd = true
-		}
-	}
-	if !foundLog {
-		args = append(args, "--debug")
-	}
-	if d.storageDriver != "" && !foundSd {
-		args = append(args, "--storage-driver", d.storageDriver)
-	}
-
-	args = append(args, providedArgs...)
-	d.cmd = exec.Command(dockerdBinary, args...)
-	d.cmd.Env = append(os.Environ(), "DOCKER_SERVICE_PREFER_OFFLINE_IMAGE=1")
-	d.cmd.Stdout = out
-	d.cmd.Stderr = out
-	d.logFile = out
-
-	if err := d.cmd.Start(); err != nil {
-		return errors.Errorf("[%s] could not start daemon container: %v", d.id, err)
-	}
-
-	wait := make(chan error)
-
-	go func() {
-		wait <- d.cmd.Wait()
-		d.log.Logf("[%s] exiting daemon", d.id)
-		close(wait)
-	}()
-
-	d.Wait = wait
-
-	tick := time.Tick(500 * time.Millisecond)
-	// make sure daemon is ready to receive requests
-	startTime := time.Now().Unix()
-	for {
-		d.log.Logf("[%s] waiting for daemon to start", d.id)
-		if time.Now().Unix()-startTime > 5 {
-			// After 5 seconds, give up
-			return errors.Errorf("[%s] Daemon exited and never started", d.id)
-		}
-		select {
-		case <-time.After(2 * time.Second):
-			return errors.Errorf("[%s] timeout: daemon does not respond", d.id)
-		case <-tick:
-			clientConfig, err := d.getClientConfig()
-			if err != nil {
-				return err
-			}
-
-			client := &http.Client{
-				Transport: clientConfig.transport,
-			}
-
-			req, err := http.NewRequest("GET", "/_ping", nil)
-			if err != nil {
-				return errors.Wrapf(err, "[%s] could not create new request", d.id)
-			}
-			req.URL.Host = clientConfig.addr
-			req.URL.Scheme = clientConfig.scheme
-			resp, err := client.Do(req)
-			if err != nil {
-				continue
-			}
-			resp.Body.Close()
-			if resp.StatusCode != http.StatusOK {
-				d.log.Logf("[%s] received status != 200 OK: %s\n", d.id, resp.Status)
-			}
-			d.log.Logf("[%s] daemon started\n", d.id)
-			d.Root, err = d.queryRootDir()
-			if err != nil {
-				return errors.Errorf("[%s] error querying daemon for root directory: %v", d.id, err)
-			}
-			return nil
-		case <-d.Wait:
-			return errors.Errorf("[%s] Daemon exited during startup", d.id)
-		}
-	}
-}
-
-// StartWithBusybox will first start the daemon with Daemon.Start()
-// then save the busybox image from the main daemon and load it into this Daemon instance.
-func (d *Daemon) StartWithBusybox(t testingT, arg ...string) {
-	d.Start(t, arg...)
-	d.LoadBusybox(t)
-}
-
-// Kill will send a SIGKILL to the daemon
-func (d *Daemon) Kill() error {
-	if d.cmd == nil || d.Wait == nil {
-		return errDaemonNotStarted
-	}
-
-	defer func() {
-		d.logFile.Close()
-		d.cmd = nil
-	}()
-
-	if err := d.cmd.Process.Kill(); err != nil {
-		return err
-	}
-
-	if err := os.Remove(fmt.Sprintf("%s/balena-engine.pid", d.Folder)); err != nil {
-		return err
-	}
-
-	return nil
-}
-
-// Pid returns the pid of the daemon
-func (d *Daemon) Pid() int {
-	return d.cmd.Process.Pid
-}
-
-// Interrupt stops the daemon by sending it an Interrupt signal
-func (d *Daemon) Interrupt() error {
-	return d.Signal(os.Interrupt)
-}
-
-// Signal sends the specified signal to the daemon if running
-func (d *Daemon) Signal(signal os.Signal) error {
-	if d.cmd == nil || d.Wait == nil {
-		return errDaemonNotStarted
-	}
-	return d.cmd.Process.Signal(signal)
-}
-
-// DumpStackAndQuit sends SIGQUIT to the daemon, which triggers it to dump its
-// stack to its log file and exit
-// This is used primarily for gathering debug information on test timeout
-func (d *Daemon) DumpStackAndQuit() {
-	if d.cmd == nil || d.cmd.Process == nil {
-		return
-	}
-	SignalDaemonDump(d.cmd.Process.Pid)
-}
-
-// Stop will send a SIGINT every second and wait for the daemon to stop.
-// If it times out, a SIGKILL is sent.
-// Stop will not delete the daemon directory. If a purged daemon is needed,
-// instantiate a new one with NewDaemon.
-// If an error occurs while starting the daemon, the test will fail.
-func (d *Daemon) Stop(t testingT) {
-	err := d.StopWithError()
-	if err != nil {
-		if err != errDaemonNotStarted {
-			t.Fatalf("Error while stopping the daemon %s : %v", d.id, err)
-		} else {
-			t.Logf("Daemon %s is not started", d.id)
-		}
-	}
-}
-
-// StopWithError will send a SIGINT every second and wait for the daemon to stop.
-// If it timeouts, a SIGKILL is sent.
-// Stop will not delete the daemon directory. If a purged daemon is needed,
-// instantiate a new one with NewDaemon.
-func (d *Daemon) StopWithError() error {
-	if d.cmd == nil || d.Wait == nil {
-		return errDaemonNotStarted
-	}
-
-	defer func() {
-		d.logFile.Close()
-		d.cmd = nil
-	}()
-
-	i := 1
-	tick := time.Tick(time.Second)
-
-	if err := d.cmd.Process.Signal(os.Interrupt); err != nil {
-		if strings.Contains(err.Error(), "os: process already finished") {
-			return errDaemonNotStarted
-		}
-		return errors.Errorf("could not send signal: %v", err)
-	}
-out1:
-	for {
-		select {
-		case err := <-d.Wait:
-			return err
-		case <-time.After(20 * time.Second):
-			// time for stopping jobs and run onShutdown hooks
-			d.log.Logf("[%s] daemon started", d.id)
-			break out1
-		}
-	}
-
-out2:
-	for {
-		select {
-		case err := <-d.Wait:
-			return err
-		case <-tick:
-			i++
-			if i > 5 {
-				d.log.Logf("tried to interrupt daemon for %d times, now try to kill it", i)
-				break out2
-			}
-			d.log.Logf("Attempt #%d: daemon is still running with pid %d", i, d.cmd.Process.Pid)
-			if err := d.cmd.Process.Signal(os.Interrupt); err != nil {
-				return errors.Errorf("could not send signal: %v", err)
-			}
-		}
-	}
-
-	if err := d.cmd.Process.Kill(); err != nil {
-		d.log.Logf("Could not kill daemon: %v", err)
-		return err
-	}
-
-	d.cmd.Wait()
-
-	if err := os.Remove(fmt.Sprintf("%s/balena-engine.pid", d.Folder)); err != nil {
-		return err
-	}
-
-	return nil
-}
-
-// Restart will restart the daemon by first stopping it and the starting it.
-// If an error occurs while starting the daemon, the test will fail.
-func (d *Daemon) Restart(t testingT, args ...string) {
-	d.Stop(t)
-	d.handleUserns()
-	d.Start(t, args...)
-}
-
-// RestartWithError will restart the daemon by first stopping it and then starting it.
-func (d *Daemon) RestartWithError(arg ...string) error {
-	if err := d.StopWithError(); err != nil {
-		return err
-	}
-	d.handleUserns()
-	return d.StartWithError(arg...)
-}
-
-func (d *Daemon) handleUserns() {
-	// in the case of tests running a user namespace-enabled daemon, we have resolved
-	// d.Root to be the actual final path of the graph dir after the "uid.gid" of
-	// remapped root is added--we need to subtract it from the path before calling
-	// start or else we will continue making subdirectories rather than truly restarting
-	// with the same location/root:
-	if root := os.Getenv("DOCKER_REMAP_ROOT"); root != "" {
-		d.Root = filepath.Dir(d.Root)
-	}
-}
-
-// LoadBusybox image into the daemon
-func (d *Daemon) LoadBusybox(t testingT) {
-	clientHost, err := client.NewEnvClient()
-	require.NoError(t, err, "failed to create client")
-	defer clientHost.Close()
-
-	ctx := context.Background()
-	reader, err := clientHost.ImageSave(ctx, []string{"busybox:latest"})
-	require.NoError(t, err, "failed to download busybox")
-	defer reader.Close()
-
-	client, err := d.NewClient()
-	require.NoError(t, err, "failed to create client")
-	defer client.Close()
-
-	resp, err := client.ImageLoad(ctx, reader, true)
-	require.NoError(t, err, "failed to load busybox")
-	defer resp.Body.Close()
-}
-
-func (d *Daemon) queryRootDir() (string, error) {
-	// update daemon root by asking /info endpoint (to support user
-	// namespaced daemon with root remapped uid.gid directory)
-	clientConfig, err := d.getClientConfig()
-	if err != nil {
-		return "", err
-	}
-
-	client := &http.Client{
-		Transport: clientConfig.transport,
-	}
-
-	req, err := http.NewRequest("GET", "/info", nil)
-	if err != nil {
-		return "", err
-	}
-	req.Header.Set("Content-Type", "application/json")
-	req.URL.Host = clientConfig.addr
-	req.URL.Scheme = clientConfig.scheme
-
-	resp, err := client.Do(req)
-	if err != nil {
-		return "", err
-	}
-	body := ioutils.NewReadCloserWrapper(resp.Body, func() error {
-		return resp.Body.Close()
-	})
-
-	type Info struct {
-		DockerRootDir string
-	}
-	var b []byte
-	var i Info
-	b, err = request.ReadBody(body)
-	if err == nil && resp.StatusCode == http.StatusOK {
-		// read the docker root dir
-		if err = json.Unmarshal(b, &i); err == nil {
-			return i.DockerRootDir, nil
-		}
-=======
 		Daemon:       d,
 		dockerBinary: dockerBinary,
->>>>>>> 8c91e967
 	}
 }
 
