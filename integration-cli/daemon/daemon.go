--- conflicted
+++ resolved
@@ -6,11 +6,7 @@
 	"testing"
 	"time"
 
-<<<<<<< HEAD
-	"github.com/docker/docker/internal/test/daemon"
-=======
 	"github.com/docker/docker/testutil/daemon"
->>>>>>> 847da184
 	"github.com/pkg/errors"
 	"gotest.tools/v3/assert"
 	"gotest.tools/v3/icmd"
@@ -83,12 +79,8 @@
 
 // CheckActiveContainerCount returns the number of active containers
 // FIXME(vdemeester) should re-use ActivateContainers in some way
-<<<<<<< HEAD
-func (d *Daemon) CheckActiveContainerCount(c *testing.T) (interface{}, string) {
-=======
 func (d *Daemon) CheckActiveContainerCount(t *testing.T) (interface{}, string) {
 	t.Helper()
->>>>>>> 847da184
 	out, err := d.Cmd("ps", "-q")
 	assert.NilError(t, err)
 	if len(strings.TrimSpace(out)) == 0 {
