// +build !windows

package main

import (
	"context"
	"fmt"
	"io/ioutil"
	"net"
	"net/http"
	"path/filepath"
	"runtime"
	"strings"
	"sync"
	"testing"
	"time"

	"github.com/cloudflare/cfssl/csr"
	"github.com/cloudflare/cfssl/helpers"
	"github.com/cloudflare/cfssl/initca"
	"github.com/docker/docker/api/types"
	"github.com/docker/docker/api/types/container"
	"github.com/docker/docker/api/types/swarm"
	"github.com/docker/docker/client"
	"github.com/docker/docker/integration-cli/checker"
	"github.com/docker/docker/integration-cli/daemon"
	testdaemon "github.com/docker/docker/testutil/daemon"
	"github.com/docker/docker/testutil/request"
	"github.com/docker/swarmkit/ca"
<<<<<<< HEAD
	"github.com/pkg/errors"
	"gotest.tools/assert"
	is "gotest.tools/assert/cmp"
	"gotest.tools/poll"
=======
	"gotest.tools/v3/assert"
	is "gotest.tools/v3/assert/cmp"
	"gotest.tools/v3/poll"
>>>>>>> 847da184
)

var defaultReconciliationTimeout = 30 * time.Second

func (s *DockerSwarmSuite) TestAPISwarmInit(c *testing.T) {
	// todo: should find a better way to verify that components are running than /info
	d1 := s.AddDaemon(c, true, true)
	info := d1.SwarmInfo(c)
	assert.Equal(c, info.ControlAvailable, true)
	assert.Equal(c, info.LocalNodeState, swarm.LocalNodeStateActive)
	assert.Equal(c, info.Cluster.RootRotationInProgress, false)

	d2 := s.AddDaemon(c, true, false)
	info = d2.SwarmInfo(c)
	assert.Equal(c, info.ControlAvailable, false)
	assert.Equal(c, info.LocalNodeState, swarm.LocalNodeStateActive)

	// Leaving cluster
	assert.NilError(c, d2.SwarmLeave(c, false))

	info = d2.SwarmInfo(c)
	assert.Equal(c, info.ControlAvailable, false)
	assert.Equal(c, info.LocalNodeState, swarm.LocalNodeStateInactive)

	d2.SwarmJoin(c, swarm.JoinRequest{
		ListenAddr:  d1.SwarmListenAddr(),
		JoinToken:   d1.JoinTokens(c).Worker,
		RemoteAddrs: []string{d1.SwarmListenAddr()},
	})

	info = d2.SwarmInfo(c)
	assert.Equal(c, info.ControlAvailable, false)
	assert.Equal(c, info.LocalNodeState, swarm.LocalNodeStateActive)

	// Current state restoring after restarts
	d1.Stop(c)
	d2.Stop(c)

	d1.StartNode(c)
	d2.StartNode(c)

	info = d1.SwarmInfo(c)
	assert.Equal(c, info.ControlAvailable, true)
	assert.Equal(c, info.LocalNodeState, swarm.LocalNodeStateActive)

	info = d2.SwarmInfo(c)
	assert.Equal(c, info.ControlAvailable, false)
	assert.Equal(c, info.LocalNodeState, swarm.LocalNodeStateActive)
}

func (s *DockerSwarmSuite) TestAPISwarmJoinToken(c *testing.T) {
	d1 := s.AddDaemon(c, false, false)
	d1.SwarmInit(c, swarm.InitRequest{})

	// todo: error message differs depending if some components of token are valid

	d2 := s.AddDaemon(c, false, false)
	c2 := d2.NewClientT(c)
	err := c2.SwarmJoin(context.Background(), swarm.JoinRequest{
		ListenAddr:  d2.SwarmListenAddr(),
		RemoteAddrs: []string{d1.SwarmListenAddr()},
	})
	assert.ErrorContains(c, err, "join token is necessary")
	info := d2.SwarmInfo(c)
	assert.Equal(c, info.LocalNodeState, swarm.LocalNodeStateInactive)

	err = c2.SwarmJoin(context.Background(), swarm.JoinRequest{
		ListenAddr:  d2.SwarmListenAddr(),
		JoinToken:   "foobaz",
		RemoteAddrs: []string{d1.SwarmListenAddr()},
	})
	assert.ErrorContains(c, err, "invalid join token")
	info = d2.SwarmInfo(c)
	assert.Equal(c, info.LocalNodeState, swarm.LocalNodeStateInactive)

	workerToken := d1.JoinTokens(c).Worker

	d2.SwarmJoin(c, swarm.JoinRequest{
		ListenAddr:  d2.SwarmListenAddr(),
		JoinToken:   workerToken,
		RemoteAddrs: []string{d1.SwarmListenAddr()},
	})
	info = d2.SwarmInfo(c)
	assert.Equal(c, info.LocalNodeState, swarm.LocalNodeStateActive)
	assert.NilError(c, d2.SwarmLeave(c, false))
	info = d2.SwarmInfo(c)
	assert.Equal(c, info.LocalNodeState, swarm.LocalNodeStateInactive)

	// change tokens
	d1.RotateTokens(c)

	err = c2.SwarmJoin(context.Background(), swarm.JoinRequest{
		ListenAddr:  d2.SwarmListenAddr(),
		JoinToken:   workerToken,
		RemoteAddrs: []string{d1.SwarmListenAddr()},
	})
	assert.ErrorContains(c, err, "join token is necessary")
	info = d2.SwarmInfo(c)
	assert.Equal(c, info.LocalNodeState, swarm.LocalNodeStateInactive)

	workerToken = d1.JoinTokens(c).Worker

	d2.SwarmJoin(c, swarm.JoinRequest{JoinToken: workerToken, RemoteAddrs: []string{d1.SwarmListenAddr()}})
	info = d2.SwarmInfo(c)
	assert.Equal(c, info.LocalNodeState, swarm.LocalNodeStateActive)
	assert.NilError(c, d2.SwarmLeave(c, false))
	info = d2.SwarmInfo(c)
	assert.Equal(c, info.LocalNodeState, swarm.LocalNodeStateInactive)

	// change spec, don't change tokens
	d1.UpdateSwarm(c, func(s *swarm.Spec) {})

	err = c2.SwarmJoin(context.Background(), swarm.JoinRequest{
		ListenAddr:  d2.SwarmListenAddr(),
		RemoteAddrs: []string{d1.SwarmListenAddr()},
	})
	assert.ErrorContains(c, err, "join token is necessary")
	info = d2.SwarmInfo(c)
	assert.Equal(c, info.LocalNodeState, swarm.LocalNodeStateInactive)

	d2.SwarmJoin(c, swarm.JoinRequest{JoinToken: workerToken, RemoteAddrs: []string{d1.SwarmListenAddr()}})
	info = d2.SwarmInfo(c)
	assert.Equal(c, info.LocalNodeState, swarm.LocalNodeStateActive)
	assert.NilError(c, d2.SwarmLeave(c, false))
	info = d2.SwarmInfo(c)
	assert.Equal(c, info.LocalNodeState, swarm.LocalNodeStateInactive)
}

func (s *DockerSwarmSuite) TestUpdateSwarmAddExternalCA(c *testing.T) {
	d1 := s.AddDaemon(c, false, false)
	d1.SwarmInit(c, swarm.InitRequest{})
	d1.UpdateSwarm(c, func(s *swarm.Spec) {
		s.CAConfig.ExternalCAs = []*swarm.ExternalCA{
			{
				Protocol: swarm.ExternalCAProtocolCFSSL,
				URL:      "https://thishasnoca.org",
			},
			{
				Protocol: swarm.ExternalCAProtocolCFSSL,
				URL:      "https://thishasacacert.org",
				CACert:   "cacert",
			},
		}
	})
	info := d1.SwarmInfo(c)
	assert.Equal(c, len(info.Cluster.Spec.CAConfig.ExternalCAs), 2)
	assert.Equal(c, info.Cluster.Spec.CAConfig.ExternalCAs[0].CACert, "")
	assert.Equal(c, info.Cluster.Spec.CAConfig.ExternalCAs[1].CACert, "cacert")
}

func (s *DockerSwarmSuite) TestAPISwarmCAHash(c *testing.T) {
	d1 := s.AddDaemon(c, true, true)
	d2 := s.AddDaemon(c, false, false)
	splitToken := strings.Split(d1.JoinTokens(c).Worker, "-")
	splitToken[2] = "1kxftv4ofnc6mt30lmgipg6ngf9luhwqopfk1tz6bdmnkubg0e"
	replacementToken := strings.Join(splitToken, "-")
	c2 := d2.NewClientT(c)
	err := c2.SwarmJoin(context.Background(), swarm.JoinRequest{
		ListenAddr:  d2.SwarmListenAddr(),
		JoinToken:   replacementToken,
		RemoteAddrs: []string{d1.SwarmListenAddr()},
	})
	assert.ErrorContains(c, err, "remote CA does not match fingerprint")
}

func (s *DockerSwarmSuite) TestAPISwarmPromoteDemote(c *testing.T) {
	d1 := s.AddDaemon(c, false, false)
	d1.SwarmInit(c, swarm.InitRequest{})
	d2 := s.AddDaemon(c, true, false)

	info := d2.SwarmInfo(c)
	assert.Equal(c, info.ControlAvailable, false)
	assert.Equal(c, info.LocalNodeState, swarm.LocalNodeStateActive)

	d1.UpdateNode(c, d2.NodeID(), func(n *swarm.Node) {
		n.Spec.Role = swarm.NodeRoleManager
	})

	poll.WaitOn(c, pollCheck(c, d2.CheckControlAvailable, checker.True()), poll.WithTimeout(defaultReconciliationTimeout))

	d1.UpdateNode(c, d2.NodeID(), func(n *swarm.Node) {
		n.Spec.Role = swarm.NodeRoleWorker
	})

	poll.WaitOn(c, pollCheck(c, d2.CheckControlAvailable, checker.False()), poll.WithTimeout(defaultReconciliationTimeout))

	// Wait for the role to change to worker in the cert. This is partially
	// done because it's something worth testing in its own right, and
	// partially because changing the role from manager to worker and then
	// back to manager quickly might cause the node to pause for awhile
	// while waiting for the role to change to worker, and the test can
	// time out during this interval.
	poll.WaitOn(c, pollCheck(c, func(c *testing.T) (interface{}, string) {
		certBytes, err := ioutil.ReadFile(filepath.Join(d2.Folder, "root", "swarm", "certificates", "swarm-node.crt"))
		if err != nil {
			return "", fmt.Sprintf("error: %v", err)
		}
		certs, err := helpers.ParseCertificatesPEM(certBytes)
		if err == nil && len(certs) > 0 && len(certs[0].Subject.OrganizationalUnit) > 0 {
			return certs[0].Subject.OrganizationalUnit[0], ""
		}
		return "", "could not get organizational unit from certificate"
	}, checker.Equals("swarm-worker")), poll.WithTimeout(defaultReconciliationTimeout))

	// Demoting last node should fail
	node := d1.GetNode(c, d1.NodeID())
	node.Spec.Role = swarm.NodeRoleWorker
	url := fmt.Sprintf("/nodes/%s/update?version=%d", node.ID, node.Version.Index)
	res, body, err := request.Post(url, request.Host(d1.Sock()), request.JSONBody(node.Spec))
	assert.NilError(c, err)
	b, err := request.ReadBody(body)
	assert.NilError(c, err)
	assert.Equal(c, res.StatusCode, http.StatusBadRequest, "output: %q", string(b))

	// The warning specific to demoting the last manager is best-effort and
	// won't appear until the Role field of the demoted manager has been
	// updated.
	// Yes, I know this looks silly, but checker.Matches is broken, since
	// it anchors the regexp contrary to the documentation, and this makes
	// it impossible to match something that includes a line break.
	if !strings.Contains(string(b), "last manager of the swarm") {
		assert.Assert(c, strings.Contains(string(b), "this would result in a loss of quorum"))
	}
	info = d1.SwarmInfo(c)
	assert.Equal(c, info.LocalNodeState, swarm.LocalNodeStateActive)
	assert.Equal(c, info.ControlAvailable, true)

	// Promote already demoted node
	d1.UpdateNode(c, d2.NodeID(), func(n *swarm.Node) {
		n.Spec.Role = swarm.NodeRoleManager
	})

	poll.WaitOn(c, pollCheck(c, d2.CheckControlAvailable, checker.True()), poll.WithTimeout(defaultReconciliationTimeout))
}

func (s *DockerSwarmSuite) TestAPISwarmLeaderProxy(c *testing.T) {
	// add three managers, one of these is leader
	d1 := s.AddDaemon(c, true, true)
	d2 := s.AddDaemon(c, true, true)
	d3 := s.AddDaemon(c, true, true)

	// start a service by hitting each of the 3 managers
	d1.CreateService(c, simpleTestService, func(s *swarm.Service) {
		s.Spec.Name = "test1"
	})
	d2.CreateService(c, simpleTestService, func(s *swarm.Service) {
		s.Spec.Name = "test2"
	})
	d3.CreateService(c, simpleTestService, func(s *swarm.Service) {
		s.Spec.Name = "test3"
	})

	// 3 services should be started now, because the requests were proxied to leader
	// query each node and make sure it returns 3 services
	for _, d := range []*daemon.Daemon{d1, d2, d3} {
		services := d.ListServices(c)
		assert.Equal(c, len(services), 3)
	}
}

func (s *DockerSwarmSuite) TestAPISwarmLeaderElection(c *testing.T) {
	if runtime.GOARCH == "s390x" {
		c.Skip("Disabled on s390x")
	}
	if runtime.GOARCH == "ppc64le" {
		c.Skip("Disabled on  ppc64le")
	}

	// Create 3 nodes
	d1 := s.AddDaemon(c, true, true)
	d2 := s.AddDaemon(c, true, true)
	d3 := s.AddDaemon(c, true, true)

	// assert that the first node we made is the leader, and the other two are followers
	assert.Equal(c, d1.GetNode(c, d1.NodeID()).ManagerStatus.Leader, true)
	assert.Equal(c, d1.GetNode(c, d2.NodeID()).ManagerStatus.Leader, false)
	assert.Equal(c, d1.GetNode(c, d3.NodeID()).ManagerStatus.Leader, false)

	d1.Stop(c)

	var (
		leader    *daemon.Daemon   // keep track of leader
		followers []*daemon.Daemon // keep track of followers
	)
	var lastErr error
	checkLeader := func(nodes ...*daemon.Daemon) checkF {
		return func(c *testing.T) (interface{}, string) {
			// clear these out before each run
			leader = nil
			followers = nil
			for _, d := range nodes {
				n := d.GetNode(c, d.NodeID(), func(err error) bool {
<<<<<<< HEAD
					if strings.Contains(errors.Cause(err).Error(), context.DeadlineExceeded.Error()) || strings.Contains(err.Error(), "swarm does not have a leader") {
=======
					if strings.Contains(err.Error(), context.DeadlineExceeded.Error()) || strings.Contains(err.Error(), "swarm does not have a leader") {
>>>>>>> 847da184
						lastErr = err
						return true
					}
					return false
				})
				if n == nil {
					return false, fmt.Sprintf("failed to get node: %v", lastErr)
				}
				if n.ManagerStatus.Leader {
					leader = d
				} else {
					followers = append(followers, d)
				}
			}

			if leader == nil {
				return false, "no leader elected"
			}

			return true, fmt.Sprintf("elected %v", leader.ID())
		}
	}

	// wait for an election to occur
	c.Logf("Waiting for election to occur...")
	poll.WaitOn(c, pollCheck(c, checkLeader(d2, d3), checker.True()), poll.WithTimeout(defaultReconciliationTimeout))

	// assert that we have a new leader
	assert.Assert(c, leader != nil)

	// Keep track of the current leader, since we want that to be chosen.
	stableleader := leader

	// add the d1, the initial leader, back
	d1.StartNode(c)

	// wait for possible election
	c.Logf("Waiting for possible election...")
	poll.WaitOn(c, pollCheck(c, checkLeader(d1, d2, d3), checker.True()), poll.WithTimeout(defaultReconciliationTimeout))
	// pick out the leader and the followers again

	// verify that we still only have 1 leader and 2 followers
	assert.Assert(c, leader != nil)
	assert.Equal(c, len(followers), 2)
	// and that after we added d1 back, the leader hasn't changed
	assert.Equal(c, leader.NodeID(), stableleader.NodeID())
}

func (s *DockerSwarmSuite) TestAPISwarmRaftQuorum(c *testing.T) {
	if runtime.GOARCH == "s390x" {
		c.Skip("Disabled on s390x")
	}
	if runtime.GOARCH == "ppc64le" {
		c.Skip("Disabled on  ppc64le")
	}

	d1 := s.AddDaemon(c, true, true)
	d2 := s.AddDaemon(c, true, true)
	d3 := s.AddDaemon(c, true, true)

	d1.CreateService(c, simpleTestService)

	d2.Stop(c)

	// make sure there is a leader
	poll.WaitOn(c, pollCheck(c, d1.CheckLeader, checker.IsNil()), poll.WithTimeout(defaultReconciliationTimeout))

	d1.CreateService(c, simpleTestService, func(s *swarm.Service) {
		s.Spec.Name = "top1"
	})

	d3.Stop(c)

	var service swarm.Service
	simpleTestService(&service)
	service.Spec.Name = "top2"
	cli := d1.NewClientT(c)
	defer cli.Close()

	// d1 will eventually step down from leader because there is no longer an active quorum, wait for that to happen
	poll.WaitOn(c, pollCheck(c, func(c *testing.T) (interface{}, string) {
		_, err := cli.ServiceCreate(context.Background(), service.Spec, types.ServiceCreateOptions{})
		return err.Error(), ""
	}, checker.Contains("Make sure more than half of the managers are online.")), poll.WithTimeout(defaultReconciliationTimeout*2))

	d2.StartNode(c)

	// make sure there is a leader
	poll.WaitOn(c, pollCheck(c, d1.CheckLeader, checker.IsNil()), poll.WithTimeout(defaultReconciliationTimeout))

	d1.CreateService(c, simpleTestService, func(s *swarm.Service) {
		s.Spec.Name = "top3"
	})
}

func (s *DockerSwarmSuite) TestAPISwarmLeaveRemovesContainer(c *testing.T) {
	d := s.AddDaemon(c, true, true)

	instances := 2
	d.CreateService(c, simpleTestService, setInstances(instances))

	id, err := d.Cmd("run", "-d", "busybox", "top")
	assert.NilError(c, err, id)
	id = strings.TrimSpace(id)

	poll.WaitOn(c, pollCheck(c, d.CheckActiveContainerCount, checker.Equals(instances+1)), poll.WithTimeout(defaultReconciliationTimeout))

	assert.ErrorContains(c, d.SwarmLeave(c, false), "")
	assert.NilError(c, d.SwarmLeave(c, true))

	poll.WaitOn(c, pollCheck(c, d.CheckActiveContainerCount, checker.Equals(1)), poll.WithTimeout(defaultReconciliationTimeout))

	id2, err := d.Cmd("ps", "-q")
	assert.NilError(c, err, id2)
	assert.Assert(c, strings.HasPrefix(id, strings.TrimSpace(id2)))
}

// #23629
func (s *DockerSwarmSuite) TestAPISwarmLeaveOnPendingJoin(c *testing.T) {
	testRequires(c, Network)
	s.AddDaemon(c, true, true)
	d2 := s.AddDaemon(c, false, false)

	id, err := d2.Cmd("run", "-d", "busybox", "top")
	assert.NilError(c, err, id)
	id = strings.TrimSpace(id)

	c2 := d2.NewClientT(c)
	err = c2.SwarmJoin(context.Background(), swarm.JoinRequest{
		ListenAddr:  d2.SwarmListenAddr(),
		RemoteAddrs: []string{"123.123.123.123:1234"},
	})
	assert.ErrorContains(c, err, "Timeout was reached")

	info := d2.SwarmInfo(c)
	assert.Equal(c, info.LocalNodeState, swarm.LocalNodeStatePending)

	assert.NilError(c, d2.SwarmLeave(c, true))

	poll.WaitOn(c, pollCheck(c, d2.CheckActiveContainerCount, checker.Equals(1)), poll.WithTimeout(defaultReconciliationTimeout))

	id2, err := d2.Cmd("ps", "-q")
	assert.NilError(c, err, id2)
	assert.Assert(c, strings.HasPrefix(id, strings.TrimSpace(id2)))
}

// #23705
func (s *DockerSwarmSuite) TestAPISwarmRestoreOnPendingJoin(c *testing.T) {
	testRequires(c, Network)
	d := s.AddDaemon(c, false, false)
	client := d.NewClientT(c)
	err := client.SwarmJoin(context.Background(), swarm.JoinRequest{
		ListenAddr:  d.SwarmListenAddr(),
		RemoteAddrs: []string{"123.123.123.123:1234"},
	})
	assert.ErrorContains(c, err, "Timeout was reached")

	poll.WaitOn(c, pollCheck(c, d.CheckLocalNodeState, checker.Equals(swarm.LocalNodeStatePending)), poll.WithTimeout(defaultReconciliationTimeout))

	d.RestartNode(c)

	info := d.SwarmInfo(c)
	assert.Equal(c, info.LocalNodeState, swarm.LocalNodeStateInactive)
}

func (s *DockerSwarmSuite) TestAPISwarmManagerRestore(c *testing.T) {
	d1 := s.AddDaemon(c, true, true)

	instances := 2
	id := d1.CreateService(c, simpleTestService, setInstances(instances))

	d1.GetService(c, id)
	d1.RestartNode(c)
	d1.GetService(c, id)

	d2 := s.AddDaemon(c, true, true)
	d2.GetService(c, id)
	d2.RestartNode(c)
	d2.GetService(c, id)

	d3 := s.AddDaemon(c, true, true)
	d3.GetService(c, id)
	d3.RestartNode(c)
	d3.GetService(c, id)

	err := d3.Kill()
	assert.NilError(c, err)
	time.Sleep(1 * time.Second) // time to handle signal
	d3.StartNode(c)
	d3.GetService(c, id)
}

func (s *DockerSwarmSuite) TestAPISwarmScaleNoRollingUpdate(c *testing.T) {
	d := s.AddDaemon(c, true, true)

	instances := 2
	id := d.CreateService(c, simpleTestService, setInstances(instances))

	poll.WaitOn(c, pollCheck(c, d.CheckActiveContainerCount, checker.Equals(instances)), poll.WithTimeout(defaultReconciliationTimeout))
	containers := d.ActiveContainers(c)
	instances = 4
	d.UpdateService(c, d.GetService(c, id), setInstances(instances))
	poll.WaitOn(c, pollCheck(c, d.CheckActiveContainerCount, checker.Equals(instances)), poll.WithTimeout(defaultReconciliationTimeout))
	containers2 := d.ActiveContainers(c)

loop0:
	for _, c1 := range containers {
		for _, c2 := range containers2 {
			if c1 == c2 {
				continue loop0
			}
		}
		c.Errorf("container %v not found in new set %#v", c1, containers2)
	}
}

func (s *DockerSwarmSuite) TestAPISwarmInvalidAddress(c *testing.T) {
	d := s.AddDaemon(c, false, false)
	req := swarm.InitRequest{
		ListenAddr: "",
	}
	res, _, err := request.Post("/swarm/init", request.Host(d.Sock()), request.JSONBody(req))
	assert.NilError(c, err)
	assert.Equal(c, res.StatusCode, http.StatusBadRequest)

	req2 := swarm.JoinRequest{
		ListenAddr:  "0.0.0.0:2377",
		RemoteAddrs: []string{""},
	}
	res, _, err = request.Post("/swarm/join", request.Host(d.Sock()), request.JSONBody(req2))
	assert.NilError(c, err)
	assert.Equal(c, res.StatusCode, http.StatusBadRequest)
}

func (s *DockerSwarmSuite) TestAPISwarmForceNewCluster(c *testing.T) {
	d1 := s.AddDaemon(c, true, true)
	d2 := s.AddDaemon(c, true, true)

	instances := 2
	id := d1.CreateService(c, simpleTestService, setInstances(instances))
	poll.WaitOn(c, pollCheck(c, reducedCheck(sumAsIntegers, d1.CheckActiveContainerCount, d2.CheckActiveContainerCount), checker.Equals(instances)), poll.WithTimeout(defaultReconciliationTimeout))

	// drain d2, all containers should move to d1
	d1.UpdateNode(c, d2.NodeID(), func(n *swarm.Node) {
		n.Spec.Availability = swarm.NodeAvailabilityDrain
	})
	poll.WaitOn(c, pollCheck(c, d1.CheckActiveContainerCount, checker.Equals(instances)), poll.WithTimeout(defaultReconciliationTimeout))
	poll.WaitOn(c, pollCheck(c, d2.CheckActiveContainerCount, checker.Equals(0)), poll.WithTimeout(defaultReconciliationTimeout))

	d2.Stop(c)

	d1.SwarmInit(c, swarm.InitRequest{
		ForceNewCluster: true,
		Spec:            swarm.Spec{},
	})

	poll.WaitOn(c, pollCheck(c, d1.CheckActiveContainerCount, checker.Equals(instances)), poll.WithTimeout(defaultReconciliationTimeout))

	d3 := s.AddDaemon(c, true, true)
	info := d3.SwarmInfo(c)
	assert.Equal(c, info.ControlAvailable, true)
	assert.Equal(c, info.LocalNodeState, swarm.LocalNodeStateActive)

	instances = 4
	d3.UpdateService(c, d3.GetService(c, id), setInstances(instances))

	poll.WaitOn(c, pollCheck(c, reducedCheck(sumAsIntegers, d1.CheckActiveContainerCount, d3.CheckActiveContainerCount), checker.Equals(instances)), poll.WithTimeout(defaultReconciliationTimeout))
}

func simpleTestService(s *swarm.Service) {
	ureplicas := uint64(1)
	restartDelay := 100 * time.Millisecond

	s.Spec = swarm.ServiceSpec{
		TaskTemplate: swarm.TaskSpec{
			ContainerSpec: &swarm.ContainerSpec{
				Image:   "busybox:latest",
				Command: []string{"/bin/top"},
			},
			RestartPolicy: &swarm.RestartPolicy{
				Delay: &restartDelay,
			},
		},
		Mode: swarm.ServiceMode{
			Replicated: &swarm.ReplicatedService{
				Replicas: &ureplicas,
			},
		},
	}
	s.Spec.Name = "top"
}

func serviceForUpdate(s *swarm.Service) {
	ureplicas := uint64(1)
	restartDelay := 100 * time.Millisecond

	s.Spec = swarm.ServiceSpec{
		TaskTemplate: swarm.TaskSpec{
			ContainerSpec: &swarm.ContainerSpec{
				Image:   "busybox:latest",
				Command: []string{"/bin/top"},
			},
			RestartPolicy: &swarm.RestartPolicy{
				Delay: &restartDelay,
			},
		},
		Mode: swarm.ServiceMode{
			Replicated: &swarm.ReplicatedService{
				Replicas: &ureplicas,
			},
		},
		UpdateConfig: &swarm.UpdateConfig{
			Parallelism:   2,
			Delay:         4 * time.Second,
			FailureAction: swarm.UpdateFailureActionContinue,
		},
		RollbackConfig: &swarm.UpdateConfig{
			Parallelism:   3,
			Delay:         4 * time.Second,
			FailureAction: swarm.UpdateFailureActionContinue,
		},
	}
	s.Spec.Name = "updatetest"
}

func setInstances(replicas int) testdaemon.ServiceConstructor {
	ureplicas := uint64(replicas)
	return func(s *swarm.Service) {
		s.Spec.Mode = swarm.ServiceMode{
			Replicated: &swarm.ReplicatedService{
				Replicas: &ureplicas,
			},
		}
	}
}

func setUpdateOrder(order string) testdaemon.ServiceConstructor {
	return func(s *swarm.Service) {
		if s.Spec.UpdateConfig == nil {
			s.Spec.UpdateConfig = &swarm.UpdateConfig{}
		}
		s.Spec.UpdateConfig.Order = order
	}
}

func setRollbackOrder(order string) testdaemon.ServiceConstructor {
	return func(s *swarm.Service) {
		if s.Spec.RollbackConfig == nil {
			s.Spec.RollbackConfig = &swarm.UpdateConfig{}
		}
		s.Spec.RollbackConfig.Order = order
	}
}

func setImage(image string) testdaemon.ServiceConstructor {
	return func(s *swarm.Service) {
		if s.Spec.TaskTemplate.ContainerSpec == nil {
			s.Spec.TaskTemplate.ContainerSpec = &swarm.ContainerSpec{}
		}
		s.Spec.TaskTemplate.ContainerSpec.Image = image
	}
}

func setFailureAction(failureAction string) testdaemon.ServiceConstructor {
	return func(s *swarm.Service) {
		s.Spec.UpdateConfig.FailureAction = failureAction
	}
}

func setMaxFailureRatio(maxFailureRatio float32) testdaemon.ServiceConstructor {
	return func(s *swarm.Service) {
		s.Spec.UpdateConfig.MaxFailureRatio = maxFailureRatio
	}
}

func setParallelism(parallelism uint64) testdaemon.ServiceConstructor {
	return func(s *swarm.Service) {
		s.Spec.UpdateConfig.Parallelism = parallelism
	}
}

func setConstraints(constraints []string) testdaemon.ServiceConstructor {
	return func(s *swarm.Service) {
		if s.Spec.TaskTemplate.Placement == nil {
			s.Spec.TaskTemplate.Placement = &swarm.Placement{}
		}
		s.Spec.TaskTemplate.Placement.Constraints = constraints
	}
}

func setPlacementPrefs(prefs []swarm.PlacementPreference) testdaemon.ServiceConstructor {
	return func(s *swarm.Service) {
		if s.Spec.TaskTemplate.Placement == nil {
			s.Spec.TaskTemplate.Placement = &swarm.Placement{}
		}
		s.Spec.TaskTemplate.Placement.Preferences = prefs
	}
}

func setGlobalMode(s *swarm.Service) {
	s.Spec.Mode = swarm.ServiceMode{
		Global: &swarm.GlobalService{},
	}
}

func checkClusterHealth(c *testing.T, cl []*daemon.Daemon, managerCount, workerCount int) {
	var totalMCount, totalWCount int

	for _, d := range cl {
		var (
			info swarm.Info
		)

<<<<<<< HEAD
		// check info in a waitAndAssert, because if the cluster doesn't have a leader, `info` will return an error
=======
		// check info in a poll.WaitOn(), because if the cluster doesn't have a leader, `info` will return an error
>>>>>>> 847da184
		checkInfo := func(c *testing.T) (interface{}, string) {
			client := d.NewClientT(c)
			daemonInfo, err := client.Info(context.Background())
			info = daemonInfo.Swarm
			return err, "cluster not ready in time"
		}
		poll.WaitOn(c, pollCheck(c, checkInfo, checker.IsNil()), poll.WithTimeout(defaultReconciliationTimeout))
		if !info.ControlAvailable {
			totalWCount++
			continue
		}

		var leaderFound bool
		totalMCount++
		var mCount, wCount int

		for _, n := range d.ListNodes(c) {
			waitReady := func(c *testing.T) (interface{}, string) {
				if n.Status.State == swarm.NodeStateReady {
					return true, ""
				}
				nn := d.GetNode(c, n.ID)
				n = *nn
				return n.Status.State == swarm.NodeStateReady, fmt.Sprintf("state of node %s, reported by %s", n.ID, d.NodeID())
			}
			poll.WaitOn(c, pollCheck(c, waitReady, checker.True()), poll.WithTimeout(defaultReconciliationTimeout))

			waitActive := func(c *testing.T) (interface{}, string) {
				if n.Spec.Availability == swarm.NodeAvailabilityActive {
					return true, ""
				}
				nn := d.GetNode(c, n.ID)
				n = *nn
				return n.Spec.Availability == swarm.NodeAvailabilityActive, fmt.Sprintf("availability of node %s, reported by %s", n.ID, d.NodeID())
			}
			poll.WaitOn(c, pollCheck(c, waitActive, checker.True()), poll.WithTimeout(defaultReconciliationTimeout))

			if n.Spec.Role == swarm.NodeRoleManager {
				assert.Assert(c, n.ManagerStatus != nil, "manager status of node %s (manager), reported by %s", n.ID, d.NodeID())
				if n.ManagerStatus.Leader {
					leaderFound = true
				}
				mCount++
			} else {
				assert.Assert(c, n.ManagerStatus == nil, "manager status of node %s (worker), reported by %s", n.ID, d.NodeID())
				wCount++
			}
		}
		assert.Equal(c, leaderFound, true, "lack of leader reported by node %s", info.NodeID)
		assert.Equal(c, mCount, managerCount, "managers count reported by node %s", info.NodeID)
		assert.Equal(c, wCount, workerCount, "workers count reported by node %s", info.NodeID)
	}
	assert.Equal(c, totalMCount, managerCount)
	assert.Equal(c, totalWCount, workerCount)
}

func (s *DockerSwarmSuite) TestAPISwarmRestartCluster(c *testing.T) {
	mCount, wCount := 5, 1

	var nodes []*daemon.Daemon
	for i := 0; i < mCount; i++ {
		manager := s.AddDaemon(c, true, true)
		info := manager.SwarmInfo(c)
		assert.Equal(c, info.ControlAvailable, true)
		assert.Equal(c, info.LocalNodeState, swarm.LocalNodeStateActive)
		nodes = append(nodes, manager)
	}

	for i := 0; i < wCount; i++ {
		worker := s.AddDaemon(c, true, false)
		info := worker.SwarmInfo(c)
		assert.Equal(c, info.ControlAvailable, false)
		assert.Equal(c, info.LocalNodeState, swarm.LocalNodeStateActive)
		nodes = append(nodes, worker)
	}

	// stop whole cluster
	{
		var wg sync.WaitGroup
		wg.Add(len(nodes))
		errs := make(chan error, len(nodes))

		for _, d := range nodes {
			go func(daemon *daemon.Daemon) {
				defer wg.Done()
				if err := daemon.StopWithError(); err != nil {
					errs <- err
				}
			}(d)
		}
		wg.Wait()
		close(errs)
		for err := range errs {
			assert.NilError(c, err)
		}
	}

	// start whole cluster
	{
		var wg sync.WaitGroup
		wg.Add(len(nodes))
		errs := make(chan error, len(nodes))

		for _, d := range nodes {
			go func(daemon *daemon.Daemon) {
				defer wg.Done()
				if err := daemon.StartWithError("--iptables=false"); err != nil {
					errs <- err
				}
			}(d)
		}
		wg.Wait()
		close(errs)
		for err := range errs {
			assert.NilError(c, err)
		}
	}

	checkClusterHealth(c, nodes, mCount, wCount)
}

func (s *DockerSwarmSuite) TestAPISwarmServicesUpdateWithName(c *testing.T) {
	d := s.AddDaemon(c, true, true)

	instances := 2
	id := d.CreateService(c, simpleTestService, setInstances(instances))
	poll.WaitOn(c, pollCheck(c, d.CheckActiveContainerCount, checker.Equals(instances)), poll.WithTimeout(defaultReconciliationTimeout))

	service := d.GetService(c, id)
	instances = 5

	setInstances(instances)(service)
	cli := d.NewClientT(c)
	defer cli.Close()
	_, err := cli.ServiceUpdate(context.Background(), service.Spec.Name, service.Version, service.Spec, types.ServiceUpdateOptions{})
	assert.NilError(c, err)
	poll.WaitOn(c, pollCheck(c, d.CheckActiveContainerCount, checker.Equals(instances)), poll.WithTimeout(defaultReconciliationTimeout))
}

// Unlocking an unlocked swarm results in an error
func (s *DockerSwarmSuite) TestAPISwarmUnlockNotLocked(c *testing.T) {
	d := s.AddDaemon(c, true, true)
	err := d.SwarmUnlock(c, swarm.UnlockRequest{UnlockKey: "wrong-key"})
	assert.ErrorContains(c, err, "swarm is not locked")
}

// #29885
func (s *DockerSwarmSuite) TestAPISwarmErrorHandling(c *testing.T) {
	ln, err := net.Listen("tcp", fmt.Sprintf(":%d", defaultSwarmPort))
	assert.NilError(c, err)
	defer ln.Close()
	d := s.AddDaemon(c, false, false)
	client := d.NewClientT(c)
	_, err = client.SwarmInit(context.Background(), swarm.InitRequest{
		ListenAddr: d.SwarmListenAddr(),
	})
	assert.ErrorContains(c, err, "address already in use")
}

// Test case for 30242, where duplicate networks, with different drivers `bridge` and `overlay`,
// caused both scopes to be `swarm` for `docker network inspect` and `docker network ls`.
// This test makes sure the fixes correctly output scopes instead.
func (s *DockerSwarmSuite) TestAPIDuplicateNetworks(c *testing.T) {
	d := s.AddDaemon(c, true, true)
	cli := d.NewClientT(c)
	defer cli.Close()

	name := "foo"
	networkCreate := types.NetworkCreate{
		CheckDuplicate: false,
	}

	networkCreate.Driver = "bridge"

	n1, err := cli.NetworkCreate(context.Background(), name, networkCreate)
	assert.NilError(c, err)

	networkCreate.Driver = "overlay"

	n2, err := cli.NetworkCreate(context.Background(), name, networkCreate)
	assert.NilError(c, err)

	r1, err := cli.NetworkInspect(context.Background(), n1.ID, types.NetworkInspectOptions{})
	assert.NilError(c, err)
	assert.Equal(c, r1.Scope, "local")

	r2, err := cli.NetworkInspect(context.Background(), n2.ID, types.NetworkInspectOptions{})
	assert.NilError(c, err)
	assert.Equal(c, r2.Scope, "swarm")
}

// Test case for 30178
func (s *DockerSwarmSuite) TestAPISwarmHealthcheckNone(c *testing.T) {
	// Issue #36386 can be a independent one, which is worth further investigation.
	c.Skip("Root cause of Issue #36386 is needed")
	d := s.AddDaemon(c, true, true)

	out, err := d.Cmd("network", "create", "-d", "overlay", "lb")
	assert.NilError(c, err, out)

	instances := 1
	d.CreateService(c, simpleTestService, setInstances(instances), func(s *swarm.Service) {
		if s.Spec.TaskTemplate.ContainerSpec == nil {
			s.Spec.TaskTemplate.ContainerSpec = &swarm.ContainerSpec{}
		}
		s.Spec.TaskTemplate.ContainerSpec.Healthcheck = &container.HealthConfig{}
		s.Spec.TaskTemplate.Networks = []swarm.NetworkAttachmentConfig{
			{Target: "lb"},
		}
	})

	poll.WaitOn(c, pollCheck(c, d.CheckActiveContainerCount, checker.Equals(instances)), poll.WithTimeout(defaultReconciliationTimeout))

	containers := d.ActiveContainers(c)

	out, err = d.Cmd("exec", containers[0], "ping", "-c1", "-W3", "top")
	assert.NilError(c, err, out)
}

func (s *DockerSwarmSuite) TestSwarmRepeatedRootRotation(c *testing.T) {
	m := s.AddDaemon(c, true, true)
	w := s.AddDaemon(c, true, false)

	info := m.SwarmInfo(c)

	currentTrustRoot := info.Cluster.TLSInfo.TrustRoot

	// rotate multiple times
	for i := 0; i < 4; i++ {
		var err error
		var cert, key []byte
		if i%2 != 0 {
			cert, _, key, err = initca.New(&csr.CertificateRequest{
				CN:         "newRoot",
				KeyRequest: csr.NewBasicKeyRequest(),
				CA:         &csr.CAConfig{Expiry: ca.RootCAExpiration},
			})
			assert.NilError(c, err)
		}
		expectedCert := string(cert)
		m.UpdateSwarm(c, func(s *swarm.Spec) {
			s.CAConfig.SigningCACert = expectedCert
			s.CAConfig.SigningCAKey = string(key)
			s.CAConfig.ForceRotate++
		})

		// poll to make sure update succeeds
		var clusterTLSInfo swarm.TLSInfo
		for j := 0; j < 18; j++ {
			info := m.SwarmInfo(c)

			// the desired CA cert and key is always redacted
			assert.Equal(c, info.Cluster.Spec.CAConfig.SigningCAKey, "")
			assert.Equal(c, info.Cluster.Spec.CAConfig.SigningCACert, "")

			clusterTLSInfo = info.Cluster.TLSInfo

			// if root rotation is done and the trust root has changed, we don't have to poll anymore
			if !info.Cluster.RootRotationInProgress && clusterTLSInfo.TrustRoot != currentTrustRoot {
				break
			}

			// root rotation not done
			time.Sleep(250 * time.Millisecond)
		}
		if cert != nil {
			assert.Equal(c, clusterTLSInfo.TrustRoot, expectedCert)
		}
		// could take another second or two for the nodes to trust the new roots after they've all gotten
		// new TLS certificates
		for j := 0; j < 18; j++ {
			mInfo := m.GetNode(c, m.NodeID()).Description.TLSInfo
			wInfo := m.GetNode(c, w.NodeID()).Description.TLSInfo

			if mInfo.TrustRoot == clusterTLSInfo.TrustRoot && wInfo.TrustRoot == clusterTLSInfo.TrustRoot {
				break
			}

			// nodes don't trust root certs yet
			time.Sleep(250 * time.Millisecond)
		}

		assert.DeepEqual(c, m.GetNode(c, m.NodeID()).Description.TLSInfo, clusterTLSInfo)
		assert.DeepEqual(c, m.GetNode(c, w.NodeID()).Description.TLSInfo, clusterTLSInfo)
		currentTrustRoot = clusterTLSInfo.TrustRoot
	}
}

func (s *DockerSwarmSuite) TestAPINetworkInspectWithScope(c *testing.T) {
	d := s.AddDaemon(c, true, true)

	name := "test-scoped-network"
	ctx := context.Background()
	apiclient := d.NewClientT(c)

	resp, err := apiclient.NetworkCreate(ctx, name, types.NetworkCreate{Driver: "overlay"})
	assert.NilError(c, err)

	network, err := apiclient.NetworkInspect(ctx, name, types.NetworkInspectOptions{})
	assert.NilError(c, err)
	assert.Check(c, is.Equal("swarm", network.Scope))
	assert.Check(c, is.Equal(resp.ID, network.ID))

	_, err = apiclient.NetworkInspect(ctx, name, types.NetworkInspectOptions{Scope: "local"})
	assert.Check(c, client.IsErrNotFound(err))
}<|MERGE_RESOLUTION|>--- conflicted
+++ resolved
@@ -2,1059 +2,6 @@
 
 package main
 
-import (
-	"context"
-	"fmt"
-	"io/ioutil"
-	"net"
-	"net/http"
-	"path/filepath"
-	"runtime"
-	"strings"
-	"sync"
-	"testing"
-	"time"
+import "time"
 
-	"github.com/cloudflare/cfssl/csr"
-	"github.com/cloudflare/cfssl/helpers"
-	"github.com/cloudflare/cfssl/initca"
-	"github.com/docker/docker/api/types"
-	"github.com/docker/docker/api/types/container"
-	"github.com/docker/docker/api/types/swarm"
-	"github.com/docker/docker/client"
-	"github.com/docker/docker/integration-cli/checker"
-	"github.com/docker/docker/integration-cli/daemon"
-	testdaemon "github.com/docker/docker/testutil/daemon"
-	"github.com/docker/docker/testutil/request"
-	"github.com/docker/swarmkit/ca"
-<<<<<<< HEAD
-	"github.com/pkg/errors"
-	"gotest.tools/assert"
-	is "gotest.tools/assert/cmp"
-	"gotest.tools/poll"
-=======
-	"gotest.tools/v3/assert"
-	is "gotest.tools/v3/assert/cmp"
-	"gotest.tools/v3/poll"
->>>>>>> 847da184
-)
-
-var defaultReconciliationTimeout = 30 * time.Second
-
-func (s *DockerSwarmSuite) TestAPISwarmInit(c *testing.T) {
-	// todo: should find a better way to verify that components are running than /info
-	d1 := s.AddDaemon(c, true, true)
-	info := d1.SwarmInfo(c)
-	assert.Equal(c, info.ControlAvailable, true)
-	assert.Equal(c, info.LocalNodeState, swarm.LocalNodeStateActive)
-	assert.Equal(c, info.Cluster.RootRotationInProgress, false)
-
-	d2 := s.AddDaemon(c, true, false)
-	info = d2.SwarmInfo(c)
-	assert.Equal(c, info.ControlAvailable, false)
-	assert.Equal(c, info.LocalNodeState, swarm.LocalNodeStateActive)
-
-	// Leaving cluster
-	assert.NilError(c, d2.SwarmLeave(c, false))
-
-	info = d2.SwarmInfo(c)
-	assert.Equal(c, info.ControlAvailable, false)
-	assert.Equal(c, info.LocalNodeState, swarm.LocalNodeStateInactive)
-
-	d2.SwarmJoin(c, swarm.JoinRequest{
-		ListenAddr:  d1.SwarmListenAddr(),
-		JoinToken:   d1.JoinTokens(c).Worker,
-		RemoteAddrs: []string{d1.SwarmListenAddr()},
-	})
-
-	info = d2.SwarmInfo(c)
-	assert.Equal(c, info.ControlAvailable, false)
-	assert.Equal(c, info.LocalNodeState, swarm.LocalNodeStateActive)
-
-	// Current state restoring after restarts
-	d1.Stop(c)
-	d2.Stop(c)
-
-	d1.StartNode(c)
-	d2.StartNode(c)
-
-	info = d1.SwarmInfo(c)
-	assert.Equal(c, info.ControlAvailable, true)
-	assert.Equal(c, info.LocalNodeState, swarm.LocalNodeStateActive)
-
-	info = d2.SwarmInfo(c)
-	assert.Equal(c, info.ControlAvailable, false)
-	assert.Equal(c, info.LocalNodeState, swarm.LocalNodeStateActive)
-}
-
-func (s *DockerSwarmSuite) TestAPISwarmJoinToken(c *testing.T) {
-	d1 := s.AddDaemon(c, false, false)
-	d1.SwarmInit(c, swarm.InitRequest{})
-
-	// todo: error message differs depending if some components of token are valid
-
-	d2 := s.AddDaemon(c, false, false)
-	c2 := d2.NewClientT(c)
-	err := c2.SwarmJoin(context.Background(), swarm.JoinRequest{
-		ListenAddr:  d2.SwarmListenAddr(),
-		RemoteAddrs: []string{d1.SwarmListenAddr()},
-	})
-	assert.ErrorContains(c, err, "join token is necessary")
-	info := d2.SwarmInfo(c)
-	assert.Equal(c, info.LocalNodeState, swarm.LocalNodeStateInactive)
-
-	err = c2.SwarmJoin(context.Background(), swarm.JoinRequest{
-		ListenAddr:  d2.SwarmListenAddr(),
-		JoinToken:   "foobaz",
-		RemoteAddrs: []string{d1.SwarmListenAddr()},
-	})
-	assert.ErrorContains(c, err, "invalid join token")
-	info = d2.SwarmInfo(c)
-	assert.Equal(c, info.LocalNodeState, swarm.LocalNodeStateInactive)
-
-	workerToken := d1.JoinTokens(c).Worker
-
-	d2.SwarmJoin(c, swarm.JoinRequest{
-		ListenAddr:  d2.SwarmListenAddr(),
-		JoinToken:   workerToken,
-		RemoteAddrs: []string{d1.SwarmListenAddr()},
-	})
-	info = d2.SwarmInfo(c)
-	assert.Equal(c, info.LocalNodeState, swarm.LocalNodeStateActive)
-	assert.NilError(c, d2.SwarmLeave(c, false))
-	info = d2.SwarmInfo(c)
-	assert.Equal(c, info.LocalNodeState, swarm.LocalNodeStateInactive)
-
-	// change tokens
-	d1.RotateTokens(c)
-
-	err = c2.SwarmJoin(context.Background(), swarm.JoinRequest{
-		ListenAddr:  d2.SwarmListenAddr(),
-		JoinToken:   workerToken,
-		RemoteAddrs: []string{d1.SwarmListenAddr()},
-	})
-	assert.ErrorContains(c, err, "join token is necessary")
-	info = d2.SwarmInfo(c)
-	assert.Equal(c, info.LocalNodeState, swarm.LocalNodeStateInactive)
-
-	workerToken = d1.JoinTokens(c).Worker
-
-	d2.SwarmJoin(c, swarm.JoinRequest{JoinToken: workerToken, RemoteAddrs: []string{d1.SwarmListenAddr()}})
-	info = d2.SwarmInfo(c)
-	assert.Equal(c, info.LocalNodeState, swarm.LocalNodeStateActive)
-	assert.NilError(c, d2.SwarmLeave(c, false))
-	info = d2.SwarmInfo(c)
-	assert.Equal(c, info.LocalNodeState, swarm.LocalNodeStateInactive)
-
-	// change spec, don't change tokens
-	d1.UpdateSwarm(c, func(s *swarm.Spec) {})
-
-	err = c2.SwarmJoin(context.Background(), swarm.JoinRequest{
-		ListenAddr:  d2.SwarmListenAddr(),
-		RemoteAddrs: []string{d1.SwarmListenAddr()},
-	})
-	assert.ErrorContains(c, err, "join token is necessary")
-	info = d2.SwarmInfo(c)
-	assert.Equal(c, info.LocalNodeState, swarm.LocalNodeStateInactive)
-
-	d2.SwarmJoin(c, swarm.JoinRequest{JoinToken: workerToken, RemoteAddrs: []string{d1.SwarmListenAddr()}})
-	info = d2.SwarmInfo(c)
-	assert.Equal(c, info.LocalNodeState, swarm.LocalNodeStateActive)
-	assert.NilError(c, d2.SwarmLeave(c, false))
-	info = d2.SwarmInfo(c)
-	assert.Equal(c, info.LocalNodeState, swarm.LocalNodeStateInactive)
-}
-
-func (s *DockerSwarmSuite) TestUpdateSwarmAddExternalCA(c *testing.T) {
-	d1 := s.AddDaemon(c, false, false)
-	d1.SwarmInit(c, swarm.InitRequest{})
-	d1.UpdateSwarm(c, func(s *swarm.Spec) {
-		s.CAConfig.ExternalCAs = []*swarm.ExternalCA{
-			{
-				Protocol: swarm.ExternalCAProtocolCFSSL,
-				URL:      "https://thishasnoca.org",
-			},
-			{
-				Protocol: swarm.ExternalCAProtocolCFSSL,
-				URL:      "https://thishasacacert.org",
-				CACert:   "cacert",
-			},
-		}
-	})
-	info := d1.SwarmInfo(c)
-	assert.Equal(c, len(info.Cluster.Spec.CAConfig.ExternalCAs), 2)
-	assert.Equal(c, info.Cluster.Spec.CAConfig.ExternalCAs[0].CACert, "")
-	assert.Equal(c, info.Cluster.Spec.CAConfig.ExternalCAs[1].CACert, "cacert")
-}
-
-func (s *DockerSwarmSuite) TestAPISwarmCAHash(c *testing.T) {
-	d1 := s.AddDaemon(c, true, true)
-	d2 := s.AddDaemon(c, false, false)
-	splitToken := strings.Split(d1.JoinTokens(c).Worker, "-")
-	splitToken[2] = "1kxftv4ofnc6mt30lmgipg6ngf9luhwqopfk1tz6bdmnkubg0e"
-	replacementToken := strings.Join(splitToken, "-")
-	c2 := d2.NewClientT(c)
-	err := c2.SwarmJoin(context.Background(), swarm.JoinRequest{
-		ListenAddr:  d2.SwarmListenAddr(),
-		JoinToken:   replacementToken,
-		RemoteAddrs: []string{d1.SwarmListenAddr()},
-	})
-	assert.ErrorContains(c, err, "remote CA does not match fingerprint")
-}
-
-func (s *DockerSwarmSuite) TestAPISwarmPromoteDemote(c *testing.T) {
-	d1 := s.AddDaemon(c, false, false)
-	d1.SwarmInit(c, swarm.InitRequest{})
-	d2 := s.AddDaemon(c, true, false)
-
-	info := d2.SwarmInfo(c)
-	assert.Equal(c, info.ControlAvailable, false)
-	assert.Equal(c, info.LocalNodeState, swarm.LocalNodeStateActive)
-
-	d1.UpdateNode(c, d2.NodeID(), func(n *swarm.Node) {
-		n.Spec.Role = swarm.NodeRoleManager
-	})
-
-	poll.WaitOn(c, pollCheck(c, d2.CheckControlAvailable, checker.True()), poll.WithTimeout(defaultReconciliationTimeout))
-
-	d1.UpdateNode(c, d2.NodeID(), func(n *swarm.Node) {
-		n.Spec.Role = swarm.NodeRoleWorker
-	})
-
-	poll.WaitOn(c, pollCheck(c, d2.CheckControlAvailable, checker.False()), poll.WithTimeout(defaultReconciliationTimeout))
-
-	// Wait for the role to change to worker in the cert. This is partially
-	// done because it's something worth testing in its own right, and
-	// partially because changing the role from manager to worker and then
-	// back to manager quickly might cause the node to pause for awhile
-	// while waiting for the role to change to worker, and the test can
-	// time out during this interval.
-	poll.WaitOn(c, pollCheck(c, func(c *testing.T) (interface{}, string) {
-		certBytes, err := ioutil.ReadFile(filepath.Join(d2.Folder, "root", "swarm", "certificates", "swarm-node.crt"))
-		if err != nil {
-			return "", fmt.Sprintf("error: %v", err)
-		}
-		certs, err := helpers.ParseCertificatesPEM(certBytes)
-		if err == nil && len(certs) > 0 && len(certs[0].Subject.OrganizationalUnit) > 0 {
-			return certs[0].Subject.OrganizationalUnit[0], ""
-		}
-		return "", "could not get organizational unit from certificate"
-	}, checker.Equals("swarm-worker")), poll.WithTimeout(defaultReconciliationTimeout))
-
-	// Demoting last node should fail
-	node := d1.GetNode(c, d1.NodeID())
-	node.Spec.Role = swarm.NodeRoleWorker
-	url := fmt.Sprintf("/nodes/%s/update?version=%d", node.ID, node.Version.Index)
-	res, body, err := request.Post(url, request.Host(d1.Sock()), request.JSONBody(node.Spec))
-	assert.NilError(c, err)
-	b, err := request.ReadBody(body)
-	assert.NilError(c, err)
-	assert.Equal(c, res.StatusCode, http.StatusBadRequest, "output: %q", string(b))
-
-	// The warning specific to demoting the last manager is best-effort and
-	// won't appear until the Role field of the demoted manager has been
-	// updated.
-	// Yes, I know this looks silly, but checker.Matches is broken, since
-	// it anchors the regexp contrary to the documentation, and this makes
-	// it impossible to match something that includes a line break.
-	if !strings.Contains(string(b), "last manager of the swarm") {
-		assert.Assert(c, strings.Contains(string(b), "this would result in a loss of quorum"))
-	}
-	info = d1.SwarmInfo(c)
-	assert.Equal(c, info.LocalNodeState, swarm.LocalNodeStateActive)
-	assert.Equal(c, info.ControlAvailable, true)
-
-	// Promote already demoted node
-	d1.UpdateNode(c, d2.NodeID(), func(n *swarm.Node) {
-		n.Spec.Role = swarm.NodeRoleManager
-	})
-
-	poll.WaitOn(c, pollCheck(c, d2.CheckControlAvailable, checker.True()), poll.WithTimeout(defaultReconciliationTimeout))
-}
-
-func (s *DockerSwarmSuite) TestAPISwarmLeaderProxy(c *testing.T) {
-	// add three managers, one of these is leader
-	d1 := s.AddDaemon(c, true, true)
-	d2 := s.AddDaemon(c, true, true)
-	d3 := s.AddDaemon(c, true, true)
-
-	// start a service by hitting each of the 3 managers
-	d1.CreateService(c, simpleTestService, func(s *swarm.Service) {
-		s.Spec.Name = "test1"
-	})
-	d2.CreateService(c, simpleTestService, func(s *swarm.Service) {
-		s.Spec.Name = "test2"
-	})
-	d3.CreateService(c, simpleTestService, func(s *swarm.Service) {
-		s.Spec.Name = "test3"
-	})
-
-	// 3 services should be started now, because the requests were proxied to leader
-	// query each node and make sure it returns 3 services
-	for _, d := range []*daemon.Daemon{d1, d2, d3} {
-		services := d.ListServices(c)
-		assert.Equal(c, len(services), 3)
-	}
-}
-
-func (s *DockerSwarmSuite) TestAPISwarmLeaderElection(c *testing.T) {
-	if runtime.GOARCH == "s390x" {
-		c.Skip("Disabled on s390x")
-	}
-	if runtime.GOARCH == "ppc64le" {
-		c.Skip("Disabled on  ppc64le")
-	}
-
-	// Create 3 nodes
-	d1 := s.AddDaemon(c, true, true)
-	d2 := s.AddDaemon(c, true, true)
-	d3 := s.AddDaemon(c, true, true)
-
-	// assert that the first node we made is the leader, and the other two are followers
-	assert.Equal(c, d1.GetNode(c, d1.NodeID()).ManagerStatus.Leader, true)
-	assert.Equal(c, d1.GetNode(c, d2.NodeID()).ManagerStatus.Leader, false)
-	assert.Equal(c, d1.GetNode(c, d3.NodeID()).ManagerStatus.Leader, false)
-
-	d1.Stop(c)
-
-	var (
-		leader    *daemon.Daemon   // keep track of leader
-		followers []*daemon.Daemon // keep track of followers
-	)
-	var lastErr error
-	checkLeader := func(nodes ...*daemon.Daemon) checkF {
-		return func(c *testing.T) (interface{}, string) {
-			// clear these out before each run
-			leader = nil
-			followers = nil
-			for _, d := range nodes {
-				n := d.GetNode(c, d.NodeID(), func(err error) bool {
-<<<<<<< HEAD
-					if strings.Contains(errors.Cause(err).Error(), context.DeadlineExceeded.Error()) || strings.Contains(err.Error(), "swarm does not have a leader") {
-=======
-					if strings.Contains(err.Error(), context.DeadlineExceeded.Error()) || strings.Contains(err.Error(), "swarm does not have a leader") {
->>>>>>> 847da184
-						lastErr = err
-						return true
-					}
-					return false
-				})
-				if n == nil {
-					return false, fmt.Sprintf("failed to get node: %v", lastErr)
-				}
-				if n.ManagerStatus.Leader {
-					leader = d
-				} else {
-					followers = append(followers, d)
-				}
-			}
-
-			if leader == nil {
-				return false, "no leader elected"
-			}
-
-			return true, fmt.Sprintf("elected %v", leader.ID())
-		}
-	}
-
-	// wait for an election to occur
-	c.Logf("Waiting for election to occur...")
-	poll.WaitOn(c, pollCheck(c, checkLeader(d2, d3), checker.True()), poll.WithTimeout(defaultReconciliationTimeout))
-
-	// assert that we have a new leader
-	assert.Assert(c, leader != nil)
-
-	// Keep track of the current leader, since we want that to be chosen.
-	stableleader := leader
-
-	// add the d1, the initial leader, back
-	d1.StartNode(c)
-
-	// wait for possible election
-	c.Logf("Waiting for possible election...")
-	poll.WaitOn(c, pollCheck(c, checkLeader(d1, d2, d3), checker.True()), poll.WithTimeout(defaultReconciliationTimeout))
-	// pick out the leader and the followers again
-
-	// verify that we still only have 1 leader and 2 followers
-	assert.Assert(c, leader != nil)
-	assert.Equal(c, len(followers), 2)
-	// and that after we added d1 back, the leader hasn't changed
-	assert.Equal(c, leader.NodeID(), stableleader.NodeID())
-}
-
-func (s *DockerSwarmSuite) TestAPISwarmRaftQuorum(c *testing.T) {
-	if runtime.GOARCH == "s390x" {
-		c.Skip("Disabled on s390x")
-	}
-	if runtime.GOARCH == "ppc64le" {
-		c.Skip("Disabled on  ppc64le")
-	}
-
-	d1 := s.AddDaemon(c, true, true)
-	d2 := s.AddDaemon(c, true, true)
-	d3 := s.AddDaemon(c, true, true)
-
-	d1.CreateService(c, simpleTestService)
-
-	d2.Stop(c)
-
-	// make sure there is a leader
-	poll.WaitOn(c, pollCheck(c, d1.CheckLeader, checker.IsNil()), poll.WithTimeout(defaultReconciliationTimeout))
-
-	d1.CreateService(c, simpleTestService, func(s *swarm.Service) {
-		s.Spec.Name = "top1"
-	})
-
-	d3.Stop(c)
-
-	var service swarm.Service
-	simpleTestService(&service)
-	service.Spec.Name = "top2"
-	cli := d1.NewClientT(c)
-	defer cli.Close()
-
-	// d1 will eventually step down from leader because there is no longer an active quorum, wait for that to happen
-	poll.WaitOn(c, pollCheck(c, func(c *testing.T) (interface{}, string) {
-		_, err := cli.ServiceCreate(context.Background(), service.Spec, types.ServiceCreateOptions{})
-		return err.Error(), ""
-	}, checker.Contains("Make sure more than half of the managers are online.")), poll.WithTimeout(defaultReconciliationTimeout*2))
-
-	d2.StartNode(c)
-
-	// make sure there is a leader
-	poll.WaitOn(c, pollCheck(c, d1.CheckLeader, checker.IsNil()), poll.WithTimeout(defaultReconciliationTimeout))
-
-	d1.CreateService(c, simpleTestService, func(s *swarm.Service) {
-		s.Spec.Name = "top3"
-	})
-}
-
-func (s *DockerSwarmSuite) TestAPISwarmLeaveRemovesContainer(c *testing.T) {
-	d := s.AddDaemon(c, true, true)
-
-	instances := 2
-	d.CreateService(c, simpleTestService, setInstances(instances))
-
-	id, err := d.Cmd("run", "-d", "busybox", "top")
-	assert.NilError(c, err, id)
-	id = strings.TrimSpace(id)
-
-	poll.WaitOn(c, pollCheck(c, d.CheckActiveContainerCount, checker.Equals(instances+1)), poll.WithTimeout(defaultReconciliationTimeout))
-
-	assert.ErrorContains(c, d.SwarmLeave(c, false), "")
-	assert.NilError(c, d.SwarmLeave(c, true))
-
-	poll.WaitOn(c, pollCheck(c, d.CheckActiveContainerCount, checker.Equals(1)), poll.WithTimeout(defaultReconciliationTimeout))
-
-	id2, err := d.Cmd("ps", "-q")
-	assert.NilError(c, err, id2)
-	assert.Assert(c, strings.HasPrefix(id, strings.TrimSpace(id2)))
-}
-
-// #23629
-func (s *DockerSwarmSuite) TestAPISwarmLeaveOnPendingJoin(c *testing.T) {
-	testRequires(c, Network)
-	s.AddDaemon(c, true, true)
-	d2 := s.AddDaemon(c, false, false)
-
-	id, err := d2.Cmd("run", "-d", "busybox", "top")
-	assert.NilError(c, err, id)
-	id = strings.TrimSpace(id)
-
-	c2 := d2.NewClientT(c)
-	err = c2.SwarmJoin(context.Background(), swarm.JoinRequest{
-		ListenAddr:  d2.SwarmListenAddr(),
-		RemoteAddrs: []string{"123.123.123.123:1234"},
-	})
-	assert.ErrorContains(c, err, "Timeout was reached")
-
-	info := d2.SwarmInfo(c)
-	assert.Equal(c, info.LocalNodeState, swarm.LocalNodeStatePending)
-
-	assert.NilError(c, d2.SwarmLeave(c, true))
-
-	poll.WaitOn(c, pollCheck(c, d2.CheckActiveContainerCount, checker.Equals(1)), poll.WithTimeout(defaultReconciliationTimeout))
-
-	id2, err := d2.Cmd("ps", "-q")
-	assert.NilError(c, err, id2)
-	assert.Assert(c, strings.HasPrefix(id, strings.TrimSpace(id2)))
-}
-
-// #23705
-func (s *DockerSwarmSuite) TestAPISwarmRestoreOnPendingJoin(c *testing.T) {
-	testRequires(c, Network)
-	d := s.AddDaemon(c, false, false)
-	client := d.NewClientT(c)
-	err := client.SwarmJoin(context.Background(), swarm.JoinRequest{
-		ListenAddr:  d.SwarmListenAddr(),
-		RemoteAddrs: []string{"123.123.123.123:1234"},
-	})
-	assert.ErrorContains(c, err, "Timeout was reached")
-
-	poll.WaitOn(c, pollCheck(c, d.CheckLocalNodeState, checker.Equals(swarm.LocalNodeStatePending)), poll.WithTimeout(defaultReconciliationTimeout))
-
-	d.RestartNode(c)
-
-	info := d.SwarmInfo(c)
-	assert.Equal(c, info.LocalNodeState, swarm.LocalNodeStateInactive)
-}
-
-func (s *DockerSwarmSuite) TestAPISwarmManagerRestore(c *testing.T) {
-	d1 := s.AddDaemon(c, true, true)
-
-	instances := 2
-	id := d1.CreateService(c, simpleTestService, setInstances(instances))
-
-	d1.GetService(c, id)
-	d1.RestartNode(c)
-	d1.GetService(c, id)
-
-	d2 := s.AddDaemon(c, true, true)
-	d2.GetService(c, id)
-	d2.RestartNode(c)
-	d2.GetService(c, id)
-
-	d3 := s.AddDaemon(c, true, true)
-	d3.GetService(c, id)
-	d3.RestartNode(c)
-	d3.GetService(c, id)
-
-	err := d3.Kill()
-	assert.NilError(c, err)
-	time.Sleep(1 * time.Second) // time to handle signal
-	d3.StartNode(c)
-	d3.GetService(c, id)
-}
-
-func (s *DockerSwarmSuite) TestAPISwarmScaleNoRollingUpdate(c *testing.T) {
-	d := s.AddDaemon(c, true, true)
-
-	instances := 2
-	id := d.CreateService(c, simpleTestService, setInstances(instances))
-
-	poll.WaitOn(c, pollCheck(c, d.CheckActiveContainerCount, checker.Equals(instances)), poll.WithTimeout(defaultReconciliationTimeout))
-	containers := d.ActiveContainers(c)
-	instances = 4
-	d.UpdateService(c, d.GetService(c, id), setInstances(instances))
-	poll.WaitOn(c, pollCheck(c, d.CheckActiveContainerCount, checker.Equals(instances)), poll.WithTimeout(defaultReconciliationTimeout))
-	containers2 := d.ActiveContainers(c)
-
-loop0:
-	for _, c1 := range containers {
-		for _, c2 := range containers2 {
-			if c1 == c2 {
-				continue loop0
-			}
-		}
-		c.Errorf("container %v not found in new set %#v", c1, containers2)
-	}
-}
-
-func (s *DockerSwarmSuite) TestAPISwarmInvalidAddress(c *testing.T) {
-	d := s.AddDaemon(c, false, false)
-	req := swarm.InitRequest{
-		ListenAddr: "",
-	}
-	res, _, err := request.Post("/swarm/init", request.Host(d.Sock()), request.JSONBody(req))
-	assert.NilError(c, err)
-	assert.Equal(c, res.StatusCode, http.StatusBadRequest)
-
-	req2 := swarm.JoinRequest{
-		ListenAddr:  "0.0.0.0:2377",
-		RemoteAddrs: []string{""},
-	}
-	res, _, err = request.Post("/swarm/join", request.Host(d.Sock()), request.JSONBody(req2))
-	assert.NilError(c, err)
-	assert.Equal(c, res.StatusCode, http.StatusBadRequest)
-}
-
-func (s *DockerSwarmSuite) TestAPISwarmForceNewCluster(c *testing.T) {
-	d1 := s.AddDaemon(c, true, true)
-	d2 := s.AddDaemon(c, true, true)
-
-	instances := 2
-	id := d1.CreateService(c, simpleTestService, setInstances(instances))
-	poll.WaitOn(c, pollCheck(c, reducedCheck(sumAsIntegers, d1.CheckActiveContainerCount, d2.CheckActiveContainerCount), checker.Equals(instances)), poll.WithTimeout(defaultReconciliationTimeout))
-
-	// drain d2, all containers should move to d1
-	d1.UpdateNode(c, d2.NodeID(), func(n *swarm.Node) {
-		n.Spec.Availability = swarm.NodeAvailabilityDrain
-	})
-	poll.WaitOn(c, pollCheck(c, d1.CheckActiveContainerCount, checker.Equals(instances)), poll.WithTimeout(defaultReconciliationTimeout))
-	poll.WaitOn(c, pollCheck(c, d2.CheckActiveContainerCount, checker.Equals(0)), poll.WithTimeout(defaultReconciliationTimeout))
-
-	d2.Stop(c)
-
-	d1.SwarmInit(c, swarm.InitRequest{
-		ForceNewCluster: true,
-		Spec:            swarm.Spec{},
-	})
-
-	poll.WaitOn(c, pollCheck(c, d1.CheckActiveContainerCount, checker.Equals(instances)), poll.WithTimeout(defaultReconciliationTimeout))
-
-	d3 := s.AddDaemon(c, true, true)
-	info := d3.SwarmInfo(c)
-	assert.Equal(c, info.ControlAvailable, true)
-	assert.Equal(c, info.LocalNodeState, swarm.LocalNodeStateActive)
-
-	instances = 4
-	d3.UpdateService(c, d3.GetService(c, id), setInstances(instances))
-
-	poll.WaitOn(c, pollCheck(c, reducedCheck(sumAsIntegers, d1.CheckActiveContainerCount, d3.CheckActiveContainerCount), checker.Equals(instances)), poll.WithTimeout(defaultReconciliationTimeout))
-}
-
-func simpleTestService(s *swarm.Service) {
-	ureplicas := uint64(1)
-	restartDelay := 100 * time.Millisecond
-
-	s.Spec = swarm.ServiceSpec{
-		TaskTemplate: swarm.TaskSpec{
-			ContainerSpec: &swarm.ContainerSpec{
-				Image:   "busybox:latest",
-				Command: []string{"/bin/top"},
-			},
-			RestartPolicy: &swarm.RestartPolicy{
-				Delay: &restartDelay,
-			},
-		},
-		Mode: swarm.ServiceMode{
-			Replicated: &swarm.ReplicatedService{
-				Replicas: &ureplicas,
-			},
-		},
-	}
-	s.Spec.Name = "top"
-}
-
-func serviceForUpdate(s *swarm.Service) {
-	ureplicas := uint64(1)
-	restartDelay := 100 * time.Millisecond
-
-	s.Spec = swarm.ServiceSpec{
-		TaskTemplate: swarm.TaskSpec{
-			ContainerSpec: &swarm.ContainerSpec{
-				Image:   "busybox:latest",
-				Command: []string{"/bin/top"},
-			},
-			RestartPolicy: &swarm.RestartPolicy{
-				Delay: &restartDelay,
-			},
-		},
-		Mode: swarm.ServiceMode{
-			Replicated: &swarm.ReplicatedService{
-				Replicas: &ureplicas,
-			},
-		},
-		UpdateConfig: &swarm.UpdateConfig{
-			Parallelism:   2,
-			Delay:         4 * time.Second,
-			FailureAction: swarm.UpdateFailureActionContinue,
-		},
-		RollbackConfig: &swarm.UpdateConfig{
-			Parallelism:   3,
-			Delay:         4 * time.Second,
-			FailureAction: swarm.UpdateFailureActionContinue,
-		},
-	}
-	s.Spec.Name = "updatetest"
-}
-
-func setInstances(replicas int) testdaemon.ServiceConstructor {
-	ureplicas := uint64(replicas)
-	return func(s *swarm.Service) {
-		s.Spec.Mode = swarm.ServiceMode{
-			Replicated: &swarm.ReplicatedService{
-				Replicas: &ureplicas,
-			},
-		}
-	}
-}
-
-func setUpdateOrder(order string) testdaemon.ServiceConstructor {
-	return func(s *swarm.Service) {
-		if s.Spec.UpdateConfig == nil {
-			s.Spec.UpdateConfig = &swarm.UpdateConfig{}
-		}
-		s.Spec.UpdateConfig.Order = order
-	}
-}
-
-func setRollbackOrder(order string) testdaemon.ServiceConstructor {
-	return func(s *swarm.Service) {
-		if s.Spec.RollbackConfig == nil {
-			s.Spec.RollbackConfig = &swarm.UpdateConfig{}
-		}
-		s.Spec.RollbackConfig.Order = order
-	}
-}
-
-func setImage(image string) testdaemon.ServiceConstructor {
-	return func(s *swarm.Service) {
-		if s.Spec.TaskTemplate.ContainerSpec == nil {
-			s.Spec.TaskTemplate.ContainerSpec = &swarm.ContainerSpec{}
-		}
-		s.Spec.TaskTemplate.ContainerSpec.Image = image
-	}
-}
-
-func setFailureAction(failureAction string) testdaemon.ServiceConstructor {
-	return func(s *swarm.Service) {
-		s.Spec.UpdateConfig.FailureAction = failureAction
-	}
-}
-
-func setMaxFailureRatio(maxFailureRatio float32) testdaemon.ServiceConstructor {
-	return func(s *swarm.Service) {
-		s.Spec.UpdateConfig.MaxFailureRatio = maxFailureRatio
-	}
-}
-
-func setParallelism(parallelism uint64) testdaemon.ServiceConstructor {
-	return func(s *swarm.Service) {
-		s.Spec.UpdateConfig.Parallelism = parallelism
-	}
-}
-
-func setConstraints(constraints []string) testdaemon.ServiceConstructor {
-	return func(s *swarm.Service) {
-		if s.Spec.TaskTemplate.Placement == nil {
-			s.Spec.TaskTemplate.Placement = &swarm.Placement{}
-		}
-		s.Spec.TaskTemplate.Placement.Constraints = constraints
-	}
-}
-
-func setPlacementPrefs(prefs []swarm.PlacementPreference) testdaemon.ServiceConstructor {
-	return func(s *swarm.Service) {
-		if s.Spec.TaskTemplate.Placement == nil {
-			s.Spec.TaskTemplate.Placement = &swarm.Placement{}
-		}
-		s.Spec.TaskTemplate.Placement.Preferences = prefs
-	}
-}
-
-func setGlobalMode(s *swarm.Service) {
-	s.Spec.Mode = swarm.ServiceMode{
-		Global: &swarm.GlobalService{},
-	}
-}
-
-func checkClusterHealth(c *testing.T, cl []*daemon.Daemon, managerCount, workerCount int) {
-	var totalMCount, totalWCount int
-
-	for _, d := range cl {
-		var (
-			info swarm.Info
-		)
-
-<<<<<<< HEAD
-		// check info in a waitAndAssert, because if the cluster doesn't have a leader, `info` will return an error
-=======
-		// check info in a poll.WaitOn(), because if the cluster doesn't have a leader, `info` will return an error
->>>>>>> 847da184
-		checkInfo := func(c *testing.T) (interface{}, string) {
-			client := d.NewClientT(c)
-			daemonInfo, err := client.Info(context.Background())
-			info = daemonInfo.Swarm
-			return err, "cluster not ready in time"
-		}
-		poll.WaitOn(c, pollCheck(c, checkInfo, checker.IsNil()), poll.WithTimeout(defaultReconciliationTimeout))
-		if !info.ControlAvailable {
-			totalWCount++
-			continue
-		}
-
-		var leaderFound bool
-		totalMCount++
-		var mCount, wCount int
-
-		for _, n := range d.ListNodes(c) {
-			waitReady := func(c *testing.T) (interface{}, string) {
-				if n.Status.State == swarm.NodeStateReady {
-					return true, ""
-				}
-				nn := d.GetNode(c, n.ID)
-				n = *nn
-				return n.Status.State == swarm.NodeStateReady, fmt.Sprintf("state of node %s, reported by %s", n.ID, d.NodeID())
-			}
-			poll.WaitOn(c, pollCheck(c, waitReady, checker.True()), poll.WithTimeout(defaultReconciliationTimeout))
-
-			waitActive := func(c *testing.T) (interface{}, string) {
-				if n.Spec.Availability == swarm.NodeAvailabilityActive {
-					return true, ""
-				}
-				nn := d.GetNode(c, n.ID)
-				n = *nn
-				return n.Spec.Availability == swarm.NodeAvailabilityActive, fmt.Sprintf("availability of node %s, reported by %s", n.ID, d.NodeID())
-			}
-			poll.WaitOn(c, pollCheck(c, waitActive, checker.True()), poll.WithTimeout(defaultReconciliationTimeout))
-
-			if n.Spec.Role == swarm.NodeRoleManager {
-				assert.Assert(c, n.ManagerStatus != nil, "manager status of node %s (manager), reported by %s", n.ID, d.NodeID())
-				if n.ManagerStatus.Leader {
-					leaderFound = true
-				}
-				mCount++
-			} else {
-				assert.Assert(c, n.ManagerStatus == nil, "manager status of node %s (worker), reported by %s", n.ID, d.NodeID())
-				wCount++
-			}
-		}
-		assert.Equal(c, leaderFound, true, "lack of leader reported by node %s", info.NodeID)
-		assert.Equal(c, mCount, managerCount, "managers count reported by node %s", info.NodeID)
-		assert.Equal(c, wCount, workerCount, "workers count reported by node %s", info.NodeID)
-	}
-	assert.Equal(c, totalMCount, managerCount)
-	assert.Equal(c, totalWCount, workerCount)
-}
-
-func (s *DockerSwarmSuite) TestAPISwarmRestartCluster(c *testing.T) {
-	mCount, wCount := 5, 1
-
-	var nodes []*daemon.Daemon
-	for i := 0; i < mCount; i++ {
-		manager := s.AddDaemon(c, true, true)
-		info := manager.SwarmInfo(c)
-		assert.Equal(c, info.ControlAvailable, true)
-		assert.Equal(c, info.LocalNodeState, swarm.LocalNodeStateActive)
-		nodes = append(nodes, manager)
-	}
-
-	for i := 0; i < wCount; i++ {
-		worker := s.AddDaemon(c, true, false)
-		info := worker.SwarmInfo(c)
-		assert.Equal(c, info.ControlAvailable, false)
-		assert.Equal(c, info.LocalNodeState, swarm.LocalNodeStateActive)
-		nodes = append(nodes, worker)
-	}
-
-	// stop whole cluster
-	{
-		var wg sync.WaitGroup
-		wg.Add(len(nodes))
-		errs := make(chan error, len(nodes))
-
-		for _, d := range nodes {
-			go func(daemon *daemon.Daemon) {
-				defer wg.Done()
-				if err := daemon.StopWithError(); err != nil {
-					errs <- err
-				}
-			}(d)
-		}
-		wg.Wait()
-		close(errs)
-		for err := range errs {
-			assert.NilError(c, err)
-		}
-	}
-
-	// start whole cluster
-	{
-		var wg sync.WaitGroup
-		wg.Add(len(nodes))
-		errs := make(chan error, len(nodes))
-
-		for _, d := range nodes {
-			go func(daemon *daemon.Daemon) {
-				defer wg.Done()
-				if err := daemon.StartWithError("--iptables=false"); err != nil {
-					errs <- err
-				}
-			}(d)
-		}
-		wg.Wait()
-		close(errs)
-		for err := range errs {
-			assert.NilError(c, err)
-		}
-	}
-
-	checkClusterHealth(c, nodes, mCount, wCount)
-}
-
-func (s *DockerSwarmSuite) TestAPISwarmServicesUpdateWithName(c *testing.T) {
-	d := s.AddDaemon(c, true, true)
-
-	instances := 2
-	id := d.CreateService(c, simpleTestService, setInstances(instances))
-	poll.WaitOn(c, pollCheck(c, d.CheckActiveContainerCount, checker.Equals(instances)), poll.WithTimeout(defaultReconciliationTimeout))
-
-	service := d.GetService(c, id)
-	instances = 5
-
-	setInstances(instances)(service)
-	cli := d.NewClientT(c)
-	defer cli.Close()
-	_, err := cli.ServiceUpdate(context.Background(), service.Spec.Name, service.Version, service.Spec, types.ServiceUpdateOptions{})
-	assert.NilError(c, err)
-	poll.WaitOn(c, pollCheck(c, d.CheckActiveContainerCount, checker.Equals(instances)), poll.WithTimeout(defaultReconciliationTimeout))
-}
-
-// Unlocking an unlocked swarm results in an error
-func (s *DockerSwarmSuite) TestAPISwarmUnlockNotLocked(c *testing.T) {
-	d := s.AddDaemon(c, true, true)
-	err := d.SwarmUnlock(c, swarm.UnlockRequest{UnlockKey: "wrong-key"})
-	assert.ErrorContains(c, err, "swarm is not locked")
-}
-
-// #29885
-func (s *DockerSwarmSuite) TestAPISwarmErrorHandling(c *testing.T) {
-	ln, err := net.Listen("tcp", fmt.Sprintf(":%d", defaultSwarmPort))
-	assert.NilError(c, err)
-	defer ln.Close()
-	d := s.AddDaemon(c, false, false)
-	client := d.NewClientT(c)
-	_, err = client.SwarmInit(context.Background(), swarm.InitRequest{
-		ListenAddr: d.SwarmListenAddr(),
-	})
-	assert.ErrorContains(c, err, "address already in use")
-}
-
-// Test case for 30242, where duplicate networks, with different drivers `bridge` and `overlay`,
-// caused both scopes to be `swarm` for `docker network inspect` and `docker network ls`.
-// This test makes sure the fixes correctly output scopes instead.
-func (s *DockerSwarmSuite) TestAPIDuplicateNetworks(c *testing.T) {
-	d := s.AddDaemon(c, true, true)
-	cli := d.NewClientT(c)
-	defer cli.Close()
-
-	name := "foo"
-	networkCreate := types.NetworkCreate{
-		CheckDuplicate: false,
-	}
-
-	networkCreate.Driver = "bridge"
-
-	n1, err := cli.NetworkCreate(context.Background(), name, networkCreate)
-	assert.NilError(c, err)
-
-	networkCreate.Driver = "overlay"
-
-	n2, err := cli.NetworkCreate(context.Background(), name, networkCreate)
-	assert.NilError(c, err)
-
-	r1, err := cli.NetworkInspect(context.Background(), n1.ID, types.NetworkInspectOptions{})
-	assert.NilError(c, err)
-	assert.Equal(c, r1.Scope, "local")
-
-	r2, err := cli.NetworkInspect(context.Background(), n2.ID, types.NetworkInspectOptions{})
-	assert.NilError(c, err)
-	assert.Equal(c, r2.Scope, "swarm")
-}
-
-// Test case for 30178
-func (s *DockerSwarmSuite) TestAPISwarmHealthcheckNone(c *testing.T) {
-	// Issue #36386 can be a independent one, which is worth further investigation.
-	c.Skip("Root cause of Issue #36386 is needed")
-	d := s.AddDaemon(c, true, true)
-
-	out, err := d.Cmd("network", "create", "-d", "overlay", "lb")
-	assert.NilError(c, err, out)
-
-	instances := 1
-	d.CreateService(c, simpleTestService, setInstances(instances), func(s *swarm.Service) {
-		if s.Spec.TaskTemplate.ContainerSpec == nil {
-			s.Spec.TaskTemplate.ContainerSpec = &swarm.ContainerSpec{}
-		}
-		s.Spec.TaskTemplate.ContainerSpec.Healthcheck = &container.HealthConfig{}
-		s.Spec.TaskTemplate.Networks = []swarm.NetworkAttachmentConfig{
-			{Target: "lb"},
-		}
-	})
-
-	poll.WaitOn(c, pollCheck(c, d.CheckActiveContainerCount, checker.Equals(instances)), poll.WithTimeout(defaultReconciliationTimeout))
-
-	containers := d.ActiveContainers(c)
-
-	out, err = d.Cmd("exec", containers[0], "ping", "-c1", "-W3", "top")
-	assert.NilError(c, err, out)
-}
-
-func (s *DockerSwarmSuite) TestSwarmRepeatedRootRotation(c *testing.T) {
-	m := s.AddDaemon(c, true, true)
-	w := s.AddDaemon(c, true, false)
-
-	info := m.SwarmInfo(c)
-
-	currentTrustRoot := info.Cluster.TLSInfo.TrustRoot
-
-	// rotate multiple times
-	for i := 0; i < 4; i++ {
-		var err error
-		var cert, key []byte
-		if i%2 != 0 {
-			cert, _, key, err = initca.New(&csr.CertificateRequest{
-				CN:         "newRoot",
-				KeyRequest: csr.NewBasicKeyRequest(),
-				CA:         &csr.CAConfig{Expiry: ca.RootCAExpiration},
-			})
-			assert.NilError(c, err)
-		}
-		expectedCert := string(cert)
-		m.UpdateSwarm(c, func(s *swarm.Spec) {
-			s.CAConfig.SigningCACert = expectedCert
-			s.CAConfig.SigningCAKey = string(key)
-			s.CAConfig.ForceRotate++
-		})
-
-		// poll to make sure update succeeds
-		var clusterTLSInfo swarm.TLSInfo
-		for j := 0; j < 18; j++ {
-			info := m.SwarmInfo(c)
-
-			// the desired CA cert and key is always redacted
-			assert.Equal(c, info.Cluster.Spec.CAConfig.SigningCAKey, "")
-			assert.Equal(c, info.Cluster.Spec.CAConfig.SigningCACert, "")
-
-			clusterTLSInfo = info.Cluster.TLSInfo
-
-			// if root rotation is done and the trust root has changed, we don't have to poll anymore
-			if !info.Cluster.RootRotationInProgress && clusterTLSInfo.TrustRoot != currentTrustRoot {
-				break
-			}
-
-			// root rotation not done
-			time.Sleep(250 * time.Millisecond)
-		}
-		if cert != nil {
-			assert.Equal(c, clusterTLSInfo.TrustRoot, expectedCert)
-		}
-		// could take another second or two for the nodes to trust the new roots after they've all gotten
-		// new TLS certificates
-		for j := 0; j < 18; j++ {
-			mInfo := m.GetNode(c, m.NodeID()).Description.TLSInfo
-			wInfo := m.GetNode(c, w.NodeID()).Description.TLSInfo
-
-			if mInfo.TrustRoot == clusterTLSInfo.TrustRoot && wInfo.TrustRoot == clusterTLSInfo.TrustRoot {
-				break
-			}
-
-			// nodes don't trust root certs yet
-			time.Sleep(250 * time.Millisecond)
-		}
-
-		assert.DeepEqual(c, m.GetNode(c, m.NodeID()).Description.TLSInfo, clusterTLSInfo)
-		assert.DeepEqual(c, m.GetNode(c, w.NodeID()).Description.TLSInfo, clusterTLSInfo)
-		currentTrustRoot = clusterTLSInfo.TrustRoot
-	}
-}
-
-func (s *DockerSwarmSuite) TestAPINetworkInspectWithScope(c *testing.T) {
-	d := s.AddDaemon(c, true, true)
-
-	name := "test-scoped-network"
-	ctx := context.Background()
-	apiclient := d.NewClientT(c)
-
-	resp, err := apiclient.NetworkCreate(ctx, name, types.NetworkCreate{Driver: "overlay"})
-	assert.NilError(c, err)
-
-	network, err := apiclient.NetworkInspect(ctx, name, types.NetworkInspectOptions{})
-	assert.NilError(c, err)
-	assert.Check(c, is.Equal("swarm", network.Scope))
-	assert.Check(c, is.Equal(resp.ID, network.ID))
-
-	_, err = apiclient.NetworkInspect(ctx, name, types.NetworkInspectOptions{Scope: "local"})
-	assert.Check(c, client.IsErrNotFound(err))
-}+var defaultReconciliationTimeout = 30 * time.Second