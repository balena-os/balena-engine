--- conflicted
+++ resolved
@@ -32,11 +32,7 @@
 	privateRegistryURL = registry.DefaultURL
 
 	// path to containerd's ctr binary
-<<<<<<< HEAD
 	ctrBinary = "balena-engine-containerd-ctr"
-=======
-	ctrBinary = "ctr"
->>>>>>> 8c91e967
 
 	// the docker daemon binary to use
 	dockerdBinary = "balena-engine-daemon"
@@ -362,68 +358,6 @@
 }
 
 func init() {
-<<<<<<< HEAD
-	check.Suite(&DockerTrustSuite{
-		ds: &DockerSuite{},
-	})
-}
-
-type DockerTrustSuite struct {
-	ds  *DockerSuite
-	reg *registry.V2
-	not *testNotary
-}
-
-func (s *DockerTrustSuite) OnTimeout(c *check.C) {
-	s.ds.OnTimeout(c)
-}
-
-func (s *DockerTrustSuite) SetUpTest(c *check.C) {
-	testRequires(c, registry.Hosting, NotaryServerHosting)
-	s.reg = setupRegistry(c, false, "", "")
-	s.not = setupNotary(c)
-}
-
-func (s *DockerTrustSuite) TearDownTest(c *check.C) {
-	if s.reg != nil {
-		s.reg.Close()
-	}
-	if s.not != nil {
-		s.not.Close()
-	}
-
-	// Remove trusted keys and metadata after test
-	os.RemoveAll(filepath.Join(config.Dir(), "trust"))
-	s.ds.TearDownTest(c)
-}
-
-func init() {
-}
-
-type DockerTrustedSwarmSuite struct {
-	swarmSuite DockerSwarmSuite
-	trustSuite DockerTrustSuite
-	reg        *registry.V2
-	not        *testNotary
-}
-
-func (s *DockerTrustedSwarmSuite) SetUpTest(c *check.C) {
-	s.swarmSuite.SetUpTest(c)
-	s.trustSuite.SetUpTest(c)
-}
-
-func (s *DockerTrustedSwarmSuite) TearDownTest(c *check.C) {
-	s.trustSuite.TearDownTest(c)
-	s.swarmSuite.TearDownTest(c)
-}
-
-func (s *DockerTrustedSwarmSuite) OnTimeout(c *check.C) {
-	s.swarmSuite.OnTimeout(c)
-}
-
-func init() {
-=======
->>>>>>> 8c91e967
 	check.Suite(&DockerPluginSuite{
 		ds: &DockerSuite{},
 	})
