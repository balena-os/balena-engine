--- conflicted
+++ resolved
@@ -358,68 +358,6 @@
 }
 
 func init() {
-<<<<<<< HEAD
-	check.Suite(&DockerTrustSuite{
-		ds: &DockerSuite{},
-	})
-}
-
-type DockerTrustSuite struct {
-	ds  *DockerSuite
-	reg *registry.V2
-	not *testNotary
-}
-
-func (s *DockerTrustSuite) OnTimeout(c *check.C) {
-	s.ds.OnTimeout(c)
-}
-
-func (s *DockerTrustSuite) SetUpTest(c *check.C) {
-	testRequires(c, registry.Hosting, NotaryServerHosting)
-	s.reg = setupRegistry(c, false, "", "")
-	s.not = setupNotary(c)
-}
-
-func (s *DockerTrustSuite) TearDownTest(c *check.C) {
-	if s.reg != nil {
-		s.reg.Close()
-	}
-	if s.not != nil {
-		s.not.Close()
-	}
-
-	// Remove trusted keys and metadata after test
-	os.RemoveAll(filepath.Join(config.Dir(), "trust"))
-	s.ds.TearDownTest(c)
-}
-
-func init() {
-}
-
-type DockerTrustedSwarmSuite struct {
-	swarmSuite DockerSwarmSuite
-	trustSuite DockerTrustSuite
-	reg        *registry.V2
-	not        *testNotary
-}
-
-func (s *DockerTrustedSwarmSuite) SetUpTest(c *check.C) {
-	s.swarmSuite.SetUpTest(c)
-	s.trustSuite.SetUpTest(c)
-}
-
-func (s *DockerTrustedSwarmSuite) TearDownTest(c *check.C) {
-	s.trustSuite.TearDownTest(c)
-	s.swarmSuite.TearDownTest(c)
-}
-
-func (s *DockerTrustedSwarmSuite) OnTimeout(c *check.C) {
-	s.swarmSuite.OnTimeout(c)
-}
-
-func init() {
-=======
->>>>>>> 3ba4f9b2
 	check.Suite(&DockerPluginSuite{
 		ds: &DockerSuite{},
 	})
