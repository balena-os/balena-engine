package main

import (
	"encoding/json"
	"fmt"
	"os"
	"path/filepath"
	"regexp"
	"strings"
	"testing"

	"github.com/docker/distribution/manifest/schema1"
	"github.com/docker/distribution/manifest/schema2"
	"github.com/docker/docker/api/types"
	"github.com/docker/docker/integration-cli/cli"
	"github.com/docker/docker/integration-cli/cli/build"
<<<<<<< HEAD
	"github.com/opencontainers/go-digest"
	"gotest.tools/assert"
	is "gotest.tools/assert/cmp"
=======
	digest "github.com/opencontainers/go-digest"
	"gotest.tools/v3/assert"
	is "gotest.tools/v3/assert/cmp"
>>>>>>> 847da184
)

var (
	remoteRepoName  = "dockercli/busybox-by-dgst"
	repoName        = fmt.Sprintf("%s/%s", privateRegistryURL, remoteRepoName)
	pushDigestRegex = regexp.MustCompile(`[\S]+: digest: ([\S]+) size: [0-9]+`)
	digestRegex     = regexp.MustCompile(`Digest: ([\S]+)`)
)

func setupImage(c *testing.T) (digest.Digest, error) {
	return setupImageWithTag(c, "latest")
}

func setupImageWithTag(c *testing.T, tag string) (digest.Digest, error) {
	containerName := "busyboxbydigest"

	// new file is committed because this layer is used for detecting malicious
	// changes. if this was committed as empty layer it would be skipped on pull
	// and malicious changes would never be detected.
	cli.DockerCmd(c, "run", "-e", "digest=1", "--name", containerName, "busybox", "touch", "anewfile")

	// tag the image to upload it to the private registry
	repoAndTag := repoName + ":" + tag
	cli.DockerCmd(c, "commit", containerName, repoAndTag)

	// delete the container as we don't need it any more
	cli.DockerCmd(c, "rm", "-fv", containerName)

	// push the image
	out := cli.DockerCmd(c, "push", repoAndTag).Combined()

	// delete our local repo that we previously tagged
	cli.DockerCmd(c, "rmi", repoAndTag)

	matches := pushDigestRegex.FindStringSubmatch(out)
	assert.Equal(c, len(matches), 2, "unable to parse digest from push output: %s", out)
	pushDigest := matches[1]

	return digest.Digest(pushDigest), nil
}

func testPullByTagDisplaysDigest(c *testing.T) {
	testRequires(c, DaemonIsLinux)
	pushDigest, err := setupImage(c)
	assert.NilError(c, err, "error setting up image")

	// pull from the registry using the tag
	out, _ := dockerCmd(c, "pull", repoName)

	// the pull output includes "Digest: <digest>", so find that
	matches := digestRegex.FindStringSubmatch(out)
	assert.Equal(c, len(matches), 2, "unable to parse digest from push output: %s", out)
	pullDigest := matches[1]

	// make sure the pushed and pull digests match
	assert.Equal(c, pushDigest.String(), pullDigest)
}

func (s *DockerRegistrySuite) TestPullByTagDisplaysDigest(c *testing.T) {
	testPullByTagDisplaysDigest(c)
}

func (s *DockerSchema1RegistrySuite) TestPullByTagDisplaysDigest(c *testing.T) {
	testPullByTagDisplaysDigest(c)
}

func testPullByDigest(c *testing.T) {
	testRequires(c, DaemonIsLinux)
	pushDigest, err := setupImage(c)
	assert.NilError(c, err, "error setting up image")

	// pull from the registry using the <name>@<digest> reference
	imageReference := fmt.Sprintf("%s@%s", repoName, pushDigest)
	out, _ := dockerCmd(c, "pull", imageReference)

	// the pull output includes "Digest: <digest>", so find that
	matches := digestRegex.FindStringSubmatch(out)
	assert.Equal(c, len(matches), 2, "unable to parse digest from push output: %s", out)
	pullDigest := matches[1]

	// make sure the pushed and pull digests match
	assert.Equal(c, pushDigest.String(), pullDigest)
}

func (s *DockerRegistrySuite) TestPullByDigest(c *testing.T) {
	testPullByDigest(c)
}

func (s *DockerSchema1RegistrySuite) TestPullByDigest(c *testing.T) {
	testPullByDigest(c)
}

func testPullByDigestNoFallback(c *testing.T) {
	testRequires(c, DaemonIsLinux)
	// pull from the registry using the <name>@<digest> reference
	imageReference := fmt.Sprintf("%s@sha256:ffffffffffffffffffffffffffffffffffffffffffffffffffffffffffffffff", repoName)
	out, _, err := dockerCmdWithError("pull", imageReference)
	assert.Assert(c, err != nil, "expected non-zero exit status and correct error message when pulling non-existing image")
	assert.Assert(c, strings.Contains(out, fmt.Sprintf("manifest for %s not found", imageReference)), "expected non-zero exit status and correct error message when pulling non-existing image")
}

func (s *DockerRegistrySuite) TestPullByDigestNoFallback(c *testing.T) {
	testPullByDigestNoFallback(c)
}

func (s *DockerSchema1RegistrySuite) TestPullByDigestNoFallback(c *testing.T) {
	testPullByDigestNoFallback(c)
}

func (s *DockerRegistrySuite) TestCreateByDigest(c *testing.T) {
	pushDigest, err := setupImage(c)
	assert.NilError(c, err, "error setting up image")

	imageReference := fmt.Sprintf("%s@%s", repoName, pushDigest)

	containerName := "createByDigest"
	dockerCmd(c, "create", "--name", containerName, imageReference)

	res := inspectField(c, containerName, "Config.Image")
	assert.Equal(c, res, imageReference)
}

func (s *DockerRegistrySuite) TestRunByDigest(c *testing.T) {
	pushDigest, err := setupImage(c)
	assert.NilError(c, err)

	imageReference := fmt.Sprintf("%s@%s", repoName, pushDigest)

	containerName := "runByDigest"
	out, _ := dockerCmd(c, "run", "--name", containerName, imageReference, "sh", "-c", "echo found=$digest")

	foundRegex := regexp.MustCompile("found=([^\n]+)")
	matches := foundRegex.FindStringSubmatch(out)
	assert.Equal(c, len(matches), 2, fmt.Sprintf("unable to parse digest from pull output: %s", out))
	assert.Equal(c, matches[1], "1", fmt.Sprintf("Expected %q, got %q", "1", matches[1]))

	res := inspectField(c, containerName, "Config.Image")
	assert.Equal(c, res, imageReference)
}

func (s *DockerRegistrySuite) TestRemoveImageByDigest(c *testing.T) {
	digest, err := setupImage(c)
	assert.NilError(c, err, "error setting up image")

	imageReference := fmt.Sprintf("%s@%s", repoName, digest)

	// pull from the registry using the <name>@<digest> reference
	dockerCmd(c, "pull", imageReference)

	// make sure inspect runs ok
	inspectField(c, imageReference, "Id")

	// do the delete
	err = deleteImages(imageReference)
	assert.NilError(c, err, "unexpected error deleting image")

	// try to inspect again - it should error this time
	_, err = inspectFieldWithError(imageReference, "Id")
	// unexpected nil err trying to inspect what should be a non-existent image
	assert.ErrorContains(c, err, "No such object")
}

func (s *DockerRegistrySuite) TestBuildByDigest(c *testing.T) {
	digest, err := setupImage(c)
	assert.NilError(c, err, "error setting up image")

	imageReference := fmt.Sprintf("%s@%s", repoName, digest)

	// pull from the registry using the <name>@<digest> reference
	dockerCmd(c, "pull", imageReference)

	// get the image id
	imageID := inspectField(c, imageReference, "Id")

	// do the build
	name := "buildbydigest"
	buildImageSuccessfully(c, name, build.WithDockerfile(fmt.Sprintf(
		`FROM %s
     CMD ["/bin/echo", "Hello World"]`, imageReference)))
	assert.NilError(c, err)

	// get the build's image id
	res := inspectField(c, name, "Config.Image")
	// make sure they match
	assert.Equal(c, res, imageID)
}

func (s *DockerRegistrySuite) TestTagByDigest(c *testing.T) {
	digest, err := setupImage(c)
	assert.NilError(c, err, "error setting up image")

	imageReference := fmt.Sprintf("%s@%s", repoName, digest)

	// pull from the registry using the <name>@<digest> reference
	dockerCmd(c, "pull", imageReference)

	// tag it
	tag := "tagbydigest"
	dockerCmd(c, "tag", imageReference, tag)

	expectedID := inspectField(c, imageReference, "Id")

	tagID := inspectField(c, tag, "Id")
	assert.Equal(c, tagID, expectedID)
}

func (s *DockerRegistrySuite) TestListImagesWithoutDigests(c *testing.T) {
	digest, err := setupImage(c)
	assert.NilError(c, err, "error setting up image")

	imageReference := fmt.Sprintf("%s@%s", repoName, digest)

	// pull from the registry using the <name>@<digest> reference
	dockerCmd(c, "pull", imageReference)

	out, _ := dockerCmd(c, "images")
	assert.Assert(c, !strings.Contains(out, "DIGEST"), "list output should not have contained DIGEST header")
}

func (s *DockerRegistrySuite) TestListImagesWithDigests(c *testing.T) {

	// setup image1
	digest1, err := setupImageWithTag(c, "tag1")
	assert.NilError(c, err, "error setting up image")
	imageReference1 := fmt.Sprintf("%s@%s", repoName, digest1)
	c.Logf("imageReference1 = %s", imageReference1)

	// pull image1 by digest
	dockerCmd(c, "pull", imageReference1)

	// list images
	out, _ := dockerCmd(c, "images", "--digests")

	// make sure repo shown, tag=<none>, digest = $digest1
	re1 := regexp.MustCompile(`\s*` + repoName + `\s*<none>\s*` + digest1.String() + `\s`)
	assert.Assert(c, re1.MatchString(out), "expected %q: %s", re1.String(), out)
	// setup image2
	digest2, err := setupImageWithTag(c, "tag2")
	assert.NilError(c, err, "error setting up image")
	imageReference2 := fmt.Sprintf("%s@%s", repoName, digest2)
	c.Logf("imageReference2 = %s", imageReference2)

	// pull image1 by digest
	dockerCmd(c, "pull", imageReference1)

	// pull image2 by digest
	dockerCmd(c, "pull", imageReference2)

	// list images
	out, _ = dockerCmd(c, "images", "--digests")

	// make sure repo shown, tag=<none>, digest = $digest1
	assert.Assert(c, re1.MatchString(out), "expected %q: %s", re1.String(), out)

	// make sure repo shown, tag=<none>, digest = $digest2
	re2 := regexp.MustCompile(`\s*` + repoName + `\s*<none>\s*` + digest2.String() + `\s`)
	assert.Assert(c, re2.MatchString(out), "expected %q: %s", re2.String(), out)

	// pull tag1
	dockerCmd(c, "pull", repoName+":tag1")

	// list images
	out, _ = dockerCmd(c, "images", "--digests")

	// make sure image 1 has repo, tag, <none> AND repo, <none>, digest
	reWithDigest1 := regexp.MustCompile(`\s*` + repoName + `\s*tag1\s*` + digest1.String() + `\s`)
	assert.Assert(c, reWithDigest1.MatchString(out), "expected %q: %s", reWithDigest1.String(), out)
	// make sure image 2 has repo, <none>, digest
	assert.Assert(c, re2.MatchString(out), "expected %q: %s", re2.String(), out)

	// pull tag 2
	dockerCmd(c, "pull", repoName+":tag2")

	// list images
	out, _ = dockerCmd(c, "images", "--digests")

	// make sure image 1 has repo, tag, digest
	assert.Assert(c, reWithDigest1.MatchString(out), "expected %q: %s", reWithDigest1.String(), out)

	// make sure image 2 has repo, tag, digest
	reWithDigest2 := regexp.MustCompile(`\s*` + repoName + `\s*tag2\s*` + digest2.String() + `\s`)
	assert.Assert(c, reWithDigest2.MatchString(out), "expected %q: %s", reWithDigest2.String(), out)

	// list images
	out, _ = dockerCmd(c, "images", "--digests")

	// make sure image 1 has repo, tag, digest
	assert.Assert(c, reWithDigest1.MatchString(out), "expected %q: %s", reWithDigest1.String(), out)
	// make sure image 2 has repo, tag, digest
	assert.Assert(c, reWithDigest2.MatchString(out), "expected %q: %s", reWithDigest2.String(), out)
	// make sure busybox has tag, but not digest
	busyboxRe := regexp.MustCompile(`\s*busybox\s*latest\s*<none>\s`)
	assert.Assert(c, busyboxRe.MatchString(out), "expected %q: %s", busyboxRe.String(), out)
}

func (s *DockerRegistrySuite) TestListDanglingImagesWithDigests(c *testing.T) {
	// setup image1
	digest1, err := setupImageWithTag(c, "dangle1")
	assert.NilError(c, err, "error setting up image")
	imageReference1 := fmt.Sprintf("%s@%s", repoName, digest1)
	c.Logf("imageReference1 = %s", imageReference1)

	// pull image1 by digest
	dockerCmd(c, "pull", imageReference1)

	// list images
	out, _ := dockerCmd(c, "images", "--digests")

	// make sure repo shown, tag=<none>, digest = $digest1
	re1 := regexp.MustCompile(`\s*` + repoName + `\s*<none>\s*` + digest1.String() + `\s`)
	assert.Assert(c, re1.MatchString(out), "expected %q: %s", re1.String(), out)
	// setup image2
	digest2, err := setupImageWithTag(c, "dangle2")
	//error setting up image
	assert.NilError(c, err)
	imageReference2 := fmt.Sprintf("%s@%s", repoName, digest2)
	c.Logf("imageReference2 = %s", imageReference2)

	// pull image1 by digest
	dockerCmd(c, "pull", imageReference1)

	// pull image2 by digest
	dockerCmd(c, "pull", imageReference2)

	// list images
	out, _ = dockerCmd(c, "images", "--digests", "--filter=dangling=true")

	// make sure repo shown, tag=<none>, digest = $digest1
	assert.Assert(c, re1.MatchString(out), "expected %q: %s", re1.String(), out)

	// make sure repo shown, tag=<none>, digest = $digest2
	re2 := regexp.MustCompile(`\s*` + repoName + `\s*<none>\s*` + digest2.String() + `\s`)
	assert.Assert(c, re2.MatchString(out), "expected %q: %s", re2.String(), out)

	// pull dangle1 tag
	dockerCmd(c, "pull", repoName+":dangle1")

	// list images
	out, _ = dockerCmd(c, "images", "--digests", "--filter=dangling=true")

	// make sure image 1 has repo, tag, <none> AND repo, <none>, digest
	reWithDigest1 := regexp.MustCompile(`\s*` + repoName + `\s*dangle1\s*` + digest1.String() + `\s`)
	assert.Assert(c, !reWithDigest1.MatchString(out), "unexpected %q: %s", reWithDigest1.String(), out)
	// make sure image 2 has repo, <none>, digest
	assert.Assert(c, re2.MatchString(out), "expected %q: %s", re2.String(), out)

	// pull dangle2 tag
	dockerCmd(c, "pull", repoName+":dangle2")

	// list images, show tagged images
	out, _ = dockerCmd(c, "images", "--digests")

	// make sure image 1 has repo, tag, digest
	assert.Assert(c, reWithDigest1.MatchString(out), "expected %q: %s", reWithDigest1.String(), out)

	// make sure image 2 has repo, tag, digest
	reWithDigest2 := regexp.MustCompile(`\s*` + repoName + `\s*dangle2\s*` + digest2.String() + `\s`)
	assert.Assert(c, reWithDigest2.MatchString(out), "expected %q: %s", reWithDigest2.String(), out)

	// list images, no longer dangling, should not match
	out, _ = dockerCmd(c, "images", "--digests", "--filter=dangling=true")

	// make sure image 1 has repo, tag, digest
	assert.Assert(c, !reWithDigest1.MatchString(out), "unexpected %q: %s", reWithDigest1.String(), out)
	// make sure image 2 has repo, tag, digest
	assert.Assert(c, !reWithDigest2.MatchString(out), "unexpected %q: %s", reWithDigest2.String(), out)
}

func (s *DockerRegistrySuite) TestInspectImageWithDigests(c *testing.T) {
	digest, err := setupImage(c)
	assert.Assert(c, err == nil, "error setting up image")

	imageReference := fmt.Sprintf("%s@%s", repoName, digest)

	// pull from the registry using the <name>@<digest> reference
	dockerCmd(c, "pull", imageReference)

	out, _ := dockerCmd(c, "inspect", imageReference)

	var imageJSON []types.ImageInspect
	err = json.Unmarshal([]byte(out), &imageJSON)
	assert.NilError(c, err)
	assert.Equal(c, len(imageJSON), 1)
	assert.Equal(c, len(imageJSON[0].RepoDigests), 1)
	assert.Check(c, is.Contains(imageJSON[0].RepoDigests, imageReference))
}

func (s *DockerRegistrySuite) TestPsListContainersFilterAncestorImageByDigest(c *testing.T) {
	existingContainers := ExistingContainerIDs(c)

	digest, err := setupImage(c)
	assert.NilError(c, err, "error setting up image")

	imageReference := fmt.Sprintf("%s@%s", repoName, digest)

	// pull from the registry using the <name>@<digest> reference
	dockerCmd(c, "pull", imageReference)

	// build an image from it
	imageName1 := "images_ps_filter_test"
	buildImageSuccessfully(c, imageName1, build.WithDockerfile(fmt.Sprintf(
		`FROM %s
		 LABEL match me 1`, imageReference)))

	// run a container based on that
	dockerCmd(c, "run", "--name=test1", imageReference, "echo", "hello")
	expectedID := getIDByName(c, "test1")

	// run a container based on the a descendant of that too
	dockerCmd(c, "run", "--name=test2", imageName1, "echo", "hello")
	expectedID1 := getIDByName(c, "test2")

	expectedIDs := []string{expectedID, expectedID1}

	// Invalid imageReference
	out, _ := dockerCmd(c, "ps", "-a", "-q", "--no-trunc", fmt.Sprintf("--filter=ancestor=busybox@%s", digest))
	assert.Equal(c, strings.TrimSpace(out), "", "Filter container for ancestor filter should be empty")

	// Valid imageReference
	out, _ = dockerCmd(c, "ps", "-a", "-q", "--no-trunc", "--filter=ancestor="+imageReference)
	checkPsAncestorFilterOutput(c, RemoveOutputForExistingElements(out, existingContainers), imageReference, expectedIDs)
}

func (s *DockerRegistrySuite) TestDeleteImageByIDOnlyPulledByDigest(c *testing.T) {
	pushDigest, err := setupImage(c)
	assert.NilError(c, err, "error setting up image")

	// pull from the registry using the <name>@<digest> reference
	imageReference := fmt.Sprintf("%s@%s", repoName, pushDigest)
	dockerCmd(c, "pull", imageReference)
	// just in case...

	dockerCmd(c, "tag", imageReference, repoName+":sometag")

	imageID := inspectField(c, imageReference, "Id")

	dockerCmd(c, "rmi", imageID)

	_, err = inspectFieldWithError(imageID, "Id")
	assert.ErrorContains(c, err, "", "image should have been deleted")
}

func (s *DockerRegistrySuite) TestDeleteImageWithDigestAndTag(c *testing.T) {
	pushDigest, err := setupImage(c)
	assert.NilError(c, err, "error setting up image")

	// pull from the registry using the <name>@<digest> reference
	imageReference := fmt.Sprintf("%s@%s", repoName, pushDigest)
	dockerCmd(c, "pull", imageReference)

	imageID := inspectField(c, imageReference, "Id")

	repoTag := repoName + ":sometag"
	repoTag2 := repoName + ":othertag"
	dockerCmd(c, "tag", imageReference, repoTag)
	dockerCmd(c, "tag", imageReference, repoTag2)

	dockerCmd(c, "rmi", repoTag2)

	// rmi should have deleted only repoTag2, because there's another tag
	inspectField(c, repoTag, "Id")

	dockerCmd(c, "rmi", repoTag)

	// rmi should have deleted the tag, the digest reference, and the image itself
	_, err = inspectFieldWithError(imageID, "Id")
	assert.ErrorContains(c, err, "", "image should have been deleted")
}

func (s *DockerRegistrySuite) TestDeleteImageWithDigestAndMultiRepoTag(c *testing.T) {
	pushDigest, err := setupImage(c)
	assert.NilError(c, err, "error setting up image")

	repo2 := fmt.Sprintf("%s/%s", repoName, "repo2")

	// pull from the registry using the <name>@<digest> reference
	imageReference := fmt.Sprintf("%s@%s", repoName, pushDigest)
	dockerCmd(c, "pull", imageReference)

	imageID := inspectField(c, imageReference, "Id")

	repoTag := repoName + ":sometag"
	repoTag2 := repo2 + ":othertag"
	dockerCmd(c, "tag", imageReference, repoTag)
	dockerCmd(c, "tag", imageReference, repoTag2)

	dockerCmd(c, "rmi", repoTag)

	// rmi should have deleted repoTag and image reference, but left repoTag2
	inspectField(c, repoTag2, "Id")
	_, err = inspectFieldWithError(imageReference, "Id")
	assert.ErrorContains(c, err, "", "image digest reference should have been removed")

	_, err = inspectFieldWithError(repoTag, "Id")
	assert.ErrorContains(c, err, "", "image tag reference should have been removed")

	dockerCmd(c, "rmi", repoTag2)

	// rmi should have deleted the tag, the digest reference, and the image itself
	_, err = inspectFieldWithError(imageID, "Id")
	assert.ErrorContains(c, err, "", "image should have been deleted")
}

// TestPullFailsWithAlteredManifest tests that a `docker pull` fails when
// we have modified a manifest blob and its digest cannot be verified.
// This is the schema2 version of the test.
func (s *DockerRegistrySuite) TestPullFailsWithAlteredManifest(c *testing.T) {
	testRequires(c, DaemonIsLinux)
	manifestDigest, err := setupImage(c)
	assert.NilError(c, err, "error setting up image")

	// Load the target manifest blob.
	manifestBlob := s.reg.ReadBlobContents(c, manifestDigest)

	var imgManifest schema2.Manifest
	err = json.Unmarshal(manifestBlob, &imgManifest)
	assert.NilError(c, err, "unable to decode image manifest from blob")

	// Change a layer in the manifest.
	imgManifest.Layers[0].Digest = digest.Digest("sha256:0123456789abcdef0123456789abcdef0123456789abcdef0123456789abcdef")

	// Move the existing data file aside, so that we can replace it with a
	// malicious blob of data. NOTE: we defer the returned undo func.
	undo := s.reg.TempMoveBlobData(c, manifestDigest)
	defer undo()

	alteredManifestBlob, err := json.MarshalIndent(imgManifest, "", "   ")
	assert.NilError(c, err, "unable to encode altered image manifest to JSON")

	s.reg.WriteBlobContents(c, manifestDigest, alteredManifestBlob)

	// Now try pulling that image by digest. We should get an error about
	// digest verification for the manifest digest.

	// Pull from the registry using the <name>@<digest> reference.
	imageReference := fmt.Sprintf("%s@%s", repoName, manifestDigest)
	out, exitStatus, _ := dockerCmdWithError("pull", imageReference)
	assert.Assert(c, exitStatus != 0)

	expectedErrorMsg := fmt.Sprintf("manifest verification failed for digest %s", manifestDigest)
	assert.Assert(c, is.Contains(out, expectedErrorMsg))
}

// TestPullFailsWithAlteredManifest tests that a `docker pull` fails when
// we have modified a manifest blob and its digest cannot be verified.
// This is the schema1 version of the test.
func (s *DockerSchema1RegistrySuite) TestPullFailsWithAlteredManifest(c *testing.T) {
	testRequires(c, DaemonIsLinux)
	manifestDigest, err := setupImage(c)
	assert.Assert(c, err == nil, "error setting up image")

	// Load the target manifest blob.
	manifestBlob := s.reg.ReadBlobContents(c, manifestDigest)

	var imgManifest schema1.Manifest
	err = json.Unmarshal(manifestBlob, &imgManifest)
	assert.Assert(c, err == nil, "unable to decode image manifest from blob")

	// Change a layer in the manifest.
	imgManifest.FSLayers[0] = schema1.FSLayer{
		BlobSum: digest.Digest("sha256:0123456789abcdef0123456789abcdef0123456789abcdef0123456789abcdef"),
	}

	// Move the existing data file aside, so that we can replace it with a
	// malicious blob of data. NOTE: we defer the returned undo func.
	undo := s.reg.TempMoveBlobData(c, manifestDigest)
	defer undo()

	alteredManifestBlob, err := json.MarshalIndent(imgManifest, "", "   ")
	assert.Assert(c, err == nil, "unable to encode altered image manifest to JSON")

	s.reg.WriteBlobContents(c, manifestDigest, alteredManifestBlob)

	// Now try pulling that image by digest. We should get an error about
	// digest verification for the manifest digest.

	// Pull from the registry using the <name>@<digest> reference.
	imageReference := fmt.Sprintf("%s@%s", repoName, manifestDigest)
	out, exitStatus, _ := dockerCmdWithError("pull", imageReference)
	assert.Assert(c, exitStatus != 0)

	expectedErrorMsg := fmt.Sprintf("image verification failed for digest %s", manifestDigest)
	assert.Assert(c, strings.Contains(out, expectedErrorMsg))
}

// TestPullFailsWithAlteredLayer tests that a `docker pull` fails when
// we have modified a layer blob and its digest cannot be verified.
// This is the schema2 version of the test.
func (s *DockerRegistrySuite) TestPullFailsWithAlteredLayer(c *testing.T) {
<<<<<<< HEAD
	c.Skip("Pending balenaEngine compatibility investigation")

=======
>>>>>>> 847da184
	testRequires(c, DaemonIsLinux)
	manifestDigest, err := setupImage(c)
	assert.Assert(c, err == nil)

	// Load the target manifest blob.
	manifestBlob := s.reg.ReadBlobContents(c, manifestDigest)

	var imgManifest schema2.Manifest
	err = json.Unmarshal(manifestBlob, &imgManifest)
	assert.Assert(c, err == nil)

	// Next, get the digest of one of the layers from the manifest.
	targetLayerDigest := imgManifest.Layers[0].Digest

	// Move the existing data file aside, so that we can replace it with a
	// malicious blob of data. NOTE: we defer the returned undo func.
	undo := s.reg.TempMoveBlobData(c, targetLayerDigest)
	defer undo()

	// Now make a fake data blob in this directory.
	s.reg.WriteBlobContents(c, targetLayerDigest, []byte("This is not the data you are looking for."))

	// Now try pulling that image by digest. We should get an error about
	// digest verification for the target layer digest.

	// Remove distribution cache to force a re-pull of the blobs
	if err := os.RemoveAll(filepath.Join(testEnv.DaemonInfo.DockerRootDir, "image", s.d.StorageDriver(), "distribution")); err != nil {
		c.Fatalf("error clearing distribution cache: %v", err)
	}

	// Pull from the registry using the <name>@<digest> reference.
	imageReference := fmt.Sprintf("%s@%s", repoName, manifestDigest)
	out, exitStatus, _ := dockerCmdWithError("pull", imageReference)
	assert.Assert(c, exitStatus != 0, "expected a non-zero exit status")

	expectedErrorMsg := fmt.Sprintf("filesystem layer verification failed for digest %s", targetLayerDigest)
	assert.Assert(c, strings.Contains(out, expectedErrorMsg), "expected error message in output: %s", out)
}

// TestPullFailsWithAlteredLayer tests that a `docker pull` fails when
// we have modified a layer blob and its digest cannot be verified.
// This is the schema1 version of the test.
func (s *DockerSchema1RegistrySuite) TestPullFailsWithAlteredLayer(c *testing.T) {
<<<<<<< HEAD
	c.Skip("Pending balenaEngine compatibility investigation")

=======
>>>>>>> 847da184
	testRequires(c, DaemonIsLinux)
	manifestDigest, err := setupImage(c)
	assert.Assert(c, err == nil)

	// Load the target manifest blob.
	manifestBlob := s.reg.ReadBlobContents(c, manifestDigest)

	var imgManifest schema1.Manifest
	err = json.Unmarshal(manifestBlob, &imgManifest)
	assert.Assert(c, err == nil)

	// Next, get the digest of one of the layers from the manifest.
	targetLayerDigest := imgManifest.FSLayers[0].BlobSum

	// Move the existing data file aside, so that we can replace it with a
	// malicious blob of data. NOTE: we defer the returned undo func.
	undo := s.reg.TempMoveBlobData(c, targetLayerDigest)
	defer undo()

	// Now make a fake data blob in this directory.
	s.reg.WriteBlobContents(c, targetLayerDigest, []byte("This is not the data you are looking for."))

	// Now try pulling that image by digest. We should get an error about
	// digest verification for the target layer digest.

	// Remove distribution cache to force a re-pull of the blobs
	if err := os.RemoveAll(filepath.Join(testEnv.DaemonInfo.DockerRootDir, "image", s.d.StorageDriver(), "distribution")); err != nil {
		c.Fatalf("error clearing distribution cache: %v", err)
	}

	// Pull from the registry using the <name>@<digest> reference.
	imageReference := fmt.Sprintf("%s@%s", repoName, manifestDigest)
	out, exitStatus, _ := dockerCmdWithError("pull", imageReference)
	assert.Assert(c, exitStatus != 0, "expected a non-zero exit status")

	expectedErrorMsg := fmt.Sprintf("filesystem layer verification failed for digest %s", targetLayerDigest)
	assert.Assert(c, strings.Contains(out, expectedErrorMsg), "expected error message in output: %s", out)
}<|MERGE_RESOLUTION|>--- conflicted
+++ resolved
@@ -14,15 +14,9 @@
 	"github.com/docker/docker/api/types"
 	"github.com/docker/docker/integration-cli/cli"
 	"github.com/docker/docker/integration-cli/cli/build"
-<<<<<<< HEAD
-	"github.com/opencontainers/go-digest"
-	"gotest.tools/assert"
-	is "gotest.tools/assert/cmp"
-=======
 	digest "github.com/opencontainers/go-digest"
 	"gotest.tools/v3/assert"
 	is "gotest.tools/v3/assert/cmp"
->>>>>>> 847da184
 )
 
 var (
@@ -243,7 +237,6 @@
 }
 
 func (s *DockerRegistrySuite) TestListImagesWithDigests(c *testing.T) {
-
 	// setup image1
 	digest1, err := setupImageWithTag(c, "tag1")
 	assert.NilError(c, err, "error setting up image")
@@ -336,7 +329,7 @@
 	assert.Assert(c, re1.MatchString(out), "expected %q: %s", re1.String(), out)
 	// setup image2
 	digest2, err := setupImageWithTag(c, "dangle2")
-	//error setting up image
+	// error setting up image
 	assert.NilError(c, err)
 	imageReference2 := fmt.Sprintf("%s@%s", repoName, digest2)
 	c.Logf("imageReference2 = %s", imageReference2)
@@ -612,11 +605,8 @@
 // we have modified a layer blob and its digest cannot be verified.
 // This is the schema2 version of the test.
 func (s *DockerRegistrySuite) TestPullFailsWithAlteredLayer(c *testing.T) {
-<<<<<<< HEAD
 	c.Skip("Pending balenaEngine compatibility investigation")
 
-=======
->>>>>>> 847da184
 	testRequires(c, DaemonIsLinux)
 	manifestDigest, err := setupImage(c)
 	assert.Assert(c, err == nil)
@@ -660,11 +650,8 @@
 // we have modified a layer blob and its digest cannot be verified.
 // This is the schema1 version of the test.
 func (s *DockerSchema1RegistrySuite) TestPullFailsWithAlteredLayer(c *testing.T) {
-<<<<<<< HEAD
 	c.Skip("Pending balenaEngine compatibility investigation")
 
-=======
->>>>>>> 847da184
 	testRequires(c, DaemonIsLinux)
 	manifestDigest, err := setupImage(c)
 	assert.Assert(c, err == nil)
