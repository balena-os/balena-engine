package main

import (
	"os"
	"path/filepath"
	"testing"

<<<<<<< HEAD
	"gotest.tools/assert"
=======
	"gotest.tools/v3/assert"
>>>>>>> 847da184
)

// Try all of the test cases from the archive package which implements the
// internals of `docker cp` and ensure that the behavior matches when actually
// copying to and from containers.

// Basic assumptions about SRC and DST:
// 1. SRC must exist.
// 2. If SRC ends with a trailing separator, it must be a directory.
// 3. DST parent directory must exist.
// 4. If DST exists as a file, it must not end with a trailing separator.

// Check that copying from a container to a local symlink copies to the symlink
// target and does not overwrite the local symlink itself.
// TODO: move to docker/cli and/or integration/container/copy_test.go
func (s *DockerSuite) TestCpFromSymlinkDestination(c *testing.T) {
	testRequires(c, DaemonIsLinux)
	containerID := makeTestContainer(c, testContainerOptions{addContent: true})

	tmpDir := getTestDir(c, "test-cp-from-err-dst-not-dir")
	defer os.RemoveAll(tmpDir)

	makeTestContentInDir(c, tmpDir)

	// First, copy a file from the container to a symlink to a file. This
	// should overwrite the symlink target contents with the source contents.
	srcPath := containerCpPath(containerID, "/file2")
	dstPath := cpPath(tmpDir, "symlinkToFile1")

<<<<<<< HEAD
	assert.Assert(c, runDockerCp(c, srcPath, dstPath, nil) == nil)

	// The symlink should not have been modified.
	assert.Assert(c, symlinkTargetEquals(c, dstPath, "file1") == nil)

	// The file should have the contents of "file2" now.
	assert.Assert(c, fileContentEquals(c, cpPath(tmpDir, "file1"), "file2\n") == nil)
=======
	assert.NilError(c, runDockerCp(c, srcPath, dstPath))
	assert.NilError(c, symlinkTargetEquals(c, dstPath, "file1"), "The symlink should not have been modified")
	assert.NilError(c, fileContentEquals(c, cpPath(tmpDir, "file1"), "file2\n"), `The file should have the contents of "file2" now`)
>>>>>>> 847da184

	// Next, copy a file from the container to a symlink to a directory. This
	// should copy the file into the symlink target directory.
	dstPath = cpPath(tmpDir, "symlinkToDir1")

<<<<<<< HEAD
	assert.Assert(c, runDockerCp(c, srcPath, dstPath, nil) == nil)

	// The symlink should not have been modified.
	assert.Assert(c, symlinkTargetEquals(c, dstPath, "dir1") == nil)

	// The file should have the contents of "file2" now.
	assert.Assert(c, fileContentEquals(c, cpPath(tmpDir, "file2"), "file2\n") == nil)
=======
	assert.NilError(c, runDockerCp(c, srcPath, dstPath))
	assert.NilError(c, symlinkTargetEquals(c, dstPath, "dir1"), "The symlink should not have been modified")
	assert.NilError(c, fileContentEquals(c, cpPath(tmpDir, "file2"), "file2\n"), `The file should have the contents of "file2" now`)
>>>>>>> 847da184

	// Next, copy a file from the container to a symlink to a file that does
	// not exist (a broken symlink). This should create the target file with
	// the contents of the source file.
	dstPath = cpPath(tmpDir, "brokenSymlinkToFileX")

<<<<<<< HEAD
	assert.Assert(c, runDockerCp(c, srcPath, dstPath, nil) == nil)

	// The symlink should not have been modified.
	assert.Assert(c, symlinkTargetEquals(c, dstPath, "fileX") == nil)

	// The file should have the contents of "file2" now.
	assert.Assert(c, fileContentEquals(c, cpPath(tmpDir, "fileX"), "file2\n") == nil)
=======
	assert.NilError(c, runDockerCp(c, srcPath, dstPath))
	assert.NilError(c, symlinkTargetEquals(c, dstPath, "fileX"), "The symlink should not have been modified")
	assert.NilError(c, fileContentEquals(c, cpPath(tmpDir, "fileX"), "file2\n"), `The file should have the contents of "file2" now`)
>>>>>>> 847da184

	// Next, copy a directory from the container to a symlink to a local
	// directory. This should copy the directory into the symlink target
	// directory and not modify the symlink.
	srcPath = containerCpPath(containerID, "/dir2")
	dstPath = cpPath(tmpDir, "symlinkToDir1")

<<<<<<< HEAD
	assert.Assert(c, runDockerCp(c, srcPath, dstPath, nil) == nil)

	// The symlink should not have been modified.
	assert.Assert(c, symlinkTargetEquals(c, dstPath, "dir1") == nil)

	// The directory should now contain a copy of "dir2".
	assert.Assert(c, fileContentEquals(c, cpPath(tmpDir, "dir1/dir2/file2-1"), "file2-1\n") == nil)
=======
	assert.NilError(c, runDockerCp(c, srcPath, dstPath))
	assert.NilError(c, symlinkTargetEquals(c, dstPath, "dir1"), "The symlink should not have been modified")
	assert.NilError(c, fileContentEquals(c, cpPath(tmpDir, "dir1/dir2/file2-1"), "file2-1\n"), `The directory should now contain a copy of "dir2"`)
>>>>>>> 847da184

	// Next, copy a directory from the container to a symlink to a local
	// directory that does not exist (a broken symlink). This should create
	// the target as a directory with the contents of the source directory. It
	// should not modify the symlink.
	dstPath = cpPath(tmpDir, "brokenSymlinkToDirX")

<<<<<<< HEAD
	assert.Assert(c, runDockerCp(c, srcPath, dstPath, nil) == nil)

	// The symlink should not have been modified.
	assert.Assert(c, symlinkTargetEquals(c, dstPath, "dirX") == nil)

	// The "dirX" directory should now be a copy of "dir2".
	assert.Assert(c, fileContentEquals(c, cpPath(tmpDir, "dirX/file2-1"), "file2-1\n") == nil)
=======
	assert.NilError(c, runDockerCp(c, srcPath, dstPath))
	assert.NilError(c, symlinkTargetEquals(c, dstPath, "dirX"), "The symlink should not have been modified")
	assert.NilError(c, fileContentEquals(c, cpPath(tmpDir, "dirX/file2-1"), "file2-1\n"), `The "dirX" directory should now be a copy of "dir2"`)
>>>>>>> 847da184
}

// Possibilities are reduced to the remaining 10 cases:
//
//  case | srcIsDir | onlyDirContents | dstExists | dstIsDir | dstTrSep | action
// ===================================================================================================
//   A   |  no      |  -              |  no       |  -       |  no      |  create file
//   B   |  no      |  -              |  no       |  -       |  yes     |  error
//   C   |  no      |  -              |  yes      |  no      |  -       |  overwrite file
//   D   |  no      |  -              |  yes      |  yes     |  -       |  create file in dst dir
//   E   |  yes     |  no             |  no       |  -       |  -       |  create dir, copy contents
//   F   |  yes     |  no             |  yes      |  no      |  -       |  error
//   G   |  yes     |  no             |  yes      |  yes     |  -       |  copy dir and contents
//   H   |  yes     |  yes            |  no       |  -       |  -       |  create dir, copy contents
//   I   |  yes     |  yes            |  yes      |  no      |  -       |  error
//   J   |  yes     |  yes            |  yes      |  yes     |  -       |  copy dir contents
//

// A. SRC specifies a file and DST (no trailing path separator) doesn't
//    exist. This should create a file with the name DST and copy the
//    contents of the source file into it.
func (s *DockerSuite) TestCpFromCaseA(c *testing.T) {
	testRequires(c, DaemonIsLinux)
	containerID := makeTestContainer(c, testContainerOptions{
		addContent: true, workDir: "/root",
	})

	tmpDir := getTestDir(c, "test-cp-from-case-a")
	defer os.RemoveAll(tmpDir)

	srcPath := containerCpPath(containerID, "/root/file1")
	dstPath := cpPath(tmpDir, "itWorks.txt")

<<<<<<< HEAD
	assert.Assert(c, runDockerCp(c, srcPath, dstPath, nil) == nil)

	assert.Assert(c, fileContentEquals(c, dstPath, "file1\n") == nil)
=======
	assert.NilError(c, runDockerCp(c, srcPath, dstPath))
	assert.NilError(c, fileContentEquals(c, dstPath, "file1\n"))
>>>>>>> 847da184
}

// B. SRC specifies a file and DST (with trailing path separator) doesn't
//    exist. This should cause an error because the copy operation cannot
//    create a directory when copying a single file.
func (s *DockerSuite) TestCpFromCaseB(c *testing.T) {
	testRequires(c, DaemonIsLinux)
	containerID := makeTestContainer(c, testContainerOptions{addContent: true})

	tmpDir := getTestDir(c, "test-cp-from-case-b")
	defer os.RemoveAll(tmpDir)

	srcPath := containerCpPath(containerID, "/file1")
	dstDir := cpPathTrailingSep(tmpDir, "testDir")

	err := runDockerCp(c, srcPath, dstDir)
	assert.ErrorContains(c, err, "")
<<<<<<< HEAD

=======
>>>>>>> 847da184
	assert.Assert(c, isCpDirNotExist(err), "expected DirNotExists error, but got %T: %s", err, err)
}

// C. SRC specifies a file and DST exists as a file. This should overwrite
//    the file at DST with the contents of the source file.
func (s *DockerSuite) TestCpFromCaseC(c *testing.T) {
	testRequires(c, DaemonIsLinux)
	containerID := makeTestContainer(c, testContainerOptions{
		addContent: true, workDir: "/root",
	})

	tmpDir := getTestDir(c, "test-cp-from-case-c")
	defer os.RemoveAll(tmpDir)

	makeTestContentInDir(c, tmpDir)

	srcPath := containerCpPath(containerID, "/root/file1")
	dstPath := cpPath(tmpDir, "file2")

	// Ensure the local file starts with different content.
<<<<<<< HEAD
	assert.Assert(c, fileContentEquals(c, dstPath, "file2\n") == nil)

	assert.Assert(c, runDockerCp(c, srcPath, dstPath, nil) == nil)

	assert.Assert(c, fileContentEquals(c, dstPath, "file1\n") == nil)
=======
	assert.NilError(c, fileContentEquals(c, dstPath, "file2\n"))
	assert.NilError(c, runDockerCp(c, srcPath, dstPath))
	assert.NilError(c, fileContentEquals(c, dstPath, "file1\n"))
>>>>>>> 847da184
}

// D. SRC specifies a file and DST exists as a directory. This should place
//    a copy of the source file inside it using the basename from SRC. Ensure
//    this works whether DST has a trailing path separator or not.
func (s *DockerSuite) TestCpFromCaseD(c *testing.T) {
	testRequires(c, DaemonIsLinux)
	containerID := makeTestContainer(c, testContainerOptions{addContent: true})

	tmpDir := getTestDir(c, "test-cp-from-case-d")
	defer os.RemoveAll(tmpDir)

	makeTestContentInDir(c, tmpDir)

	srcPath := containerCpPath(containerID, "/file1")
	dstDir := cpPath(tmpDir, "dir1")
	dstPath := filepath.Join(dstDir, "file1")

	// Ensure that dstPath doesn't exist.
	_, err := os.Stat(dstPath)
	assert.Assert(c, os.IsNotExist(err), "did not expect dstPath %q to exist", dstPath)
<<<<<<< HEAD

	assert.Assert(c, runDockerCp(c, srcPath, dstDir, nil) == nil)

	assert.Assert(c, fileContentEquals(c, dstPath, "file1\n") == nil)

	// Now try again but using a trailing path separator for dstDir.

	// unable to remove dstDir
	assert.Assert(c, os.RemoveAll(dstDir) == nil)

	// unable to make dstDir
	assert.Assert(c, os.MkdirAll(dstDir, os.FileMode(0755)) == nil)

	dstDir = cpPathTrailingSep(tmpDir, "dir1")

	assert.Assert(c, runDockerCp(c, srcPath, dstDir, nil) == nil)

	assert.Assert(c, fileContentEquals(c, dstPath, "file1\n") == nil)
=======

	assert.NilError(c, runDockerCp(c, srcPath, dstDir))
	assert.NilError(c, fileContentEquals(c, dstPath, "file1\n"))

	// Now try again but using a trailing path separator for dstDir.

	assert.NilError(c, os.RemoveAll(dstDir), "unable to remove dstDir")
	assert.NilError(c, os.MkdirAll(dstDir, os.FileMode(0755)), "unable to make dstDir")

	dstDir = cpPathTrailingSep(tmpDir, "dir1")

	assert.NilError(c, runDockerCp(c, srcPath, dstDir))
	assert.NilError(c, fileContentEquals(c, dstPath, "file1\n"))
>>>>>>> 847da184
}

// E. SRC specifies a directory and DST does not exist. This should create a
//    directory at DST and copy the contents of the SRC directory into the DST
//    directory. Ensure this works whether DST has a trailing path separator or
//    not.
func (s *DockerSuite) TestCpFromCaseE(c *testing.T) {
	testRequires(c, DaemonIsLinux)
	containerID := makeTestContainer(c, testContainerOptions{addContent: true})

	tmpDir := getTestDir(c, "test-cp-from-case-e")
	defer os.RemoveAll(tmpDir)

	srcDir := containerCpPath(containerID, "dir1")
	dstDir := cpPath(tmpDir, "testDir")
	dstPath := filepath.Join(dstDir, "file1-1")

<<<<<<< HEAD
	assert.Assert(c, runDockerCp(c, srcDir, dstDir, nil) == nil)

	assert.Assert(c, fileContentEquals(c, dstPath, "file1-1\n") == nil)

	// Now try again but using a trailing path separator for dstDir.

	// unable to remove dstDir
	assert.Assert(c, os.RemoveAll(dstDir) == nil)

	dstDir = cpPathTrailingSep(tmpDir, "testDir")

	assert.Assert(c, runDockerCp(c, srcDir, dstDir, nil) == nil)

	assert.Assert(c, fileContentEquals(c, dstPath, "file1-1\n") == nil)
=======
	assert.NilError(c, runDockerCp(c, srcDir, dstDir))
	assert.NilError(c, fileContentEquals(c, dstPath, "file1-1\n"))

	// Now try again but using a trailing path separator for dstDir.

	assert.NilError(c, os.RemoveAll(dstDir), "unable to remove dstDir")

	dstDir = cpPathTrailingSep(tmpDir, "testDir")

	assert.NilError(c, runDockerCp(c, srcDir, dstDir))
	assert.NilError(c, fileContentEquals(c, dstPath, "file1-1\n"))
>>>>>>> 847da184
}

// F. SRC specifies a directory and DST exists as a file. This should cause an
//    error as it is not possible to overwrite a file with a directory.
func (s *DockerSuite) TestCpFromCaseF(c *testing.T) {
	testRequires(c, DaemonIsLinux)
	containerID := makeTestContainer(c, testContainerOptions{
		addContent: true, workDir: "/root",
	})

	tmpDir := getTestDir(c, "test-cp-from-case-f")
	defer os.RemoveAll(tmpDir)

	makeTestContentInDir(c, tmpDir)

	srcDir := containerCpPath(containerID, "/root/dir1")
	dstFile := cpPath(tmpDir, "file1")

	err := runDockerCp(c, srcDir, dstFile)
	assert.ErrorContains(c, err, "")
<<<<<<< HEAD

=======
>>>>>>> 847da184
	assert.Assert(c, isCpCannotCopyDir(err), "expected ErrCannotCopyDir error, but got %T: %s", err, err)
}

// G. SRC specifies a directory and DST exists as a directory. This should copy
//    the SRC directory and all its contents to the DST directory. Ensure this
//    works whether DST has a trailing path separator or not.
func (s *DockerSuite) TestCpFromCaseG(c *testing.T) {
	testRequires(c, DaemonIsLinux)
	containerID := makeTestContainer(c, testContainerOptions{
		addContent: true, workDir: "/root",
	})

	tmpDir := getTestDir(c, "test-cp-from-case-g")
	defer os.RemoveAll(tmpDir)

	makeTestContentInDir(c, tmpDir)

	srcDir := containerCpPath(containerID, "/root/dir1")
	dstDir := cpPath(tmpDir, "dir2")
	resultDir := filepath.Join(dstDir, "dir1")
	dstPath := filepath.Join(resultDir, "file1-1")

<<<<<<< HEAD
	assert.Assert(c, runDockerCp(c, srcDir, dstDir, nil) == nil)

	assert.Assert(c, fileContentEquals(c, dstPath, "file1-1\n") == nil)

	// Now try again but using a trailing path separator for dstDir.

	// unable to remove dstDir
	assert.Assert(c, os.RemoveAll(dstDir) == nil)

	// unable to make dstDir
	assert.Assert(c, os.MkdirAll(dstDir, os.FileMode(0755)) == nil)

	dstDir = cpPathTrailingSep(tmpDir, "dir2")

	assert.Assert(c, runDockerCp(c, srcDir, dstDir, nil) == nil)

	assert.Assert(c, fileContentEquals(c, dstPath, "file1-1\n") == nil)
=======
	assert.NilError(c, runDockerCp(c, srcDir, dstDir))
	assert.NilError(c, fileContentEquals(c, dstPath, "file1-1\n"))

	// Now try again but using a trailing path separator for dstDir.

	assert.NilError(c, os.RemoveAll(dstDir), "unable to remove dstDir")
	assert.NilError(c, os.MkdirAll(dstDir, os.FileMode(0755)), "unable to make dstDir")

	dstDir = cpPathTrailingSep(tmpDir, "dir2")

	assert.NilError(c, runDockerCp(c, srcDir, dstDir))
	assert.NilError(c, fileContentEquals(c, dstPath, "file1-1\n"))
>>>>>>> 847da184
}

// H. SRC specifies a directory's contents only and DST does not exist. This
//    should create a directory at DST and copy the contents of the SRC
//    directory (but not the directory itself) into the DST directory. Ensure
//    this works whether DST has a trailing path separator or not.
func (s *DockerSuite) TestCpFromCaseH(c *testing.T) {
	testRequires(c, DaemonIsLinux)
	containerID := makeTestContainer(c, testContainerOptions{addContent: true})

	tmpDir := getTestDir(c, "test-cp-from-case-h")
	defer os.RemoveAll(tmpDir)

	srcDir := containerCpPathTrailingSep(containerID, "dir1") + "."
	dstDir := cpPath(tmpDir, "testDir")
	dstPath := filepath.Join(dstDir, "file1-1")

<<<<<<< HEAD
	assert.Assert(c, runDockerCp(c, srcDir, dstDir, nil) == nil)

	assert.Assert(c, fileContentEquals(c, dstPath, "file1-1\n") == nil)

	// Now try again but using a trailing path separator for dstDir.

	// unable to remove resultDir
	assert.Assert(c, os.RemoveAll(dstDir) == nil)

	dstDir = cpPathTrailingSep(tmpDir, "testDir")

	assert.Assert(c, runDockerCp(c, srcDir, dstDir, nil) == nil)

	assert.Assert(c, fileContentEquals(c, dstPath, "file1-1\n") == nil)
=======
	assert.NilError(c, runDockerCp(c, srcDir, dstDir))
	assert.NilError(c, fileContentEquals(c, dstPath, "file1-1\n"))

	// Now try again but using a trailing path separator for dstDir.

	assert.NilError(c, os.RemoveAll(dstDir), "unable to remove resultDir")

	dstDir = cpPathTrailingSep(tmpDir, "testDir")

	assert.NilError(c, runDockerCp(c, srcDir, dstDir))
	assert.NilError(c, fileContentEquals(c, dstPath, "file1-1\n"))
>>>>>>> 847da184
}

// I. SRC specifies a directory's contents only and DST exists as a file. This
//    should cause an error as it is not possible to overwrite a file with a
//    directory.
func (s *DockerSuite) TestCpFromCaseI(c *testing.T) {
	testRequires(c, DaemonIsLinux)
	containerID := makeTestContainer(c, testContainerOptions{
		addContent: true, workDir: "/root",
	})

	tmpDir := getTestDir(c, "test-cp-from-case-i")
	defer os.RemoveAll(tmpDir)

	makeTestContentInDir(c, tmpDir)

	srcDir := containerCpPathTrailingSep(containerID, "/root/dir1") + "."
	dstFile := cpPath(tmpDir, "file1")

	err := runDockerCp(c, srcDir, dstFile)
	assert.ErrorContains(c, err, "")
<<<<<<< HEAD

=======
>>>>>>> 847da184
	assert.Assert(c, isCpCannotCopyDir(err), "expected ErrCannotCopyDir error, but got %T: %s", err, err)
}

// J. SRC specifies a directory's contents only and DST exists as a directory.
//    This should copy the contents of the SRC directory (but not the directory
//    itself) into the DST directory. Ensure this works whether DST has a
//    trailing path separator or not.
func (s *DockerSuite) TestCpFromCaseJ(c *testing.T) {
	testRequires(c, DaemonIsLinux)
	containerID := makeTestContainer(c, testContainerOptions{
		addContent: true, workDir: "/root",
	})

	tmpDir := getTestDir(c, "test-cp-from-case-j")
	defer os.RemoveAll(tmpDir)

	makeTestContentInDir(c, tmpDir)

	srcDir := containerCpPathTrailingSep(containerID, "/root/dir1") + "."
	dstDir := cpPath(tmpDir, "dir2")
	dstPath := filepath.Join(dstDir, "file1-1")

<<<<<<< HEAD
	assert.Assert(c, runDockerCp(c, srcDir, dstDir, nil) == nil)

	assert.Assert(c, fileContentEquals(c, dstPath, "file1-1\n") == nil)

	// Now try again but using a trailing path separator for dstDir.

	// unable to remove dstDir
	assert.Assert(c, os.RemoveAll(dstDir) == nil)

	// unable to make dstDir
	assert.Assert(c, os.MkdirAll(dstDir, os.FileMode(0755)) == nil)

	dstDir = cpPathTrailingSep(tmpDir, "dir2")

	assert.Assert(c, runDockerCp(c, srcDir, dstDir, nil) == nil)

	assert.Assert(c, fileContentEquals(c, dstPath, "file1-1\n") == nil)
=======
	assert.NilError(c, runDockerCp(c, srcDir, dstDir))
	assert.NilError(c, fileContentEquals(c, dstPath, "file1-1\n"))

	// Now try again but using a trailing path separator for dstDir.

	assert.NilError(c, os.RemoveAll(dstDir), "unable to remove dstDir")
	assert.NilError(c, os.MkdirAll(dstDir, os.FileMode(0755)), "unable to make dstDir")

	dstDir = cpPathTrailingSep(tmpDir, "dir2")

	assert.NilError(c, runDockerCp(c, srcDir, dstDir))
	assert.NilError(c, fileContentEquals(c, dstPath, "file1-1\n"))
>>>>>>> 847da184
}<|MERGE_RESOLUTION|>--- conflicted
+++ resolved
@@ -5,11 +5,7 @@
 	"path/filepath"
 	"testing"
 
-<<<<<<< HEAD
-	"gotest.tools/assert"
-=======
 	"gotest.tools/v3/assert"
->>>>>>> 847da184
 )
 
 // Try all of the test cases from the archive package which implements the
@@ -39,56 +35,26 @@
 	srcPath := containerCpPath(containerID, "/file2")
 	dstPath := cpPath(tmpDir, "symlinkToFile1")
 
-<<<<<<< HEAD
-	assert.Assert(c, runDockerCp(c, srcPath, dstPath, nil) == nil)
-
-	// The symlink should not have been modified.
-	assert.Assert(c, symlinkTargetEquals(c, dstPath, "file1") == nil)
-
-	// The file should have the contents of "file2" now.
-	assert.Assert(c, fileContentEquals(c, cpPath(tmpDir, "file1"), "file2\n") == nil)
-=======
 	assert.NilError(c, runDockerCp(c, srcPath, dstPath))
 	assert.NilError(c, symlinkTargetEquals(c, dstPath, "file1"), "The symlink should not have been modified")
 	assert.NilError(c, fileContentEquals(c, cpPath(tmpDir, "file1"), "file2\n"), `The file should have the contents of "file2" now`)
->>>>>>> 847da184
 
 	// Next, copy a file from the container to a symlink to a directory. This
 	// should copy the file into the symlink target directory.
 	dstPath = cpPath(tmpDir, "symlinkToDir1")
 
-<<<<<<< HEAD
-	assert.Assert(c, runDockerCp(c, srcPath, dstPath, nil) == nil)
-
-	// The symlink should not have been modified.
-	assert.Assert(c, symlinkTargetEquals(c, dstPath, "dir1") == nil)
-
-	// The file should have the contents of "file2" now.
-	assert.Assert(c, fileContentEquals(c, cpPath(tmpDir, "file2"), "file2\n") == nil)
-=======
 	assert.NilError(c, runDockerCp(c, srcPath, dstPath))
 	assert.NilError(c, symlinkTargetEquals(c, dstPath, "dir1"), "The symlink should not have been modified")
 	assert.NilError(c, fileContentEquals(c, cpPath(tmpDir, "file2"), "file2\n"), `The file should have the contents of "file2" now`)
->>>>>>> 847da184
 
 	// Next, copy a file from the container to a symlink to a file that does
 	// not exist (a broken symlink). This should create the target file with
 	// the contents of the source file.
 	dstPath = cpPath(tmpDir, "brokenSymlinkToFileX")
 
-<<<<<<< HEAD
-	assert.Assert(c, runDockerCp(c, srcPath, dstPath, nil) == nil)
-
-	// The symlink should not have been modified.
-	assert.Assert(c, symlinkTargetEquals(c, dstPath, "fileX") == nil)
-
-	// The file should have the contents of "file2" now.
-	assert.Assert(c, fileContentEquals(c, cpPath(tmpDir, "fileX"), "file2\n") == nil)
-=======
 	assert.NilError(c, runDockerCp(c, srcPath, dstPath))
 	assert.NilError(c, symlinkTargetEquals(c, dstPath, "fileX"), "The symlink should not have been modified")
 	assert.NilError(c, fileContentEquals(c, cpPath(tmpDir, "fileX"), "file2\n"), `The file should have the contents of "file2" now`)
->>>>>>> 847da184
 
 	// Next, copy a directory from the container to a symlink to a local
 	// directory. This should copy the directory into the symlink target
@@ -96,19 +62,9 @@
 	srcPath = containerCpPath(containerID, "/dir2")
 	dstPath = cpPath(tmpDir, "symlinkToDir1")
 
-<<<<<<< HEAD
-	assert.Assert(c, runDockerCp(c, srcPath, dstPath, nil) == nil)
-
-	// The symlink should not have been modified.
-	assert.Assert(c, symlinkTargetEquals(c, dstPath, "dir1") == nil)
-
-	// The directory should now contain a copy of "dir2".
-	assert.Assert(c, fileContentEquals(c, cpPath(tmpDir, "dir1/dir2/file2-1"), "file2-1\n") == nil)
-=======
 	assert.NilError(c, runDockerCp(c, srcPath, dstPath))
 	assert.NilError(c, symlinkTargetEquals(c, dstPath, "dir1"), "The symlink should not have been modified")
 	assert.NilError(c, fileContentEquals(c, cpPath(tmpDir, "dir1/dir2/file2-1"), "file2-1\n"), `The directory should now contain a copy of "dir2"`)
->>>>>>> 847da184
 
 	// Next, copy a directory from the container to a symlink to a local
 	// directory that does not exist (a broken symlink). This should create
@@ -116,19 +72,9 @@
 	// should not modify the symlink.
 	dstPath = cpPath(tmpDir, "brokenSymlinkToDirX")
 
-<<<<<<< HEAD
-	assert.Assert(c, runDockerCp(c, srcPath, dstPath, nil) == nil)
-
-	// The symlink should not have been modified.
-	assert.Assert(c, symlinkTargetEquals(c, dstPath, "dirX") == nil)
-
-	// The "dirX" directory should now be a copy of "dir2".
-	assert.Assert(c, fileContentEquals(c, cpPath(tmpDir, "dirX/file2-1"), "file2-1\n") == nil)
-=======
 	assert.NilError(c, runDockerCp(c, srcPath, dstPath))
 	assert.NilError(c, symlinkTargetEquals(c, dstPath, "dirX"), "The symlink should not have been modified")
 	assert.NilError(c, fileContentEquals(c, cpPath(tmpDir, "dirX/file2-1"), "file2-1\n"), `The "dirX" directory should now be a copy of "dir2"`)
->>>>>>> 847da184
 }
 
 // Possibilities are reduced to the remaining 10 cases:
@@ -162,14 +108,8 @@
 	srcPath := containerCpPath(containerID, "/root/file1")
 	dstPath := cpPath(tmpDir, "itWorks.txt")
 
-<<<<<<< HEAD
-	assert.Assert(c, runDockerCp(c, srcPath, dstPath, nil) == nil)
-
-	assert.Assert(c, fileContentEquals(c, dstPath, "file1\n") == nil)
-=======
 	assert.NilError(c, runDockerCp(c, srcPath, dstPath))
 	assert.NilError(c, fileContentEquals(c, dstPath, "file1\n"))
->>>>>>> 847da184
 }
 
 // B. SRC specifies a file and DST (with trailing path separator) doesn't
@@ -187,10 +127,6 @@
 
 	err := runDockerCp(c, srcPath, dstDir)
 	assert.ErrorContains(c, err, "")
-<<<<<<< HEAD
-
-=======
->>>>>>> 847da184
 	assert.Assert(c, isCpDirNotExist(err), "expected DirNotExists error, but got %T: %s", err, err)
 }
 
@@ -211,17 +147,9 @@
 	dstPath := cpPath(tmpDir, "file2")
 
 	// Ensure the local file starts with different content.
-<<<<<<< HEAD
-	assert.Assert(c, fileContentEquals(c, dstPath, "file2\n") == nil)
-
-	assert.Assert(c, runDockerCp(c, srcPath, dstPath, nil) == nil)
-
-	assert.Assert(c, fileContentEquals(c, dstPath, "file1\n") == nil)
-=======
 	assert.NilError(c, fileContentEquals(c, dstPath, "file2\n"))
 	assert.NilError(c, runDockerCp(c, srcPath, dstPath))
 	assert.NilError(c, fileContentEquals(c, dstPath, "file1\n"))
->>>>>>> 847da184
 }
 
 // D. SRC specifies a file and DST exists as a directory. This should place
@@ -243,26 +171,6 @@
 	// Ensure that dstPath doesn't exist.
 	_, err := os.Stat(dstPath)
 	assert.Assert(c, os.IsNotExist(err), "did not expect dstPath %q to exist", dstPath)
-<<<<<<< HEAD
-
-	assert.Assert(c, runDockerCp(c, srcPath, dstDir, nil) == nil)
-
-	assert.Assert(c, fileContentEquals(c, dstPath, "file1\n") == nil)
-
-	// Now try again but using a trailing path separator for dstDir.
-
-	// unable to remove dstDir
-	assert.Assert(c, os.RemoveAll(dstDir) == nil)
-
-	// unable to make dstDir
-	assert.Assert(c, os.MkdirAll(dstDir, os.FileMode(0755)) == nil)
-
-	dstDir = cpPathTrailingSep(tmpDir, "dir1")
-
-	assert.Assert(c, runDockerCp(c, srcPath, dstDir, nil) == nil)
-
-	assert.Assert(c, fileContentEquals(c, dstPath, "file1\n") == nil)
-=======
 
 	assert.NilError(c, runDockerCp(c, srcPath, dstDir))
 	assert.NilError(c, fileContentEquals(c, dstPath, "file1\n"))
@@ -276,7 +184,6 @@
 
 	assert.NilError(c, runDockerCp(c, srcPath, dstDir))
 	assert.NilError(c, fileContentEquals(c, dstPath, "file1\n"))
->>>>>>> 847da184
 }
 
 // E. SRC specifies a directory and DST does not exist. This should create a
@@ -294,34 +201,17 @@
 	dstDir := cpPath(tmpDir, "testDir")
 	dstPath := filepath.Join(dstDir, "file1-1")
 
-<<<<<<< HEAD
-	assert.Assert(c, runDockerCp(c, srcDir, dstDir, nil) == nil)
-
-	assert.Assert(c, fileContentEquals(c, dstPath, "file1-1\n") == nil)
-
-	// Now try again but using a trailing path separator for dstDir.
-
-	// unable to remove dstDir
-	assert.Assert(c, os.RemoveAll(dstDir) == nil)
+	assert.NilError(c, runDockerCp(c, srcDir, dstDir))
+	assert.NilError(c, fileContentEquals(c, dstPath, "file1-1\n"))
+
+	// Now try again but using a trailing path separator for dstDir.
+
+	assert.NilError(c, os.RemoveAll(dstDir), "unable to remove dstDir")
 
 	dstDir = cpPathTrailingSep(tmpDir, "testDir")
 
-	assert.Assert(c, runDockerCp(c, srcDir, dstDir, nil) == nil)
-
-	assert.Assert(c, fileContentEquals(c, dstPath, "file1-1\n") == nil)
-=======
-	assert.NilError(c, runDockerCp(c, srcDir, dstDir))
-	assert.NilError(c, fileContentEquals(c, dstPath, "file1-1\n"))
-
-	// Now try again but using a trailing path separator for dstDir.
-
-	assert.NilError(c, os.RemoveAll(dstDir), "unable to remove dstDir")
-
-	dstDir = cpPathTrailingSep(tmpDir, "testDir")
-
-	assert.NilError(c, runDockerCp(c, srcDir, dstDir))
-	assert.NilError(c, fileContentEquals(c, dstPath, "file1-1\n"))
->>>>>>> 847da184
+	assert.NilError(c, runDockerCp(c, srcDir, dstDir))
+	assert.NilError(c, fileContentEquals(c, dstPath, "file1-1\n"))
 }
 
 // F. SRC specifies a directory and DST exists as a file. This should cause an
@@ -342,10 +232,6 @@
 
 	err := runDockerCp(c, srcDir, dstFile)
 	assert.ErrorContains(c, err, "")
-<<<<<<< HEAD
-
-=======
->>>>>>> 847da184
 	assert.Assert(c, isCpCannotCopyDir(err), "expected ErrCannotCopyDir error, but got %T: %s", err, err)
 }
 
@@ -368,25 +254,6 @@
 	resultDir := filepath.Join(dstDir, "dir1")
 	dstPath := filepath.Join(resultDir, "file1-1")
 
-<<<<<<< HEAD
-	assert.Assert(c, runDockerCp(c, srcDir, dstDir, nil) == nil)
-
-	assert.Assert(c, fileContentEquals(c, dstPath, "file1-1\n") == nil)
-
-	// Now try again but using a trailing path separator for dstDir.
-
-	// unable to remove dstDir
-	assert.Assert(c, os.RemoveAll(dstDir) == nil)
-
-	// unable to make dstDir
-	assert.Assert(c, os.MkdirAll(dstDir, os.FileMode(0755)) == nil)
-
-	dstDir = cpPathTrailingSep(tmpDir, "dir2")
-
-	assert.Assert(c, runDockerCp(c, srcDir, dstDir, nil) == nil)
-
-	assert.Assert(c, fileContentEquals(c, dstPath, "file1-1\n") == nil)
-=======
 	assert.NilError(c, runDockerCp(c, srcDir, dstDir))
 	assert.NilError(c, fileContentEquals(c, dstPath, "file1-1\n"))
 
@@ -399,7 +266,6 @@
 
 	assert.NilError(c, runDockerCp(c, srcDir, dstDir))
 	assert.NilError(c, fileContentEquals(c, dstPath, "file1-1\n"))
->>>>>>> 847da184
 }
 
 // H. SRC specifies a directory's contents only and DST does not exist. This
@@ -417,34 +283,17 @@
 	dstDir := cpPath(tmpDir, "testDir")
 	dstPath := filepath.Join(dstDir, "file1-1")
 
-<<<<<<< HEAD
-	assert.Assert(c, runDockerCp(c, srcDir, dstDir, nil) == nil)
-
-	assert.Assert(c, fileContentEquals(c, dstPath, "file1-1\n") == nil)
-
-	// Now try again but using a trailing path separator for dstDir.
-
-	// unable to remove resultDir
-	assert.Assert(c, os.RemoveAll(dstDir) == nil)
+	assert.NilError(c, runDockerCp(c, srcDir, dstDir))
+	assert.NilError(c, fileContentEquals(c, dstPath, "file1-1\n"))
+
+	// Now try again but using a trailing path separator for dstDir.
+
+	assert.NilError(c, os.RemoveAll(dstDir), "unable to remove resultDir")
 
 	dstDir = cpPathTrailingSep(tmpDir, "testDir")
 
-	assert.Assert(c, runDockerCp(c, srcDir, dstDir, nil) == nil)
-
-	assert.Assert(c, fileContentEquals(c, dstPath, "file1-1\n") == nil)
-=======
-	assert.NilError(c, runDockerCp(c, srcDir, dstDir))
-	assert.NilError(c, fileContentEquals(c, dstPath, "file1-1\n"))
-
-	// Now try again but using a trailing path separator for dstDir.
-
-	assert.NilError(c, os.RemoveAll(dstDir), "unable to remove resultDir")
-
-	dstDir = cpPathTrailingSep(tmpDir, "testDir")
-
-	assert.NilError(c, runDockerCp(c, srcDir, dstDir))
-	assert.NilError(c, fileContentEquals(c, dstPath, "file1-1\n"))
->>>>>>> 847da184
+	assert.NilError(c, runDockerCp(c, srcDir, dstDir))
+	assert.NilError(c, fileContentEquals(c, dstPath, "file1-1\n"))
 }
 
 // I. SRC specifies a directory's contents only and DST exists as a file. This
@@ -466,10 +315,6 @@
 
 	err := runDockerCp(c, srcDir, dstFile)
 	assert.ErrorContains(c, err, "")
-<<<<<<< HEAD
-
-=======
->>>>>>> 847da184
 	assert.Assert(c, isCpCannotCopyDir(err), "expected ErrCannotCopyDir error, but got %T: %s", err, err)
 }
 
@@ -492,25 +337,6 @@
 	dstDir := cpPath(tmpDir, "dir2")
 	dstPath := filepath.Join(dstDir, "file1-1")
 
-<<<<<<< HEAD
-	assert.Assert(c, runDockerCp(c, srcDir, dstDir, nil) == nil)
-
-	assert.Assert(c, fileContentEquals(c, dstPath, "file1-1\n") == nil)
-
-	// Now try again but using a trailing path separator for dstDir.
-
-	// unable to remove dstDir
-	assert.Assert(c, os.RemoveAll(dstDir) == nil)
-
-	// unable to make dstDir
-	assert.Assert(c, os.MkdirAll(dstDir, os.FileMode(0755)) == nil)
-
-	dstDir = cpPathTrailingSep(tmpDir, "dir2")
-
-	assert.Assert(c, runDockerCp(c, srcDir, dstDir, nil) == nil)
-
-	assert.Assert(c, fileContentEquals(c, dstPath, "file1-1\n") == nil)
-=======
 	assert.NilError(c, runDockerCp(c, srcDir, dstDir))
 	assert.NilError(c, fileContentEquals(c, dstPath, "file1-1\n"))
 
@@ -523,5 +349,4 @@
 
 	assert.NilError(c, runDockerCp(c, srcDir, dstDir))
 	assert.NilError(c, fileContentEquals(c, dstPath, "file1-1\n"))
->>>>>>> 847da184
 }