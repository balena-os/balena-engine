package main

import (
	"bufio"
	"bytes"
	"context"
	"io"
	"net"
	"net/http"
	"strings"
	"testing"
	"time"

	"github.com/docker/docker/api/types"
	"github.com/docker/docker/client"
	"github.com/docker/docker/pkg/stdcopy"
<<<<<<< HEAD
=======
	"github.com/docker/docker/testutil/request"
	"github.com/docker/go-connections/sockets"
>>>>>>> 847da184
	"github.com/pkg/errors"
	"golang.org/x/net/websocket"
	"gotest.tools/v3/assert"
	is "gotest.tools/v3/assert/cmp"
)

func (s *DockerSuite) TestGetContainersAttachWebsocket(c *testing.T) {
	testRequires(c, DaemonIsLinux)
	out, _ := dockerCmd(c, "run", "-dit", "busybox", "cat")

	rwc, err := request.SockConn(10*time.Second, request.DaemonHost())
	assert.NilError(c, err)

	cleanedContainerID := strings.TrimSpace(out)
	config, err := websocket.NewConfig(
		"/containers/"+cleanedContainerID+"/attach/ws?stream=1&stdin=1&stdout=1&stderr=1",
		"http://localhost",
	)
	assert.NilError(c, err)

	ws, err := websocket.NewClient(config, rwc)
	assert.NilError(c, err)
	defer ws.Close()

	expected := []byte("hello")
	actual := make([]byte, len(expected))

	outChan := make(chan error, 1)
	go func() {
		_, err := io.ReadFull(ws, actual)
		outChan <- err
		close(outChan)
	}()

	inChan := make(chan error, 1)
	go func() {
		_, err := ws.Write(expected)
		inChan <- err
		close(inChan)
	}()

	select {
	case err := <-inChan:
		assert.NilError(c, err)
	case <-time.After(5 * time.Second):
		c.Fatal("Timeout writing to ws")
	}

	select {
	case err := <-outChan:
		assert.NilError(c, err)
	case <-time.After(5 * time.Second):
		c.Fatal("Timeout reading from ws")
	}

	assert.Assert(c, is.DeepEqual(actual, expected), "Websocket didn't return the expected data")
}

// regression gh14320
func (s *DockerSuite) TestPostContainersAttachContainerNotFound(c *testing.T) {
	resp, _, err := request.Post("/containers/doesnotexist/attach")
	assert.NilError(c, err)
	// connection will shutdown, err should be "persistent connection closed"
	assert.Equal(c, resp.StatusCode, http.StatusNotFound)
	content, err := request.ReadBody(resp.Body)
	assert.NilError(c, err)
	expected := "No such container: doesnotexist\r\n"
	assert.Equal(c, string(content), expected)
}

func (s *DockerSuite) TestGetContainersWsAttachContainerNotFound(c *testing.T) {
	res, body, err := request.Get("/containers/doesnotexist/attach/ws")
	assert.Equal(c, res.StatusCode, http.StatusNotFound)
	assert.NilError(c, err)
	b, err := request.ReadBody(body)
	assert.NilError(c, err)
	expected := "No such container: doesnotexist"
	assert.Assert(c, strings.Contains(getErrorMessage(c, b), expected))
}

func (s *DockerSuite) TestPostContainersAttach(c *testing.T) {
	testRequires(c, DaemonIsLinux)

	expectSuccess := func(wc io.WriteCloser, br *bufio.Reader, stream string, tty bool) {
		defer wc.Close()
		expected := []byte("success")
		_, err := wc.Write(expected)
		assert.NilError(c, err)

		lenHeader := 0
		if !tty {
			lenHeader = 8
		}
		actual := make([]byte, len(expected)+lenHeader)
		_, err = readTimeout(br, actual, time.Second)
		assert.NilError(c, err)
		if !tty {
			fdMap := map[string]byte{
				"stdin":  0,
				"stdout": 1,
				"stderr": 2,
			}
			assert.Equal(c, actual[0], fdMap[stream])
		}
		assert.Assert(c, is.DeepEqual(actual[lenHeader:], expected), "Attach didn't return the expected data from %s", stream)
	}

	expectTimeout := func(wc io.WriteCloser, br *bufio.Reader, stream string) {
		defer wc.Close()
		_, err := wc.Write([]byte{'t'})
		assert.NilError(c, err)

		actual := make([]byte, 1)
		_, err = readTimeout(br, actual, time.Second)
		assert.Assert(c, err.Error() == "Timeout", "Read from %s is expected to timeout", stream)
	}

	// Create a container that only emits stdout.
	cid, _ := dockerCmd(c, "run", "-di", "busybox", "cat")
	cid = strings.TrimSpace(cid)

	// Attach to the container's stdout stream.
	wc, br, err := requestHijack(http.MethodPost, "/containers/"+cid+"/attach?stream=1&stdin=1&stdout=1", nil, "text/plain", request.DaemonHost())
	assert.NilError(c, err)
	// Check if the data from stdout can be received.
	expectSuccess(wc, br, "stdout", false)

	// Attach to the container's stderr stream.
	wc, br, err = requestHijack(http.MethodPost, "/containers/"+cid+"/attach?stream=1&stdin=1&stderr=1", nil, "text/plain", request.DaemonHost())
	assert.NilError(c, err)
	// Since the container only emits stdout, attaching to stderr should return nothing.
	expectTimeout(wc, br, "stdout")

	// Test the similar functions of the stderr stream.
	cid, _ = dockerCmd(c, "run", "-di", "busybox", "/bin/sh", "-c", "cat >&2")
	cid = strings.TrimSpace(cid)
	wc, br, err = requestHijack(http.MethodPost, "/containers/"+cid+"/attach?stream=1&stdin=1&stderr=1", nil, "text/plain", request.DaemonHost())
	assert.NilError(c, err)
	expectSuccess(wc, br, "stderr", false)
	wc, br, err = requestHijack(http.MethodPost, "/containers/"+cid+"/attach?stream=1&stdin=1&stdout=1", nil, "text/plain", request.DaemonHost())
	assert.NilError(c, err)
	expectTimeout(wc, br, "stderr")

	// Test with tty.
	cid, _ = dockerCmd(c, "run", "-dit", "busybox", "/bin/sh", "-c", "cat >&2")
	cid = strings.TrimSpace(cid)
	// Attach to stdout only.
	wc, br, err = requestHijack(http.MethodPost, "/containers/"+cid+"/attach?stream=1&stdin=1&stdout=1", nil, "text/plain", request.DaemonHost())
	assert.NilError(c, err)
	expectSuccess(wc, br, "stdout", true)

	// Attach without stdout stream.
	wc, br, err = requestHijack(http.MethodPost, "/containers/"+cid+"/attach?stream=1&stdin=1&stderr=1", nil, "text/plain", request.DaemonHost())
	assert.NilError(c, err)
	// Nothing should be received because both the stdout and stderr of the container will be
	// sent to the client as stdout when tty is enabled.
	expectTimeout(wc, br, "stdout")

	// Test the client API
	client, err := client.NewClientWithOpts(client.FromEnv)
	assert.NilError(c, err)
	defer client.Close()

	cid, _ = dockerCmd(c, "run", "-di", "busybox", "/bin/sh", "-c", "echo hello; cat")
	cid = strings.TrimSpace(cid)

	// Make sure we don't see "hello" if Logs is false
	attachOpts := types.ContainerAttachOptions{
		Stream: true,
		Stdin:  true,
		Stdout: true,
		Stderr: true,
		Logs:   false,
	}

	resp, err := client.ContainerAttach(context.Background(), cid, attachOpts)
	assert.NilError(c, err)
	expectSuccess(resp.Conn, resp.Reader, "stdout", false)

	// Make sure we do see "hello" if Logs is true
	attachOpts.Logs = true
	resp, err = client.ContainerAttach(context.Background(), cid, attachOpts)
	assert.NilError(c, err)

	defer resp.Conn.Close()
	resp.Conn.SetReadDeadline(time.Now().Add(time.Second))

	_, err = resp.Conn.Write([]byte("success"))
	assert.NilError(c, err)

	var outBuf, errBuf bytes.Buffer
	var nErr net.Error
	_, err = stdcopy.StdCopy(&outBuf, &errBuf, resp.Reader)
	if errors.As(err, &nErr) && nErr.Timeout() {
		// ignore the timeout error as it is expected
		err = nil
	}
	assert.NilError(c, err)
	assert.Equal(c, errBuf.String(), "")
	assert.Equal(c, outBuf.String(), "hello\nsuccess")
}

// requestHijack create a http requst to specified host with `Upgrade` header (with method
// , contenttype, …), if receive a successful "101 Switching Protocols" response return
// a `io.WriteCloser` and `bufio.Reader`
func requestHijack(method, endpoint string, data io.Reader, ct, daemon string, modifiers ...func(*http.Request)) (io.WriteCloser, *bufio.Reader, error) {

<<<<<<< HEAD
	client.Do(req)
	conn, br := client.Hijack()
	return conn, br, nil
}

// FIXME(vdemeester) httputil.ClientConn is deprecated, use http.Client instead (closer to actual client)
// Deprecated: Use New instead of NewRequestClient
// Deprecated: use request.Do (or Get, Delete, Post) instead
func newRequestClient(method, endpoint string, data io.Reader, ct, daemon string, modifiers ...func(*http.Request)) (*http.Request, *httputil.ClientConn, error) {
	c, err := request.SockConn(10*time.Second, daemon)
=======
	hostURL, err := client.ParseHostURL(daemon)
>>>>>>> 847da184
	if err != nil {
		return nil, nil, errors.Wrap(err, "parse daemon host error")
	}

	req, err := http.NewRequest(method, endpoint, data)
	if err != nil {
		return nil, nil, errors.Wrap(err, "could not create new request")
	}
	req.URL.Scheme = "http"
	req.URL.Host = hostURL.Host

	for _, opt := range modifiers {
		opt(req)
	}

	if ct != "" {
		req.Header.Set("Content-Type", ct)
	}

	// must have Upgrade header
	// server api return 101 Switching Protocols
	req.Header.Set("Upgrade", "tcp")

	// new client
	// FIXME use testutil/request newHTTPClient
	transport := &http.Transport{}
	err = sockets.ConfigureTransport(transport, hostURL.Scheme, hostURL.Host)
	if err != nil {
		return nil, nil, errors.Wrap(err, "configure Transport error")
	}

	client := http.Client{
		Transport: transport,
	}

	resp, err := client.Do(req)
	if err != nil {
		return nil, nil, errors.Wrap(err, "client.Do")
	}

	if !bodyIsWritable(resp) {
		return nil, nil, errors.New("response.Body not writable")
	}

	return resp.Body.(io.WriteCloser), bufio.NewReader(resp.Body), nil
}

// bodyIsWritable check Response.Body is writable
func bodyIsWritable(r *http.Response) bool {
	_, ok := r.Body.(io.Writer)
	return ok
}

// readTimeout read from io.Reader with timeout
func readTimeout(r io.Reader, buf []byte, timeout time.Duration) (n int, err error) {
	ch := make(chan bool, 1)
	go func() {
		n, err = io.ReadFull(r, buf)
		ch <- true
	}()
	select {
	case <-ch:
		return
	case <-time.After(timeout):
		return 0, errors.New("Timeout")
	}
}<|MERGE_RESOLUTION|>--- conflicted
+++ resolved
@@ -14,11 +14,8 @@
 	"github.com/docker/docker/api/types"
 	"github.com/docker/docker/client"
 	"github.com/docker/docker/pkg/stdcopy"
-<<<<<<< HEAD
-=======
 	"github.com/docker/docker/testutil/request"
 	"github.com/docker/go-connections/sockets"
->>>>>>> 847da184
 	"github.com/pkg/errors"
 	"golang.org/x/net/websocket"
 	"gotest.tools/v3/assert"
@@ -226,20 +223,7 @@
 // a `io.WriteCloser` and `bufio.Reader`
 func requestHijack(method, endpoint string, data io.Reader, ct, daemon string, modifiers ...func(*http.Request)) (io.WriteCloser, *bufio.Reader, error) {
 
-<<<<<<< HEAD
-	client.Do(req)
-	conn, br := client.Hijack()
-	return conn, br, nil
-}
-
-// FIXME(vdemeester) httputil.ClientConn is deprecated, use http.Client instead (closer to actual client)
-// Deprecated: Use New instead of NewRequestClient
-// Deprecated: use request.Do (or Get, Delete, Post) instead
-func newRequestClient(method, endpoint string, data io.Reader, ct, daemon string, modifiers ...func(*http.Request)) (*http.Request, *httputil.ClientConn, error) {
-	c, err := request.SockConn(10*time.Second, daemon)
-=======
 	hostURL, err := client.ParseHostURL(daemon)
->>>>>>> 847da184
 	if err != nil {
 		return nil, nil, errors.Wrap(err, "parse daemon host error")
 	}
