package main

import (
	"bufio"
	"bytes"
	"io"
	"os/exec"
	"regexp"
	"strconv"
	"strings"
	"testing"

	eventstestutils "github.com/docker/docker/daemon/events/testutils"
	"github.com/sirupsen/logrus"
	"gotest.tools/v3/assert"
)

// eventMatcher is a function that tries to match an event input.
// It returns true if the event matches and a map with
// a set of key/value to identify the match.
type eventMatcher func(text string) (map[string]string, bool)

// eventMatchProcessor is a function to handle an event match.
// It receives a map of key/value with the information extracted in a match.
type eventMatchProcessor func(matches map[string]string)

// eventObserver runs an events commands and observes its output.
type eventObserver struct {
	buffer             *bytes.Buffer
	command            *exec.Cmd
	scanner            *bufio.Scanner
	startTime          string
	disconnectionError error
}

// newEventObserver creates the observer and initializes the command
// without running it. Users must call `eventObserver.Start` to start the command.
func newEventObserver(c *testing.T, args ...string) (*eventObserver, error) {
	since := daemonTime(c).Unix()
	return newEventObserverWithBacklog(c, since, args...)
}

// newEventObserverWithBacklog creates a new observer changing the start time of the backlog to return.
func newEventObserverWithBacklog(c *testing.T, since int64, args ...string) (*eventObserver, error) {
	startTime := strconv.FormatInt(since, 10)
	cmdArgs := []string{"events", "--since", startTime}
	if len(args) > 0 {
		cmdArgs = append(cmdArgs, args...)
	}
	eventsCmd := exec.Command(dockerBinary, cmdArgs...)
	stdout, err := eventsCmd.StdoutPipe()
	if err != nil {
		return nil, err
	}

	return &eventObserver{
		buffer:    new(bytes.Buffer),
		command:   eventsCmd,
		scanner:   bufio.NewScanner(stdout),
		startTime: startTime,
	}, nil
}

// Start starts the events command.
func (e *eventObserver) Start() error {
	return e.command.Start()
}

// Stop stops the events command.
func (e *eventObserver) Stop() {
	e.command.Process.Kill()
	e.command.Wait()
}

// Match tries to match the events output with a given matcher.
func (e *eventObserver) Match(match eventMatcher, process eventMatchProcessor) {
	for e.scanner.Scan() {
		text := e.scanner.Text()
		e.buffer.WriteString(text)
		e.buffer.WriteString("\n")

		if matches, ok := match(text); ok {
			process(matches)
		}
	}

	err := e.scanner.Err()
	if err == nil {
		err = io.EOF
	}

	logrus.Debugf("EventObserver scanner loop finished: %v", err)
	e.disconnectionError = err
}

func (e *eventObserver) CheckEventError(c *testing.T, id, event string, match eventMatcher) {
	var foundEvent bool
	scannerOut := e.buffer.String()

	if e.disconnectionError != nil {
		until := daemonUnixTime(c)
		out, _ := dockerCmd(c, "events", "--since", e.startTime, "--until", until)
		events := strings.Split(strings.TrimSpace(out), "\n")
		for _, e := range events {
			if _, ok := match(e); ok {
				foundEvent = true
				break
			}
		}
		scannerOut = out
	}
	if !foundEvent {
		c.Fatalf("failed to observe event `%s` for %s. Disconnection error: %v\nout:\n%v", event, id, e.disconnectionError, scannerOut)
	}
}

// matchEventLine matches a text with the event regular expression.
// It returns the matches and true if the regular expression matches with the given id and event type.
// It returns an empty map and false if there is no match.
func matchEventLine(id, eventType string, actions map[string]chan bool) eventMatcher {
	return func(text string) (map[string]string, bool) {
		matches := eventstestutils.ScanMap(text)
		if len(matches) == 0 {
			return matches, false
		}

		if matchIDAndEventType(matches, id, eventType) {
			if _, ok := actions[matches["action"]]; ok {
				return matches, true
			}
		}
		return matches, false
	}
}

// processEventMatch closes an action channel when an event line matches the expected action.
func processEventMatch(actions map[string]chan bool) eventMatchProcessor {
	return func(matches map[string]string) {
		if ch, ok := actions[matches["action"]]; ok {
			ch <- true
		}
	}
}

// parseEventAction parses an event text and returns the action.
// It fails if the text is not in the event format.
func parseEventAction(c *testing.T, text string) string {
	matches := eventstestutils.ScanMap(text)
	return matches["action"]
}

// eventActionsByIDAndType returns the actions for a given id and type.
// It fails if the text is not in the event format.
func eventActionsByIDAndType(c *testing.T, events []string, id, eventType string) []string {
	var filtered []string
	for _, event := range events {
		matches := eventstestutils.ScanMap(event)
		assert.Assert(c, matches != nil)
		if matchIDAndEventType(matches, id, eventType) {
			filtered = append(filtered, matches["action"])
		}
	}
	return filtered
}

// matchIDAndEventType returns true if an event matches a given id and type.
// It also resolves names in the event attributes if the id doesn't match.
func matchIDAndEventType(matches map[string]string, id, eventType string) bool {
	return matchEventID(matches, id) && matches["eventType"] == eventType
}

func matchEventID(matches map[string]string, id string) bool {
	matchID := matches["id"] == id || strings.HasPrefix(matches["id"], id)
	if !matchID && matches["attributes"] != "" {
		// try matching a name in the attributes
		attributes := map[string]string{}
		for _, a := range strings.Split(matches["attributes"], ", ") {
			kv := strings.Split(a, "=")
			attributes[kv[0]] = kv[1]
		}
		matchID = attributes["name"] == id
	}
	return matchID
}

func parseEvents(c *testing.T, out, match string) {
	events := strings.Split(strings.TrimSpace(out), "\n")
	for _, event := range events {
		matches := eventstestutils.ScanMap(event)
		matched, err := regexp.MatchString(match, matches["action"])
		assert.NilError(c, err)
		assert.Assert(c, matched, "Matcher: %s did not match %s", match, matches["action"])
	}
<<<<<<< HEAD
}

func parseEventsWithID(c *testing.T, out, match, id string) {
	events := strings.Split(strings.TrimSpace(out), "\n")
	for _, event := range events {
		matches := eventstestutils.ScanMap(event)
		assert.Assert(c, matchEventID(matches, id))

		matched, err := regexp.MatchString(match, matches["action"])
		assert.NilError(c, err)
		assert.Assert(c, matched, "Matcher: %s did not match %s", match, matches["action"])
	}
=======
>>>>>>> 847da184
}<|MERGE_RESOLUTION|>--- conflicted
+++ resolved
@@ -191,19 +191,4 @@
 		assert.NilError(c, err)
 		assert.Assert(c, matched, "Matcher: %s did not match %s", match, matches["action"])
 	}
-<<<<<<< HEAD
-}
-
-func parseEventsWithID(c *testing.T, out, match, id string) {
-	events := strings.Split(strings.TrimSpace(out), "\n")
-	for _, event := range events {
-		matches := eventstestutils.ScanMap(event)
-		assert.Assert(c, matchEventID(matches, id))
-
-		matched, err := regexp.MatchString(match, matches["action"])
-		assert.NilError(c, err)
-		assert.Assert(c, matched, "Matcher: %s did not match %s", match, matches["action"])
-	}
-=======
->>>>>>> 847da184
 }