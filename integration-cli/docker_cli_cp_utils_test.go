--- conflicted
+++ resolved
@@ -12,11 +12,7 @@
 	"testing"
 
 	"github.com/docker/docker/pkg/archive"
-<<<<<<< HEAD
-	"gotest.tools/assert"
-=======
 	"gotest.tools/v3/assert"
->>>>>>> 847da184
 )
 
 type fileType uint32
@@ -97,10 +93,7 @@
 }
 
 func makeTestContentInDir(c *testing.T, dir string) {
-<<<<<<< HEAD
-=======
-	c.Helper()
->>>>>>> 847da184
+	c.Helper()
 	for _, fd := range defaultFileData {
 		path := filepath.Join(dir, filepath.FromSlash(fd.path))
 		switch fd.filetype {
@@ -127,10 +120,7 @@
 }
 
 func makeTestContainer(c *testing.T, options testContainerOptions) (containerID string) {
-<<<<<<< HEAD
-=======
-	c.Helper()
->>>>>>> 847da184
+	c.Helper()
 	if options.addContent {
 		mkContentCmd := defaultMkContentCommand()
 		if options.command == "" {
@@ -200,13 +190,8 @@
 	return fmt.Sprintf("%s/", containerCpPath(containerID, pathElements...))
 }
 
-<<<<<<< HEAD
-func runDockerCp(c *testing.T, src, dst string, params []string) (err error) {
-	c.Logf("running `docker cp %s %s %s`", strings.Join(params, " "), src, dst)
-=======
 func runDockerCp(c *testing.T, src, dst string) error {
 	c.Helper()
->>>>>>> 847da184
 
 	args := []string{"cp", src, dst}
 	if out, _, err := runCommandWithOutput(exec.Command(dockerBinary, args...)); err != nil {
@@ -216,11 +201,7 @@
 }
 
 func startContainerGetOutput(c *testing.T, containerID string) (out string, err error) {
-<<<<<<< HEAD
-	c.Logf("running `docker start -a %s`", containerID)
-=======
-	c.Helper()
->>>>>>> 847da184
+	c.Helper()
 
 	args := []string{"start", "-a", containerID}
 
@@ -233,10 +214,7 @@
 }
 
 func getTestDir(c *testing.T, label string) (tmpDir string) {
-<<<<<<< HEAD
-=======
-	c.Helper()
->>>>>>> 847da184
+	c.Helper()
 	var err error
 
 	tmpDir, err = ioutil.TempDir("", label)
@@ -258,13 +236,8 @@
 	return strings.Contains(err.Error(), "marked read-only")
 }
 
-<<<<<<< HEAD
-func fileContentEquals(c *testing.T, filename, contents string) (err error) {
-	c.Logf("checking that file %q contains %q\n", filename, contents)
-=======
 func fileContentEquals(c *testing.T, filename, contents string) error {
 	c.Helper()
->>>>>>> 847da184
 
 	fileBytes, err := ioutil.ReadFile(filename)
 	if err != nil {
@@ -283,13 +256,8 @@
 	return nil
 }
 
-<<<<<<< HEAD
-func symlinkTargetEquals(c *testing.T, symlink, expectedTarget string) (err error) {
-	c.Logf("checking that the symlink %q points to %q\n", symlink, expectedTarget)
-=======
 func symlinkTargetEquals(c *testing.T, symlink, expectedTarget string) error {
 	c.Helper()
->>>>>>> 847da184
 
 	actualTarget, err := os.Readlink(symlink)
 	if err != nil {
@@ -303,13 +271,8 @@
 	return nil
 }
 
-<<<<<<< HEAD
-func containerStartOutputEquals(c *testing.T, containerID, contents string) (err error) {
-	c.Logf("checking that container %q start output contains %q\n", containerID, contents)
-=======
 func containerStartOutputEquals(c *testing.T, containerID, contents string) error {
 	c.Helper()
->>>>>>> 847da184
 
 	out, err := startContainerGetOutput(c, containerID)
 	if err != nil {
