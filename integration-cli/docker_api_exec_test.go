--- conflicted
+++ resolved
@@ -16,15 +16,9 @@
 	"github.com/docker/docker/api/types/versions"
 	"github.com/docker/docker/client"
 	"github.com/docker/docker/integration-cli/checker"
-<<<<<<< HEAD
-	"github.com/docker/docker/internal/test/request"
-	"gotest.tools/assert"
-	"gotest.tools/poll"
-=======
 	"github.com/docker/docker/testutil/request"
 	"gotest.tools/v3/assert"
 	"gotest.tools/v3/poll"
->>>>>>> 847da184
 )
 
 // Regression test for #9414
@@ -220,7 +214,7 @@
 	cid, _ := dockerCmd(c, "run", "-d", "-t", "--name", name, "busybox", "/bin/sh")
 	cid = strings.TrimSpace(cid)
 
-	stateDir := "/var/run/balena-engine/containerd/" + cid
+	stateDir := "/var/run/docker/containerd/" + cid
 
 	checkReadDir := func(c *testing.T) (interface{}, string) {
 		fi, err := ioutil.ReadDir(stateDir)
@@ -303,11 +297,7 @@
 }
 
 func inspectContainer(c *testing.T, id string, out interface{}) {
-<<<<<<< HEAD
-	resp, body, err := request.Get(fmt.Sprintf("/containers/%s/json", id))
-=======
 	resp, body, err := request.Get("/containers/" + id + "/json")
->>>>>>> 847da184
 	assert.NilError(c, err)
 	defer body.Close()
 	assert.Equal(c, resp.StatusCode, http.StatusOK)
