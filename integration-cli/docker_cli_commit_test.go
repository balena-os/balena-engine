package main

import (
	"strings"
	"testing"

	"github.com/docker/docker/api/types/versions"
	"github.com/docker/docker/integration-cli/cli"
<<<<<<< HEAD
	"gotest.tools/assert"
=======
	"gotest.tools/v3/assert"
>>>>>>> 847da184
)

func (s *DockerSuite) TestCommitAfterContainerIsDone(c *testing.T) {
	out := cli.DockerCmd(c, "run", "-i", "-a", "stdin", "busybox", "echo", "foo").Combined()

	cleanedContainerID := strings.TrimSpace(out)

	cli.DockerCmd(c, "wait", cleanedContainerID)

	out = cli.DockerCmd(c, "commit", cleanedContainerID).Combined()

	cleanedImageID := strings.TrimSpace(out)

	cli.DockerCmd(c, "inspect", cleanedImageID)
}

func (s *DockerSuite) TestCommitWithoutPause(c *testing.T) {
	testRequires(c, DaemonIsLinux)
	out, _ := dockerCmd(c, "run", "-i", "-a", "stdin", "busybox", "echo", "foo")

	cleanedContainerID := strings.TrimSpace(out)

	dockerCmd(c, "wait", cleanedContainerID)

	out, _ = dockerCmd(c, "commit", "-p=false", cleanedContainerID)

	cleanedImageID := strings.TrimSpace(out)

	dockerCmd(c, "inspect", cleanedImageID)
}

<<<<<<< HEAD
//test commit a paused container should not unpause it after commit
=======
// TestCommitPausedContainer tests that a paused container is not unpaused after being committed
>>>>>>> 847da184
func (s *DockerSuite) TestCommitPausedContainer(c *testing.T) {
	testRequires(c, DaemonIsLinux)
	out, _ := dockerCmd(c, "run", "-i", "-d", "busybox")

	cleanedContainerID := strings.TrimSpace(out)

	dockerCmd(c, "pause", cleanedContainerID)
	dockerCmd(c, "commit", cleanedContainerID)

	out = inspectField(c, cleanedContainerID, "State.Paused")
	// commit should not unpause a paused container
	assert.Assert(c, strings.Contains(out, "true"))
}

func (s *DockerSuite) TestCommitNewFile(c *testing.T) {
	dockerCmd(c, "run", "--name", "committer", "busybox", "/bin/sh", "-c", "echo koye > /foo")

	imageID, _ := dockerCmd(c, "commit", "committer")
	imageID = strings.TrimSpace(imageID)

	out, _ := dockerCmd(c, "run", imageID, "cat", "/foo")
	actual := strings.TrimSpace(out)
	assert.Equal(c, actual, "koye")
}

func (s *DockerSuite) TestCommitHardlink(c *testing.T) {
	testRequires(c, DaemonIsLinux)
	firstOutput, _ := dockerCmd(c, "run", "-t", "--name", "hardlinks", "busybox", "sh", "-c", "touch file1 && ln file1 file2 && ls -di file1 file2")

	chunks := strings.Split(strings.TrimSpace(firstOutput), " ")
	inode := chunks[0]
	chunks = strings.SplitAfterN(strings.TrimSpace(firstOutput), " ", 2)
	assert.Assert(c, strings.Contains(chunks[1], chunks[0]), "Failed to create hardlink in a container. Expected to find %q in %q", inode, chunks[1:])
	imageID, _ := dockerCmd(c, "commit", "hardlinks", "hardlinks")
	imageID = strings.TrimSpace(imageID)

	secondOutput, _ := dockerCmd(c, "run", "-t", imageID, "ls", "-di", "file1", "file2")

	chunks = strings.Split(strings.TrimSpace(secondOutput), " ")
	inode = chunks[0]
	chunks = strings.SplitAfterN(strings.TrimSpace(secondOutput), " ", 2)
	assert.Assert(c, strings.Contains(chunks[1], chunks[0]), "Failed to create hardlink in a container. Expected to find %q in %q", inode, chunks[1:])
}

func (s *DockerSuite) TestCommitTTY(c *testing.T) {
	dockerCmd(c, "run", "-t", "--name", "tty", "busybox", "/bin/ls")

	imageID, _ := dockerCmd(c, "commit", "tty", "ttytest")
	imageID = strings.TrimSpace(imageID)

	dockerCmd(c, "run", imageID, "/bin/ls")
}

func (s *DockerSuite) TestCommitWithHostBindMount(c *testing.T) {
	testRequires(c, DaemonIsLinux)
	dockerCmd(c, "run", "--name", "bind-commit", "-v", "/dev/null:/winning", "busybox", "true")

	imageID, _ := dockerCmd(c, "commit", "bind-commit", "bindtest")
	imageID = strings.TrimSpace(imageID)

	dockerCmd(c, "run", imageID, "true")
}

func (s *DockerSuite) TestCommitChange(c *testing.T) {
	dockerCmd(c, "run", "--name", "test", "busybox", "true")

	imageID, _ := dockerCmd(c, "commit",
		"--change", "EXPOSE 8080",
		"--change", "ENV DEBUG true",
		"--change", "ENV test 1",
		"--change", "ENV PATH /foo",
		"--change", "LABEL foo bar",
		"--change", "CMD [\"/bin/sh\"]",
		"--change", "WORKDIR /opt",
		"--change", "ENTRYPOINT [\"/bin/sh\"]",
		"--change", "USER testuser",
		"--change", "VOLUME /var/lib/docker",
		"--change", "ONBUILD /usr/local/bin/python-build --dir /app/src",
		"test", "test-commit")
	imageID = strings.TrimSpace(imageID)

	expectedEnv := "[DEBUG=true test=1 PATH=/foo]"
	// bug fixed in 1.36, add min APi >= 1.36 requirement
	// PR record https://github.com/moby/moby/pull/35582
	if versions.GreaterThan(testEnv.DaemonAPIVersion(), "1.35") && testEnv.OSType != "windows" {
		// The ordering here is due to `PATH` being overridden from the container's
		// ENV.  On windows, the container doesn't have a `PATH` ENV variable so
		// the ordering is the same as the cli.
		expectedEnv = "[PATH=/foo DEBUG=true test=1]"
	}

	prefix, slash := getPrefixAndSlashFromDaemonPlatform()
	prefix = strings.ToUpper(prefix) // Force C: as that's how WORKDIR is normalized on Windows
	expected := map[string]string{
		"Config.ExposedPorts": "map[8080/tcp:{}]",
		"Config.Env":          expectedEnv,
		"Config.Labels":       "map[foo:bar]",
		"Config.Cmd":          "[/bin/sh]",
		"Config.WorkingDir":   prefix + slash + "opt",
		"Config.Entrypoint":   "[/bin/sh]",
		"Config.User":         "testuser",
		"Config.Volumes":      "map[/var/lib/docker:{}]",
		"Config.OnBuild":      "[/usr/local/bin/python-build --dir /app/src]",
	}

	for conf, value := range expected {
		res := inspectField(c, imageID, conf)
		if res != value {
			c.Errorf("%s('%s'), expected %s", conf, res, value)
		}
	}
}

func (s *DockerSuite) TestCommitChangeLabels(c *testing.T) {
	dockerCmd(c, "run", "--name", "test", "--label", "some=label", "busybox", "true")

	imageID, _ := dockerCmd(c, "commit",
		"--change", "LABEL some=label2",
		"test", "test-commit")
	imageID = strings.TrimSpace(imageID)

	assert.Equal(c, inspectField(c, imageID, "Config.Labels"), "map[some:label2]")
	// check that container labels didn't change
	assert.Equal(c, inspectField(c, "test", "Config.Labels"), "map[some:label]")
}<|MERGE_RESOLUTION|>--- conflicted
+++ resolved
@@ -6,11 +6,7 @@
 
 	"github.com/docker/docker/api/types/versions"
 	"github.com/docker/docker/integration-cli/cli"
-<<<<<<< HEAD
-	"gotest.tools/assert"
-=======
 	"gotest.tools/v3/assert"
->>>>>>> 847da184
 )
 
 func (s *DockerSuite) TestCommitAfterContainerIsDone(c *testing.T) {
@@ -42,11 +38,7 @@
 	dockerCmd(c, "inspect", cleanedImageID)
 }
 
-<<<<<<< HEAD
-//test commit a paused container should not unpause it after commit
-=======
 // TestCommitPausedContainer tests that a paused container is not unpaused after being committed
->>>>>>> 847da184
 func (s *DockerSuite) TestCommitPausedContainer(c *testing.T) {
 	testRequires(c, DaemonIsLinux)
 	out, _ := dockerCmd(c, "run", "-i", "-d", "busybox")
