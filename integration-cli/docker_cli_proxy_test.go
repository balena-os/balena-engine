--- conflicted
+++ resolved
@@ -5,13 +5,8 @@
 	"strings"
 	"testing"
 
-<<<<<<< HEAD
-	"gotest.tools/assert"
-	"gotest.tools/icmd"
-=======
 	"gotest.tools/v3/assert"
 	"gotest.tools/v3/icmd"
->>>>>>> 847da184
 )
 
 func (s *DockerSuite) TestCLIProxyDisableProxyUnixSock(c *testing.T) {
@@ -26,11 +21,8 @@
 // Can't use localhost here since go has a special case to not use proxy if connecting to localhost
 // See https://golang.org/pkg/net/http/#ProxyFromEnvironment
 func (s *DockerDaemonSuite) TestCLIProxyProxyTCPSock(c *testing.T) {
-<<<<<<< HEAD
 	c.Skip("Pending balenaEngine compatibility investigation")
 
-=======
->>>>>>> 847da184
 	// get the IP to use to connect since we can't use localhost
 	addrs, err := net.InterfaceAddrs()
 	assert.NilError(c, err)
