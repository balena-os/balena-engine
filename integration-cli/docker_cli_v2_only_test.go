--- conflicted
+++ resolved
@@ -7,13 +7,8 @@
 	"os"
 	"testing"
 
-<<<<<<< HEAD
-	"github.com/docker/docker/internal/test/registry"
-	"gotest.tools/assert"
-=======
 	"github.com/docker/docker/testutil/registry"
 	"gotest.tools/v3/assert"
->>>>>>> 847da184
 )
 
 func makefile(path string, contents string) (string, error) {
@@ -31,11 +26,8 @@
 // TestV2Only ensures that a daemon does not
 // attempt to contact any v1 registry endpoints.
 func (s *DockerRegistrySuite) TestV2Only(c *testing.T) {
-<<<<<<< HEAD
 	c.Skip("Pending balenaEngine compatibility investigation")
 
-=======
->>>>>>> 847da184
 	reg, err := registry.NewMock(c)
 	assert.NilError(c, err)
 	defer reg.Close()
