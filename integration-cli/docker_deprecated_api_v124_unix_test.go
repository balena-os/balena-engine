// +build !windows

package main

import (
	"strings"
	"testing"

<<<<<<< HEAD
	"github.com/docker/docker/internal/test/request"
	"gotest.tools/assert"
=======
	"github.com/docker/docker/testutil/request"
	"gotest.tools/v3/assert"
>>>>>>> 847da184
)

// #19100 This is a deprecated feature test, it should be removed in Docker 1.12
func (s *DockerNetworkSuite) TestDeprecatedDockerNetworkStartAPIWithHostconfig(c *testing.T) {
	netName := "test"
	conName := "foo"
	dockerCmd(c, "network", "create", netName)
	dockerCmd(c, "create", "--name", conName, "busybox", "top")

	config := map[string]interface{}{
		"HostConfig": map[string]interface{}{
			"NetworkMode": netName,
		},
	}
	_, _, err := request.Post(formatV123StartAPIURL("/containers/"+conName+"/start"), request.JSONBody(config))
	assert.NilError(c, err)
	assert.NilError(c, waitRun(conName))
	networks := inspectField(c, conName, "NetworkSettings.Networks")
	assert.Assert(c, strings.Contains(networks, netName), "Should contain '%s' network", netName)
	assert.Assert(c, !strings.Contains(networks, "bridge"), "Should not contain 'bridge' network")
}<|MERGE_RESOLUTION|>--- conflicted
+++ resolved
@@ -6,13 +6,8 @@
 	"strings"
 	"testing"
 
-<<<<<<< HEAD
-	"github.com/docker/docker/internal/test/request"
-	"gotest.tools/assert"
-=======
 	"github.com/docker/docker/testutil/request"
 	"gotest.tools/v3/assert"
->>>>>>> 847da184
 )
 
 // #19100 This is a deprecated feature test, it should be removed in Docker 1.12
