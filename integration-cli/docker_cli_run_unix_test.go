// +build !windows

package main

import (
	"bufio"
	"context"
	"encoding/json"
	"fmt"
	"io/ioutil"
	"os"
	"os/exec"
	"path/filepath"
	"regexp"
	"strconv"
	"strings"
	"syscall"
	"testing"
	"time"

	"github.com/creack/pty"
	"github.com/docker/docker/client"
	"github.com/docker/docker/integration-cli/cli"
	"github.com/docker/docker/integration-cli/cli/build"
	"github.com/docker/docker/pkg/homedir"
	"github.com/docker/docker/pkg/parsers"
	"github.com/docker/docker/pkg/sysinfo"
<<<<<<< HEAD
	"gotest.tools/assert"
	"gotest.tools/icmd"
=======
	"github.com/moby/sys/mount"
	"gotest.tools/v3/assert"
	"gotest.tools/v3/icmd"
>>>>>>> 847da184
)

// #6509
func (s *DockerSuite) TestRunRedirectStdout(c *testing.T) {
	checkRedirect := func(command string) {
		_, tty, err := pty.Open()
		assert.Assert(c, err == nil, "Could not open pty")
		cmd := exec.Command("sh", "-c", command)
		cmd.Stdin = tty
		cmd.Stdout = tty
		cmd.Stderr = tty
		assert.NilError(c, cmd.Start())
		ch := make(chan error, 1)
		go func() {
			ch <- cmd.Wait()
			close(ch)
		}()

		select {
		case <-time.After(10 * time.Second):
			c.Fatal("command timeout")
		case err := <-ch:
			assert.Assert(c, err == nil, "wait err")
		}
	}

	checkRedirect(dockerBinary + " run -i busybox cat /etc/passwd | grep -q root")
	checkRedirect(dockerBinary + " run busybox cat /etc/passwd | grep -q root")
}

// Test recursive bind mount works by default
func (s *DockerSuite) TestRunWithVolumesIsRecursive(c *testing.T) {
	// /tmp gets permission denied
	testRequires(c, NotUserNamespace, testEnv.IsLocalDaemon)
	tmpDir, err := ioutil.TempDir("", "docker_recursive_mount_test")
	assert.NilError(c, err)

	defer os.RemoveAll(tmpDir)

	// Create a temporary tmpfs mount.
	tmpfsDir := filepath.Join(tmpDir, "tmpfs")
	assert.Assert(c, os.MkdirAll(tmpfsDir, 0777) == nil, "failed to mkdir at %s", tmpfsDir)
	assert.Assert(c, mount.Mount("tmpfs", tmpfsDir, "tmpfs", "") == nil, "failed to create a tmpfs mount at %s", tmpfsDir)

	f, err := ioutil.TempFile(tmpfsDir, "touch-me")
	assert.NilError(c, err)
	defer f.Close()

	out, _ := dockerCmd(c, "run", "--name", "test-data", "--volume", fmt.Sprintf("%s:/tmp:ro", tmpDir), "busybox:latest", "ls", "/tmp/tmpfs")
	assert.Assert(c, strings.Contains(out, filepath.Base(f.Name())), "Recursive bind mount test failed. Expected file not found")
}

func (s *DockerSuite) TestRunDeviceDirectory(c *testing.T) {
	testRequires(c, DaemonIsLinux, NotUserNamespace, NotArm)
	if _, err := os.Stat("/dev/snd"); err != nil {
		c.Skip("Host does not have /dev/snd")
	}

	out, _ := dockerCmd(c, "run", "--device", "/dev/snd:/dev/snd", "busybox", "sh", "-c", "ls /dev/snd/")
	assert.Assert(c, strings.Contains(strings.Trim(out, "\r\n"), "timer"), "expected output /dev/snd/timer")
	out, _ = dockerCmd(c, "run", "--device", "/dev/snd:/dev/othersnd", "busybox", "sh", "-c", "ls /dev/othersnd/")
	assert.Assert(c, strings.Contains(strings.Trim(out, "\r\n"), "seq"), "expected output /dev/othersnd/seq")
}

// TestRunAttachDetach checks attaching and detaching with the default escape sequence.
func (s *DockerSuite) TestRunAttachDetach(c *testing.T) {
	name := "attach-detach"

	dockerCmd(c, "run", "--name", name, "-itd", "busybox", "cat")

	cmd := exec.Command(dockerBinary, "attach", name)
	stdout, err := cmd.StdoutPipe()
	assert.NilError(c, err)
	cpty, tty, err := pty.Open()
	assert.NilError(c, err)
	defer cpty.Close()
	cmd.Stdin = tty
	assert.NilError(c, cmd.Start())
	assert.Assert(c, waitRun(name) == nil)

	_, err = cpty.Write([]byte("hello\n"))
	assert.NilError(c, err)

	out, err := bufio.NewReader(stdout).ReadString('\n')
	assert.NilError(c, err)
	assert.Equal(c, strings.TrimSpace(out), "hello")

	// escape sequence
	_, err = cpty.Write([]byte{16})
	assert.NilError(c, err)
	time.Sleep(100 * time.Millisecond)
	_, err = cpty.Write([]byte{17})
	assert.NilError(c, err)

	ch := make(chan struct{}, 1)
	go func() {
		cmd.Wait()
		ch <- struct{}{}
	}()

	select {
	case <-ch:
	case <-time.After(10 * time.Second):
		c.Fatal("timed out waiting for container to exit")
	}

	running := inspectField(c, name, "State.Running")
	assert.Equal(c, running, "true", "expected container to still be running")

	out, _ = dockerCmd(c, "events", "--since=0", "--until", daemonUnixTime(c), "-f", "container="+name)
	// attach and detach event should be monitored
	assert.Assert(c, strings.Contains(out, "attach"))
	assert.Assert(c, strings.Contains(out, "detach"))
}

// TestRunAttachDetachFromFlag checks attaching and detaching with the escape sequence specified via flags.
func (s *DockerSuite) TestRunAttachDetachFromFlag(c *testing.T) {
	name := "attach-detach"
	keyCtrlA := []byte{1}
	keyA := []byte{97}

	dockerCmd(c, "run", "--name", name, "-itd", "busybox", "cat")

	cmd := exec.Command(dockerBinary, "attach", "--detach-keys=ctrl-a,a", name)
	stdout, err := cmd.StdoutPipe()
	if err != nil {
		c.Fatal(err)
	}
	cpty, tty, err := pty.Open()
	if err != nil {
		c.Fatal(err)
	}
	defer cpty.Close()
	cmd.Stdin = tty
	if err := cmd.Start(); err != nil {
		c.Fatal(err)
	}
	assert.Assert(c, waitRun(name) == nil)

	if _, err := cpty.Write([]byte("hello\n")); err != nil {
		c.Fatal(err)
	}

	out, err := bufio.NewReader(stdout).ReadString('\n')
	if err != nil {
		c.Fatal(err)
	}
	if strings.TrimSpace(out) != "hello" {
		c.Fatalf("expected 'hello', got %q", out)
	}

	// escape sequence
	if _, err := cpty.Write(keyCtrlA); err != nil {
		c.Fatal(err)
	}
	time.Sleep(100 * time.Millisecond)
	if _, err := cpty.Write(keyA); err != nil {
		c.Fatal(err)
	}

	ch := make(chan struct{}, 1)
	go func() {
		cmd.Wait()
		ch <- struct{}{}
	}()

	select {
	case <-ch:
	case <-time.After(10 * time.Second):
		c.Fatal("timed out waiting for container to exit")
	}

	running := inspectField(c, name, "State.Running")
	assert.Equal(c, running, "true", "expected container to still be running")
}

// TestRunAttachDetachFromInvalidFlag checks attaching and detaching with the escape sequence specified via flags.
func (s *DockerSuite) TestRunAttachDetachFromInvalidFlag(c *testing.T) {
	name := "attach-detach"
	dockerCmd(c, "run", "--name", name, "-itd", "busybox", "top")
	assert.Assert(c, waitRun(name) == nil)

	// specify an invalid detach key, container will ignore it and use default
	cmd := exec.Command(dockerBinary, "attach", "--detach-keys=ctrl-A,a", name)
	stdout, err := cmd.StdoutPipe()
	if err != nil {
		c.Fatal(err)
	}
	cpty, tty, err := pty.Open()
	if err != nil {
		c.Fatal(err)
	}
	defer cpty.Close()
	cmd.Stdin = tty
	if err := cmd.Start(); err != nil {
		c.Fatal(err)
	}
	go cmd.Wait()

	bufReader := bufio.NewReader(stdout)
	out, err := bufReader.ReadString('\n')
	if err != nil {
		c.Fatal(err)
	}
	// it should print a warning to indicate the detach key flag is invalid
	errStr := "Invalid detach keys (ctrl-A,a) provided"
	assert.Equal(c, strings.TrimSpace(out), errStr)
}

// TestRunAttachDetachFromConfig checks attaching and detaching with the escape sequence specified via config file.
func (s *DockerSuite) TestRunAttachDetachFromConfig(c *testing.T) {
<<<<<<< HEAD
	c.Skip("Pending balenaEngine compatibility investigation")

=======
>>>>>>> 847da184
	keyCtrlA := []byte{1}
	keyA := []byte{97}

	// Setup config
	homeKey := homedir.Key()
	homeVal := homedir.Get()
	tmpDir, err := ioutil.TempDir("", "fake-home")
	assert.NilError(c, err)
	defer os.RemoveAll(tmpDir)

	dotDocker := filepath.Join(tmpDir, ".docker")
	os.Mkdir(dotDocker, 0600)
	tmpCfg := filepath.Join(dotDocker, "config.json")

	defer func() { os.Setenv(homeKey, homeVal) }()
	os.Setenv(homeKey, tmpDir)

	data := `{
		"detachKeys": "ctrl-a,a"
	}`

	err = ioutil.WriteFile(tmpCfg, []byte(data), 0600)
	assert.NilError(c, err)

	// Then do the work
	name := "attach-detach"
	dockerCmd(c, "run", "--name", name, "-itd", "busybox", "cat")

	cmd := exec.Command(dockerBinary, "attach", name)
	stdout, err := cmd.StdoutPipe()
	if err != nil {
		c.Fatal(err)
	}
	cpty, tty, err := pty.Open()
	if err != nil {
		c.Fatal(err)
	}
	defer cpty.Close()
	cmd.Stdin = tty
	if err := cmd.Start(); err != nil {
		c.Fatal(err)
	}
	assert.Assert(c, waitRun(name) == nil)

	if _, err := cpty.Write([]byte("hello\n")); err != nil {
		c.Fatal(err)
	}

	out, err := bufio.NewReader(stdout).ReadString('\n')
	if err != nil {
		c.Fatal(err)
	}
	if strings.TrimSpace(out) != "hello" {
		c.Fatalf("expected 'hello', got %q", out)
	}

	// escape sequence
	if _, err := cpty.Write(keyCtrlA); err != nil {
		c.Fatal(err)
	}
	time.Sleep(100 * time.Millisecond)
	if _, err := cpty.Write(keyA); err != nil {
		c.Fatal(err)
	}

	ch := make(chan struct{}, 1)
	go func() {
		cmd.Wait()
		ch <- struct{}{}
	}()

	select {
	case <-ch:
	case <-time.After(10 * time.Second):
		c.Fatal("timed out waiting for container to exit")
	}

	running := inspectField(c, name, "State.Running")
	assert.Equal(c, running, "true", "expected container to still be running")
}

// TestRunAttachDetachKeysOverrideConfig checks attaching and detaching with the detach flags, making sure it overrides config file
func (s *DockerSuite) TestRunAttachDetachKeysOverrideConfig(c *testing.T) {
	keyCtrlA := []byte{1}
	keyA := []byte{97}

	// Setup config
	homeKey := homedir.Key()
	homeVal := homedir.Get()
	tmpDir, err := ioutil.TempDir("", "fake-home")
	assert.NilError(c, err)
	defer os.RemoveAll(tmpDir)

	dotDocker := filepath.Join(tmpDir, ".docker")
	os.Mkdir(dotDocker, 0600)
	tmpCfg := filepath.Join(dotDocker, "config.json")

	defer func() { os.Setenv(homeKey, homeVal) }()
	os.Setenv(homeKey, tmpDir)

	data := `{
		"detachKeys": "ctrl-e,e"
	}`

	err = ioutil.WriteFile(tmpCfg, []byte(data), 0600)
	assert.NilError(c, err)

	// Then do the work
	name := "attach-detach"
	dockerCmd(c, "run", "--name", name, "-itd", "busybox", "cat")

	cmd := exec.Command(dockerBinary, "attach", "--detach-keys=ctrl-a,a", name)
	stdout, err := cmd.StdoutPipe()
	if err != nil {
		c.Fatal(err)
	}
	cpty, tty, err := pty.Open()
	if err != nil {
		c.Fatal(err)
	}
	defer cpty.Close()
	cmd.Stdin = tty
	if err := cmd.Start(); err != nil {
		c.Fatal(err)
	}
	assert.Assert(c, waitRun(name) == nil)

	if _, err := cpty.Write([]byte("hello\n")); err != nil {
		c.Fatal(err)
	}

	out, err := bufio.NewReader(stdout).ReadString('\n')
	if err != nil {
		c.Fatal(err)
	}
	if strings.TrimSpace(out) != "hello" {
		c.Fatalf("expected 'hello', got %q", out)
	}

	// escape sequence
	if _, err := cpty.Write(keyCtrlA); err != nil {
		c.Fatal(err)
	}
	time.Sleep(100 * time.Millisecond)
	if _, err := cpty.Write(keyA); err != nil {
		c.Fatal(err)
	}

	ch := make(chan struct{}, 1)
	go func() {
		cmd.Wait()
		ch <- struct{}{}
	}()

	select {
	case <-ch:
	case <-time.After(10 * time.Second):
		c.Fatal("timed out waiting for container to exit")
	}

	running := inspectField(c, name, "State.Running")
	assert.Equal(c, running, "true", "expected container to still be running")
}

func (s *DockerSuite) TestRunAttachInvalidDetachKeySequencePreserved(c *testing.T) {
	name := "attach-detach"
	keyA := []byte{97}
	keyB := []byte{98}

	dockerCmd(c, "run", "--name", name, "-itd", "busybox", "cat")

	cmd := exec.Command(dockerBinary, "attach", "--detach-keys=a,b,c", name)
	stdout, err := cmd.StdoutPipe()
	if err != nil {
		c.Fatal(err)
	}
	cpty, tty, err := pty.Open()
	if err != nil {
		c.Fatal(err)
	}
	defer cpty.Close()
	cmd.Stdin = tty
	if err := cmd.Start(); err != nil {
		c.Fatal(err)
	}
	go cmd.Wait()
	assert.Assert(c, waitRun(name) == nil)

	// Invalid escape sequence aba, should print aba in output
	if _, err := cpty.Write(keyA); err != nil {
		c.Fatal(err)
	}
	time.Sleep(100 * time.Millisecond)
	if _, err := cpty.Write(keyB); err != nil {
		c.Fatal(err)
	}
	time.Sleep(100 * time.Millisecond)
	if _, err := cpty.Write(keyA); err != nil {
		c.Fatal(err)
	}
	time.Sleep(100 * time.Millisecond)
	if _, err := cpty.Write([]byte("\n")); err != nil {
		c.Fatal(err)
	}

	out, err := bufio.NewReader(stdout).ReadString('\n')
	if err != nil {
		c.Fatal(err)
	}
	if strings.TrimSpace(out) != "aba" {
		c.Fatalf("expected 'aba', got %q", out)
	}
}

// "test" should be printed
func (s *DockerSuite) TestRunWithCPUQuota(c *testing.T) {
	testRequires(c, cpuCfsQuota)

	file := "/sys/fs/cgroup/cpu/cpu.cfs_quota_us"
	out, _ := dockerCmd(c, "run", "--cpu-quota", "8000", "--name", "test", "busybox", "cat", file)
	assert.Equal(c, strings.TrimSpace(out), "8000")

	out = inspectField(c, "test", "HostConfig.CpuQuota")
	assert.Equal(c, out, "8000", "setting the CPU CFS quota failed")
}

func (s *DockerSuite) TestRunWithCpuPeriod(c *testing.T) {
	testRequires(c, cpuCfsPeriod)

	file := "/sys/fs/cgroup/cpu/cpu.cfs_period_us"
	out, _ := dockerCmd(c, "run", "--cpu-period", "50000", "--name", "test", "busybox", "cat", file)
	assert.Equal(c, strings.TrimSpace(out), "50000")

	out, _ = dockerCmd(c, "run", "--cpu-period", "0", "busybox", "cat", file)
	assert.Equal(c, strings.TrimSpace(out), "100000")

	out = inspectField(c, "test", "HostConfig.CpuPeriod")
	assert.Equal(c, out, "50000", "setting the CPU CFS period failed")
}

func (s *DockerSuite) TestRunWithInvalidCpuPeriod(c *testing.T) {
	testRequires(c, cpuCfsPeriod)
	out, _, err := dockerCmdWithError("run", "--cpu-period", "900", "busybox", "true")
	assert.ErrorContains(c, err, "")
	expected := "CPU cfs period can not be less than 1ms (i.e. 1000) or larger than 1s (i.e. 1000000)"
	assert.Assert(c, strings.Contains(out, expected))

	out, _, err = dockerCmdWithError("run", "--cpu-period", "2000000", "busybox", "true")
	assert.ErrorContains(c, err, "")
	assert.Assert(c, strings.Contains(out, expected))

	out, _, err = dockerCmdWithError("run", "--cpu-period", "-3", "busybox", "true")
	assert.ErrorContains(c, err, "")
	assert.Assert(c, strings.Contains(out, expected))
}

<<<<<<< HEAD
func (s *DockerSuite) TestRunWithKernelMemory(c *testing.T) {
	testRequires(c, DaemonIsLinux, kernelMemorySupport)

	file := "/sys/fs/cgroup/memory/memory.kmem.limit_in_bytes"
	cli.DockerCmd(c, "run", "--kernel-memory", "50M", "--name", "test1", "busybox", "cat", file).Assert(c, icmd.Expected{
		Out: "52428800",
	})

	cli.InspectCmd(c, "test1", cli.Format(".HostConfig.KernelMemory")).Assert(c, icmd.Expected{
		Out: "52428800",
	})
}

func (s *DockerSuite) TestRunWithInvalidKernelMemory(c *testing.T) {
	testRequires(c, DaemonIsLinux, kernelMemorySupport)

	out, _, err := dockerCmdWithError("run", "--kernel-memory", "2M", "busybox", "true")
	assert.ErrorContains(c, err, "")
	expected := "Minimum kernel memory limit allowed is 4MB"
	assert.Assert(c, strings.Contains(out, expected))

	out, _, err = dockerCmdWithError("run", "--kernel-memory", "-16m", "--name", "test2", "busybox", "echo", "test")
	assert.ErrorContains(c, err, "")
	expected = "invalid size"
	assert.Assert(c, strings.Contains(out, expected))
}

=======
>>>>>>> 847da184
func (s *DockerSuite) TestRunWithCPUShares(c *testing.T) {
	testRequires(c, cpuShare)

	file := "/sys/fs/cgroup/cpu/cpu.shares"
	out, _ := dockerCmd(c, "run", "--cpu-shares", "1000", "--name", "test", "busybox", "cat", file)
	assert.Equal(c, strings.TrimSpace(out), "1000")

	out = inspectField(c, "test", "HostConfig.CPUShares")
	assert.Equal(c, out, "1000")
}

// "test" should be printed
func (s *DockerSuite) TestRunEchoStdoutWithCPUSharesAndMemoryLimit(c *testing.T) {
	testRequires(c, cpuShare)
	testRequires(c, memoryLimitSupport)
	cli.DockerCmd(c, "run", "--cpu-shares", "1000", "-m", "32m", "busybox", "echo", "test").Assert(c, icmd.Expected{
		Out: "test\n",
	})
}

func (s *DockerSuite) TestRunWithCpusetCpus(c *testing.T) {
	testRequires(c, cgroupCpuset)

	file := "/sys/fs/cgroup/cpuset/cpuset.cpus"
	out, _ := dockerCmd(c, "run", "--cpuset-cpus", "0", "--name", "test", "busybox", "cat", file)
	assert.Equal(c, strings.TrimSpace(out), "0")

	out = inspectField(c, "test", "HostConfig.CpusetCpus")
	assert.Equal(c, out, "0")
}

func (s *DockerSuite) TestRunWithCpusetMems(c *testing.T) {
	testRequires(c, cgroupCpuset)

	file := "/sys/fs/cgroup/cpuset/cpuset.mems"
	out, _ := dockerCmd(c, "run", "--cpuset-mems", "0", "--name", "test", "busybox", "cat", file)
	assert.Equal(c, strings.TrimSpace(out), "0")

	out = inspectField(c, "test", "HostConfig.CpusetMems")
	assert.Equal(c, out, "0")
}

func (s *DockerSuite) TestRunWithBlkioWeight(c *testing.T) {
	testRequires(c, blkioWeight)

	file := "/sys/fs/cgroup/blkio/blkio.weight"
	out, _ := dockerCmd(c, "run", "--blkio-weight", "300", "--name", "test", "busybox", "cat", file)
	assert.Equal(c, strings.TrimSpace(out), "300")

	out = inspectField(c, "test", "HostConfig.BlkioWeight")
	assert.Equal(c, out, "300")
}

func (s *DockerSuite) TestRunWithInvalidBlkioWeight(c *testing.T) {
	testRequires(c, blkioWeight)
	out, _, err := dockerCmdWithError("run", "--blkio-weight", "5", "busybox", "true")
	assert.ErrorContains(c, err, "", out)
	expected := "Range of blkio weight is from 10 to 1000"
	assert.Assert(c, strings.Contains(out, expected))
}

func (s *DockerSuite) TestRunWithInvalidPathforBlkioWeightDevice(c *testing.T) {
	testRequires(c, blkioWeight)
	out, _, err := dockerCmdWithError("run", "--blkio-weight-device", "/dev/sdX:100", "busybox", "true")
	assert.ErrorContains(c, err, "", out)
}

func (s *DockerSuite) TestRunWithInvalidPathforBlkioDeviceReadBps(c *testing.T) {
	testRequires(c, blkioWeight)
	out, _, err := dockerCmdWithError("run", "--device-read-bps", "/dev/sdX:500", "busybox", "true")
	assert.ErrorContains(c, err, "", out)
}

func (s *DockerSuite) TestRunWithInvalidPathforBlkioDeviceWriteBps(c *testing.T) {
	testRequires(c, blkioWeight)
	out, _, err := dockerCmdWithError("run", "--device-write-bps", "/dev/sdX:500", "busybox", "true")
	assert.ErrorContains(c, err, "", out)
}

func (s *DockerSuite) TestRunWithInvalidPathforBlkioDeviceReadIOps(c *testing.T) {
	testRequires(c, blkioWeight)
	out, _, err := dockerCmdWithError("run", "--device-read-iops", "/dev/sdX:500", "busybox", "true")
	assert.ErrorContains(c, err, "", out)
}

func (s *DockerSuite) TestRunWithInvalidPathforBlkioDeviceWriteIOps(c *testing.T) {
	testRequires(c, blkioWeight)
	out, _, err := dockerCmdWithError("run", "--device-write-iops", "/dev/sdX:500", "busybox", "true")
	assert.ErrorContains(c, err, "", out)
}

func (s *DockerSuite) TestRunOOMExitCode(c *testing.T) {
<<<<<<< HEAD
	c.Skip("Pending balenaEngine compatibility investigation")

=======
>>>>>>> 847da184
	testRequires(c, memoryLimitSupport, swapMemorySupport, NotPpc64le)
	errChan := make(chan error, 1)
	go func() {
		defer close(errChan)
		// memory limit lower than 8MB will raise an error of "device or resource busy" from docker-runc.
		out, exitCode, _ := dockerCmdWithError("run", "-m", "8MB", "busybox", "sh", "-c", "x=a; while true; do x=$x$x$x$x; done")
		if expected := 137; exitCode != expected {
			errChan <- fmt.Errorf("wrong exit code for OOM container: expected %d, got %d (output: %q)", expected, exitCode, out)
		}
	}()

	select {
	case err := <-errChan:
		assert.NilError(c, err)
	case <-time.After(600 * time.Second):
		c.Fatal("Timeout waiting for container to die on OOM")
	}
}

func (s *DockerSuite) TestRunWithMemoryLimit(c *testing.T) {
	testRequires(c, memoryLimitSupport)

	file := "/sys/fs/cgroup/memory/memory.limit_in_bytes"
	cli.DockerCmd(c, "run", "-m", "32M", "--name", "test", "busybox", "cat", file).Assert(c, icmd.Expected{
		Out: "33554432",
	})
	cli.InspectCmd(c, "test", cli.Format(".HostConfig.Memory")).Assert(c, icmd.Expected{
		Out: "33554432",
	})
}

// TestRunWithoutMemoryswapLimit sets memory limit and disables swap
// memory limit, this means the processes in the container can use
// 16M memory and as much swap memory as they need (if the host
// supports swap memory).
func (s *DockerSuite) TestRunWithoutMemoryswapLimit(c *testing.T) {
	testRequires(c, DaemonIsLinux)
	testRequires(c, memoryLimitSupport)
	testRequires(c, swapMemorySupport)
	dockerCmd(c, "run", "-m", "32m", "--memory-swap", "-1", "busybox", "true")
}

func (s *DockerSuite) TestRunWithSwappiness(c *testing.T) {
	testRequires(c, memorySwappinessSupport)
	file := "/sys/fs/cgroup/memory/memory.swappiness"
	out, _ := dockerCmd(c, "run", "--memory-swappiness", "0", "--name", "test", "busybox", "cat", file)
	assert.Equal(c, strings.TrimSpace(out), "0")

	out = inspectField(c, "test", "HostConfig.MemorySwappiness")
	assert.Equal(c, out, "0")
}

func (s *DockerSuite) TestRunWithSwappinessInvalid(c *testing.T) {
	testRequires(c, memorySwappinessSupport)
	out, _, err := dockerCmdWithError("run", "--memory-swappiness", "101", "busybox", "true")
	assert.ErrorContains(c, err, "")
	expected := "Valid memory swappiness range is 0-100"
	assert.Assert(c, strings.Contains(out, expected), "Expected output to contain %q, not %q", out, expected)
	out, _, err = dockerCmdWithError("run", "--memory-swappiness", "-10", "busybox", "true")
	assert.ErrorContains(c, err, "")
	assert.Assert(c, strings.Contains(out, expected), "Expected output to contain %q, not %q", out, expected)
}

func (s *DockerSuite) TestRunWithMemoryReservation(c *testing.T) {
	testRequires(c, testEnv.IsLocalDaemon, memoryReservationSupport)

	file := "/sys/fs/cgroup/memory/memory.soft_limit_in_bytes"
	out, _ := dockerCmd(c, "run", "--memory-reservation", "200M", "--name", "test", "busybox", "cat", file)
	assert.Equal(c, strings.TrimSpace(out), "209715200")

	out = inspectField(c, "test", "HostConfig.MemoryReservation")
	assert.Equal(c, out, "209715200")
}

func (s *DockerSuite) TestRunWithMemoryReservationInvalid(c *testing.T) {
	testRequires(c, memoryLimitSupport)
	testRequires(c, testEnv.IsLocalDaemon, memoryReservationSupport)
	out, _, err := dockerCmdWithError("run", "-m", "500M", "--memory-reservation", "800M", "busybox", "true")
	assert.ErrorContains(c, err, "")
	expected := "Minimum memory limit can not be less than memory reservation limit"
	assert.Assert(c, strings.Contains(strings.TrimSpace(out), expected), "run container should fail with invalid memory reservation")
	out, _, err = dockerCmdWithError("run", "--memory-reservation", "1k", "busybox", "true")
	assert.ErrorContains(c, err, "")
<<<<<<< HEAD
	expected = "Minimum memory reservation allowed is 4MB"
=======
	expected = "Minimum memory reservation allowed is 6MB"
>>>>>>> 847da184
	assert.Assert(c, strings.Contains(strings.TrimSpace(out), expected), "run container should fail with invalid memory reservation")
}

func (s *DockerSuite) TestStopContainerSignal(c *testing.T) {
<<<<<<< HEAD
	c.Skip("Pending balenaEngine compatibility investigation")

=======
>>>>>>> 847da184
	out, _ := dockerCmd(c, "run", "--stop-signal", "SIGUSR1", "-d", "busybox", "/bin/sh", "-c", `trap 'echo "exit trapped"; exit 0' USR1; while true; do sleep 1; done`)
	containerID := strings.TrimSpace(out)

	assert.Assert(c, waitRun(containerID) == nil)

	dockerCmd(c, "stop", containerID)
	out, _ = dockerCmd(c, "logs", containerID)

	assert.Assert(c, strings.Contains(out, "exit trapped"), "Expected `exit trapped` in the log")
}

func (s *DockerSuite) TestRunSwapLessThanMemoryLimit(c *testing.T) {
	testRequires(c, memoryLimitSupport)
	testRequires(c, swapMemorySupport)
	out, _, err := dockerCmdWithError("run", "-m", "16m", "--memory-swap", "15m", "busybox", "echo", "test")
	expected := "Minimum memoryswap limit should be larger than memory limit"
	assert.ErrorContains(c, err, "")

	assert.Assert(c, strings.Contains(out, expected))
}

func (s *DockerSuite) TestRunInvalidCpusetCpusFlagValue(c *testing.T) {
	testRequires(c, cgroupCpuset, testEnv.IsLocalDaemon)

	sysInfo := sysinfo.New(true)
	cpus, err := parsers.ParseUintList(sysInfo.Cpus)
	assert.NilError(c, err)
	var invalid int
	for i := 0; i <= len(cpus)+1; i++ {
		if !cpus[i] {
			invalid = i
			break
		}
	}
	out, _, err := dockerCmdWithError("run", "--cpuset-cpus", strconv.Itoa(invalid), "busybox", "true")
	assert.ErrorContains(c, err, "")
	expected := fmt.Sprintf("Error response from daemon: Requested CPUs are not available - requested %s, available: %s", strconv.Itoa(invalid), sysInfo.Cpus)
	assert.Assert(c, strings.Contains(out, expected))
}

func (s *DockerSuite) TestRunInvalidCpusetMemsFlagValue(c *testing.T) {
	testRequires(c, cgroupCpuset)

	sysInfo := sysinfo.New(true)
	mems, err := parsers.ParseUintList(sysInfo.Mems)
	assert.NilError(c, err)
	var invalid int
	for i := 0; i <= len(mems)+1; i++ {
		if !mems[i] {
			invalid = i
			break
		}
	}
	out, _, err := dockerCmdWithError("run", "--cpuset-mems", strconv.Itoa(invalid), "busybox", "true")
	assert.ErrorContains(c, err, "")
	expected := fmt.Sprintf("Error response from daemon: Requested memory nodes are not available - requested %s, available: %s", strconv.Itoa(invalid), sysInfo.Mems)
	assert.Assert(c, strings.Contains(out, expected))
}

func (s *DockerSuite) TestRunInvalidCPUShares(c *testing.T) {
	testRequires(c, cpuShare, DaemonIsLinux)
	out, _, err := dockerCmdWithError("run", "--cpu-shares", "1", "busybox", "echo", "test")
	assert.ErrorContains(c, err, "", out)
	expected := "minimum allowed cpu-shares is 2"
	assert.Assert(c, strings.Contains(out, expected))

	out, _, err = dockerCmdWithError("run", "--cpu-shares", "-1", "busybox", "echo", "test")
	assert.ErrorContains(c, err, "", out)
	expected = "shares: invalid argument"
	assert.Assert(c, strings.Contains(out, expected))

	out, _, err = dockerCmdWithError("run", "--cpu-shares", "99999999", "busybox", "echo", "test")
	assert.ErrorContains(c, err, "", out)
	expected = "maximum allowed cpu-shares is"
	assert.Assert(c, strings.Contains(out, expected))
}

func (s *DockerSuite) TestRunWithDefaultShmSize(c *testing.T) {
	testRequires(c, DaemonIsLinux)

	name := "shm-default"
	out, _ := dockerCmd(c, "run", "--name", name, "busybox", "mount")
	shmRegex := regexp.MustCompile(`shm on /dev/shm type tmpfs(.*)size=65536k`)
	if !shmRegex.MatchString(out) {
		c.Fatalf("Expected shm of 64MB in mount command, got %v", out)
	}
	shmSize := inspectField(c, name, "HostConfig.ShmSize")
	assert.Equal(c, shmSize, "67108864")
}

func (s *DockerSuite) TestRunWithShmSize(c *testing.T) {
	testRequires(c, DaemonIsLinux)

	name := "shm"
	out, _ := dockerCmd(c, "run", "--name", name, "--shm-size=1G", "busybox", "mount")
	shmRegex := regexp.MustCompile(`shm on /dev/shm type tmpfs(.*)size=1048576k`)
	if !shmRegex.MatchString(out) {
		c.Fatalf("Expected shm of 1GB in mount command, got %v", out)
	}
	shmSize := inspectField(c, name, "HostConfig.ShmSize")
	assert.Equal(c, shmSize, "1073741824")
}

func (s *DockerSuite) TestRunTmpfsMountsEnsureOrdered(c *testing.T) {
	tmpFile, err := ioutil.TempFile("", "test")
	assert.NilError(c, err)
	defer tmpFile.Close()
	out, _ := dockerCmd(c, "run", "--tmpfs", "/run", "-v", tmpFile.Name()+":/run/test", "busybox", "ls", "/run")
	assert.Assert(c, strings.Contains(out, "test"))
}

func (s *DockerSuite) TestRunTmpfsMounts(c *testing.T) {
	// TODO Windows (Post TP5): This test cannot run on a Windows daemon as
	// Windows does not support tmpfs mounts.
	testRequires(c, DaemonIsLinux)
	if out, _, err := dockerCmdWithError("run", "--tmpfs", "/run", "busybox", "touch", "/run/somefile"); err != nil {
		c.Fatalf("/run directory not mounted on tmpfs %q %s", err, out)
	}
	if out, _, err := dockerCmdWithError("run", "--tmpfs", "/run:noexec", "busybox", "touch", "/run/somefile"); err != nil {
		c.Fatalf("/run directory not mounted on tmpfs %q %s", err, out)
	}
	if out, _, err := dockerCmdWithError("run", "--tmpfs", "/run:noexec,nosuid,rw,size=5k,mode=700", "busybox", "touch", "/run/somefile"); err != nil {
		c.Fatalf("/run failed to mount on tmpfs with valid options %q %s", err, out)
	}
	if _, _, err := dockerCmdWithError("run", "--tmpfs", "/run:foobar", "busybox", "touch", "/run/somefile"); err == nil {
		c.Fatalf("/run mounted on tmpfs when it should have vailed within invalid mount option")
	}
	if _, _, err := dockerCmdWithError("run", "--tmpfs", "/run", "-v", "/run:/run", "busybox", "touch", "/run/somefile"); err == nil {
		c.Fatalf("Should have generated an error saying Duplicate mount  points")
	}
}

func (s *DockerSuite) TestRunTmpfsMountsOverrideImageVolumes(c *testing.T) {
	name := "img-with-volumes"
	buildImageSuccessfully(c, name, build.WithDockerfile(`
    FROM busybox
    VOLUME /run
    RUN touch /run/stuff
    `))
	out, _ := dockerCmd(c, "run", "--tmpfs", "/run", name, "ls", "/run")
	assert.Assert(c, !strings.Contains(out, "stuff"))
}

// Test case for #22420
func (s *DockerSuite) TestRunTmpfsMountsWithOptions(c *testing.T) {
	testRequires(c, DaemonIsLinux)

	expectedOptions := []string{"rw", "nosuid", "nodev", "noexec", "relatime"}
	out, _ := dockerCmd(c, "run", "--tmpfs", "/tmp", "busybox", "sh", "-c", "mount | grep 'tmpfs on /tmp'")
	for _, option := range expectedOptions {
		assert.Assert(c, strings.Contains(out, option))
	}
	assert.Assert(c, !strings.Contains(out, "size="))
	expectedOptions = []string{"rw", "nosuid", "nodev", "noexec", "relatime"}
	out, _ = dockerCmd(c, "run", "--tmpfs", "/tmp:rw", "busybox", "sh", "-c", "mount | grep 'tmpfs on /tmp'")
	for _, option := range expectedOptions {
		assert.Assert(c, strings.Contains(out, option))
	}
	assert.Assert(c, !strings.Contains(out, "size="))
	expectedOptions = []string{"rw", "nosuid", "nodev", "relatime", "size=8192k"}
	out, _ = dockerCmd(c, "run", "--tmpfs", "/tmp:rw,exec,size=8192k", "busybox", "sh", "-c", "mount | grep 'tmpfs on /tmp'")
	for _, option := range expectedOptions {
		assert.Assert(c, strings.Contains(out, option))
	}

	expectedOptions = []string{"rw", "nosuid", "nodev", "noexec", "relatime", "size=4096k"}
	out, _ = dockerCmd(c, "run", "--tmpfs", "/tmp:rw,size=8192k,exec,size=4096k,noexec", "busybox", "sh", "-c", "mount | grep 'tmpfs on /tmp'")
	for _, option := range expectedOptions {
		assert.Assert(c, strings.Contains(out, option))
	}

	// We use debian:bullseye as there is no findmnt in busybox. Also the output will be in the format of
	// TARGET PROPAGATION
	// /tmp   shared
	// so we only capture `shared` here.
	expectedOptions = []string{"shared"}
	out, _ = dockerCmd(c, "run", "--tmpfs", "/tmp:shared", "debian:bullseye", "findmnt", "-o", "TARGET,PROPAGATION", "/tmp")
	for _, option := range expectedOptions {
		assert.Assert(c, strings.Contains(out, option))
	}
}

func (s *DockerSuite) TestRunSysctls(c *testing.T) {
	testRequires(c, DaemonIsLinux)
	var err error

	out, _ := dockerCmd(c, "run", "--sysctl", "net.ipv4.ip_forward=1", "--name", "test", "busybox", "cat", "/proc/sys/net/ipv4/ip_forward")
	assert.Equal(c, strings.TrimSpace(out), "1")

	out = inspectFieldJSON(c, "test", "HostConfig.Sysctls")

	sysctls := make(map[string]string)
	err = json.Unmarshal([]byte(out), &sysctls)
	assert.NilError(c, err)
	assert.Equal(c, sysctls["net.ipv4.ip_forward"], "1")

	out, _ = dockerCmd(c, "run", "--sysctl", "net.ipv4.ip_forward=0", "--name", "test1", "busybox", "cat", "/proc/sys/net/ipv4/ip_forward")
	assert.Equal(c, strings.TrimSpace(out), "0")

	out = inspectFieldJSON(c, "test1", "HostConfig.Sysctls")

	err = json.Unmarshal([]byte(out), &sysctls)
	assert.NilError(c, err)
	assert.Equal(c, sysctls["net.ipv4.ip_forward"], "0")

	icmd.RunCommand(dockerBinary, "run", "--sysctl", "kernel.foobar=1", "--name", "test2",
		"busybox", "cat", "/proc/sys/kernel/foobar").Assert(c, icmd.Expected{
		ExitCode: 125,
		Err:      "invalid argument",
	})
}

<<<<<<< HEAD
// TestRunSeccompProfileDenyUnshare checks that 'docker run --security-opt seccomp=/tmp/profile.json debian:jessie unshare' exits with operation not permitted.
=======
// TestRunSeccompProfileDenyUnshare checks that 'docker run --security-opt seccomp=/tmp/profile.json debian:bullseye unshare' exits with operation not permitted.
>>>>>>> 847da184
func (s *DockerSuite) TestRunSeccompProfileDenyUnshare(c *testing.T) {
	testRequires(c, testEnv.IsLocalDaemon, seccompEnabled, NotArm, Apparmor)
	jsonData := `{
	"defaultAction": "SCMP_ACT_ALLOW",
	"syscalls": [
		{
			"name": "unshare",
			"action": "SCMP_ACT_ERRNO"
		}
	]
}`
	tmpFile, err := ioutil.TempFile("", "profile.json")
	if err != nil {
		c.Fatal(err)
	}
	defer tmpFile.Close()

	if _, err := tmpFile.Write([]byte(jsonData)); err != nil {
		c.Fatal(err)
	}
	icmd.RunCommand(dockerBinary, "run", "--security-opt", "apparmor=unconfined",
		"--security-opt", "seccomp="+tmpFile.Name(),
		"debian:bullseye", "unshare", "-p", "-m", "-f", "-r", "mount", "-t", "proc", "none", "/proc").Assert(c, icmd.Expected{
		ExitCode: 1,
		Err:      "Operation not permitted",
	})
}

// TestRunSeccompProfileDenyChmod checks that 'docker run --security-opt seccomp=/tmp/profile.json busybox chmod 400 /etc/hostname' exits with operation not permitted.
func (s *DockerSuite) TestRunSeccompProfileDenyChmod(c *testing.T) {
	testRequires(c, testEnv.IsLocalDaemon, seccompEnabled)
	jsonData := `{
	"defaultAction": "SCMP_ACT_ALLOW",
	"syscalls": [
		{
			"name": "chmod",
			"action": "SCMP_ACT_ERRNO"
		},
		{
			"name":"fchmod",
			"action": "SCMP_ACT_ERRNO"
		},
		{
			"name": "fchmodat",
			"action":"SCMP_ACT_ERRNO"
		}
	]
}`
	tmpFile, err := ioutil.TempFile("", "profile.json")
	assert.NilError(c, err)
	defer tmpFile.Close()

	if _, err := tmpFile.Write([]byte(jsonData)); err != nil {
		c.Fatal(err)
	}
	icmd.RunCommand(dockerBinary, "run", "--security-opt", "seccomp="+tmpFile.Name(),
		"busybox", "chmod", "400", "/etc/hostname").Assert(c, icmd.Expected{
		ExitCode: 1,
		Err:      "Operation not permitted",
	})
}

// TestRunSeccompProfileDenyUnshareUserns checks that 'docker run debian:bullseye unshare --map-root-user --user sh -c whoami' with a specific profile to
// deny unshare of a userns exits with operation not permitted.
func (s *DockerSuite) TestRunSeccompProfileDenyUnshareUserns(c *testing.T) {
	testRequires(c, testEnv.IsLocalDaemon, seccompEnabled, NotArm, Apparmor)
	// from sched.h
	jsonData := fmt.Sprintf(`{
	"defaultAction": "SCMP_ACT_ALLOW",
	"syscalls": [
		{
			"name": "unshare",
			"action": "SCMP_ACT_ERRNO",
			"args": [
				{
					"index": 0,
					"value": %d,
					"op": "SCMP_CMP_EQ"
				}
			]
		}
	]
}`, uint64(0x10000000))
	tmpFile, err := ioutil.TempFile("", "profile.json")
	if err != nil {
		c.Fatal(err)
	}
	defer tmpFile.Close()

	if _, err := tmpFile.Write([]byte(jsonData)); err != nil {
		c.Fatal(err)
	}
	icmd.RunCommand(dockerBinary, "run",
		"--security-opt", "apparmor=unconfined", "--security-opt", "seccomp="+tmpFile.Name(),
		"debian:bullseye", "unshare", "--map-root-user", "--user", "sh", "-c", "whoami").Assert(c, icmd.Expected{
		ExitCode: 1,
		Err:      "Operation not permitted",
	})
}

// TestRunSeccompProfileDenyCloneUserns checks that 'docker run syscall-test'
// with a the default seccomp profile exits with operation not permitted.
func (s *DockerSuite) TestRunSeccompProfileDenyCloneUserns(c *testing.T) {
	testRequires(c, testEnv.IsLocalDaemon, seccompEnabled)
	ensureSyscallTest(c)

	icmd.RunCommand(dockerBinary, "run", "syscall-test", "userns-test", "id").Assert(c, icmd.Expected{
		ExitCode: 1,
		Err:      "clone failed: Operation not permitted",
	})
}

// TestRunSeccompUnconfinedCloneUserns checks that
// 'docker run --security-opt seccomp=unconfined syscall-test' allows creating a userns.
func (s *DockerSuite) TestRunSeccompUnconfinedCloneUserns(c *testing.T) {
	testRequires(c, testEnv.IsLocalDaemon, seccompEnabled, UserNamespaceInKernel, NotUserNamespace, unprivilegedUsernsClone)
	ensureSyscallTest(c)

	// make sure running w privileged is ok
	icmd.RunCommand(dockerBinary, "run", "--security-opt", "seccomp=unconfined",
		"syscall-test", "userns-test", "id").Assert(c, icmd.Expected{
		Out: "nobody",
	})
}

// TestRunSeccompAllowPrivCloneUserns checks that 'docker run --privileged syscall-test'
// allows creating a userns.
func (s *DockerSuite) TestRunSeccompAllowPrivCloneUserns(c *testing.T) {
	testRequires(c, testEnv.IsLocalDaemon, seccompEnabled, UserNamespaceInKernel, NotUserNamespace)
	ensureSyscallTest(c)

	// make sure running w privileged is ok
	icmd.RunCommand(dockerBinary, "run", "--privileged", "syscall-test", "userns-test", "id").Assert(c, icmd.Expected{
		Out: "nobody",
	})
}

// TestRunSeccompProfileAllow32Bit checks that 32 bit code can run on x86_64
// with the default seccomp profile.
func (s *DockerSuite) TestRunSeccompProfileAllow32Bit(c *testing.T) {
	testRequires(c, testEnv.IsLocalDaemon, seccompEnabled, IsAmd64)
	ensureSyscallTest(c)

	icmd.RunCommand(dockerBinary, "run", "syscall-test", "exit32-test").Assert(c, icmd.Success)
}

<<<<<<< HEAD
// TestRunSeccompAllowSetrlimit checks that 'docker run debian:jessie ulimit -v 1048510' succeeds.
=======
// TestRunSeccompAllowSetrlimit checks that 'docker run debian:bullseye ulimit -v 1048510' succeeds.
>>>>>>> 847da184
func (s *DockerSuite) TestRunSeccompAllowSetrlimit(c *testing.T) {
	testRequires(c, testEnv.IsLocalDaemon, seccompEnabled)

	// ulimit uses setrlimit, so we want to make sure we don't break it
	icmd.RunCommand(dockerBinary, "run", "debian:bullseye", "bash", "-c", "ulimit -v 1048510").Assert(c, icmd.Success)
}

func (s *DockerSuite) TestRunSeccompDefaultProfileAcct(c *testing.T) {
	testRequires(c, testEnv.IsLocalDaemon, seccompEnabled, NotUserNamespace)
	ensureSyscallTest(c)

	out, _, err := dockerCmdWithError("run", "syscall-test", "acct-test")
	if err == nil || !strings.Contains(out, "Operation not permitted") {
		c.Fatalf("test 0: expected Operation not permitted, got: %s", out)
	}

	out, _, err = dockerCmdWithError("run", "--cap-add", "sys_admin", "syscall-test", "acct-test")
	if err == nil || !strings.Contains(out, "Operation not permitted") {
		c.Fatalf("test 1: expected Operation not permitted, got: %s", out)
	}

	out, _, err = dockerCmdWithError("run", "--cap-add", "sys_pacct", "syscall-test", "acct-test")
	if err == nil || !strings.Contains(out, "No such file or directory") {
		c.Fatalf("test 2: expected No such file or directory, got: %s", out)
	}

	out, _, err = dockerCmdWithError("run", "--cap-add", "ALL", "syscall-test", "acct-test")
	if err == nil || !strings.Contains(out, "No such file or directory") {
		c.Fatalf("test 3: expected No such file or directory, got: %s", out)
	}

	out, _, err = dockerCmdWithError("run", "--cap-drop", "ALL", "--cap-add", "sys_pacct", "syscall-test", "acct-test")
	if err == nil || !strings.Contains(out, "No such file or directory") {
		c.Fatalf("test 4: expected No such file or directory, got: %s", out)
	}
}

func (s *DockerSuite) TestRunSeccompDefaultProfileNS(c *testing.T) {
	testRequires(c, testEnv.IsLocalDaemon, seccompEnabled, NotUserNamespace)
	ensureSyscallTest(c)

	out, _, err := dockerCmdWithError("run", "syscall-test", "ns-test", "echo", "hello0")
	if err == nil || !strings.Contains(out, "Operation not permitted") {
		c.Fatalf("test 0: expected Operation not permitted, got: %s", out)
	}

	out, _, err = dockerCmdWithError("run", "--cap-add", "sys_admin", "syscall-test", "ns-test", "echo", "hello1")
	if err != nil || !strings.Contains(out, "hello1") {
		c.Fatalf("test 1: expected hello1, got: %s, %v", out, err)
	}

	out, _, err = dockerCmdWithError("run", "--cap-drop", "all", "--cap-add", "sys_admin", "syscall-test", "ns-test", "echo", "hello2")
	if err != nil || !strings.Contains(out, "hello2") {
		c.Fatalf("test 2: expected hello2, got: %s, %v", out, err)
	}

	out, _, err = dockerCmdWithError("run", "--cap-add", "ALL", "syscall-test", "ns-test", "echo", "hello3")
	if err != nil || !strings.Contains(out, "hello3") {
		c.Fatalf("test 3: expected hello3, got: %s, %v", out, err)
	}

	out, _, err = dockerCmdWithError("run", "--cap-add", "ALL", "--security-opt", "seccomp=unconfined", "syscall-test", "acct-test")
	if err == nil || !strings.Contains(out, "No such file or directory") {
		c.Fatalf("test 4: expected No such file or directory, got: %s", out)
	}

	out, _, err = dockerCmdWithError("run", "--cap-add", "ALL", "--security-opt", "seccomp=unconfined", "syscall-test", "ns-test", "echo", "hello4")
	if err != nil || !strings.Contains(out, "hello4") {
		c.Fatalf("test 5: expected hello4, got: %s, %v", out, err)
	}
}

// TestRunNoNewPrivSetuid checks that --security-opt='no-new-privileges=true' prevents
// effective uid transitions on executing setuid binaries.
func (s *DockerSuite) TestRunNoNewPrivSetuid(c *testing.T) {
	testRequires(c, DaemonIsLinux, NotUserNamespace, testEnv.IsLocalDaemon)
	ensureNNPTest(c)

	// test that running a setuid binary results in no effective uid transition
	icmd.RunCommand(dockerBinary, "run", "--security-opt", "no-new-privileges=true", "--user", "1000",
		"nnp-test", "/usr/bin/nnp-test").Assert(c, icmd.Expected{
		Out: "EUID=1000",
	})
}

// TestLegacyRunNoNewPrivSetuid checks that --security-opt=no-new-privileges prevents
// effective uid transitions on executing setuid binaries.
func (s *DockerSuite) TestLegacyRunNoNewPrivSetuid(c *testing.T) {
	testRequires(c, DaemonIsLinux, NotUserNamespace, testEnv.IsLocalDaemon)
	ensureNNPTest(c)

	// test that running a setuid binary results in no effective uid transition
	icmd.RunCommand(dockerBinary, "run", "--security-opt", "no-new-privileges", "--user", "1000",
		"nnp-test", "/usr/bin/nnp-test").Assert(c, icmd.Expected{
		Out: "EUID=1000",
	})
}

func (s *DockerSuite) TestUserNoEffectiveCapabilitiesChown(c *testing.T) {
	testRequires(c, DaemonIsLinux, testEnv.IsLocalDaemon)
	ensureSyscallTest(c)

	// test that a root user has default capability CAP_CHOWN
	dockerCmd(c, "run", "busybox", "chown", "100", "/tmp")
	// test that non root user does not have default capability CAP_CHOWN
	icmd.RunCommand(dockerBinary, "run", "--user", "1000:1000", "busybox", "chown", "100", "/tmp").Assert(c, icmd.Expected{
		ExitCode: 1,
		Err:      "Operation not permitted",
	})
	// test that root user can drop default capability CAP_CHOWN
	icmd.RunCommand(dockerBinary, "run", "--cap-drop", "chown", "busybox", "chown", "100", "/tmp").Assert(c, icmd.Expected{
		ExitCode: 1,
		Err:      "Operation not permitted",
	})
}

func (s *DockerSuite) TestUserNoEffectiveCapabilitiesDacOverride(c *testing.T) {
	testRequires(c, DaemonIsLinux, testEnv.IsLocalDaemon)
	ensureSyscallTest(c)

	// test that a root user has default capability CAP_DAC_OVERRIDE
	dockerCmd(c, "run", "busybox", "sh", "-c", "echo test > /etc/passwd")
	// test that non root user does not have default capability CAP_DAC_OVERRIDE
	icmd.RunCommand(dockerBinary, "run", "--user", "1000:1000", "busybox", "sh", "-c", "echo test > /etc/passwd").Assert(c, icmd.Expected{
		ExitCode: 1,
		Err:      "Permission denied",
	})
}

func (s *DockerSuite) TestUserNoEffectiveCapabilitiesFowner(c *testing.T) {
	testRequires(c, DaemonIsLinux, testEnv.IsLocalDaemon)
	ensureSyscallTest(c)

	// test that a root user has default capability CAP_FOWNER
	dockerCmd(c, "run", "busybox", "chmod", "777", "/etc/passwd")
	// test that non root user does not have default capability CAP_FOWNER
	icmd.RunCommand(dockerBinary, "run", "--user", "1000:1000", "busybox", "chmod", "777", "/etc/passwd").Assert(c, icmd.Expected{
		ExitCode: 1,
		Err:      "Operation not permitted",
	})
	// TODO test that root user can drop default capability CAP_FOWNER
}

// TODO CAP_KILL

func (s *DockerSuite) TestUserNoEffectiveCapabilitiesSetuid(c *testing.T) {
	testRequires(c, DaemonIsLinux, testEnv.IsLocalDaemon)
	ensureSyscallTest(c)

	// test that a root user has default capability CAP_SETUID
	dockerCmd(c, "run", "syscall-test", "setuid-test")
	// test that non root user does not have default capability CAP_SETUID
	icmd.RunCommand(dockerBinary, "run", "--user", "1000:1000", "syscall-test", "setuid-test").Assert(c, icmd.Expected{
		ExitCode: 1,
		Err:      "Operation not permitted",
	})
	// test that root user can drop default capability CAP_SETUID
	icmd.RunCommand(dockerBinary, "run", "--cap-drop", "setuid", "syscall-test", "setuid-test").Assert(c, icmd.Expected{
		ExitCode: 1,
		Err:      "Operation not permitted",
	})
}

func (s *DockerSuite) TestUserNoEffectiveCapabilitiesSetgid(c *testing.T) {
	testRequires(c, DaemonIsLinux, testEnv.IsLocalDaemon)
	ensureSyscallTest(c)

	// test that a root user has default capability CAP_SETGID
	dockerCmd(c, "run", "syscall-test", "setgid-test")
	// test that non root user does not have default capability CAP_SETGID
	icmd.RunCommand(dockerBinary, "run", "--user", "1000:1000", "syscall-test", "setgid-test").Assert(c, icmd.Expected{
		ExitCode: 1,
		Err:      "Operation not permitted",
	})
	// test that root user can drop default capability CAP_SETGID
	icmd.RunCommand(dockerBinary, "run", "--cap-drop", "setgid", "syscall-test", "setgid-test").Assert(c, icmd.Expected{
		ExitCode: 1,
		Err:      "Operation not permitted",
	})
}

// TODO CAP_SETPCAP

<<<<<<< HEAD
=======
// sysctlExists checks if a sysctl exists; runc will error if we add any that do not actually
// exist, so do not add the default ones if running on an old kernel.
func sysctlExists(s string) bool {
	f := filepath.Join("/proc", "sys", strings.Replace(s, ".", "/", -1))
	_, err := os.Stat(f)
	return err == nil
}

>>>>>>> 847da184
func (s *DockerSuite) TestUserNoEffectiveCapabilitiesNetBindService(c *testing.T) {
	testRequires(c, DaemonIsLinux, testEnv.IsLocalDaemon)
	ensureSyscallTest(c)

	// test that a root user has default capability CAP_NET_BIND_SERVICE
	dockerCmd(c, "run", "syscall-test", "socket-test")
	// test that non root user does not have default capability CAP_NET_BIND_SERVICE
	// as we allow this via sysctl, also tweak the sysctl back to default
	args := []string{"run", "--user", "1000:1000"}
	if sysctlExists("net.ipv4.ip_unprivileged_port_start") {
		args = append(args, "--sysctl", "net.ipv4.ip_unprivileged_port_start=1024")
	}
	args = append(args, "syscall-test", "socket-test")
	icmd.RunCommand(dockerBinary, args...).Assert(c, icmd.Expected{
		ExitCode: 1,
		Err:      "Permission denied",
	})
	// test that root user can drop default capability CAP_NET_BIND_SERVICE
	args = []string{"run", "--cap-drop", "net_bind_service"}
	if sysctlExists("net.ipv4.ip_unprivileged_port_start") {
		args = append(args, "--sysctl", "net.ipv4.ip_unprivileged_port_start=1024")
	}
	args = append(args, "syscall-test", "socket-test")
	icmd.RunCommand(dockerBinary, args...).Assert(c, icmd.Expected{
		ExitCode: 1,
		Err:      "Permission denied",
	})
}

func (s *DockerSuite) TestUserNoEffectiveCapabilitiesNetRaw(c *testing.T) {
	testRequires(c, DaemonIsLinux, testEnv.IsLocalDaemon)
	ensureSyscallTest(c)

	// test that a root user has default capability CAP_NET_RAW
	dockerCmd(c, "run", "syscall-test", "raw-test")
	// test that non root user does not have default capability CAP_NET_RAW
	icmd.RunCommand(dockerBinary, "run", "--user", "1000:1000", "syscall-test", "raw-test").Assert(c, icmd.Expected{
		ExitCode: 1,
		Err:      "Operation not permitted",
	})
	// test that root user can drop default capability CAP_NET_RAW
	icmd.RunCommand(dockerBinary, "run", "--cap-drop", "net_raw", "syscall-test", "raw-test").Assert(c, icmd.Expected{
		ExitCode: 1,
		Err:      "Operation not permitted",
	})
}

func (s *DockerSuite) TestUserNoEffectiveCapabilitiesChroot(c *testing.T) {
	testRequires(c, DaemonIsLinux, testEnv.IsLocalDaemon)
	ensureSyscallTest(c)

	// test that a root user has default capability CAP_SYS_CHROOT
	dockerCmd(c, "run", "busybox", "chroot", "/", "/bin/true")
	// test that non root user does not have default capability CAP_SYS_CHROOT
	icmd.RunCommand(dockerBinary, "run", "--user", "1000:1000", "busybox", "chroot", "/", "/bin/true").Assert(c, icmd.Expected{
		ExitCode: 1,
		Err:      "Operation not permitted",
	})
	// test that root user can drop default capability CAP_SYS_CHROOT
	icmd.RunCommand(dockerBinary, "run", "--cap-drop", "sys_chroot", "busybox", "chroot", "/", "/bin/true").Assert(c, icmd.Expected{
		ExitCode: 1,
		Err:      "Operation not permitted",
	})
}

func (s *DockerSuite) TestUserNoEffectiveCapabilitiesMknod(c *testing.T) {
	testRequires(c, DaemonIsLinux, NotUserNamespace, testEnv.IsLocalDaemon)
	ensureSyscallTest(c)

	// test that a root user has default capability CAP_MKNOD
	dockerCmd(c, "run", "busybox", "mknod", "/tmp/node", "b", "1", "2")
	// test that non root user does not have default capability CAP_MKNOD
	// test that root user can drop default capability CAP_SYS_CHROOT
	icmd.RunCommand(dockerBinary, "run", "--user", "1000:1000", "busybox", "mknod", "/tmp/node", "b", "1", "2").Assert(c, icmd.Expected{
		ExitCode: 1,
		Err:      "Operation not permitted",
	})
	// test that root user can drop default capability CAP_MKNOD
	icmd.RunCommand(dockerBinary, "run", "--cap-drop", "mknod", "busybox", "mknod", "/tmp/node", "b", "1", "2").Assert(c, icmd.Expected{
		ExitCode: 1,
		Err:      "Operation not permitted",
	})
}

// TODO CAP_AUDIT_WRITE
// TODO CAP_SETFCAP

func (s *DockerSuite) TestRunApparmorProcDirectory(c *testing.T) {
	testRequires(c, testEnv.IsLocalDaemon, Apparmor)

	// running w seccomp unconfined tests the apparmor profile
	result := icmd.RunCommand(dockerBinary, "run", "--security-opt", "seccomp=unconfined", "busybox", "chmod", "777", "/proc/1/cgroup")
	result.Assert(c, icmd.Expected{ExitCode: 1})
	if !(strings.Contains(result.Combined(), "Permission denied") || strings.Contains(result.Combined(), "Operation not permitted")) {
		c.Fatalf("expected chmod 777 /proc/1/cgroup to fail, got %s: %v", result.Combined(), result.Error)
	}

	result = icmd.RunCommand(dockerBinary, "run", "--security-opt", "seccomp=unconfined", "busybox", "chmod", "777", "/proc/1/attr/current")
	result.Assert(c, icmd.Expected{ExitCode: 1})
	if !(strings.Contains(result.Combined(), "Permission denied") || strings.Contains(result.Combined(), "Operation not permitted")) {
		c.Fatalf("expected chmod 777 /proc/1/attr/current to fail, got %s: %v", result.Combined(), result.Error)
	}
}

// make sure the default profile can be successfully parsed (using unshare as it is
// something which we know is blocked in the default profile)
func (s *DockerSuite) TestRunSeccompWithDefaultProfile(c *testing.T) {
	testRequires(c, testEnv.IsLocalDaemon, seccompEnabled)

	out, _, err := dockerCmdWithError("run", "--security-opt", "seccomp=../profiles/seccomp/default.json", "debian:bullseye", "unshare", "--map-root-user", "--user", "sh", "-c", "whoami")
	assert.ErrorContains(c, err, "", out)
	assert.Equal(c, strings.TrimSpace(out), "unshare: unshare failed: Operation not permitted")
}

// TestRunDeviceSymlink checks run with device that follows symlink (#13840 and #22271)
func (s *DockerSuite) TestRunDeviceSymlink(c *testing.T) {
	testRequires(c, DaemonIsLinux, NotUserNamespace, NotArm, testEnv.IsLocalDaemon)
	if _, err := os.Stat("/dev/zero"); err != nil {
		c.Skip("Host does not have /dev/zero")
	}

	// Create a temporary directory to create symlink
	tmpDir, err := ioutil.TempDir("", "docker_device_follow_symlink_tests")
	assert.NilError(c, err)

	defer os.RemoveAll(tmpDir)

	// Create a symbolic link to /dev/zero
	symZero := filepath.Join(tmpDir, "zero")
	err = os.Symlink("/dev/zero", symZero)
	assert.NilError(c, err)

	// Create a temporary file "temp" inside tmpDir, write some data to "tmpDir/temp",
	// then create a symlink "tmpDir/file" to the temporary file "tmpDir/temp".
	tmpFile := filepath.Join(tmpDir, "temp")
	err = ioutil.WriteFile(tmpFile, []byte("temp"), 0666)
	assert.NilError(c, err)
	symFile := filepath.Join(tmpDir, "file")
	err = os.Symlink(tmpFile, symFile)
	assert.NilError(c, err)

	// Create a symbolic link to /dev/zero, this time with a relative path (#22271)
	err = os.Symlink("zero", "/dev/symzero")
	if err != nil {
		c.Fatal("/dev/symzero creation failed")
	}
	// We need to remove this symbolic link here as it is created in /dev/, not temporary directory as above
	defer os.Remove("/dev/symzero")

	// md5sum of 'dd if=/dev/zero bs=4K count=8' is bb7df04e1b0a2570657527a7e108ae23
	out, _ := dockerCmd(c, "run", "--device", symZero+":/dev/symzero", "busybox", "sh", "-c", "dd if=/dev/symzero bs=4K count=8 | md5sum")
	assert.Assert(c, strings.Contains(strings.Trim(out, "\r\n"), "bb7df04e1b0a2570657527a7e108ae23"), "expected output bb7df04e1b0a2570657527a7e108ae23")
	// symlink "tmpDir/file" to a file "tmpDir/temp" will result in an error as it is not a device.
	out, _, err = dockerCmdWithError("run", "--device", symFile+":/dev/symzero", "busybox", "sh", "-c", "dd if=/dev/symzero bs=4K count=8 | md5sum")
	assert.ErrorContains(c, err, "")
	assert.Assert(c, strings.Contains(strings.Trim(out, "\r\n"), "not a device node"), "expected output 'not a device node'")
	// md5sum of 'dd if=/dev/zero bs=4K count=8' is bb7df04e1b0a2570657527a7e108ae23 (this time check with relative path backed, see #22271)
	out, _ = dockerCmd(c, "run", "--device", "/dev/symzero:/dev/symzero", "busybox", "sh", "-c", "dd if=/dev/symzero bs=4K count=8 | md5sum")
	assert.Assert(c, strings.Contains(strings.Trim(out, "\r\n"), "bb7df04e1b0a2570657527a7e108ae23"), "expected output bb7df04e1b0a2570657527a7e108ae23")
}

// TestRunPIDsLimit makes sure the pids cgroup is set with --pids-limit
func (s *DockerSuite) TestRunPIDsLimit(c *testing.T) {
	testRequires(c, testEnv.IsLocalDaemon, pidsLimit)

	file := "/sys/fs/cgroup/pids/pids.max"
	out, _ := dockerCmd(c, "run", "--name", "skittles", "--pids-limit", "4", "busybox", "cat", file)
	assert.Equal(c, strings.TrimSpace(out), "4")

	out = inspectField(c, "skittles", "HostConfig.PidsLimit")
	assert.Equal(c, out, "4", "setting the pids limit failed")
}

func (s *DockerSuite) TestRunPrivilegedAllowedDevices(c *testing.T) {
	testRequires(c, DaemonIsLinux, NotUserNamespace)

	file := "/sys/fs/cgroup/devices/devices.list"
	out, _ := dockerCmd(c, "run", "--privileged", "busybox", "cat", file)
	c.Logf("out: %q", out)
	assert.Equal(c, strings.TrimSpace(out), "a *:* rwm")
}

func (s *DockerSuite) TestRunUserDeviceAllowed(c *testing.T) {
	testRequires(c, DaemonIsLinux)

	fi, err := os.Stat("/dev/snd/timer")
	if err != nil {
		c.Skip("Host does not have /dev/snd/timer")
	}
	stat, ok := fi.Sys().(*syscall.Stat_t)
	if !ok {
		c.Skip("Could not stat /dev/snd/timer")
	}

	file := "/sys/fs/cgroup/devices/devices.list"
	out, _ := dockerCmd(c, "run", "--device", "/dev/snd/timer:w", "busybox", "cat", file)
	assert.Assert(c, strings.Contains(out, fmt.Sprintf("c %d:%d w", stat.Rdev/256, stat.Rdev%256)))
}

func (s *DockerDaemonSuite) TestRunSeccompJSONNewFormat(c *testing.T) {
<<<<<<< HEAD
	c.Skip("Pending balenaEngine compatibility investigation")

=======
>>>>>>> 847da184
	testRequires(c, seccompEnabled)

	s.d.StartWithBusybox(c)

	jsonData := `{
	"defaultAction": "SCMP_ACT_ALLOW",
	"syscalls": [
		{
			"names": ["chmod", "fchmod", "fchmodat"],
			"action": "SCMP_ACT_ERRNO"
		}
	]
}`
	tmpFile, err := ioutil.TempFile("", "profile.json")
	assert.NilError(c, err)
	defer tmpFile.Close()
	_, err = tmpFile.Write([]byte(jsonData))
	assert.NilError(c, err)

	out, err := s.d.Cmd("run", "--security-opt", "seccomp="+tmpFile.Name(), "busybox", "chmod", "777", ".")
	assert.ErrorContains(c, err, "")
	assert.Assert(c, strings.Contains(out, "Operation not permitted"))
}

func (s *DockerDaemonSuite) TestRunSeccompJSONNoNameAndNames(c *testing.T) {
<<<<<<< HEAD
	c.Skip("Pending balenaEngine compatibility investigation")

=======
>>>>>>> 847da184
	testRequires(c, seccompEnabled)

	s.d.StartWithBusybox(c)

	jsonData := `{
	"defaultAction": "SCMP_ACT_ALLOW",
	"syscalls": [
		{
			"name": "chmod",
			"names": ["fchmod", "fchmodat"],
			"action": "SCMP_ACT_ERRNO"
		}
	]
}`
	tmpFile, err := ioutil.TempFile("", "profile.json")
	assert.NilError(c, err)
	defer tmpFile.Close()
	_, err = tmpFile.Write([]byte(jsonData))
	assert.NilError(c, err)

	out, err := s.d.Cmd("run", "--security-opt", "seccomp="+tmpFile.Name(), "busybox", "chmod", "777", ".")
	assert.ErrorContains(c, err, "")
	assert.Assert(c, strings.Contains(out, "'name' and 'names' were specified in the seccomp profile, use either 'name' or 'names'"))
}

func (s *DockerDaemonSuite) TestRunSeccompJSONNoArchAndArchMap(c *testing.T) {
<<<<<<< HEAD
	c.Skip("Pending balenaEngine compatibility investigation")

=======
>>>>>>> 847da184
	testRequires(c, seccompEnabled)

	s.d.StartWithBusybox(c)

	jsonData := `{
	"archMap": [
		{
			"architecture": "SCMP_ARCH_X86_64",
			"subArchitectures": [
				"SCMP_ARCH_X86",
				"SCMP_ARCH_X32"
			]
		}
	],
	"architectures": [
		"SCMP_ARCH_X32"
	],
	"defaultAction": "SCMP_ACT_ALLOW",
	"syscalls": [
		{
			"names": ["chmod", "fchmod", "fchmodat"],
			"action": "SCMP_ACT_ERRNO"
		}
	]
}`
	tmpFile, err := ioutil.TempFile("", "profile.json")
	assert.NilError(c, err)
	defer tmpFile.Close()
	_, err = tmpFile.Write([]byte(jsonData))
	assert.NilError(c, err)

	out, err := s.d.Cmd("run", "--security-opt", "seccomp="+tmpFile.Name(), "busybox", "chmod", "777", ".")
	assert.ErrorContains(c, err, "")
	assert.Assert(c, strings.Contains(out, "'architectures' and 'archMap' were specified in the seccomp profile, use either 'architectures' or 'archMap'"))
}

func (s *DockerDaemonSuite) TestRunWithDaemonDefaultSeccompProfile(c *testing.T) {
<<<<<<< HEAD
	c.Skip("Pending balenaEngine compatibility investigation")

=======
>>>>>>> 847da184
	testRequires(c, seccompEnabled)

	s.d.StartWithBusybox(c)

	// 1) verify I can run containers with the Docker default shipped profile which allows chmod
	_, err := s.d.Cmd("run", "busybox", "chmod", "777", ".")
	assert.NilError(c, err)

	jsonData := `{
	"defaultAction": "SCMP_ACT_ALLOW",
	"syscalls": [
		{
			"name": "chmod",
			"action": "SCMP_ACT_ERRNO"
		},
		{
			"name": "fchmodat",
			"action": "SCMP_ACT_ERRNO"
		}
	]
}`
	tmpFile, err := ioutil.TempFile("", "profile.json")
	assert.NilError(c, err)
	defer tmpFile.Close()
	_, err = tmpFile.Write([]byte(jsonData))
	assert.NilError(c, err)

	// 2) restart the daemon and add a custom seccomp profile in which we deny chmod
	s.d.Restart(c, "--seccomp-profile="+tmpFile.Name())

	out, err := s.d.Cmd("run", "busybox", "chmod", "777", ".")
	assert.ErrorContains(c, err, "")
	assert.Assert(c, strings.Contains(out, "Operation not permitted"))
}

func (s *DockerSuite) TestRunWithNanoCPUs(c *testing.T) {
	testRequires(c, cpuCfsQuota, cpuCfsPeriod)

	file1 := "/sys/fs/cgroup/cpu/cpu.cfs_quota_us"
	file2 := "/sys/fs/cgroup/cpu/cpu.cfs_period_us"
	out, _ := dockerCmd(c, "run", "--cpus", "0.5", "--name", "test", "busybox", "sh", "-c", fmt.Sprintf("cat %s && cat %s", file1, file2))
	assert.Equal(c, strings.TrimSpace(out), "50000\n100000")

	clt, err := client.NewClientWithOpts(client.FromEnv)
	assert.NilError(c, err)
	inspect, err := clt.ContainerInspect(context.Background(), "test")
	assert.NilError(c, err)
	assert.Equal(c, inspect.HostConfig.NanoCPUs, int64(500000000))

	out = inspectField(c, "test", "HostConfig.CpuQuota")
	assert.Equal(c, out, "0", "CPU CFS quota should be 0")
	out = inspectField(c, "test", "HostConfig.CpuPeriod")
	assert.Equal(c, out, "0", "CPU CFS period should be 0")

	out, _, err = dockerCmdWithError("run", "--cpus", "0.5", "--cpu-quota", "50000", "--cpu-period", "100000", "busybox", "sh")
	assert.ErrorContains(c, err, "")
	assert.Assert(c, strings.Contains(out, "Conflicting options: Nano CPUs and CPU Period cannot both be set"))
}<|MERGE_RESOLUTION|>--- conflicted
+++ resolved
@@ -25,14 +25,9 @@
 	"github.com/docker/docker/pkg/homedir"
 	"github.com/docker/docker/pkg/parsers"
 	"github.com/docker/docker/pkg/sysinfo"
-<<<<<<< HEAD
-	"gotest.tools/assert"
-	"gotest.tools/icmd"
-=======
 	"github.com/moby/sys/mount"
 	"gotest.tools/v3/assert"
 	"gotest.tools/v3/icmd"
->>>>>>> 847da184
 )
 
 // #6509
@@ -244,11 +239,8 @@
 
 // TestRunAttachDetachFromConfig checks attaching and detaching with the escape sequence specified via config file.
 func (s *DockerSuite) TestRunAttachDetachFromConfig(c *testing.T) {
-<<<<<<< HEAD
 	c.Skip("Pending balenaEngine compatibility investigation")
 
-=======
->>>>>>> 847da184
 	keyCtrlA := []byte{1}
 	keyA := []byte{97}
 
@@ -505,36 +497,6 @@
 	assert.Assert(c, strings.Contains(out, expected))
 }
 
-<<<<<<< HEAD
-func (s *DockerSuite) TestRunWithKernelMemory(c *testing.T) {
-	testRequires(c, DaemonIsLinux, kernelMemorySupport)
-
-	file := "/sys/fs/cgroup/memory/memory.kmem.limit_in_bytes"
-	cli.DockerCmd(c, "run", "--kernel-memory", "50M", "--name", "test1", "busybox", "cat", file).Assert(c, icmd.Expected{
-		Out: "52428800",
-	})
-
-	cli.InspectCmd(c, "test1", cli.Format(".HostConfig.KernelMemory")).Assert(c, icmd.Expected{
-		Out: "52428800",
-	})
-}
-
-func (s *DockerSuite) TestRunWithInvalidKernelMemory(c *testing.T) {
-	testRequires(c, DaemonIsLinux, kernelMemorySupport)
-
-	out, _, err := dockerCmdWithError("run", "--kernel-memory", "2M", "busybox", "true")
-	assert.ErrorContains(c, err, "")
-	expected := "Minimum kernel memory limit allowed is 4MB"
-	assert.Assert(c, strings.Contains(out, expected))
-
-	out, _, err = dockerCmdWithError("run", "--kernel-memory", "-16m", "--name", "test2", "busybox", "echo", "test")
-	assert.ErrorContains(c, err, "")
-	expected = "invalid size"
-	assert.Assert(c, strings.Contains(out, expected))
-}
-
-=======
->>>>>>> 847da184
 func (s *DockerSuite) TestRunWithCPUShares(c *testing.T) {
 	testRequires(c, cpuShare)
 
@@ -627,11 +589,8 @@
 }
 
 func (s *DockerSuite) TestRunOOMExitCode(c *testing.T) {
-<<<<<<< HEAD
 	c.Skip("Pending balenaEngine compatibility investigation")
 
-=======
->>>>>>> 847da184
 	testRequires(c, memoryLimitSupport, swapMemorySupport, NotPpc64le)
 	errChan := make(chan error, 1)
 	go func() {
@@ -715,20 +674,13 @@
 	assert.Assert(c, strings.Contains(strings.TrimSpace(out), expected), "run container should fail with invalid memory reservation")
 	out, _, err = dockerCmdWithError("run", "--memory-reservation", "1k", "busybox", "true")
 	assert.ErrorContains(c, err, "")
-<<<<<<< HEAD
-	expected = "Minimum memory reservation allowed is 4MB"
-=======
 	expected = "Minimum memory reservation allowed is 6MB"
->>>>>>> 847da184
 	assert.Assert(c, strings.Contains(strings.TrimSpace(out), expected), "run container should fail with invalid memory reservation")
 }
 
 func (s *DockerSuite) TestStopContainerSignal(c *testing.T) {
-<<<<<<< HEAD
 	c.Skip("Pending balenaEngine compatibility investigation")
 
-=======
->>>>>>> 847da184
 	out, _ := dockerCmd(c, "run", "--stop-signal", "SIGUSR1", "-d", "busybox", "/bin/sh", "-c", `trap 'echo "exit trapped"; exit 0' USR1; while true; do sleep 1; done`)
 	containerID := strings.TrimSpace(out)
 
@@ -941,11 +893,7 @@
 	})
 }
 
-<<<<<<< HEAD
-// TestRunSeccompProfileDenyUnshare checks that 'docker run --security-opt seccomp=/tmp/profile.json debian:jessie unshare' exits with operation not permitted.
-=======
 // TestRunSeccompProfileDenyUnshare checks that 'docker run --security-opt seccomp=/tmp/profile.json debian:bullseye unshare' exits with operation not permitted.
->>>>>>> 847da184
 func (s *DockerSuite) TestRunSeccompProfileDenyUnshare(c *testing.T) {
 	testRequires(c, testEnv.IsLocalDaemon, seccompEnabled, NotArm, Apparmor)
 	jsonData := `{
@@ -1092,11 +1040,7 @@
 	icmd.RunCommand(dockerBinary, "run", "syscall-test", "exit32-test").Assert(c, icmd.Success)
 }
 
-<<<<<<< HEAD
-// TestRunSeccompAllowSetrlimit checks that 'docker run debian:jessie ulimit -v 1048510' succeeds.
-=======
 // TestRunSeccompAllowSetrlimit checks that 'docker run debian:bullseye ulimit -v 1048510' succeeds.
->>>>>>> 847da184
 func (s *DockerSuite) TestRunSeccompAllowSetrlimit(c *testing.T) {
 	testRequires(c, testEnv.IsLocalDaemon, seccompEnabled)
 
@@ -1280,8 +1224,6 @@
 
 // TODO CAP_SETPCAP
 
-<<<<<<< HEAD
-=======
 // sysctlExists checks if a sysctl exists; runc will error if we add any that do not actually
 // exist, so do not add the default ones if running on an old kernel.
 func sysctlExists(s string) bool {
@@ -1290,7 +1232,6 @@
 	return err == nil
 }
 
->>>>>>> 847da184
 func (s *DockerSuite) TestUserNoEffectiveCapabilitiesNetBindService(c *testing.T) {
 	testRequires(c, DaemonIsLinux, testEnv.IsLocalDaemon)
 	ensureSyscallTest(c)
@@ -1491,11 +1432,8 @@
 }
 
 func (s *DockerDaemonSuite) TestRunSeccompJSONNewFormat(c *testing.T) {
-<<<<<<< HEAD
 	c.Skip("Pending balenaEngine compatibility investigation")
 
-=======
->>>>>>> 847da184
 	testRequires(c, seccompEnabled)
 
 	s.d.StartWithBusybox(c)
@@ -1521,11 +1459,8 @@
 }
 
 func (s *DockerDaemonSuite) TestRunSeccompJSONNoNameAndNames(c *testing.T) {
-<<<<<<< HEAD
 	c.Skip("Pending balenaEngine compatibility investigation")
 
-=======
->>>>>>> 847da184
 	testRequires(c, seccompEnabled)
 
 	s.d.StartWithBusybox(c)
@@ -1552,11 +1487,8 @@
 }
 
 func (s *DockerDaemonSuite) TestRunSeccompJSONNoArchAndArchMap(c *testing.T) {
-<<<<<<< HEAD
 	c.Skip("Pending balenaEngine compatibility investigation")
 
-=======
->>>>>>> 847da184
 	testRequires(c, seccompEnabled)
 
 	s.d.StartWithBusybox(c)
@@ -1594,11 +1526,8 @@
 }
 
 func (s *DockerDaemonSuite) TestRunWithDaemonDefaultSeccompProfile(c *testing.T) {
-<<<<<<< HEAD
 	c.Skip("Pending balenaEngine compatibility investigation")
 
-=======
->>>>>>> 847da184
 	testRequires(c, seccompEnabled)
 
 	s.d.StartWithBusybox(c)
