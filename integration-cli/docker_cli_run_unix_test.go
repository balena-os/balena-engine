--- conflicted
+++ resolved
@@ -618,14 +618,10 @@
 }
 
 func (s *DockerSuite) TestRunOOMExitCode(c *check.C) {
-<<<<<<< HEAD
 
 	c.Skip("Pending balenaEngine compatibility investigation")
 
-	testRequires(c, memoryLimitSupport, swapMemorySupport)
-=======
 	testRequires(c, memoryLimitSupport, swapMemorySupport, NotPpc64le)
->>>>>>> 3ba4f9b2
 	errChan := make(chan error)
 	go func() {
 		defer close(errChan)
