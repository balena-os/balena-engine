package main

import (
	"context"
	"strings"
	"testing"

	"github.com/docker/docker/client"
<<<<<<< HEAD
	"gotest.tools/assert"
)

func (s *DockerSuite) TestPluginLogDriver(c *testing.T) {
	c.Skip("Plugins aren't supported")

=======
	"gotest.tools/v3/assert"
)

func (s *DockerSuite) TestPluginLogDriver(c *testing.T) {
>>>>>>> 847da184
	testRequires(c, IsAmd64, DaemonIsLinux)

	pluginName := "cpuguy83/docker-logdriver-test:latest"

	dockerCmd(c, "plugin", "install", pluginName)
	dockerCmd(c, "run", "--log-driver", pluginName, "--name=test", "busybox", "echo", "hello")
	out, _ := dockerCmd(c, "logs", "test")
	assert.Equal(c, strings.TrimSpace(out), "hello")

	dockerCmd(c, "start", "-a", "test")
	out, _ = dockerCmd(c, "logs", "test")
	assert.Equal(c, strings.TrimSpace(out), "hello\nhello")

	dockerCmd(c, "rm", "test")
	dockerCmd(c, "plugin", "disable", pluginName)
	dockerCmd(c, "plugin", "rm", pluginName)
}

// Make sure log drivers are listed in info, and v2 plugins are not.
func (s *DockerSuite) TestPluginLogDriverInfoList(c *testing.T) {
<<<<<<< HEAD
	c.Skip("Plugins aren't supported")

=======
>>>>>>> 847da184
	testRequires(c, IsAmd64, DaemonIsLinux)
	pluginName := "cpuguy83/docker-logdriver-test"

	dockerCmd(c, "plugin", "install", pluginName)

	cli, err := client.NewClientWithOpts(client.FromEnv)
	assert.NilError(c, err)
	defer cli.Close()

	info, err := cli.Info(context.Background())
	assert.NilError(c, err)

	drivers := strings.Join(info.Plugins.Log, " ")
	assert.Assert(c, strings.Contains(drivers, "json-file"))
	assert.Assert(c, !strings.Contains(drivers, pluginName))
}<|MERGE_RESOLUTION|>--- conflicted
+++ resolved
@@ -6,19 +6,12 @@
 	"testing"
 
 	"github.com/docker/docker/client"
-<<<<<<< HEAD
-	"gotest.tools/assert"
+	"gotest.tools/v3/assert"
 )
 
 func (s *DockerSuite) TestPluginLogDriver(c *testing.T) {
 	c.Skip("Plugins aren't supported")
 
-=======
-	"gotest.tools/v3/assert"
-)
-
-func (s *DockerSuite) TestPluginLogDriver(c *testing.T) {
->>>>>>> 847da184
 	testRequires(c, IsAmd64, DaemonIsLinux)
 
 	pluginName := "cpuguy83/docker-logdriver-test:latest"
@@ -39,11 +32,8 @@
 
 // Make sure log drivers are listed in info, and v2 plugins are not.
 func (s *DockerSuite) TestPluginLogDriverInfoList(c *testing.T) {
-<<<<<<< HEAD
 	c.Skip("Plugins aren't supported")
 
-=======
->>>>>>> 847da184
 	testRequires(c, IsAmd64, DaemonIsLinux)
 	pluginName := "cpuguy83/docker-logdriver-test"
 
