--- conflicted
+++ resolved
@@ -21,13 +21,6 @@
 	"github.com/docker/docker/integration-cli/cli/build"
 	"github.com/docker/docker/pkg/archive"
 	"github.com/docker/docker/pkg/system"
-<<<<<<< HEAD
-	"github.com/moby/buildkit/frontend/dockerfile/command"
-	"github.com/opencontainers/go-digest"
-	"gotest.tools/assert"
-	"gotest.tools/assert/cmp"
-	"gotest.tools/icmd"
-=======
 	"github.com/docker/docker/testutil"
 	"github.com/docker/docker/testutil/fakecontext"
 	"github.com/docker/docker/testutil/fakegit"
@@ -37,7 +30,6 @@
 	"gotest.tools/v3/assert"
 	"gotest.tools/v3/assert/cmp"
 	"gotest.tools/v3/icmd"
->>>>>>> 847da184
 )
 
 func (s *DockerSuite) TestBuildJSONEmptyRun(c *testing.T) {
@@ -398,11 +390,7 @@
 }
 
 func (s *DockerSuite) TestBuildLastModified(c *testing.T) {
-<<<<<<< HEAD
-	// Temporary fix for #30890. TODO @jhowardmsft figure out what
-=======
 	// Temporary fix for #30890. TODO: figure out what
->>>>>>> 847da184
 	// has changed in the master busybox image.
 	testRequires(c, DaemonIsLinux)
 
@@ -5617,36 +5605,8 @@
 			ExitCode: 125,
 		})
 	}
-
-}
-
-<<<<<<< HEAD
-func (s *DockerSuite) TestBuildContChar(c *testing.T) {
-	name := "testbuildcontchar"
-
-	buildImage(name, build.WithDockerfile(`FROM busybox\`)).Assert(c, icmd.Expected{
-		Out: "Step 1/1 : FROM busybox",
-	})
-
-	result := buildImage(name, build.WithDockerfile(`FROM busybox
-		 RUN echo hi \`))
-	result.Assert(c, icmd.Success)
-	assert.Assert(c, strings.Contains(result.Combined(), "Step 1/2 : FROM busybox"))
-	assert.Assert(c, strings.Contains(result.Combined(), "Step 2/2 : RUN echo hi\n"))
-	result = buildImage(name, build.WithDockerfile(`FROM busybox
-		 RUN echo hi \\`))
-	result.Assert(c, icmd.Success)
-	assert.Assert(c, strings.Contains(result.Combined(), "Step 1/2 : FROM busybox"))
-	assert.Assert(c, strings.Contains(result.Combined(), "Step 2/2 : RUN echo hi \\\n"))
-	result = buildImage(name, build.WithDockerfile(`FROM busybox
-		 RUN echo hi \\\`))
-	result.Assert(c, icmd.Success)
-	assert.Assert(c, strings.Contains(result.Combined(), "Step 1/2 : FROM busybox"))
-	assert.Assert(c, strings.Contains(result.Combined(), "Step 2/2 : RUN echo hi \\\\\n"))
-}
-
-=======
->>>>>>> 847da184
+}
+
 func (s *DockerSuite) TestBuildMultiStageCopyFromSyntax(c *testing.T) {
 	dockerfile := `
 		FROM busybox AS first
@@ -5868,11 +5828,8 @@
 }
 
 func (s *DockerSuite) TestBuildMultiStageMultipleBuildsWindows(c *testing.T) {
-<<<<<<< HEAD
 	c.Skip("Pending balenaEngine compatibility investigation")
 
-=======
->>>>>>> 847da184
 	testRequires(c, DaemonIsWindows)
 	dockerfile := `
 		FROM ` + testEnv.PlatformDefaults.BaseImage + `
