package main

import (
	"fmt"
	"strings"
	"testing"

<<<<<<< HEAD
	"gotest.tools/assert"
=======
	"gotest.tools/v3/assert"
>>>>>>> 847da184
)

// search for repos named  "registry" on the central registry
func (s *DockerSuite) TestSearchOnCentralRegistry(c *testing.T) {
	out, _ := dockerCmd(c, "search", "busybox")
	assert.Assert(c, strings.Contains(out, "Busybox base image."), "couldn't find any repository named (or containing) 'Busybox base image.'")
}

func (s *DockerSuite) TestSearchStarsOptionWithWrongParameter(c *testing.T) {
	out, _, err := dockerCmdWithError("search", "--filter", "stars=a", "busybox")
	assert.ErrorContains(c, err, "", out)
	assert.Assert(c, strings.Contains(out, "Invalid filter"), "couldn't find the invalid filter warning")

	out, _, err = dockerCmdWithError("search", "-f", "stars=a", "busybox")
	assert.ErrorContains(c, err, "", out)
	assert.Assert(c, strings.Contains(out, "Invalid filter"), "couldn't find the invalid filter warning")

	out, _, err = dockerCmdWithError("search", "-f", "is-automated=a", "busybox")
	assert.ErrorContains(c, err, "", out)
	assert.Assert(c, strings.Contains(out, "Invalid filter"), "couldn't find the invalid filter warning")

	out, _, err = dockerCmdWithError("search", "-f", "is-official=a", "busybox")
	assert.ErrorContains(c, err, "", out)
	assert.Assert(c, strings.Contains(out, "Invalid filter"), "couldn't find the invalid filter warning")
}

func (s *DockerSuite) TestSearchCmdOptions(c *testing.T) {
	outSearchCmd, _ := dockerCmd(c, "search", "busybox")
	assert.Assert(c, strings.Count(outSearchCmd, "\n") > 3, outSearchCmd)

	outSearchCmdautomated, _ := dockerCmd(c, "search", "--filter", "is-automated=true", "busybox") // The busybox is a busybox base image, not an AUTOMATED image.
	outSearchCmdautomatedSlice := strings.Split(outSearchCmdautomated, "\n")
	for i := range outSearchCmdautomatedSlice {
		assert.Assert(c, !strings.HasPrefix(outSearchCmdautomatedSlice[i], "busybox "), "The busybox is not an AUTOMATED image: %s", outSearchCmdautomated)
	}

	outSearchCmdNotOfficial, _ := dockerCmd(c, "search", "--filter", "is-official=false", "busybox") // The busybox is a busybox base image, official image.
	outSearchCmdNotOfficialSlice := strings.Split(outSearchCmdNotOfficial, "\n")
	for i := range outSearchCmdNotOfficialSlice {
		assert.Assert(c, !strings.HasPrefix(outSearchCmdNotOfficialSlice[i], "busybox "), "The busybox is not an OFFICIAL image: %s", outSearchCmdNotOfficial)
	}

	outSearchCmdOfficial, _ := dockerCmd(c, "search", "--filter", "is-official=true", "busybox") // The busybox is a busybox base image, official image.
	outSearchCmdOfficialSlice := strings.Split(outSearchCmdOfficial, "\n")
	assert.Equal(c, len(outSearchCmdOfficialSlice), 3) // 1 header, 1 line, 1 carriage return
	assert.Assert(c, strings.HasPrefix(outSearchCmdOfficialSlice[1], "busybox "), "The busybox is an OFFICIAL image: %s", outSearchCmdOfficial)

	outSearchCmdStars, _ := dockerCmd(c, "search", "--filter", "stars=10", "busybox")
	assert.Assert(c, strings.Count(outSearchCmdStars, "\n") <= strings.Count(outSearchCmd, "\n"), "Number of images with 10+ stars should be less than that of all images:\noutSearchCmdStars: %s\noutSearch: %s\n", outSearchCmdStars, outSearchCmd)

	dockerCmd(c, "search", "--filter", "is-automated=true", "--filter", "stars=2", "--no-trunc=true", "busybox")
}

// search for repos which start with "ubuntu-" on the central registry
func (s *DockerSuite) TestSearchOnCentralRegistryWithDash(c *testing.T) {
	dockerCmd(c, "search", "ubuntu-")
}

// test case for #23055
func (s *DockerSuite) TestSearchWithLimit(c *testing.T) {
	for _, limit := range []int{10, 50, 100} {
		out, _, err := dockerCmdWithError("search", fmt.Sprintf("--limit=%d", limit), "docker")
		assert.NilError(c, err)
		outSlice := strings.Split(out, "\n")
		assert.Equal(c, len(outSlice), limit+2) // 1 header, 1 carriage return
	}

	for _, limit := range []int{-1, 0, 101} {
		_, _, err := dockerCmdWithError("search", fmt.Sprintf("--limit=%d", limit), "docker")
		assert.ErrorContains(c, err, "")
	}
}<|MERGE_RESOLUTION|>--- conflicted
+++ resolved
@@ -5,11 +5,7 @@
 	"strings"
 	"testing"
 
-<<<<<<< HEAD
-	"gotest.tools/assert"
-=======
 	"gotest.tools/v3/assert"
->>>>>>> 847da184
 )
 
 // search for repos named  "registry" on the central registry
