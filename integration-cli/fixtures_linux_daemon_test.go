package main

import (
	"fmt"
	"io/ioutil"
	"os"
	"os/exec"
	"path/filepath"
	"runtime"
	"strings"
	"testing"

<<<<<<< HEAD
	"github.com/docker/docker/internal/test/fixtures/load"
	"gotest.tools/assert"
)

type testingT interface {
	logT
	Fatalf(string, ...interface{})
}

type logT interface {
	Logf(string, ...interface{})
}

=======
	"github.com/docker/docker/testutil/fixtures/load"
	"gotest.tools/v3/assert"
)

>>>>>>> 847da184
func ensureSyscallTest(c *testing.T) {
	defer testEnv.ProtectImage(c, "syscall-test:latest")

	// If the image already exists, there's nothing left to do.
	if testEnv.HasExistingImage(c, "syscall-test:latest") {
		return
	}

	// if no match, must build in docker, which is significantly slower
	// (slower mostly because of the vfs graphdriver)
	if testEnv.OSType != runtime.GOOS {
		ensureSyscallTestBuild(c)
		return
	}

	tmp, err := ioutil.TempDir("", "syscall-test-build")
	assert.NilError(c, err, "couldn't create temp dir")
	defer os.RemoveAll(tmp)

	gcc, err := exec.LookPath("gcc")
	assert.NilError(c, err, "could not find gcc")

	tests := []string{"userns", "ns", "acct", "setuid", "setgid", "socket", "raw"}
	for _, test := range tests {
		out, err := exec.Command(gcc, "-g", "-Wall", "-static", fmt.Sprintf("../contrib/syscall-test/%s.c", test), "-o", fmt.Sprintf("%s/%s-test", tmp, test)).CombinedOutput()
		assert.NilError(c, err, string(out))
	}

	if runtime.GOOS == "linux" && runtime.GOARCH == "amd64" {
		out, err := exec.Command(gcc, "-s", "-m32", "-nostdlib", "-static", "../contrib/syscall-test/exit32.s", "-o", tmp+"/"+"exit32-test").CombinedOutput()
		assert.NilError(c, err, string(out))
	}

	dockerFile := filepath.Join(tmp, "Dockerfile")
	content := []byte(`
	FROM debian:bullseye
	COPY . /usr/bin/
	`)
	err = ioutil.WriteFile(dockerFile, content, 0600)
	assert.NilError(c, err)

	var buildArgs []string
	if arg := os.Getenv("DOCKER_BUILD_ARGS"); strings.TrimSpace(arg) != "" {
		buildArgs = strings.Split(arg, " ")
	}
	buildArgs = append(buildArgs, []string{"-q", "-t", "syscall-test", tmp}...)
	buildArgs = append([]string{"build"}, buildArgs...)
	dockerCmd(c, buildArgs...)
}

func ensureSyscallTestBuild(c *testing.T) {
<<<<<<< HEAD
	err := load.FrozenImagesLinux(testEnv.APIClient(), "buildpack-deps:jessie")
=======
	err := load.FrozenImagesLinux(testEnv.APIClient(), "buildpack-deps:buster")
>>>>>>> 847da184
	assert.NilError(c, err)

	var buildArgs []string
	if arg := os.Getenv("DOCKER_BUILD_ARGS"); strings.TrimSpace(arg) != "" {
		buildArgs = strings.Split(arg, " ")
	}
	buildArgs = append(buildArgs, []string{"-q", "-t", "syscall-test", "../contrib/syscall-test"}...)
	buildArgs = append([]string{"build"}, buildArgs...)
	dockerCmd(c, buildArgs...)
}

func ensureNNPTest(c *testing.T) {
	defer testEnv.ProtectImage(c, "nnp-test:latest")

	// If the image already exists, there's nothing left to do.
	if testEnv.HasExistingImage(c, "nnp-test:latest") {
		return
	}

	// if no match, must build in docker, which is significantly slower
	// (slower mostly because of the vfs graphdriver)
	if testEnv.OSType != runtime.GOOS {
		ensureNNPTestBuild(c)
		return
	}

	tmp, err := ioutil.TempDir("", "docker-nnp-test")
	assert.NilError(c, err)

	gcc, err := exec.LookPath("gcc")
	assert.NilError(c, err, "could not find gcc")

	out, err := exec.Command(gcc, "-g", "-Wall", "-static", "../contrib/nnp-test/nnp-test.c", "-o", filepath.Join(tmp, "nnp-test")).CombinedOutput()
	assert.NilError(c, err, string(out))

	dockerfile := filepath.Join(tmp, "Dockerfile")
	content := `
	FROM debian:bullseye
	COPY . /usr/bin
	RUN chmod +s /usr/bin/nnp-test
	`
	err = ioutil.WriteFile(dockerfile, []byte(content), 0600)
	assert.NilError(c, err, "could not write Dockerfile for nnp-test image")

	var buildArgs []string
	if arg := os.Getenv("DOCKER_BUILD_ARGS"); strings.TrimSpace(arg) != "" {
		buildArgs = strings.Split(arg, " ")
	}
	buildArgs = append(buildArgs, []string{"-q", "-t", "nnp-test", tmp}...)
	buildArgs = append([]string{"build"}, buildArgs...)
	dockerCmd(c, buildArgs...)
}

func ensureNNPTestBuild(c *testing.T) {
<<<<<<< HEAD
	err := load.FrozenImagesLinux(testEnv.APIClient(), "buildpack-deps:jessie")
=======
	err := load.FrozenImagesLinux(testEnv.APIClient(), "buildpack-deps:buster")
>>>>>>> 847da184
	assert.NilError(c, err)

	var buildArgs []string
	if arg := os.Getenv("DOCKER_BUILD_ARGS"); strings.TrimSpace(arg) != "" {
		buildArgs = strings.Split(arg, " ")
	}
	buildArgs = append(buildArgs, []string{"-q", "-t", "npp-test", "../contrib/nnp-test"}...)
	buildArgs = append([]string{"build"}, buildArgs...)
	dockerCmd(c, buildArgs...)
}<|MERGE_RESOLUTION|>--- conflicted
+++ resolved
@@ -10,26 +10,10 @@
 	"strings"
 	"testing"
 
-<<<<<<< HEAD
-	"github.com/docker/docker/internal/test/fixtures/load"
-	"gotest.tools/assert"
-)
-
-type testingT interface {
-	logT
-	Fatalf(string, ...interface{})
-}
-
-type logT interface {
-	Logf(string, ...interface{})
-}
-
-=======
 	"github.com/docker/docker/testutil/fixtures/load"
 	"gotest.tools/v3/assert"
 )
 
->>>>>>> 847da184
 func ensureSyscallTest(c *testing.T) {
 	defer testEnv.ProtectImage(c, "syscall-test:latest")
 
@@ -81,11 +65,7 @@
 }
 
 func ensureSyscallTestBuild(c *testing.T) {
-<<<<<<< HEAD
-	err := load.FrozenImagesLinux(testEnv.APIClient(), "buildpack-deps:jessie")
-=======
 	err := load.FrozenImagesLinux(testEnv.APIClient(), "buildpack-deps:buster")
->>>>>>> 847da184
 	assert.NilError(c, err)
 
 	var buildArgs []string
@@ -140,11 +120,7 @@
 }
 
 func ensureNNPTestBuild(c *testing.T) {
-<<<<<<< HEAD
-	err := load.FrozenImagesLinux(testEnv.APIClient(), "buildpack-deps:jessie")
-=======
 	err := load.FrozenImagesLinux(testEnv.APIClient(), "buildpack-deps:buster")
->>>>>>> 847da184
 	assert.NilError(c, err)
 
 	var buildArgs []string
