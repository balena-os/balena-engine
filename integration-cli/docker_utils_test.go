package main

import (
	"context"
	"encoding/json"
	"errors"
	"fmt"
	"io"
	"io/ioutil"
	"os"
	"path"
	"path/filepath"
	"strconv"
	"strings"
	"testing"
	"time"

	"github.com/docker/docker/api/types"
	"github.com/docker/docker/client"
	"github.com/docker/docker/integration-cli/cli"
	"github.com/docker/docker/integration-cli/daemon"
<<<<<<< HEAD
	"gotest.tools/assert"
	"gotest.tools/assert/cmp"
	"gotest.tools/icmd"
	"gotest.tools/poll"
=======
	"gotest.tools/v3/assert"
	"gotest.tools/v3/assert/cmp"
	"gotest.tools/v3/icmd"
	"gotest.tools/v3/poll"
>>>>>>> 847da184
)

func deleteImages(images ...string) error {
	args := []string{dockerBinary, "rmi", "-f"}
	return icmd.RunCmd(icmd.Cmd{Command: append(args, images...)}).Error
}

// Deprecated: use cli.Docker or cli.DockerCmd
func dockerCmdWithError(args ...string) (string, int, error) {
	result := cli.Docker(cli.Args(args...))
	if result.Error != nil {
		return result.Combined(), result.ExitCode, result.Compare(icmd.Success)
	}
	return result.Combined(), result.ExitCode, result.Error
}

// Deprecated: use cli.Docker or cli.DockerCmd
func dockerCmd(c testing.TB, args ...string) (string, int) {
<<<<<<< HEAD
=======
	c.Helper()
>>>>>>> 847da184
	result := cli.DockerCmd(c, args...)
	return result.Combined(), result.ExitCode
}

// Deprecated: use cli.Docker or cli.DockerCmd
func dockerCmdWithResult(args ...string) *icmd.Result {
	return cli.Docker(cli.Args(args...))
}

func findContainerIP(c *testing.T, id string, network string) string {
	c.Helper()
	out, _ := dockerCmd(c, "inspect", fmt.Sprintf("--format='{{ .NetworkSettings.Networks.%s.IPAddress }}'", network), id)
	return strings.Trim(out, " \r\n'")
}

func getContainerCount(c *testing.T) int {
	c.Helper()
	const containers = "Containers:"

	result := icmd.RunCommand(dockerBinary, "info")
	result.Assert(c, icmd.Success)

	lines := strings.Split(result.Combined(), "\n")
	for _, line := range lines {
		if strings.Contains(line, containers) {
			output := strings.TrimSpace(line)
			output = strings.TrimPrefix(output, containers)
			output = strings.Trim(output, " ")
			containerCount, err := strconv.Atoi(output)
			assert.NilError(c, err)
			return containerCount
		}
	}
	return 0
}

func inspectFieldAndUnmarshall(c *testing.T, name, field string, output interface{}) {
	c.Helper()
	str := inspectFieldJSON(c, name, field)
	err := json.Unmarshal([]byte(str), output)
	if c != nil {
		assert.Assert(c, err == nil, "failed to unmarshal: %v", err)
	}
}

// Deprecated: use cli.Inspect
func inspectFilter(name, filter string) (string, error) {
	format := fmt.Sprintf("{{%s}}", filter)
	result := icmd.RunCommand(dockerBinary, "inspect", "-f", format, name)
	if result.Error != nil || result.ExitCode != 0 {
		return "", fmt.Errorf("failed to inspect %s: %s", name, result.Combined())
	}
	return strings.TrimSpace(result.Combined()), nil
}

// Deprecated: use cli.Inspect
func inspectFieldWithError(name, field string) (string, error) {
	return inspectFilter(name, fmt.Sprintf(".%s", field))
}

// Deprecated: use cli.Inspect
func inspectField(c *testing.T, name, field string) string {
	c.Helper()
	out, err := inspectFilter(name, fmt.Sprintf(".%s", field))
	if c != nil {
		assert.NilError(c, err)
	}
	return out
}

// Deprecated: use cli.Inspect
func inspectFieldJSON(c *testing.T, name, field string) string {
	c.Helper()
	out, err := inspectFilter(name, fmt.Sprintf("json .%s", field))
	if c != nil {
		assert.NilError(c, err)
	}
	return out
}

// Deprecated: use cli.Inspect
func inspectFieldMap(c *testing.T, name, path, field string) string {
	c.Helper()
	out, err := inspectFilter(name, fmt.Sprintf("index .%s %q", path, field))
	if c != nil {
		assert.NilError(c, err)
	}
	return out
}

// Deprecated: use cli.Inspect
func inspectMountSourceField(name, destination string) (string, error) {
	m, err := inspectMountPoint(name, destination)
	if err != nil {
		return "", err
	}
	return m.Source, nil
}

// Deprecated: use cli.Inspect
func inspectMountPoint(name, destination string) (types.MountPoint, error) {
	out, err := inspectFilter(name, "json .Mounts")
	if err != nil {
		return types.MountPoint{}, err
	}

	return inspectMountPointJSON(out, destination)
}

var errMountNotFound = errors.New("mount point not found")

// Deprecated: use cli.Inspect
func inspectMountPointJSON(j, destination string) (types.MountPoint, error) {
	var mp []types.MountPoint
	if err := json.Unmarshal([]byte(j), &mp); err != nil {
		return types.MountPoint{}, err
	}

	var m *types.MountPoint
	for _, c := range mp {
		if c.Destination == destination {
			m = &c
			break
		}
	}

	if m == nil {
		return types.MountPoint{}, errMountNotFound
	}

	return *m, nil
}

<<<<<<< HEAD
// Deprecated: use cli.Inspect
func inspectImage(c *testing.T, name, filter string) string {
	c.Helper()
	args := []string{"inspect", "--type", "image"}
	if filter != "" {
		format := fmt.Sprintf("{{%s}}", filter)
		args = append(args, "-f", format)
	}
	args = append(args, name)
	result := icmd.RunCommand(dockerBinary, args...)
	result.Assert(c, icmd.Success)
	return strings.TrimSpace(result.Combined())
}

=======
>>>>>>> 847da184
func getIDByName(c *testing.T, name string) string {
	c.Helper()
	id, err := inspectFieldWithError(name, "Id")
	assert.NilError(c, err)
	return id
}

// Deprecated: use cli.Build
func buildImageSuccessfully(c *testing.T, name string, cmdOperators ...cli.CmdOperator) {
	c.Helper()
	buildImage(name, cmdOperators...).Assert(c, icmd.Success)
}

// Deprecated: use cli.Build
func buildImage(name string, cmdOperators ...cli.CmdOperator) *icmd.Result {
	return cli.Docker(cli.Build(name), cmdOperators...)
}

// Write `content` to the file at path `dst`, creating it if necessary,
// as well as any missing directories.
// The file is truncated if it already exists.
// Fail the test when error occurs.
func writeFile(dst, content string, c *testing.T) {
	c.Helper()
	// Create subdirectories if necessary
	assert.Assert(c, os.MkdirAll(path.Dir(dst), 0700) == nil)
	f, err := os.OpenFile(dst, os.O_CREATE|os.O_RDWR|os.O_TRUNC, 0700)
	assert.NilError(c, err)
	defer f.Close()
	// Write content (truncate if it exists)
	_, err = io.Copy(f, strings.NewReader(content))
	assert.NilError(c, err)
}

// Return the contents of file at path `src`.
// Fail the test when error occurs.
func readFile(src string, c *testing.T) (content string) {
	c.Helper()
	data, err := ioutil.ReadFile(src)
	assert.NilError(c, err)

	return string(data)
}

func containerStorageFile(containerID, basename string) string {
	return filepath.Join(testEnv.PlatformDefaults.ContainerStoragePath, containerID, basename)
}

// docker commands that use this function must be run with the '-d' switch.
func runCommandAndReadContainerFile(c *testing.T, filename string, command string, args ...string) []byte {
	c.Helper()
	result := icmd.RunCommand(command, args...)
	result.Assert(c, icmd.Success)
	contID := strings.TrimSpace(result.Combined())
	if err := waitRun(contID); err != nil {
		c.Fatalf("%v: %q", contID, err)
	}
	return readContainerFile(c, contID, filename)
}

func readContainerFile(c *testing.T, containerID, filename string) []byte {
	c.Helper()
	f, err := os.Open(containerStorageFile(containerID, filename))
	assert.NilError(c, err)
	defer f.Close()

	content, err := ioutil.ReadAll(f)
	assert.NilError(c, err)
	return content
}

func readContainerFileWithExec(c *testing.T, containerID, filename string) []byte {
	c.Helper()
	result := icmd.RunCommand(dockerBinary, "exec", containerID, "cat", filename)
	result.Assert(c, icmd.Success)
	return []byte(result.Combined())
}

// daemonTime provides the current time on the daemon host
func daemonTime(c *testing.T) time.Time {
	c.Helper()
	if testEnv.IsLocalDaemon() {
		return time.Now()
	}
	cli, err := client.NewClientWithOpts(client.FromEnv)
	assert.NilError(c, err)
	defer cli.Close()

	info, err := cli.Info(context.Background())
	assert.NilError(c, err)

	dt, err := time.Parse(time.RFC3339Nano, info.SystemTime)
	assert.Assert(c, err == nil, "invalid time format in GET /info response")
	return dt
}

// daemonUnixTime returns the current time on the daemon host with nanoseconds precision.
// It return the time formatted how the client sends timestamps to the server.
func daemonUnixTime(c *testing.T) string {
	c.Helper()
	return parseEventTime(daemonTime(c))
}

func parseEventTime(t time.Time) string {
	return fmt.Sprintf("%d.%09d", t.Unix(), int64(t.Nanosecond()))
}

// appendBaseEnv appends the minimum set of environment variables to exec the
// docker cli binary for testing with correct configuration to the given env
// list.
func appendBaseEnv(isTLS bool, env ...string) []string {
	preserveList := []string{
		// preserve remote test host
		"DOCKER_HOST",

		// windows: requires preserving SystemRoot, otherwise dial tcp fails
		// with "GetAddrInfoW: A non-recoverable error occurred during a database lookup."
		"SystemRoot",

		// testing help text requires the $PATH to dockerd is set
		"PATH",
	}
	if isTLS {
		preserveList = append(preserveList, "DOCKER_TLS_VERIFY", "DOCKER_CERT_PATH")
	}

	for _, key := range preserveList {
		if val := os.Getenv(key); val != "" {
			env = append(env, fmt.Sprintf("%s=%s", key, val))
		}
	}
	return env
}

func createTmpFile(c *testing.T, content string) string {
	c.Helper()
	f, err := ioutil.TempFile("", "testfile")
	assert.NilError(c, err)

	filename := f.Name()

	err = ioutil.WriteFile(filename, []byte(content), 0644)
	assert.NilError(c, err)

	return filename
}

// waitRun will wait for the specified container to be running, maximum 5 seconds.
// Deprecated: use cli.WaitFor
func waitRun(contID string) error {
	return waitInspect(contID, "{{.State.Running}}", "true", 5*time.Second)
}

// waitInspect will wait for the specified container to have the specified string
// in the inspect output. It will wait until the specified timeout (in seconds)
// is reached.
// Deprecated: use cli.WaitFor
func waitInspect(name, expr, expected string, timeout time.Duration) error {
	return waitInspectWithArgs(name, expr, expected, timeout)
}

// Deprecated: use cli.WaitFor
func waitInspectWithArgs(name, expr, expected string, timeout time.Duration, arg ...string) error {
	return daemon.WaitInspectWithArgs(dockerBinary, name, expr, expected, timeout, arg...)
}

func getInspectBody(c *testing.T, version, id string) []byte {
	c.Helper()
	cli, err := client.NewClientWithOpts(client.FromEnv, client.WithVersion(version))
	assert.NilError(c, err)
	defer cli.Close()
	_, body, err := cli.ContainerInspectWithRaw(context.Background(), id, false)
	assert.NilError(c, err)
	return body
}

// Run a long running idle task in a background container using the
// system-specific default image and command.
func runSleepingContainer(c *testing.T, extraArgs ...string) string {
	c.Helper()
	return runSleepingContainerInImage(c, "busybox", extraArgs...)
}

// Run a long running idle task in a background container using the specified
// image and the system-specific command.
func runSleepingContainerInImage(c *testing.T, image string, extraArgs ...string) string {
	c.Helper()
	args := []string{"run", "-d"}
	args = append(args, extraArgs...)
	args = append(args, image)
	args = append(args, sleepCommandForDaemonPlatform()...)
	return strings.TrimSpace(cli.DockerCmd(c, args...).Combined())
}

// minimalBaseImage returns the name of the minimal base image for the current
// daemon platform.
func minimalBaseImage() string {
	return testEnv.PlatformDefaults.BaseImage
}

func getGoroutineNumber() (int, error) {
	cli, err := client.NewClientWithOpts(client.FromEnv)
	if err != nil {
		return 0, err
	}
	defer cli.Close()

	info, err := cli.Info(context.Background())
	if err != nil {
		return 0, err
	}
	return info.NGoroutines, nil
}

func waitForGoroutines(expected int) error {
	t := time.After(30 * time.Second)
	for {
		select {
		case <-t:
			n, err := getGoroutineNumber()
			if err != nil {
				return err
			}
			if n > expected {
				return fmt.Errorf("leaked goroutines: expected less than or equal to %d, got: %d", expected, n)
			}
		default:
			n, err := getGoroutineNumber()
			if err != nil {
				return err
			}
			if n <= expected {
				return nil
			}
			time.Sleep(200 * time.Millisecond)
		}
	}
}

// getErrorMessage returns the error message from an error API response
func getErrorMessage(c *testing.T, body []byte) string {
	c.Helper()
	var resp types.ErrorResponse
	assert.Assert(c, json.Unmarshal(body, &resp) == nil)
	return strings.TrimSpace(resp.Message)
}

type checkF func(*testing.T) (interface{}, string)
type reducer func(...interface{}) interface{}

func pollCheck(t *testing.T, f checkF, compare func(x interface{}) assert.BoolOrComparison) poll.Check {
	return func(poll.LogT) poll.Result {
		t.Helper()
		v, comment := f(t)
		r := compare(v)
		switch r := r.(type) {
		case bool:
			if r {
				return poll.Success()
<<<<<<< HEAD
			}
		case cmp.Comparison:
			if r().Success() {
				return poll.Success()
			}
=======
			}
		case cmp.Comparison:
			if r().Success() {
				return poll.Success()
			}
>>>>>>> 847da184
		default:
			panic(fmt.Errorf("pollCheck: type %T not implemented", r))
		}
		return poll.Continue(comment)
	}
}

func reducedCheck(r reducer, funcs ...checkF) checkF {
	return func(c *testing.T) (interface{}, string) {
		c.Helper()
		var values []interface{}
		var comments []string
		for _, f := range funcs {
			v, comment := f(c)
			values = append(values, v)
			if len(comment) > 0 {
				comments = append(comments, comment)
			}
		}
		return r(values...), fmt.Sprintf("%v", strings.Join(comments, ", "))
	}
}

func sumAsIntegers(vals ...interface{}) interface{} {
	var s int
	for _, v := range vals {
		s += v.(int)
	}
	return s
}<|MERGE_RESOLUTION|>--- conflicted
+++ resolved
@@ -19,17 +19,10 @@
 	"github.com/docker/docker/client"
 	"github.com/docker/docker/integration-cli/cli"
 	"github.com/docker/docker/integration-cli/daemon"
-<<<<<<< HEAD
-	"gotest.tools/assert"
-	"gotest.tools/assert/cmp"
-	"gotest.tools/icmd"
-	"gotest.tools/poll"
-=======
 	"gotest.tools/v3/assert"
 	"gotest.tools/v3/assert/cmp"
 	"gotest.tools/v3/icmd"
 	"gotest.tools/v3/poll"
->>>>>>> 847da184
 )
 
 func deleteImages(images ...string) error {
@@ -48,10 +41,7 @@
 
 // Deprecated: use cli.Docker or cli.DockerCmd
 func dockerCmd(c testing.TB, args ...string) (string, int) {
-<<<<<<< HEAD
-=======
-	c.Helper()
->>>>>>> 847da184
+	c.Helper()
 	result := cli.DockerCmd(c, args...)
 	return result.Combined(), result.ExitCode
 }
@@ -185,23 +175,6 @@
 	return *m, nil
 }
 
-<<<<<<< HEAD
-// Deprecated: use cli.Inspect
-func inspectImage(c *testing.T, name, filter string) string {
-	c.Helper()
-	args := []string{"inspect", "--type", "image"}
-	if filter != "" {
-		format := fmt.Sprintf("{{%s}}", filter)
-		args = append(args, "-f", format)
-	}
-	args = append(args, name)
-	result := icmd.RunCommand(dockerBinary, args...)
-	result.Assert(c, icmd.Success)
-	return strings.TrimSpace(result.Combined())
-}
-
-=======
->>>>>>> 847da184
 func getIDByName(c *testing.T, name string) string {
 	c.Helper()
 	id, err := inspectFieldWithError(name, "Id")
@@ -461,19 +434,11 @@
 		case bool:
 			if r {
 				return poll.Success()
-<<<<<<< HEAD
 			}
 		case cmp.Comparison:
 			if r().Success() {
 				return poll.Success()
 			}
-=======
-			}
-		case cmp.Comparison:
-			if r().Success() {
-				return poll.Success()
-			}
->>>>>>> 847da184
 		default:
 			panic(fmt.Errorf("pollCheck: type %T not implemented", r))
 		}
