--- conflicted
+++ resolved
@@ -15,22 +15,15 @@
 
 	"github.com/docker/docker/pkg/stringid"
 	"github.com/docker/docker/pkg/system"
-<<<<<<< HEAD
-	"gotest.tools/assert"
-=======
 	"gotest.tools/v3/assert"
->>>>>>> 847da184
 )
 
 // user namespaces test: run daemon with remapped root setting
 // 1. validate uid/gid maps are set properly
 // 2. verify that files created are owned by remapped root
 func (s *DockerDaemonSuite) TestDaemonUserNamespaceRootSetting(c *testing.T) {
-<<<<<<< HEAD
 	c.Skip("Pending balenaEngine compatibility investigation")
 
-=======
->>>>>>> 847da184
 	testRequires(c, UserNamespaceInKernel)
 
 	s.d.StartWithBusybox(c, "--userns-remap", "default")
@@ -88,11 +81,7 @@
 	assert.Equal(c, stat.GID(), uint32(gid), "Touched file not owned by remapped root GID")
 
 	// use host usernamespace
-<<<<<<< HEAD
-	out, err = s.d.Cmd("run", "-d", "--name", "userns_skip", "--userns", "host", "busybox", "sh", "-c", "touch /goofy/testfile; top")
-=======
 	out, err = s.d.Cmd("run", "-d", "--name", "userns_skip", "--userns", "host", "busybox", "sh", "-c", "touch /goofy/testfile; exec top")
->>>>>>> 847da184
 	assert.Assert(c, err == nil, "Output: %s", out)
 	user = s.findUser(c, "userns_skip")
 	// userns are skipped, user is root
