--- conflicted
+++ resolved
@@ -8,18 +8,11 @@
 	"testing"
 	"time"
 
-<<<<<<< HEAD
-	"github.com/docker/docker/integration-cli/cli"
-	"github.com/docker/docker/pkg/parsers/kernel"
-	"gotest.tools/assert"
-	"gotest.tools/icmd"
-=======
 	"github.com/Microsoft/hcsshim/osversion"
 	"github.com/docker/docker/integration-cli/cli"
 	"github.com/docker/docker/pkg/parsers/kernel"
 	"gotest.tools/v3/assert"
 	"gotest.tools/v3/icmd"
->>>>>>> 847da184
 )
 
 // Regression test for https://github.com/docker/docker/issues/7843
@@ -204,11 +197,7 @@
 		v, err := kernel.GetKernelVersion()
 		assert.NilError(c, err)
 		build, _ := strconv.Atoi(strings.Split(strings.SplitN(v.String(), " ", 3)[2][1:], ".")[0])
-<<<<<<< HEAD
-		if build < 16299 {
-=======
 		if build < osversion.RS3 {
->>>>>>> 847da184
 			c.Skip("FLAKY on Windows RS1, see #38521")
 		}
 	}
