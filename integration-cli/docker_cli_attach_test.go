package main

import (
	"bufio"
	"fmt"
	"io"
	"os/exec"
	"runtime"
	"strings"
	"sync"
	"testing"
	"time"

	"github.com/docker/docker/integration-cli/cli"
<<<<<<< HEAD
	"gotest.tools/assert"
	"gotest.tools/icmd"
=======
	"gotest.tools/v3/assert"
	"gotest.tools/v3/icmd"
>>>>>>> 847da184
)

const attachWait = 5 * time.Second

func (s *DockerSuite) TestAttachMultipleAndRestart(c *testing.T) {
	endGroup := &sync.WaitGroup{}
	startGroup := &sync.WaitGroup{}
	endGroup.Add(3)
	startGroup.Add(3)

	cli.DockerCmd(c, "run", "--name", "attacher", "-d", "busybox", "/bin/sh", "-c", "while true; do sleep 1; echo hello; done")
	cli.WaitRun(c, "attacher")

	startDone := make(chan struct{})
	endDone := make(chan struct{})

	go func() {
		endGroup.Wait()
		close(endDone)
	}()

	go func() {
		startGroup.Wait()
		close(startDone)
	}()

	for i := 0; i < 3; i++ {
		go func() {
			cmd := exec.Command(dockerBinary, "attach", "attacher")

			defer func() {
				cmd.Wait()
				endGroup.Done()
			}()

			out, err := cmd.StdoutPipe()
			if err != nil {
				c.Error(err)
			}
			defer out.Close()

			if err := cmd.Start(); err != nil {
				c.Error(err)
			}

			buf := make([]byte, 1024)

			if _, err := out.Read(buf); err != nil && err != io.EOF {
				c.Error(err)
			}

			startGroup.Done()

			if !strings.Contains(string(buf), "hello") {
				c.Errorf("unexpected output %s expected hello\n", string(buf))
			}
		}()
	}

	select {
	case <-startDone:
	case <-time.After(attachWait):
		c.Fatalf("Attaches did not initialize properly")
	}

	cli.DockerCmd(c, "kill", "attacher")

	select {
	case <-endDone:
	case <-time.After(attachWait):
		c.Fatalf("Attaches did not finish properly")
	}
}

func (s *DockerSuite) TestAttachTTYWithoutStdin(c *testing.T) {
<<<<<<< HEAD
	// TODO @jhowardmsft. Figure out how to get this running again reliable on Windows.
=======
	// TODO: Figure out how to get this running again reliable on Windows.
>>>>>>> 847da184
	// It works by accident at the moment. Sometimes. I've gone back to v1.13.0 and see the same.
	// On Windows, docker run -d -ti busybox causes the container to exit immediately.
	// Obviously a year back when I updated the test, that was not the case. However,
	// with this, and the test racing with the tear-down which panic's, sometimes CI
	// will just fail and `MISS` all the other tests. For now, disabling it. Will
	// open an issue to track re-enabling this and root-causing the problem.
	testRequires(c, DaemonIsLinux)
	out, _ := dockerCmd(c, "run", "-d", "-ti", "busybox")

	id := strings.TrimSpace(out)
	assert.NilError(c, waitRun(id))

	done := make(chan error, 1)
	go func() {
		defer close(done)

		cmd := exec.Command(dockerBinary, "attach", id)
		if _, err := cmd.StdinPipe(); err != nil {
			done <- err
			return
		}

		expected := "the input device is not a TTY"
		if runtime.GOOS == "windows" {
			expected += ".  If you are using mintty, try prefixing the command with 'winpty'"
		}
		if out, _, err := runCommandWithOutput(cmd); err == nil {
			done <- fmt.Errorf("attach should have failed")
			return
		} else if !strings.Contains(out, expected) {
			done <- fmt.Errorf("attach failed with error %q: expected %q", out, expected)
			return
		}
	}()

	select {
	case err := <-done:
		assert.NilError(c, err)
	case <-time.After(attachWait):
		c.Fatal("attach is running but should have failed")
	}
}

func (s *DockerSuite) TestAttachDisconnect(c *testing.T) {
	testRequires(c, DaemonIsLinux)
	out, _ := dockerCmd(c, "run", "-di", "busybox", "/bin/cat")
	id := strings.TrimSpace(out)

	cmd := exec.Command(dockerBinary, "attach", id)
	stdin, err := cmd.StdinPipe()
	if err != nil {
		c.Fatal(err)
	}
	defer stdin.Close()
	stdout, err := cmd.StdoutPipe()
	assert.NilError(c, err)
	defer stdout.Close()
	assert.Assert(c, cmd.Start() == nil)
	defer func() {
		cmd.Process.Kill()
		cmd.Wait()
	}()

	_, err = stdin.Write([]byte("hello\n"))
	assert.NilError(c, err)
	out, err = bufio.NewReader(stdout).ReadString('\n')
	assert.NilError(c, err)
	assert.Equal(c, strings.TrimSpace(out), "hello")

	assert.Assert(c, stdin.Close() == nil)

	// Expect container to still be running after stdin is closed
	running := inspectField(c, id, "State.Running")
	assert.Equal(c, running, "true")
}

func (s *DockerSuite) TestAttachPausedContainer(c *testing.T) {
	testRequires(c, IsPausable)
	runSleepingContainer(c, "-d", "--name=test")
	dockerCmd(c, "pause", "test")

	result := dockerCmdWithResult("attach", "test")
	result.Assert(c, icmd.Expected{
		Error:    "exit status 1",
		ExitCode: 1,
		Err:      "You cannot attach to a paused container, unpause it first",
	})
}<|MERGE_RESOLUTION|>--- conflicted
+++ resolved
@@ -12,13 +12,8 @@
 	"time"
 
 	"github.com/docker/docker/integration-cli/cli"
-<<<<<<< HEAD
-	"gotest.tools/assert"
-	"gotest.tools/icmd"
-=======
 	"gotest.tools/v3/assert"
 	"gotest.tools/v3/icmd"
->>>>>>> 847da184
 )
 
 const attachWait = 5 * time.Second
@@ -94,11 +89,7 @@
 }
 
 func (s *DockerSuite) TestAttachTTYWithoutStdin(c *testing.T) {
-<<<<<<< HEAD
-	// TODO @jhowardmsft. Figure out how to get this running again reliable on Windows.
-=======
 	// TODO: Figure out how to get this running again reliable on Windows.
->>>>>>> 847da184
 	// It works by accident at the moment. Sometimes. I've gone back to v1.13.0 and see the same.
 	// On Windows, docker run -d -ti busybox causes the container to exit immediately.
 	// Obviously a year back when I updated the test, that was not the case. However,
