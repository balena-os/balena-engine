package main

import (
	"bufio"
	"bytes"
	"context"
	"encoding/json"
	"fmt"
	"io"
	"io/ioutil"
	"net"
	"os"
	"os/exec"
	"path"
	"path/filepath"
	"reflect"
	"regexp"
	"runtime"
	"sort"
	"strconv"
	"strings"
	"sync"
	"testing"
	"time"

	"github.com/Microsoft/hcsshim/osversion"
	"github.com/docker/docker/client"
	"github.com/docker/docker/integration-cli/cli"
	"github.com/docker/docker/integration-cli/cli/build"
	"github.com/docker/docker/pkg/stringid"
	"github.com/docker/docker/runconfig"
	"github.com/docker/docker/testutil"
	"github.com/docker/docker/testutil/fakecontext"
	"github.com/docker/go-connections/nat"
	"github.com/docker/libnetwork/resolvconf"
	"github.com/docker/libnetwork/types"
<<<<<<< HEAD
	"gotest.tools/assert"
	"gotest.tools/icmd"
=======
	"github.com/moby/sys/mountinfo"
	"gotest.tools/v3/assert"
	"gotest.tools/v3/icmd"
>>>>>>> 847da184
)

// "test123" should be printed by docker run
func (s *DockerSuite) TestRunEchoStdout(c *testing.T) {
	out, _ := dockerCmd(c, "run", "busybox", "echo", "test123")
	if out != "test123\n" {
		c.Fatalf("container should've printed 'test123', got '%s'", out)
	}
}

// "test" should be printed
func (s *DockerSuite) TestRunEchoNamedContainer(c *testing.T) {
	out, _ := dockerCmd(c, "run", "--name", "testfoonamedcontainer", "busybox", "echo", "test")
	if out != "test\n" {
		c.Errorf("container should've printed 'test'")
	}
}

// docker run should not leak file descriptors. This test relies on Unix
// specific functionality and cannot run on Windows.
func (s *DockerSuite) TestRunLeakyFileDescriptors(c *testing.T) {
	testRequires(c, DaemonIsLinux)
	out, _ := dockerCmd(c, "run", "busybox", "ls", "-C", "/proc/self/fd")

	// normally, we should only get 0, 1, and 2, but 3 gets created by "ls" when it does "opendir" on the "fd" directory
	if out != "0  1  2  3\n" {
		c.Errorf("container should've printed '0  1  2  3', not: %s", out)
	}
}

// it should be possible to lookup Google DNS
// this will fail when Internet access is unavailable
func (s *DockerSuite) TestRunLookupGoogleDNS(c *testing.T) {
	testRequires(c, Network, NotArm)
	if testEnv.OSType == "windows" {
		// nslookup isn't present in Windows busybox. Is built-in. Further,
		// nslookup isn't present in nanoserver. Hence just use PowerShell...
		dockerCmd(c, "run", testEnv.PlatformDefaults.BaseImage, "powershell", "Resolve-DNSName", "google.com")
	} else {
		dockerCmd(c, "run", "busybox", "nslookup", "google.com")
	}

}

// the exit code should be 0
func (s *DockerSuite) TestRunExitCodeZero(c *testing.T) {
	dockerCmd(c, "run", "busybox", "true")
}

// the exit code should be 1
func (s *DockerSuite) TestRunExitCodeOne(c *testing.T) {
	_, exitCode, err := dockerCmdWithError("run", "busybox", "false")
	assert.ErrorContains(c, err, "")
	assert.Equal(c, exitCode, 1)
}

// it should be possible to pipe in data via stdin to a process running in a container
func (s *DockerSuite) TestRunStdinPipe(c *testing.T) {
	// TODO Windows: This needs some work to make compatible.
	testRequires(c, DaemonIsLinux)
	result := icmd.RunCmd(icmd.Cmd{
		Command: []string{dockerBinary, "run", "-i", "-a", "stdin", "busybox", "cat"},
		Stdin:   strings.NewReader("blahblah"),
	})
	result.Assert(c, icmd.Success)
	out := result.Stdout()

	out = strings.TrimSpace(out)
	dockerCmd(c, "wait", out)

	logsOut, _ := dockerCmd(c, "logs", out)

	containerLogs := strings.TrimSpace(logsOut)
	if containerLogs != "blahblah" {
		c.Errorf("logs didn't print the container's logs %s", containerLogs)
	}

	dockerCmd(c, "rm", out)
}

// the container's ID should be printed when starting a container in detached mode
func (s *DockerSuite) TestRunDetachedContainerIDPrinting(c *testing.T) {
	out, _ := dockerCmd(c, "run", "-d", "busybox", "true")

	out = strings.TrimSpace(out)
	dockerCmd(c, "wait", out)

	rmOut, _ := dockerCmd(c, "rm", out)

	rmOut = strings.TrimSpace(rmOut)
	if rmOut != out {
		c.Errorf("rm didn't print the container ID %s %s", out, rmOut)
	}
}

// the working directory should be set correctly
func (s *DockerSuite) TestRunWorkingDirectory(c *testing.T) {
	dir := "/root"
	image := "busybox"
	if testEnv.OSType == "windows" {
		dir = `C:/Windows`
	}

	// First with -w
	out, _ := dockerCmd(c, "run", "-w", dir, image, "pwd")
	out = strings.TrimSpace(out)
	if out != dir {
		c.Errorf("-w failed to set working directory")
	}

	// Then with --workdir
	out, _ = dockerCmd(c, "run", "--workdir", dir, image, "pwd")
	out = strings.TrimSpace(out)
	if out != dir {
		c.Errorf("--workdir failed to set working directory")
	}
}

// pinging Google's DNS resolver should fail when we disable the networking
func (s *DockerSuite) TestRunWithoutNetworking(c *testing.T) {
	count := "-c"
	image := "busybox"
	if testEnv.OSType == "windows" {
		count = "-n"
		image = testEnv.PlatformDefaults.BaseImage
	}

	// First using the long form --net
	out, exitCode, err := dockerCmdWithError("run", "--net=none", image, "ping", count, "1", "8.8.8.8")
	if err != nil && exitCode != 1 {
		c.Fatal(out, err)
	}
	if exitCode != 1 {
		c.Errorf("--net=none should've disabled the network; the container shouldn't have been able to ping 8.8.8.8")
	}
}

<<<<<<< HEAD
//test --link use container name to link target
=======
// test --link use container name to link target
>>>>>>> 847da184
func (s *DockerSuite) TestRunLinksContainerWithContainerName(c *testing.T) {
	// TODO Windows: This test cannot run on a Windows daemon as the networking
	// settings are not populated back yet on inspect.
	testRequires(c, DaemonIsLinux)
	dockerCmd(c, "run", "-i", "-t", "-d", "--name", "parent", "busybox")

	ip := inspectField(c, "parent", "NetworkSettings.Networks.bridge.IPAddress")

	out, _ := dockerCmd(c, "run", "--link", "parent:test", "busybox", "/bin/cat", "/etc/hosts")
	if !strings.Contains(out, ip+"	test") {
		c.Fatalf("use a container name to link target failed")
	}
}

<<<<<<< HEAD
//test --link use container id to link target
=======
// test --link use container id to link target
>>>>>>> 847da184
func (s *DockerSuite) TestRunLinksContainerWithContainerID(c *testing.T) {
	// TODO Windows: This test cannot run on a Windows daemon as the networking
	// settings are not populated back yet on inspect.
	testRequires(c, DaemonIsLinux)
	cID, _ := dockerCmd(c, "run", "-i", "-t", "-d", "busybox")

	cID = strings.TrimSpace(cID)
	ip := inspectField(c, cID, "NetworkSettings.Networks.bridge.IPAddress")

	out, _ := dockerCmd(c, "run", "--link", cID+":test", "busybox", "/bin/cat", "/etc/hosts")
	if !strings.Contains(out, ip+"	test") {
		c.Fatalf("use a container id to link target failed")
	}
}

func (s *DockerSuite) TestUserDefinedNetworkLinks(c *testing.T) {
	testRequires(c, DaemonIsLinux, NotUserNamespace, NotArm)
	dockerCmd(c, "network", "create", "-d", "bridge", "udlinkNet")

	dockerCmd(c, "run", "-d", "--net=udlinkNet", "--name=first", "busybox", "top")
	assert.Assert(c, waitRun("first") == nil)

	// run a container in user-defined network udlinkNet with a link for an existing container
	// and a link for a container that doesn't exist
	dockerCmd(c, "run", "-d", "--net=udlinkNet", "--name=second", "--link=first:foo",
		"--link=third:bar", "busybox", "top")
	assert.Assert(c, waitRun("second") == nil)

	// ping to first and its alias foo must succeed
	_, _, err := dockerCmdWithError("exec", "second", "ping", "-c", "1", "first")
	assert.NilError(c, err)
	_, _, err = dockerCmdWithError("exec", "second", "ping", "-c", "1", "foo")
	assert.NilError(c, err)

	// ping to third and its alias must fail
	_, _, err = dockerCmdWithError("exec", "second", "ping", "-c", "1", "third")
	assert.ErrorContains(c, err, "")
	_, _, err = dockerCmdWithError("exec", "second", "ping", "-c", "1", "bar")
	assert.ErrorContains(c, err, "")

	// start third container now
	dockerCmd(c, "run", "-d", "--net=udlinkNet", "--name=third", "busybox", "top")
	assert.Assert(c, waitRun("third") == nil)

	// ping to third and its alias must succeed now
	_, _, err = dockerCmdWithError("exec", "second", "ping", "-c", "1", "third")
	assert.NilError(c, err)
	_, _, err = dockerCmdWithError("exec", "second", "ping", "-c", "1", "bar")
	assert.NilError(c, err)
}

func (s *DockerSuite) TestUserDefinedNetworkLinksWithRestart(c *testing.T) {
	testRequires(c, DaemonIsLinux, NotUserNamespace, NotArm)
	dockerCmd(c, "network", "create", "-d", "bridge", "udlinkNet")

	dockerCmd(c, "run", "-d", "--net=udlinkNet", "--name=first", "busybox", "top")
	assert.Assert(c, waitRun("first") == nil)

	dockerCmd(c, "run", "-d", "--net=udlinkNet", "--name=second", "--link=first:foo",
		"busybox", "top")
	assert.Assert(c, waitRun("second") == nil)

	// ping to first and its alias foo must succeed
	_, _, err := dockerCmdWithError("exec", "second", "ping", "-c", "1", "first")
	assert.NilError(c, err)
	_, _, err = dockerCmdWithError("exec", "second", "ping", "-c", "1", "foo")
	assert.NilError(c, err)

	// Restart first container
	dockerCmd(c, "restart", "first")
	assert.Assert(c, waitRun("first") == nil)

	// ping to first and its alias foo must still succeed
	_, _, err = dockerCmdWithError("exec", "second", "ping", "-c", "1", "first")
	assert.NilError(c, err)
	_, _, err = dockerCmdWithError("exec", "second", "ping", "-c", "1", "foo")
	assert.NilError(c, err)

	// Restart second container
	dockerCmd(c, "restart", "second")
	assert.Assert(c, waitRun("second") == nil)

	// ping to first and its alias foo must still succeed
	_, _, err = dockerCmdWithError("exec", "second", "ping", "-c", "1", "first")
	assert.NilError(c, err)
	_, _, err = dockerCmdWithError("exec", "second", "ping", "-c", "1", "foo")
	assert.NilError(c, err)
}

func (s *DockerSuite) TestRunWithNetAliasOnDefaultNetworks(c *testing.T) {
	testRequires(c, DaemonIsLinux, NotUserNamespace, NotArm)

	defaults := []string{"bridge", "host", "none"}
	for _, net := range defaults {
		out, _, err := dockerCmdWithError("run", "-d", "--net", net, "--net-alias", "alias_"+net, "busybox", "top")
		assert.ErrorContains(c, err, "")
		assert.Assert(c, strings.Contains(out, runconfig.ErrUnsupportedNetworkAndAlias.Error()))
	}
}

func (s *DockerSuite) TestUserDefinedNetworkAlias(c *testing.T) {
	testRequires(c, DaemonIsLinux, NotUserNamespace, NotArm)
	dockerCmd(c, "network", "create", "-d", "bridge", "net1")

	cid1, _ := dockerCmd(c, "run", "-d", "--net=net1", "--name=first", "--net-alias=foo1", "--net-alias=foo2", "busybox:glibc", "top")
	assert.Assert(c, waitRun("first") == nil)

	// Check if default short-id alias is added automatically
	id := strings.TrimSpace(cid1)
	aliases := inspectField(c, id, "NetworkSettings.Networks.net1.Aliases")
	assert.Assert(c, strings.Contains(aliases, stringid.TruncateID(id)))
	cid2, _ := dockerCmd(c, "run", "-d", "--net=net1", "--name=second", "busybox:glibc", "top")
	assert.Assert(c, waitRun("second") == nil)

	// Check if default short-id alias is added automatically
	id = strings.TrimSpace(cid2)
	aliases = inspectField(c, id, "NetworkSettings.Networks.net1.Aliases")
	assert.Assert(c, strings.Contains(aliases, stringid.TruncateID(id)))
	// ping to first and its network-scoped aliases
	_, _, err := dockerCmdWithError("exec", "second", "ping", "-c", "1", "first")
	assert.NilError(c, err)
	_, _, err = dockerCmdWithError("exec", "second", "ping", "-c", "1", "foo1")
	assert.NilError(c, err)
	_, _, err = dockerCmdWithError("exec", "second", "ping", "-c", "1", "foo2")
	assert.NilError(c, err)
	// ping first container's short-id alias
	_, _, err = dockerCmdWithError("exec", "second", "ping", "-c", "1", stringid.TruncateID(cid1))
	assert.NilError(c, err)

	// Restart first container
	dockerCmd(c, "restart", "first")
	assert.Assert(c, waitRun("first") == nil)

	// ping to first and its network-scoped aliases must succeed
	_, _, err = dockerCmdWithError("exec", "second", "ping", "-c", "1", "first")
	assert.NilError(c, err)
	_, _, err = dockerCmdWithError("exec", "second", "ping", "-c", "1", "foo1")
	assert.NilError(c, err)
	_, _, err = dockerCmdWithError("exec", "second", "ping", "-c", "1", "foo2")
	assert.NilError(c, err)
	// ping first container's short-id alias
	_, _, err = dockerCmdWithError("exec", "second", "ping", "-c", "1", stringid.TruncateID(cid1))
	assert.NilError(c, err)
}

// Issue 9677.
func (s *DockerSuite) TestRunWithDaemonFlags(c *testing.T) {
	out, _, err := dockerCmdWithError("--exec-opt", "foo=bar", "run", "-i", "busybox", "true")
	assert.ErrorContains(c, err, "")
	assert.Assert(c, strings.Contains(out, "unknown flag: --exec-opt"))
}

// Regression test for #4979
func (s *DockerSuite) TestRunWithVolumesFromExited(c *testing.T) {

	var (
		out      string
		exitCode int
	)

	// Create a file in a volume
	if testEnv.OSType == "windows" {
		out, exitCode = dockerCmd(c, "run", "--name", "test-data", "--volume", `c:\some\dir`, testEnv.PlatformDefaults.BaseImage, "cmd", "/c", `echo hello > c:\some\dir\file`)
	} else {
		out, exitCode = dockerCmd(c, "run", "--name", "test-data", "--volume", "/some/dir", "busybox", "touch", "/some/dir/file")
	}
	if exitCode != 0 {
		c.Fatal("1", out, exitCode)
	}

	// Read the file from another container using --volumes-from to access the volume in the second container
	if testEnv.OSType == "windows" {
		out, exitCode = dockerCmd(c, "run", "--volumes-from", "test-data", testEnv.PlatformDefaults.BaseImage, "cmd", "/c", `type c:\some\dir\file`)
	} else {
		out, exitCode = dockerCmd(c, "run", "--volumes-from", "test-data", "busybox", "cat", "/some/dir/file")
	}
	if exitCode != 0 {
		c.Fatal("2", out, exitCode)
	}
}

// Volume path is a symlink which also exists on the host, and the host side is a file not a dir
// But the volume call is just a normal volume, not a bind mount
func (s *DockerSuite) TestRunCreateVolumesInSymlinkDir(c *testing.T) {
	var (
		dockerFile    string
		containerPath string
		cmd           string
	)
	// This test cannot run on a Windows daemon as
	// Windows does not support symlinks inside a volume path
	testRequires(c, testEnv.IsLocalDaemon, DaemonIsLinux)
	name := "test-volume-symlink"

	dir, err := ioutil.TempDir("", name)
	if err != nil {
		c.Fatal(err)
	}
	defer os.RemoveAll(dir)

	// In the case of Windows to Windows CI, if the machine is setup so that
	// the temp directory is not the C: drive, this test is invalid and will
	// not work.
	if testEnv.OSType == "windows" && strings.ToLower(dir[:1]) != "c" {
		c.Skip("Requires TEMP to point to C: drive")
	}

	f, err := os.OpenFile(filepath.Join(dir, "test"), os.O_CREATE, 0700)
	if err != nil {
		c.Fatal(err)
	}
	f.Close()

	if testEnv.OSType == "windows" {
		dockerFile = fmt.Sprintf("FROM %s\nRUN mkdir %s\nRUN mklink /D c:\\test %s", testEnv.PlatformDefaults.BaseImage, dir, dir)
		containerPath = `c:\test\test`
		cmd = "tasklist"
	} else {
		dockerFile = fmt.Sprintf("FROM busybox\nRUN mkdir -p %s\nRUN ln -s %s /test", dir, dir)
		containerPath = "/test/test"
		cmd = "true"
	}
	buildImageSuccessfully(c, name, build.WithDockerfile(dockerFile))
	dockerCmd(c, "run", "-v", containerPath, name, cmd)
}

// Volume path is a symlink in the container
func (s *DockerSuite) TestRunCreateVolumesInSymlinkDir2(c *testing.T) {
	var (
		dockerFile    string
		containerPath string
		cmd           string
	)
	// This test cannot run on a Windows daemon as
	// Windows does not support symlinks inside a volume path
	testRequires(c, testEnv.IsLocalDaemon, DaemonIsLinux)
	name := "test-volume-symlink2"

	if testEnv.OSType == "windows" {
		dockerFile = fmt.Sprintf("FROM %s\nRUN mkdir c:\\%s\nRUN mklink /D c:\\test c:\\%s", testEnv.PlatformDefaults.BaseImage, name, name)
		containerPath = `c:\test\test`
		cmd = "tasklist"
	} else {
		dockerFile = fmt.Sprintf("FROM busybox\nRUN mkdir -p /%s\nRUN ln -s /%s /test", name, name)
		containerPath = "/test/test"
		cmd = "true"
	}
	buildImageSuccessfully(c, name, build.WithDockerfile(dockerFile))
	dockerCmd(c, "run", "-v", containerPath, name, cmd)
}

func (s *DockerSuite) TestRunVolumesMountedAsReadonly(c *testing.T) {
	if _, code, err := dockerCmdWithError("run", "-v", "/test:/test:ro", "busybox", "touch", "/test/somefile"); err == nil || code == 0 {
		c.Fatalf("run should fail because volume is ro: exit code %d", code)
	}
}

func (s *DockerSuite) TestRunVolumesFromInReadonlyModeFails(c *testing.T) {
	var (
		volumeDir string
		fileInVol string
	)
	if testEnv.OSType == "windows" {
		volumeDir = `c:/test` // Forward-slash as using busybox
		fileInVol = `c:/test/file`
	} else {
		testRequires(c, DaemonIsLinux)
		volumeDir = "/test"
		fileInVol = `/test/file`
	}
	dockerCmd(c, "run", "--name", "parent", "-v", volumeDir, "busybox", "true")

	if _, code, err := dockerCmdWithError("run", "--volumes-from", "parent:ro", "busybox", "touch", fileInVol); err == nil || code == 0 {
		c.Fatalf("run should fail because volume is ro: exit code %d", code)
	}
}

// Regression test for #1201
func (s *DockerSuite) TestRunVolumesFromInReadWriteMode(c *testing.T) {
	var (
		volumeDir string
		fileInVol string
	)
	if testEnv.OSType == "windows" {
		volumeDir = `c:/test` // Forward-slash as using busybox
		fileInVol = `c:/test/file`
	} else {
		volumeDir = "/test"
		fileInVol = "/test/file"
	}

	dockerCmd(c, "run", "--name", "parent", "-v", volumeDir, "busybox", "true")
	dockerCmd(c, "run", "--volumes-from", "parent:rw", "busybox", "touch", fileInVol)

	if out, _, err := dockerCmdWithError("run", "--volumes-from", "parent:bar", "busybox", "touch", fileInVol); err == nil || !strings.Contains(out, `invalid mode: bar`) {
		c.Fatalf("running --volumes-from parent:bar should have failed with invalid mode: %q", out)
	}

	dockerCmd(c, "run", "--volumes-from", "parent", "busybox", "touch", fileInVol)
}

func (s *DockerSuite) TestVolumesFromGetsProperMode(c *testing.T) {
	testRequires(c, testEnv.IsLocalDaemon)
	prefix, slash := getPrefixAndSlashFromDaemonPlatform()
	hostpath := RandomTmpDirPath("test", testEnv.OSType)
	if err := os.MkdirAll(hostpath, 0755); err != nil {
		c.Fatalf("Failed to create %s: %q", hostpath, err)
	}
	defer os.RemoveAll(hostpath)

	dockerCmd(c, "run", "--name", "parent", "-v", hostpath+":"+prefix+slash+"test:ro", "busybox", "true")

	// Expect this "rw" mode to be be ignored since the inherited volume is "ro"
	if _, _, err := dockerCmdWithError("run", "--volumes-from", "parent:rw", "busybox", "touch", prefix+slash+"test"+slash+"file"); err == nil {
		c.Fatal("Expected volumes-from to inherit read-only volume even when passing in `rw`")
	}

	dockerCmd(c, "run", "--name", "parent2", "-v", hostpath+":"+prefix+slash+"test:ro", "busybox", "true")

	// Expect this to be read-only since both are "ro"
	if _, _, err := dockerCmdWithError("run", "--volumes-from", "parent2:ro", "busybox", "touch", prefix+slash+"test"+slash+"file"); err == nil {
		c.Fatal("Expected volumes-from to inherit read-only volume even when passing in `ro`")
	}
}

// Test for GH#10618
func (s *DockerSuite) TestRunNoDupVolumes(c *testing.T) {
	path1 := RandomTmpDirPath("test1", testEnv.OSType)
	path2 := RandomTmpDirPath("test2", testEnv.OSType)

	someplace := ":/someplace"
	if testEnv.OSType == "windows" {
		// Windows requires that the source directory exists before calling HCS
		testRequires(c, testEnv.IsLocalDaemon)
		someplace = `:c:\someplace`
		if err := os.MkdirAll(path1, 0755); err != nil {
			c.Fatalf("Failed to create %s: %q", path1, err)
		}
		defer os.RemoveAll(path1)
		if err := os.MkdirAll(path2, 0755); err != nil {
			c.Fatalf("Failed to create %s: %q", path1, err)
		}
		defer os.RemoveAll(path2)
	}
	mountstr1 := path1 + someplace
	mountstr2 := path2 + someplace

	if out, _, err := dockerCmdWithError("run", "-v", mountstr1, "-v", mountstr2, "busybox", "true"); err == nil {
		c.Fatal("Expected error about duplicate mount definitions")
	} else {
		if !strings.Contains(out, "Duplicate mount point") {
			c.Fatalf("Expected 'duplicate mount point' error, got %v", out)
		}
	}

	// Test for https://github.com/docker/docker/issues/22093
	volumename1 := "test1"
	volumename2 := "test2"
	volume1 := volumename1 + someplace
	volume2 := volumename2 + someplace
	if out, _, err := dockerCmdWithError("run", "-v", volume1, "-v", volume2, "busybox", "true"); err == nil {
		c.Fatal("Expected error about duplicate mount definitions")
	} else {
		if !strings.Contains(out, "Duplicate mount point") {
			c.Fatalf("Expected 'duplicate mount point' error, got %v", out)
		}
	}
	// create failed should have create volume volumename1 or volumename2
	// we should remove volumename2 or volumename2 successfully
	out, _ := dockerCmd(c, "volume", "ls")
	if strings.Contains(out, volumename1) {
		dockerCmd(c, "volume", "rm", volumename1)
	} else {
		dockerCmd(c, "volume", "rm", volumename2)
	}
}

// Test for #1351
func (s *DockerSuite) TestRunApplyVolumesFromBeforeVolumes(c *testing.T) {
	prefix := ""
	if testEnv.OSType == "windows" {
		prefix = `c:`
	}
	dockerCmd(c, "run", "--name", "parent", "-v", prefix+"/test", "busybox", "touch", prefix+"/test/foo")
	dockerCmd(c, "run", "--volumes-from", "parent", "-v", prefix+"/test", "busybox", "cat", prefix+"/test/foo")
}

func (s *DockerSuite) TestRunMultipleVolumesFrom(c *testing.T) {
	prefix := ""
	if testEnv.OSType == "windows" {
		prefix = `c:`
	}
	dockerCmd(c, "run", "--name", "parent1", "-v", prefix+"/test", "busybox", "touch", prefix+"/test/foo")
	dockerCmd(c, "run", "--name", "parent2", "-v", prefix+"/other", "busybox", "touch", prefix+"/other/bar")
	dockerCmd(c, "run", "--volumes-from", "parent1", "--volumes-from", "parent2", "busybox", "sh", "-c", "cat /test/foo && cat /other/bar")
}

// this tests verifies the ID format for the container
func (s *DockerSuite) TestRunVerifyContainerID(c *testing.T) {
	out, exit, err := dockerCmdWithError("run", "-d", "busybox", "true")
	if err != nil {
		c.Fatal(err)
	}
	if exit != 0 {
		c.Fatalf("expected exit code 0 received %d", exit)
	}

	match, err := regexp.MatchString("^[0-9a-f]{64}$", strings.TrimSuffix(out, "\n"))
	if err != nil {
		c.Fatal(err)
	}
	if !match {
		c.Fatalf("Invalid container ID: %s", out)
	}
}

// Test that creating a container with a volume doesn't crash. Regression test for #995.
func (s *DockerSuite) TestRunCreateVolume(c *testing.T) {
	prefix := ""
	if testEnv.OSType == "windows" {
		prefix = `c:`
	}
	dockerCmd(c, "run", "-v", prefix+"/var/lib/data", "busybox", "true")
}

// Test that creating a volume with a symlink in its path works correctly. Test for #5152.
// Note that this bug happens only with symlinks with a target that starts with '/'.
func (s *DockerSuite) TestRunCreateVolumeWithSymlink(c *testing.T) {
	// Cannot run on Windows as relies on Linux-specific functionality (sh -c mount...)
	testRequires(c, DaemonIsLinux)
	workingDirectory, err := ioutil.TempDir("", "TestRunCreateVolumeWithSymlink")
	assert.NilError(c, err)
	image := "docker-test-createvolumewithsymlink"

	buildCmd := exec.Command(dockerBinary, "build", "-t", image, "-")
	buildCmd.Stdin = strings.NewReader(`FROM busybox
		RUN ln -s home /bar`)
	buildCmd.Dir = workingDirectory
	err = buildCmd.Run()
	if err != nil {
		c.Fatalf("could not build '%s': %v", image, err)
	}

	_, exitCode, err := dockerCmdWithError("run", "-v", "/bar/foo", "--name", "test-createvolumewithsymlink", image, "sh", "-c", "mount | grep -q /home/foo")
	if err != nil || exitCode != 0 {
		c.Fatalf("[run] err: %v, exitcode: %d", err, exitCode)
	}

	volPath, err := inspectMountSourceField("test-createvolumewithsymlink", "/bar/foo")
	assert.NilError(c, err)

	_, exitCode, err = dockerCmdWithError("rm", "-v", "test-createvolumewithsymlink")
	if err != nil || exitCode != 0 {
		c.Fatalf("[rm] err: %v, exitcode: %d", err, exitCode)
	}

	_, err = os.Stat(volPath)
	if !os.IsNotExist(err) {
		c.Fatalf("[open] (expecting 'file does not exist' error) err: %v, volPath: %s", err, volPath)
	}
}

// Tests that a volume path that has a symlink exists in a container mounting it with `--volumes-from`.
func (s *DockerSuite) TestRunVolumesFromSymlinkPath(c *testing.T) {
	// This test cannot run on a Windows daemon as
	// Windows does not support symlinks inside a volume path
	testRequires(c, DaemonIsLinux)

	workingDirectory, err := ioutil.TempDir("", "TestRunVolumesFromSymlinkPath")
	assert.NilError(c, err)
	name := "docker-test-volumesfromsymlinkpath"
	prefix := ""
	dfContents := `FROM busybox
		RUN ln -s home /foo
		VOLUME ["/foo/bar"]`

	if testEnv.OSType == "windows" {
		prefix = `c:`
		dfContents = `FROM ` + testEnv.PlatformDefaults.BaseImage + `
	    RUN mkdir c:\home
		RUN mklink /D c:\foo c:\home
		VOLUME ["c:/foo/bar"]
		ENTRYPOINT c:\windows\system32\cmd.exe`
	}

	buildCmd := exec.Command(dockerBinary, "build", "-t", name, "-")
	buildCmd.Stdin = strings.NewReader(dfContents)
	buildCmd.Dir = workingDirectory
	err = buildCmd.Run()
	if err != nil {
		c.Fatalf("could not build 'docker-test-volumesfromsymlinkpath': %v", err)
	}

	out, exitCode, err := dockerCmdWithError("run", "--name", "test-volumesfromsymlinkpath", name)
	if err != nil || exitCode != 0 {
		c.Fatalf("[run] (volume) err: %v, exitcode: %d, out: %s", err, exitCode, out)
	}

	_, exitCode, err = dockerCmdWithError("run", "--volumes-from", "test-volumesfromsymlinkpath", "busybox", "sh", "-c", "ls "+prefix+"/foo | grep -q bar")
	if err != nil || exitCode != 0 {
		c.Fatalf("[run] err: %v, exitcode: %d", err, exitCode)
	}
}

func (s *DockerSuite) TestRunExitCode(c *testing.T) {
	var (
		exit int
		err  error
	)

	_, exit, err = dockerCmdWithError("run", "busybox", "/bin/sh", "-c", "exit 72")

	if err == nil {
		c.Fatal("should not have a non nil error")
	}
	if exit != 72 {
		c.Fatalf("expected exit code 72 received %d", exit)
	}
}

func (s *DockerSuite) TestRunUserDefaults(c *testing.T) {
	expected := "uid=0(root) gid=0(root)"
	if testEnv.OSType == "windows" {
		expected = "uid=0(root) gid=0(root) groups=0(root)"
	}
	out, _ := dockerCmd(c, "run", "busybox", "id")
	if !strings.Contains(out, expected) {
		c.Fatalf("expected '%s' got %s", expected, out)
	}
}

func (s *DockerSuite) TestRunUserByName(c *testing.T) {
	// TODO Windows: This test cannot run on a Windows daemon as Windows does
	// not support the use of -u
	testRequires(c, DaemonIsLinux)
	out, _ := dockerCmd(c, "run", "-u", "root", "busybox", "id")
	if !strings.Contains(out, "uid=0(root) gid=0(root)") {
		c.Fatalf("expected root user got %s", out)
	}
}

func (s *DockerSuite) TestRunUserByID(c *testing.T) {
	// TODO Windows: This test cannot run on a Windows daemon as Windows does
	// not support the use of -u
	testRequires(c, DaemonIsLinux)
	out, _ := dockerCmd(c, "run", "-u", "1", "busybox", "id")
	if !strings.Contains(out, "uid=1(daemon) gid=1(daemon)") {
		c.Fatalf("expected daemon user got %s", out)
	}
}

func (s *DockerSuite) TestRunUserByIDBig(c *testing.T) {
	// TODO Windows: This test cannot run on a Windows daemon as Windows does
	// not support the use of -u
	testRequires(c, DaemonIsLinux, NotArm)
	out, _, err := dockerCmdWithError("run", "-u", "2147483648", "busybox", "id")
	if err == nil {
		c.Fatal("No error, but must be.", out)
	}
	if !strings.Contains(strings.ToLower(out), "uids and gids must be in range") {
		c.Fatalf("expected error about uids range, got %s", out)
	}
}

func (s *DockerSuite) TestRunUserByIDNegative(c *testing.T) {
	// TODO Windows: This test cannot run on a Windows daemon as Windows does
	// not support the use of -u
	testRequires(c, DaemonIsLinux)
	out, _, err := dockerCmdWithError("run", "-u", "-1", "busybox", "id")
	if err == nil {
		c.Fatal("No error, but must be.", out)
	}
	if !strings.Contains(strings.ToLower(out), "uids and gids must be in range") {
		c.Fatalf("expected error about uids range, got %s", out)
	}
}

func (s *DockerSuite) TestRunUserByIDZero(c *testing.T) {
	// TODO Windows: This test cannot run on a Windows daemon as Windows does
	// not support the use of -u
	testRequires(c, DaemonIsLinux)
	out, _, err := dockerCmdWithError("run", "-u", "0", "busybox", "id")
	if err != nil {
		c.Fatal(err, out)
	}
	if !strings.Contains(out, "uid=0(root) gid=0(root) groups=10(wheel)") {
		c.Fatalf("expected daemon user got %s", out)
	}
}

func (s *DockerSuite) TestRunUserNotFound(c *testing.T) {
	// TODO Windows: This test cannot run on a Windows daemon as Windows does
	// not support the use of -u
	testRequires(c, DaemonIsLinux)
	_, _, err := dockerCmdWithError("run", "-u", "notme", "busybox", "id")
	if err == nil {
		c.Fatal("unknown user should cause container to fail")
	}
}

func (s *DockerSuite) TestRunTwoConcurrentContainers(c *testing.T) {
	sleepTime := "2"
	group := sync.WaitGroup{}
	group.Add(2)

	errChan := make(chan error, 2)
	for i := 0; i < 2; i++ {
		go func() {
			defer group.Done()
			_, _, err := dockerCmdWithError("run", "busybox", "sleep", sleepTime)
			errChan <- err
		}()
	}

	group.Wait()
	close(errChan)

	for err := range errChan {
		assert.NilError(c, err)
	}
}

func (s *DockerSuite) TestRunEnvironment(c *testing.T) {
	// TODO Windows: Environment handling is different between Linux and
	// Windows and this test relies currently on unix functionality.
	testRequires(c, DaemonIsLinux)
	result := icmd.RunCmd(icmd.Cmd{
		Command: []string{dockerBinary, "run", "-h", "testing", "-e=FALSE=true", "-e=TRUE", "-e=TRICKY", "-e=HOME=", "busybox", "env"},
		Env: append(os.Environ(),
			"TRUE=false",
			"TRICKY=tri\ncky\n",
		),
	})
	result.Assert(c, icmd.Success)

	actualEnv := strings.Split(strings.TrimSuffix(result.Stdout(), "\n"), "\n")
	sort.Strings(actualEnv)

	goodEnv := []string{
		// The first two should not be tested here, those are "inherent" environment variable. This test validates
		// the -e behavior, not the default environment variable (that could be subject to change)
		"PATH=/usr/local/sbin:/usr/local/bin:/usr/sbin:/usr/bin:/sbin:/bin",
		"HOSTNAME=testing",
		"FALSE=true",
		"TRUE=false",
		"TRICKY=tri",
		"cky",
		"",
		"HOME=/root",
	}
	sort.Strings(goodEnv)
	if len(goodEnv) != len(actualEnv) {
		c.Fatalf("Wrong environment: should be %d variables, not %d: %q", len(goodEnv), len(actualEnv), strings.Join(actualEnv, ", "))
	}
	for i := range goodEnv {
		if actualEnv[i] != goodEnv[i] {
			c.Fatalf("Wrong environment variable: should be %s, not %s", goodEnv[i], actualEnv[i])
		}
	}
}

func (s *DockerSuite) TestRunEnvironmentErase(c *testing.T) {
	// TODO Windows: Environment handling is different between Linux and
	// Windows and this test relies currently on unix functionality.
	testRequires(c, DaemonIsLinux)

	// Test to make sure that when we use -e on env vars that are
	// not set in our local env that they're removed (if present) in
	// the container

	result := icmd.RunCmd(icmd.Cmd{
		Command: []string{dockerBinary, "run", "-e", "FOO", "-e", "HOSTNAME", "busybox", "env"},
		Env:     appendBaseEnv(true),
	})
	result.Assert(c, icmd.Success)

	actualEnv := strings.Split(strings.TrimSpace(result.Combined()), "\n")
	sort.Strings(actualEnv)

	goodEnv := []string{
		"PATH=/usr/local/sbin:/usr/local/bin:/usr/sbin:/usr/bin:/sbin:/bin",
		"HOME=/root",
	}
	sort.Strings(goodEnv)
	if len(goodEnv) != len(actualEnv) {
		c.Fatalf("Wrong environment: should be %d variables, not %d: %q", len(goodEnv), len(actualEnv), strings.Join(actualEnv, ", "))
	}
	for i := range goodEnv {
		if actualEnv[i] != goodEnv[i] {
			c.Fatalf("Wrong environment variable: should be %s, not %s", goodEnv[i], actualEnv[i])
		}
	}
}

func (s *DockerSuite) TestRunEnvironmentOverride(c *testing.T) {
	// TODO Windows: Environment handling is different between Linux and
	// Windows and this test relies currently on unix functionality.
	testRequires(c, DaemonIsLinux)

	// Test to make sure that when we use -e on env vars that are
	// already in the env that we're overriding them

	result := icmd.RunCmd(icmd.Cmd{
		Command: []string{dockerBinary, "run", "-e", "HOSTNAME", "-e", "HOME=/root2", "busybox", "env"},
		Env:     appendBaseEnv(true, "HOSTNAME=bar"),
	})
	result.Assert(c, icmd.Success)

	actualEnv := strings.Split(strings.TrimSpace(result.Combined()), "\n")
	sort.Strings(actualEnv)

	goodEnv := []string{
		"PATH=/usr/local/sbin:/usr/local/bin:/usr/sbin:/usr/bin:/sbin:/bin",
		"HOME=/root2",
		"HOSTNAME=bar",
	}
	sort.Strings(goodEnv)
	if len(goodEnv) != len(actualEnv) {
		c.Fatalf("Wrong environment: should be %d variables, not %d: %q", len(goodEnv), len(actualEnv), strings.Join(actualEnv, ", "))
	}
	for i := range goodEnv {
		if actualEnv[i] != goodEnv[i] {
			c.Fatalf("Wrong environment variable: should be %s, not %s", goodEnv[i], actualEnv[i])
		}
	}
}

func (s *DockerSuite) TestRunContainerNetwork(c *testing.T) {
	if testEnv.OSType == "windows" {
		// Windows busybox does not have ping. Use built in ping instead.
		dockerCmd(c, "run", testEnv.PlatformDefaults.BaseImage, "ping", "-n", "1", "127.0.0.1")
	} else {
		dockerCmd(c, "run", "busybox", "ping", "-c", "1", "127.0.0.1")
	}
}

func (s *DockerSuite) TestRunNetHostNotAllowedWithLinks(c *testing.T) {
	// TODO Windows: This is Linux specific as --link is not supported and
	// this will be deprecated in favor of container networking model.
	testRequires(c, DaemonIsLinux, NotUserNamespace)
	dockerCmd(c, "run", "--name", "linked", "busybox", "true")

	_, _, err := dockerCmdWithError("run", "--net=host", "--link", "linked:linked", "busybox", "true")
	if err == nil {
		c.Fatal("Expected error")
	}
}

// #7851 hostname outside container shows FQDN, inside only shortname
// For testing purposes it is not required to set host's hostname directly
// and use "--net=host" (as the original issue submitter did), as the same
// codepath is executed with "docker run -h <hostname>".  Both were manually
// tested, but this testcase takes the simpler path of using "run -h .."
func (s *DockerSuite) TestRunFullHostnameSet(c *testing.T) {
	// TODO Windows: -h is not yet functional.
	testRequires(c, DaemonIsLinux)
	out, _ := dockerCmd(c, "run", "-h", "foo.bar.baz", "busybox", "hostname")
	if actual := strings.Trim(out, "\r\n"); actual != "foo.bar.baz" {
		c.Fatalf("expected hostname 'foo.bar.baz', received %s", actual)
	}
}

func (s *DockerSuite) TestRunPrivilegedCanMknod(c *testing.T) {
	// Not applicable for Windows as Windows daemon does not support
	// the concept of --privileged, and mknod is a Unix concept.
	testRequires(c, DaemonIsLinux, NotUserNamespace)
	out, _ := dockerCmd(c, "run", "--privileged", "busybox", "sh", "-c", "mknod /tmp/sda b 8 0 && echo ok")
	if actual := strings.Trim(out, "\r\n"); actual != "ok" {
		c.Fatalf("expected output ok received %s", actual)
	}
}

func (s *DockerSuite) TestRunUnprivilegedCanMknod(c *testing.T) {
	// Not applicable for Windows as Windows daemon does not support
	// the concept of --privileged, and mknod is a Unix concept.
	testRequires(c, DaemonIsLinux, NotUserNamespace)
	out, _ := dockerCmd(c, "run", "busybox", "sh", "-c", "mknod /tmp/sda b 8 0 && echo ok")
	if actual := strings.Trim(out, "\r\n"); actual != "ok" {
		c.Fatalf("expected output ok received %s", actual)
	}
}

func (s *DockerSuite) TestRunCapDropInvalid(c *testing.T) {
	// Not applicable for Windows as there is no concept of --cap-drop
	testRequires(c, DaemonIsLinux)
	out, _, err := dockerCmdWithError("run", "--cap-drop=CHPASS", "busybox", "ls")
	if err == nil {
		c.Fatal(err, out)
	}
}

func (s *DockerSuite) TestRunCapDropCannotMknod(c *testing.T) {
	// Not applicable for Windows as there is no concept of --cap-drop or mknod
	testRequires(c, DaemonIsLinux)
	out, _, err := dockerCmdWithError("run", "--cap-drop=MKNOD", "busybox", "sh", "-c", "mknod /tmp/sda b 8 0 && echo ok")

	if err == nil {
		c.Fatal(err, out)
	}
	if actual := strings.Trim(out, "\r\n"); actual == "ok" {
		c.Fatalf("expected output not ok received %s", actual)
	}
}

func (s *DockerSuite) TestRunCapDropCannotMknodLowerCase(c *testing.T) {
	// Not applicable for Windows as there is no concept of --cap-drop or mknod
	testRequires(c, DaemonIsLinux)
	out, _, err := dockerCmdWithError("run", "--cap-drop=mknod", "busybox", "sh", "-c", "mknod /tmp/sda b 8 0 && echo ok")

	if err == nil {
		c.Fatal(err, out)
	}
	if actual := strings.Trim(out, "\r\n"); actual == "ok" {
		c.Fatalf("expected output not ok received %s", actual)
	}
}

func (s *DockerSuite) TestRunCapDropALLCannotMknod(c *testing.T) {
	// Not applicable for Windows as there is no concept of --cap-drop or mknod
	testRequires(c, DaemonIsLinux)
	out, _, err := dockerCmdWithError("run", "--cap-drop=ALL", "--cap-add=SETGID", "busybox", "sh", "-c", "mknod /tmp/sda b 8 0 && echo ok")
	if err == nil {
		c.Fatal(err, out)
	}
	if actual := strings.Trim(out, "\r\n"); actual == "ok" {
		c.Fatalf("expected output not ok received %s", actual)
	}
}

func (s *DockerSuite) TestRunCapDropALLAddMknodCanMknod(c *testing.T) {
	// Not applicable for Windows as there is no concept of --cap-drop or mknod
	testRequires(c, DaemonIsLinux, NotUserNamespace)
	out, _ := dockerCmd(c, "run", "--cap-drop=ALL", "--cap-add=MKNOD", "--cap-add=SETGID", "busybox", "sh", "-c", "mknod /tmp/sda b 8 0 && echo ok")

	if actual := strings.Trim(out, "\r\n"); actual != "ok" {
		c.Fatalf("expected output ok received %s", actual)
	}
}

func (s *DockerSuite) TestRunCapAddInvalid(c *testing.T) {
	// Not applicable for Windows as there is no concept of --cap-add
	testRequires(c, DaemonIsLinux)
	out, _, err := dockerCmdWithError("run", "--cap-add=CHPASS", "busybox", "ls")
	if err == nil {
		c.Fatal(err, out)
	}
}

func (s *DockerSuite) TestRunCapAddCanDownInterface(c *testing.T) {
	// Not applicable for Windows as there is no concept of --cap-add
	testRequires(c, DaemonIsLinux)
	out, _ := dockerCmd(c, "run", "--cap-add=NET_ADMIN", "busybox", "sh", "-c", "ip link set eth0 down && echo ok")

	if actual := strings.Trim(out, "\r\n"); actual != "ok" {
		c.Fatalf("expected output ok received %s", actual)
	}
}

func (s *DockerSuite) TestRunCapAddALLCanDownInterface(c *testing.T) {
	// Not applicable for Windows as there is no concept of --cap-add
	testRequires(c, DaemonIsLinux)
	out, _ := dockerCmd(c, "run", "--cap-add=ALL", "busybox", "sh", "-c", "ip link set eth0 down && echo ok")

	if actual := strings.Trim(out, "\r\n"); actual != "ok" {
		c.Fatalf("expected output ok received %s", actual)
	}
}

func (s *DockerSuite) TestRunCapAddALLDropNetAdminCanDownInterface(c *testing.T) {
	// Not applicable for Windows as there is no concept of --cap-add
	testRequires(c, DaemonIsLinux)
	out, _, err := dockerCmdWithError("run", "--cap-add=ALL", "--cap-drop=NET_ADMIN", "busybox", "sh", "-c", "ip link set eth0 down && echo ok")
	if err == nil {
		c.Fatal(err, out)
	}
	if actual := strings.Trim(out, "\r\n"); actual == "ok" {
		c.Fatalf("expected output not ok received %s", actual)
	}
}

func (s *DockerSuite) TestRunGroupAdd(c *testing.T) {
	// Not applicable for Windows as there is no concept of --group-add
	testRequires(c, DaemonIsLinux)
	out, _ := dockerCmd(c, "run", "--group-add=audio", "--group-add=staff", "--group-add=777", "busybox", "sh", "-c", "id")

	groupsList := "uid=0(root) gid=0(root) groups=10(wheel),29(audio),50(staff),777"
	if actual := strings.Trim(out, "\r\n"); actual != groupsList {
		c.Fatalf("expected output %s received %s", groupsList, actual)
	}
}

func (s *DockerSuite) TestRunPrivilegedCanMount(c *testing.T) {
	// Not applicable for Windows as there is no concept of --privileged
	testRequires(c, DaemonIsLinux, NotUserNamespace)
	out, _ := dockerCmd(c, "run", "--privileged", "busybox", "sh", "-c", "mount -t tmpfs none /tmp && echo ok")

	if actual := strings.Trim(out, "\r\n"); actual != "ok" {
		c.Fatalf("expected output ok received %s", actual)
	}
}

func (s *DockerSuite) TestRunUnprivilegedCannotMount(c *testing.T) {
	// Not applicable for Windows as there is no concept of unprivileged
	testRequires(c, DaemonIsLinux)
	out, _, err := dockerCmdWithError("run", "busybox", "sh", "-c", "mount -t tmpfs none /tmp && echo ok")

	if err == nil {
		c.Fatal(err, out)
	}
	if actual := strings.Trim(out, "\r\n"); actual == "ok" {
		c.Fatalf("expected output not ok received %s", actual)
	}
}

func (s *DockerSuite) TestRunSysNotWritableInNonPrivilegedContainers(c *testing.T) {
	// Not applicable for Windows as there is no concept of unprivileged
	testRequires(c, DaemonIsLinux, NotArm)
	if _, code, err := dockerCmdWithError("run", "busybox", "touch", "/sys/kernel/profiling"); err == nil || code == 0 {
		c.Fatal("sys should not be writable in a non privileged container")
	}
}

func (s *DockerSuite) TestRunSysWritableInPrivilegedContainers(c *testing.T) {
	// Not applicable for Windows as there is no concept of unprivileged
	testRequires(c, DaemonIsLinux, NotUserNamespace, NotArm)
	if _, code, err := dockerCmdWithError("run", "--privileged", "busybox", "touch", "/sys/kernel/profiling"); err != nil || code != 0 {
		c.Fatalf("sys should be writable in privileged container")
	}
}

func (s *DockerSuite) TestRunProcNotWritableInNonPrivilegedContainers(c *testing.T) {
	// Not applicable for Windows as there is no concept of unprivileged
	testRequires(c, DaemonIsLinux)
	if _, code, err := dockerCmdWithError("run", "busybox", "touch", "/proc/sysrq-trigger"); err == nil || code == 0 {
		c.Fatal("proc should not be writable in a non privileged container")
	}
}

func (s *DockerSuite) TestRunProcWritableInPrivilegedContainers(c *testing.T) {
	// Not applicable for Windows as there is no concept of --privileged
	testRequires(c, DaemonIsLinux, NotUserNamespace)
	if _, code := dockerCmd(c, "run", "--privileged", "busybox", "sh", "-c", "touch /proc/sysrq-trigger"); code != 0 {
		c.Fatalf("proc should be writable in privileged container")
	}
}

func (s *DockerSuite) TestRunDeviceNumbers(c *testing.T) {
	// Not applicable on Windows as /dev/ is a Unix specific concept
	// TODO: NotUserNamespace could be removed here if "root" "root" is replaced w user
	testRequires(c, DaemonIsLinux, NotUserNamespace)
	out, _ := dockerCmd(c, "run", "busybox", "sh", "-c", "ls -l /dev/null")
	deviceLineFields := strings.Fields(out)
	deviceLineFields[6] = ""
	deviceLineFields[7] = ""
	deviceLineFields[8] = ""
	expected := []string{"crw-rw-rw-", "1", "root", "root", "1,", "3", "", "", "", "/dev/null"}

	if !(reflect.DeepEqual(deviceLineFields, expected)) {
		c.Fatalf("expected output\ncrw-rw-rw- 1 root root 1, 3 May 24 13:29 /dev/null\n received\n %s\n", out)
	}
}

func (s *DockerSuite) TestRunThatCharacterDevicesActLikeCharacterDevices(c *testing.T) {
	// Not applicable on Windows as /dev/ is a Unix specific concept
	testRequires(c, DaemonIsLinux)
	out, _ := dockerCmd(c, "run", "busybox", "sh", "-c", "dd if=/dev/zero of=/zero bs=1k count=5 2> /dev/null ; du -h /zero")
	if actual := strings.Trim(out, "\r\n"); actual[0] == '0' {
		c.Fatalf("expected a new file called /zero to be create that is greater than 0 bytes long, but du says: %s", actual)
	}
}

func (s *DockerSuite) TestRunUnprivilegedWithChroot(c *testing.T) {
	// Not applicable on Windows as it does not support chroot
	testRequires(c, DaemonIsLinux)
	dockerCmd(c, "run", "busybox", "chroot", "/", "true")
}

func (s *DockerSuite) TestRunAddingOptionalDevices(c *testing.T) {
	// Not applicable on Windows as Windows does not support --device
	testRequires(c, DaemonIsLinux, NotUserNamespace)
	out, _ := dockerCmd(c, "run", "--device", "/dev/zero:/dev/nulo", "busybox", "sh", "-c", "ls /dev/nulo")
	if actual := strings.Trim(out, "\r\n"); actual != "/dev/nulo" {
		c.Fatalf("expected output /dev/nulo, received %s", actual)
	}
}

func (s *DockerSuite) TestRunAddingOptionalDevicesNoSrc(c *testing.T) {
	// Not applicable on Windows as Windows does not support --device
	testRequires(c, DaemonIsLinux, NotUserNamespace)
	out, _ := dockerCmd(c, "run", "--device", "/dev/zero:rw", "busybox", "sh", "-c", "ls /dev/zero")
	if actual := strings.Trim(out, "\r\n"); actual != "/dev/zero" {
		c.Fatalf("expected output /dev/zero, received %s", actual)
	}
}

func (s *DockerSuite) TestRunAddingOptionalDevicesInvalidMode(c *testing.T) {
	// Not applicable on Windows as Windows does not support --device
	testRequires(c, DaemonIsLinux, NotUserNamespace)
	_, _, err := dockerCmdWithError("run", "--device", "/dev/zero:ro", "busybox", "sh", "-c", "ls /dev/zero")
	if err == nil {
		c.Fatalf("run container with device mode ro should fail")
	}
}

func (s *DockerSuite) TestRunModeHostname(c *testing.T) {
	// Not applicable on Windows as Windows does not support -h
	testRequires(c, testEnv.IsLocalDaemon, DaemonIsLinux, NotUserNamespace)

	out, _ := dockerCmd(c, "run", "-h=testhostname", "busybox", "cat", "/etc/hostname")

	if actual := strings.Trim(out, "\r\n"); actual != "testhostname" {
		c.Fatalf("expected 'testhostname', but says: %q", actual)
	}

	out, _ = dockerCmd(c, "run", "--net=host", "busybox", "cat", "/etc/hostname")

	hostname, err := os.Hostname()
	if err != nil {
		c.Fatal(err)
	}
	if actual := strings.Trim(out, "\r\n"); actual != hostname {
		c.Fatalf("expected %q, but says: %q", hostname, actual)
	}
}

func (s *DockerSuite) TestRunRootWorkdir(c *testing.T) {
	out, _ := dockerCmd(c, "run", "--workdir", "/", "busybox", "pwd")
	expected := "/\n"
	if testEnv.OSType == "windows" {
		expected = "C:" + expected
	}
	if out != expected {
		c.Fatalf("pwd returned %q (expected %s)", s, expected)
	}
}

func (s *DockerSuite) TestRunAllowBindMountingRoot(c *testing.T) {
	if testEnv.OSType == "windows" {
		// Windows busybox will fail with Permission Denied on items such as pagefile.sys
		dockerCmd(c, "run", "-v", `c:\:c:\host`, testEnv.PlatformDefaults.BaseImage, "cmd", "-c", "dir", `c:\host`)
	} else {
		dockerCmd(c, "run", "-v", "/:/host", "busybox", "ls", "/host")
	}
}

func (s *DockerSuite) TestRunDisallowBindMountingRootToRoot(c *testing.T) {
	mount := "/:/"
	targetDir := "/host"
	if testEnv.OSType == "windows" {
		mount = `c:\:c\`
		targetDir = "c:/host" // Forward slash as using busybox
	}
	out, _, err := dockerCmdWithError("run", "-v", mount, "busybox", "ls", targetDir)
	if err == nil {
		c.Fatal(out, err)
	}
}

// Verify that a container gets default DNS when only localhost resolvers exist
func (s *DockerSuite) TestRunDNSDefaultOptions(c *testing.T) {
	// Not applicable on Windows as this is testing Unix specific functionality
	testRequires(c, testEnv.IsLocalDaemon, DaemonIsLinux)

	// preserve original resolv.conf for restoring after test
	origResolvConf, err := ioutil.ReadFile("/etc/resolv.conf")
	if os.IsNotExist(err) {
		c.Fatalf("/etc/resolv.conf does not exist")
	}
	// defer restored original conf
	defer func() {
		if err := ioutil.WriteFile("/etc/resolv.conf", origResolvConf, 0644); err != nil {
			c.Fatal(err)
		}
	}()

	// test 3 cases: standard IPv4 localhost, commented out localhost, and IPv6 localhost
	// 2 are removed from the file at container start, and the 3rd (commented out) one is ignored by
	// GetNameservers(), leading to a replacement of nameservers with the default set
	tmpResolvConf := []byte("nameserver 127.0.0.1\n#nameserver 127.0.2.1\nnameserver ::1")
	if err := ioutil.WriteFile("/etc/resolv.conf", tmpResolvConf, 0644); err != nil {
		c.Fatal(err)
	}

	actual, _ := dockerCmd(c, "run", "busybox", "cat", "/etc/resolv.conf")
	// check that the actual defaults are appended to the commented out
	// localhost resolver (which should be preserved)
	// NOTE: if we ever change the defaults from google dns, this will break
	expected := "#nameserver 127.0.2.1\n\nnameserver 8.8.8.8\nnameserver 8.8.4.4\n"
	if actual != expected {
		c.Fatalf("expected resolv.conf be: %q, but was: %q", expected, actual)
	}
}

func (s *DockerSuite) TestRunDNSOptions(c *testing.T) {
	// Not applicable on Windows as Windows does not support --dns*, or
	// the Unix-specific functionality of resolv.conf.
	testRequires(c, DaemonIsLinux)
	result := cli.DockerCmd(c, "run", "--dns=127.0.0.1", "--dns-search=mydomain", "--dns-opt=ndots:9", "busybox", "cat", "/etc/resolv.conf")

	// The client will get a warning on stderr when setting DNS to a localhost address; verify this:
	if !strings.Contains(result.Stderr(), "Localhost DNS setting") {
		c.Fatalf("Expected warning on stderr about localhost resolver, but got %q", result.Stderr())
	}

	actual := strings.Replace(strings.Trim(result.Stdout(), "\r\n"), "\n", " ", -1)
	if actual != "search mydomain nameserver 127.0.0.1 options ndots:9" {
		c.Fatalf("expected 'search mydomain nameserver 127.0.0.1 options ndots:9', but says: %q", actual)
	}

	out := cli.DockerCmd(c, "run", "--dns=1.1.1.1", "--dns-search=.", "--dns-opt=ndots:3", "busybox", "cat", "/etc/resolv.conf").Combined()

	actual = strings.Replace(strings.Trim(strings.Trim(out, "\r\n"), " "), "\n", " ", -1)
	if actual != "nameserver 1.1.1.1 options ndots:3" {
		c.Fatalf("expected 'nameserver 1.1.1.1 options ndots:3', but says: %q", actual)
	}
}

func (s *DockerSuite) TestRunDNSRepeatOptions(c *testing.T) {
	testRequires(c, DaemonIsLinux)
	out := cli.DockerCmd(c, "run", "--dns=1.1.1.1", "--dns=2.2.2.2", "--dns-search=mydomain", "--dns-search=mydomain2", "--dns-opt=ndots:9", "--dns-opt=timeout:3", "busybox", "cat", "/etc/resolv.conf").Stdout()

	actual := strings.Replace(strings.Trim(out, "\r\n"), "\n", " ", -1)
	if actual != "search mydomain mydomain2 nameserver 1.1.1.1 nameserver 2.2.2.2 options ndots:9 timeout:3" {
		c.Fatalf("expected 'search mydomain mydomain2 nameserver 1.1.1.1 nameserver 2.2.2.2 options ndots:9 timeout:3', but says: %q", actual)
	}
}

func (s *DockerSuite) TestRunDNSOptionsBasedOnHostResolvConf(c *testing.T) {
	// Not applicable on Windows as testing Unix specific functionality
	testRequires(c, testEnv.IsLocalDaemon, DaemonIsLinux)

	origResolvConf, err := ioutil.ReadFile("/etc/resolv.conf")
	if os.IsNotExist(err) {
		c.Fatalf("/etc/resolv.conf does not exist")
	}

	hostNameservers := resolvconf.GetNameservers(origResolvConf, types.IP)
	hostSearch := resolvconf.GetSearchDomains(origResolvConf)

	var out string
	out, _ = dockerCmd(c, "run", "--dns=127.0.0.1", "busybox", "cat", "/etc/resolv.conf")

	if actualNameservers := resolvconf.GetNameservers([]byte(out), types.IP); actualNameservers[0] != "127.0.0.1" {
		c.Fatalf("expected '127.0.0.1', but says: %q", actualNameservers[0])
	}

	actualSearch := resolvconf.GetSearchDomains([]byte(out))
	if len(actualSearch) != len(hostSearch) {
		c.Fatalf("expected %q search domain(s), but it has: %q", len(hostSearch), len(actualSearch))
	}
	for i := range actualSearch {
		if actualSearch[i] != hostSearch[i] {
			c.Fatalf("expected %q domain, but says: %q", actualSearch[i], hostSearch[i])
		}
	}

	out, _ = dockerCmd(c, "run", "--dns-search=mydomain", "busybox", "cat", "/etc/resolv.conf")

	actualNameservers := resolvconf.GetNameservers([]byte(out), types.IP)
	if len(actualNameservers) != len(hostNameservers) {
		c.Fatalf("expected %q nameserver(s), but it has: %q", len(hostNameservers), len(actualNameservers))
	}
	for i := range actualNameservers {
		if actualNameservers[i] != hostNameservers[i] {
			c.Fatalf("expected %q nameserver, but says: %q", actualNameservers[i], hostNameservers[i])
		}
	}

	if actualSearch = resolvconf.GetSearchDomains([]byte(out)); actualSearch[0] != "mydomain" {
		c.Fatalf("expected 'mydomain', but says: %q", actualSearch[0])
	}

	// test with file
	tmpResolvConf := []byte("search example.com\nnameserver 12.34.56.78\nnameserver 127.0.0.1")
	if err := ioutil.WriteFile("/etc/resolv.conf", tmpResolvConf, 0644); err != nil {
		c.Fatal(err)
	}
	// put the old resolvconf back
	defer func() {
		if err := ioutil.WriteFile("/etc/resolv.conf", origResolvConf, 0644); err != nil {
			c.Fatal(err)
		}
	}()

	resolvConf, err := ioutil.ReadFile("/etc/resolv.conf")
	if os.IsNotExist(err) {
		c.Fatalf("/etc/resolv.conf does not exist")
	}

	hostSearch = resolvconf.GetSearchDomains(resolvConf)

	out, _ = dockerCmd(c, "run", "busybox", "cat", "/etc/resolv.conf")
	if actualNameservers = resolvconf.GetNameservers([]byte(out), types.IP); actualNameservers[0] != "12.34.56.78" || len(actualNameservers) != 1 {
		c.Fatalf("expected '12.34.56.78', but has: %v", actualNameservers)
	}

	actualSearch = resolvconf.GetSearchDomains([]byte(out))
	if len(actualSearch) != len(hostSearch) {
		c.Fatalf("expected %q search domain(s), but it has: %q", len(hostSearch), len(actualSearch))
	}
	for i := range actualSearch {
		if actualSearch[i] != hostSearch[i] {
			c.Fatalf("expected %q domain, but says: %q", actualSearch[i], hostSearch[i])
		}
	}
}

// Test to see if a non-root user can resolve a DNS name. Also
// check if the container resolv.conf file has at least 0644 perm.
func (s *DockerSuite) TestRunNonRootUserResolvName(c *testing.T) {
	// Not applicable on Windows as Windows does not support --user
	testRequires(c, testEnv.IsLocalDaemon, Network, DaemonIsLinux, NotArm)

	dockerCmd(c, "run", "--name=testperm", "--user=nobody", "busybox", "nslookup", "example.com")

	cID := getIDByName(c, "testperm")

	fmode := (os.FileMode)(0644)
	finfo, err := os.Stat(containerStorageFile(cID, "resolv.conf"))
	if err != nil {
		c.Fatal(err)
	}

	if (finfo.Mode() & fmode) != fmode {
		c.Fatalf("Expected container resolv.conf mode to be at least %s, instead got %s", fmode.String(), finfo.Mode().String())
	}
}

// Test if container resolv.conf gets updated the next time it restarts
// if host /etc/resolv.conf has changed. This only applies if the container
// uses the host's /etc/resolv.conf and does not have any dns options provided.
func (s *DockerSuite) TestRunResolvconfUpdate(c *testing.T) {
	// Not applicable on Windows as testing unix specific functionality
	testRequires(c, testEnv.IsLocalDaemon, DaemonIsLinux)
	c.Skip("Unstable test, to be re-activated once #19937 is resolved")

	tmpResolvConf := []byte("search pommesfrites.fr\nnameserver 12.34.56.78\n")
	tmpLocalhostResolvConf := []byte("nameserver 127.0.0.1")

	// take a copy of resolv.conf for restoring after test completes
	resolvConfSystem, err := ioutil.ReadFile("/etc/resolv.conf")
	if err != nil {
		c.Fatal(err)
	}

	// This test case is meant to test monitoring resolv.conf when it is
	// a regular file not a bind mounc. So we unmount resolv.conf and replace
	// it with a file containing the original settings.
	mounted, err := mountinfo.Mounted("/etc/resolv.conf")
	if err != nil {
		c.Fatal(err)
	}
	if mounted {
		icmd.RunCommand("umount", "/etc/resolv.conf").Assert(c, icmd.Success)
	}

	// cleanup
	defer func() {
		if err := ioutil.WriteFile("/etc/resolv.conf", resolvConfSystem, 0644); err != nil {
			c.Fatal(err)
		}
	}()

	// 1. test that a restarting container gets an updated resolv.conf
	dockerCmd(c, "run", "--name=first", "busybox", "true")
	containerID1 := getIDByName(c, "first")

	// replace resolv.conf with our temporary copy
	if err := ioutil.WriteFile("/etc/resolv.conf", tmpResolvConf, 0644); err != nil {
		c.Fatal(err)
	}

	// start the container again to pickup changes
	dockerCmd(c, "start", "first")

	// check for update in container
	containerResolv := readContainerFile(c, containerID1, "resolv.conf")
	if !bytes.Equal(containerResolv, tmpResolvConf) {
		c.Fatalf("Restarted container does not have updated resolv.conf; expected %q, got %q", tmpResolvConf, string(containerResolv))
	}

	/*	// make a change to resolv.conf (in this case replacing our tmp copy with orig copy)
		if err := ioutil.WriteFile("/etc/resolv.conf", resolvConfSystem, 0644); err != nil {
						c.Fatal(err)
								} */
	// 2. test that a restarting container does not receive resolv.conf updates
	//   if it modified the container copy of the starting point resolv.conf
	dockerCmd(c, "run", "--name=second", "busybox", "sh", "-c", "echo 'search mylittlepony.com' >>/etc/resolv.conf")
	containerID2 := getIDByName(c, "second")

	// make a change to resolv.conf (in this case replacing our tmp copy with orig copy)
	if err := ioutil.WriteFile("/etc/resolv.conf", resolvConfSystem, 0644); err != nil {
		c.Fatal(err)
	}

	// start the container again
	dockerCmd(c, "start", "second")

	// check for update in container
	containerResolv = readContainerFile(c, containerID2, "resolv.conf")
	if bytes.Equal(containerResolv, resolvConfSystem) {
		c.Fatalf("Container's resolv.conf should not have been updated with host resolv.conf: %q", string(containerResolv))
	}

	// 3. test that a running container's resolv.conf is not modified while running
	out, _ := dockerCmd(c, "run", "-d", "busybox", "top")
	runningContainerID := strings.TrimSpace(out)

	// replace resolv.conf
	if err := ioutil.WriteFile("/etc/resolv.conf", tmpResolvConf, 0644); err != nil {
		c.Fatal(err)
	}

	// check for update in container
	containerResolv = readContainerFile(c, runningContainerID, "resolv.conf")
	if bytes.Equal(containerResolv, tmpResolvConf) {
		c.Fatalf("Running container should not have updated resolv.conf; expected %q, got %q", string(resolvConfSystem), string(containerResolv))
	}

	// 4. test that a running container's resolv.conf is updated upon restart
	//   (the above container is still running..)
	dockerCmd(c, "restart", runningContainerID)

	// check for update in container
	containerResolv = readContainerFile(c, runningContainerID, "resolv.conf")
	if !bytes.Equal(containerResolv, tmpResolvConf) {
		c.Fatalf("Restarted container should have updated resolv.conf; expected %q, got %q", string(tmpResolvConf), string(containerResolv))
	}

	// 5. test that additions of a localhost resolver are cleaned from
	//   host resolv.conf before updating container's resolv.conf copies

	// replace resolv.conf with a localhost-only nameserver copy
	if err = ioutil.WriteFile("/etc/resolv.conf", tmpLocalhostResolvConf, 0644); err != nil {
		c.Fatal(err)
	}

	// start the container again to pickup changes
	dockerCmd(c, "start", "first")

	// our first exited container ID should have been updated, but with default DNS
	// after the cleanup of resolv.conf found only a localhost nameserver:
	containerResolv = readContainerFile(c, containerID1, "resolv.conf")
	expected := "\nnameserver 8.8.8.8\nnameserver 8.8.4.4\n"
	if !bytes.Equal(containerResolv, []byte(expected)) {
		c.Fatalf("Container does not have cleaned/replaced DNS in resolv.conf; expected %q, got %q", expected, string(containerResolv))
	}

	// 6. Test that replacing (as opposed to modifying) resolv.conf triggers an update
	//   of containers' resolv.conf.

	// Restore the original resolv.conf
	if err := ioutil.WriteFile("/etc/resolv.conf", resolvConfSystem, 0644); err != nil {
		c.Fatal(err)
	}

	// Run the container so it picks up the old settings
	dockerCmd(c, "run", "--name=third", "busybox", "true")
	containerID3 := getIDByName(c, "third")

	// Create a modified resolv.conf.aside and override resolv.conf with it
	if err := ioutil.WriteFile("/etc/resolv.conf.aside", tmpResolvConf, 0644); err != nil {
		c.Fatal(err)
	}

	err = os.Rename("/etc/resolv.conf.aside", "/etc/resolv.conf")
	if err != nil {
		c.Fatal(err)
	}

	// start the container again to pickup changes
	dockerCmd(c, "start", "third")

	// check for update in container
	containerResolv = readContainerFile(c, containerID3, "resolv.conf")
	if !bytes.Equal(containerResolv, tmpResolvConf) {
		c.Fatalf("Stopped container does not have updated resolv.conf; expected\n%q\n got\n%q", tmpResolvConf, string(containerResolv))
	}

	// cleanup, restore original resolv.conf happens in defer func()
}

func (s *DockerSuite) TestRunAddHost(c *testing.T) {
	// Not applicable on Windows as it does not support --add-host
	testRequires(c, DaemonIsLinux)
	out, _ := dockerCmd(c, "run", "--add-host=extra:86.75.30.9", "busybox", "grep", "extra", "/etc/hosts")

	actual := strings.Trim(out, "\r\n")
	if actual != "86.75.30.9\textra" {
		c.Fatalf("expected '86.75.30.9\textra', but says: %q", actual)
	}
}

// Regression test for #6983
func (s *DockerSuite) TestRunAttachStdErrOnlyTTYMode(c *testing.T) {
	_, exitCode := dockerCmd(c, "run", "-t", "-a", "stderr", "busybox", "true")
	if exitCode != 0 {
		c.Fatalf("Container should have exited with error code 0")
	}
}

// Regression test for #6983
func (s *DockerSuite) TestRunAttachStdOutOnlyTTYMode(c *testing.T) {
	_, exitCode := dockerCmd(c, "run", "-t", "-a", "stdout", "busybox", "true")
	if exitCode != 0 {
		c.Fatalf("Container should have exited with error code 0")
	}
}

// Regression test for #6983
func (s *DockerSuite) TestRunAttachStdOutAndErrTTYMode(c *testing.T) {
	_, exitCode := dockerCmd(c, "run", "-t", "-a", "stdout", "-a", "stderr", "busybox", "true")
	if exitCode != 0 {
		c.Fatalf("Container should have exited with error code 0")
	}
}

// Test for #10388 - this will run the same test as TestRunAttachStdOutAndErrTTYMode
// but using --attach instead of -a to make sure we read the flag correctly
func (s *DockerSuite) TestRunAttachWithDetach(c *testing.T) {
	icmd.RunCommand(dockerBinary, "run", "-d", "--attach", "stdout", "busybox", "true").Assert(c, icmd.Expected{
		ExitCode: 1,
		Error:    "exit status 1",
		Err:      "Conflicting options: -a and -d",
	})
}

func (s *DockerSuite) TestRunState(c *testing.T) {
	// TODO Windows: This needs some rework as Windows busybox does not support top
	testRequires(c, DaemonIsLinux)
	out, _ := dockerCmd(c, "run", "-d", "busybox", "top")

	id := strings.TrimSpace(out)
	state := inspectField(c, id, "State.Running")
	if state != "true" {
		c.Fatal("Container state is 'not running'")
	}
	pid1 := inspectField(c, id, "State.Pid")
	if pid1 == "0" {
		c.Fatal("Container state Pid 0")
	}

	dockerCmd(c, "stop", id)
	state = inspectField(c, id, "State.Running")
	if state != "false" {
		c.Fatal("Container state is 'running'")
	}
	pid2 := inspectField(c, id, "State.Pid")
	if pid2 == pid1 {
		c.Fatalf("Container state Pid %s, but expected %s", pid2, pid1)
	}

	dockerCmd(c, "start", id)
	state = inspectField(c, id, "State.Running")
	if state != "true" {
		c.Fatal("Container state is 'not running'")
	}
	pid3 := inspectField(c, id, "State.Pid")
	if pid3 == pid1 {
		c.Fatalf("Container state Pid %s, but expected %s", pid2, pid1)
	}
}

// Test for #1737
func (s *DockerSuite) TestRunCopyVolumeUIDGID(c *testing.T) {
	// Not applicable on Windows as it does not support uid or gid in this way
	testRequires(c, DaemonIsLinux)
	name := "testrunvolumesuidgid"
	buildImageSuccessfully(c, name, build.WithDockerfile(`FROM busybox
		RUN echo 'dockerio:x:1001:1001::/bin:/bin/false' >> /etc/passwd
		RUN echo 'dockerio:x:1001:' >> /etc/group
		RUN mkdir -p /hello && touch /hello/test && chown dockerio.dockerio /hello`))

	// Test that the uid and gid is copied from the image to the volume
	out, _ := dockerCmd(c, "run", "--rm", "-v", "/hello", name, "sh", "-c", "ls -l / | grep hello | awk '{print $3\":\"$4}'")
	out = strings.TrimSpace(out)
	if out != "dockerio:dockerio" {
		c.Fatalf("Wrong /hello ownership: %s, expected dockerio:dockerio", out)
	}
}

// Test for #1582
func (s *DockerSuite) TestRunCopyVolumeContent(c *testing.T) {
	// TODO Windows, post RS1. Windows does not yet support volume functionality
	// that copies from the image to the volume.
	testRequires(c, DaemonIsLinux)
	name := "testruncopyvolumecontent"
	buildImageSuccessfully(c, name, build.WithDockerfile(`FROM busybox
		RUN mkdir -p /hello/local && echo hello > /hello/local/world`))

	// Test that the content is copied from the image to the volume
	out, _ := dockerCmd(c, "run", "--rm", "-v", "/hello", name, "find", "/hello")
	if !(strings.Contains(out, "/hello/local/world") && strings.Contains(out, "/hello/local")) {
		c.Fatal("Container failed to transfer content to volume")
	}
}

func (s *DockerSuite) TestRunCleanupCmdOnEntrypoint(c *testing.T) {
	name := "testrunmdcleanuponentrypoint"
	buildImageSuccessfully(c, name, build.WithDockerfile(`FROM busybox
		ENTRYPOINT ["echo"]
		CMD ["testingpoint"]`))

	out, exit := dockerCmd(c, "run", "--entrypoint", "whoami", name)
	if exit != 0 {
		c.Fatalf("expected exit code 0 received %d, out: %q", exit, out)
	}
	out = strings.TrimSpace(out)
	expected := "root"
	if testEnv.OSType == "windows" {
		if strings.Contains(testEnv.PlatformDefaults.BaseImage, "servercore") {
			expected = `user manager\containeradministrator`
		} else {
			expected = `ContainerAdministrator` // nanoserver
		}
	}
	if out != expected {
		c.Fatalf("Expected output %s, got %q. %s", expected, out, testEnv.PlatformDefaults.BaseImage)
	}
}

// TestRunWorkdirExistsAndIsFile checks that if 'docker run -w' with existing file can be detected
func (s *DockerSuite) TestRunWorkdirExistsAndIsFile(c *testing.T) {
	existingFile := "/bin/cat"
	expected := "not a directory"
	if testEnv.OSType == "windows" {
		existingFile = `\windows\system32\ntdll.dll`
		expected = `The directory name is invalid.`
	}

	out, exitCode, err := dockerCmdWithError("run", "-w", existingFile, "busybox")
	if !(err != nil && exitCode == 125 && strings.Contains(out, expected)) {
		c.Fatalf("Existing binary as a directory should error out with exitCode 125; we got: %s, exitCode: %d", out, exitCode)
	}
}

func (s *DockerSuite) TestRunExitOnStdinClose(c *testing.T) {
	name := "testrunexitonstdinclose"

	meow := "/bin/cat"
	delay := 60
	if testEnv.OSType == "windows" {
		meow = "cat"
	}
	runCmd := exec.Command(dockerBinary, "run", "--name", name, "-i", "busybox", meow)

	stdin, err := runCmd.StdinPipe()
	if err != nil {
		c.Fatal(err)
	}
	stdout, err := runCmd.StdoutPipe()
	if err != nil {
		c.Fatal(err)
	}

	if err := runCmd.Start(); err != nil {
		c.Fatal(err)
	}
	if _, err := stdin.Write([]byte("hello\n")); err != nil {
		c.Fatal(err)
	}

	r := bufio.NewReader(stdout)
	line, err := r.ReadString('\n')
	if err != nil {
		c.Fatal(err)
	}
	line = strings.TrimSpace(line)
	if line != "hello" {
		c.Fatalf("Output should be 'hello', got '%q'", line)
	}
	if err := stdin.Close(); err != nil {
		c.Fatal(err)
	}
	finish := make(chan error, 1)
	go func() {
		finish <- runCmd.Wait()
		close(finish)
	}()
	select {
	case err := <-finish:
		assert.NilError(c, err)
	case <-time.After(time.Duration(delay) * time.Second):
		c.Fatal("docker run failed to exit on stdin close")
	}
	state := inspectField(c, name, "State.Running")

	if state != "false" {
		c.Fatal("Container must be stopped after stdin closing")
	}
}

// Test run -i --restart xxx doesn't hang
func (s *DockerSuite) TestRunInteractiveWithRestartPolicy(c *testing.T) {
	name := "test-inter-restart"

	result := icmd.RunCmd(icmd.Cmd{
		Command: []string{dockerBinary, "run", "-i", "--name", name, "--restart=always", "busybox", "sh"},
		Stdin:   bytes.NewBufferString("exit 11"),
	})
	defer func() {
		cli.Docker(cli.Args("stop", name)).Assert(c, icmd.Success)
	}()

	result.Assert(c, icmd.Expected{ExitCode: 11})
}

// Test for #2267
func (s *DockerSuite) TestRunWriteSpecialFilesAndNotCommit(c *testing.T) {
	// Cannot run on Windows as this files are not present in Windows
	testRequires(c, DaemonIsLinux)

	testRunWriteSpecialFilesAndNotCommit(c, "writehosts", "/etc/hosts")
	testRunWriteSpecialFilesAndNotCommit(c, "writehostname", "/etc/hostname")
	testRunWriteSpecialFilesAndNotCommit(c, "writeresolv", "/etc/resolv.conf")
}

func testRunWriteSpecialFilesAndNotCommit(c *testing.T, name, path string) {
	command := fmt.Sprintf("echo test2267 >> %s && cat %s", path, path)
	out, _ := dockerCmd(c, "run", "--name", name, "busybox", "sh", "-c", command)
	if !strings.Contains(out, "test2267") {
		c.Fatalf("%s should contain 'test2267'", path)
	}

	out, _ = dockerCmd(c, "diff", name)
	if len(strings.Trim(out, "\r\n")) != 0 && !eqToBaseDiff(out, c) {
		c.Fatal("diff should be empty")
	}
}

func eqToBaseDiff(out string, c *testing.T) bool {
	name := "eqToBaseDiff" + testutil.GenerateRandomAlphaOnlyString(32)
	dockerCmd(c, "run", "--name", name, "busybox", "echo", "hello")
	cID := getIDByName(c, name)
	baseDiff, _ := dockerCmd(c, "diff", cID)
	baseArr := strings.Split(baseDiff, "\n")
	sort.Strings(baseArr)
	outArr := strings.Split(out, "\n")
	sort.Strings(outArr)
	return sliceEq(baseArr, outArr)
}

func sliceEq(a, b []string) bool {
	if len(a) != len(b) {
		return false
	}

	for i := range a {
		if a[i] != b[i] {
			return false
		}
	}

	return true
}

func (s *DockerSuite) TestRunWithBadDevice(c *testing.T) {
	// Cannot run on Windows as Windows does not support --device
	testRequires(c, DaemonIsLinux)
	name := "baddevice"
	out, _, err := dockerCmdWithError("run", "--name", name, "--device", "/etc", "busybox", "true")

	if err == nil {
		c.Fatal("Run should fail with bad device")
	}
	expected := `"/etc": not a device node`
	if !strings.Contains(out, expected) {
		c.Fatalf("Output should contain %q, actual out: %q", expected, out)
	}
}

func (s *DockerSuite) TestRunEntrypoint(c *testing.T) {
	name := "entrypoint"

	out, _ := dockerCmd(c, "run", "--name", name, "--entrypoint", "echo", "busybox", "-n", "foobar")
	expected := "foobar"

	if out != expected {
		c.Fatalf("Output should be %q, actual out: %q", expected, out)
	}
}

func (s *DockerSuite) TestRunBindMounts(c *testing.T) {
	testRequires(c, testEnv.IsLocalDaemon)
	if testEnv.OSType == "linux" {
		testRequires(c, DaemonIsLinux, NotUserNamespace)
	}

	if testEnv.OSType == "windows" {
		// Disabled prior to RS5 due to how volumes are mapped
		testRequires(c, DaemonIsWindowsAtLeastBuild(osversion.RS5))
	}

	prefix, _ := getPrefixAndSlashFromDaemonPlatform()

	tmpDir, err := ioutil.TempDir("", "docker-test-container")
	if err != nil {
		c.Fatal(err)
	}

	defer os.RemoveAll(tmpDir)
	writeFile(path.Join(tmpDir, "touch-me"), "", c)

	// Test reading from a read-only bind mount
	out, _ := dockerCmd(c, "run", "-v", fmt.Sprintf("%s:%s/tmpx:ro", tmpDir, prefix), "busybox", "ls", prefix+"/tmpx")
	if !strings.Contains(out, "touch-me") {
		c.Fatal("Container failed to read from bind mount")
	}

	// test writing to bind mount
	if testEnv.OSType == "windows" {
		dockerCmd(c, "run", "-v", fmt.Sprintf(`%s:c:\tmp:rw`, tmpDir), "busybox", "touch", "c:/tmp/holla")
	} else {
		dockerCmd(c, "run", "-v", fmt.Sprintf("%s:/tmp:rw", tmpDir), "busybox", "touch", "/tmp/holla")
	}

	readFile(path.Join(tmpDir, "holla"), c) // Will fail if the file doesn't exist

	// test mounting to an illegal destination directory
	_, _, err = dockerCmdWithError("run", "-v", fmt.Sprintf("%s:.", tmpDir), "busybox", "ls", ".")
	if err == nil {
		c.Fatal("Container bind mounted illegal directory")
	}

	// Windows does not (and likely never will) support mounting a single file
	if testEnv.OSType != "windows" {
		// test mount a file
		dockerCmd(c, "run", "-v", fmt.Sprintf("%s/holla:/tmp/holla:rw", tmpDir), "busybox", "sh", "-c", "echo -n 'yotta' > /tmp/holla")
		content := readFile(path.Join(tmpDir, "holla"), c) // Will fail if the file doesn't exist
		expected := "yotta"
		if content != expected {
			c.Fatalf("Output should be %q, actual out: %q", expected, content)
		}
	}
}

// Ensure that CIDFile gets deleted if it's empty
// Perform this test by making `docker run` fail
func (s *DockerSuite) TestRunCidFileCleanupIfEmpty(c *testing.T) {
	// Skip on Windows. Base image on Windows has a CMD set in the image.
	testRequires(c, DaemonIsLinux)

	tmpDir, err := ioutil.TempDir("", "TestRunCidFile")
	if err != nil {
		c.Fatal(err)
	}
	defer os.RemoveAll(tmpDir)
	tmpCidFile := path.Join(tmpDir, "cid")

	image := "emptyfs"
	if testEnv.OSType == "windows" {
		// Windows can't support an emptyfs image. Just use the regular Windows image
		image = testEnv.PlatformDefaults.BaseImage
	}
	out, _, err := dockerCmdWithError("run", "--cidfile", tmpCidFile, image)
	if err == nil {
		c.Fatalf("Run without command must fail. out=%s", out)
	} else if !strings.Contains(out, "No command specified") {
		c.Fatalf("Run without command failed with wrong output. out=%s\nerr=%v", out, err)
	}

	if _, err := os.Stat(tmpCidFile); err == nil {
		c.Fatalf("empty CIDFile %q should've been deleted", tmpCidFile)
	}
}

// #2098 - Docker cidFiles only contain short version of the containerId
// sudo docker run --cidfile /tmp/docker_tesc.cid ubuntu echo "test"
// TestRunCidFile tests that run --cidfile returns the longid
func (s *DockerSuite) TestRunCidFileCheckIDLength(c *testing.T) {
	tmpDir, err := ioutil.TempDir("", "TestRunCidFile")
	if err != nil {
		c.Fatal(err)
	}
	tmpCidFile := path.Join(tmpDir, "cid")
	defer os.RemoveAll(tmpDir)

	out, _ := dockerCmd(c, "run", "-d", "--cidfile", tmpCidFile, "busybox", "true")

	id := strings.TrimSpace(out)
	buffer, err := ioutil.ReadFile(tmpCidFile)
	if err != nil {
		c.Fatal(err)
	}
	cid := string(buffer)
	if len(cid) != 64 {
		c.Fatalf("--cidfile should be a long id, not %q", id)
	}
	if cid != id {
		c.Fatalf("cid must be equal to %s, got %s", id, cid)
	}
}

func (s *DockerSuite) TestRunSetMacAddress(c *testing.T) {
	mac := "12:34:56:78:9a:bc"
	var out string
	if testEnv.OSType == "windows" {
		out, _ = dockerCmd(c, "run", "-i", "--rm", fmt.Sprintf("--mac-address=%s", mac), "busybox", "sh", "-c", "ipconfig /all | grep 'Physical Address' | awk '{print $12}'")
		mac = strings.Replace(strings.ToUpper(mac), ":", "-", -1) // To Windows-style MACs
	} else {
		out, _ = dockerCmd(c, "run", "-i", "--rm", fmt.Sprintf("--mac-address=%s", mac), "busybox", "/bin/sh", "-c", "ip link show eth0 | tail -1 | awk '{print $2}'")
	}

	actualMac := strings.TrimSpace(out)
	if actualMac != mac {
		c.Fatalf("Set MAC address with --mac-address failed. The container has an incorrect MAC address: %q, expected: %q", actualMac, mac)
	}
}

func (s *DockerSuite) TestRunInspectMacAddress(c *testing.T) {
	// TODO Windows. Network settings are not propagated back to inspect.
	testRequires(c, DaemonIsLinux)
	mac := "12:34:56:78:9a:bc"
	out, _ := dockerCmd(c, "run", "-d", "--mac-address="+mac, "busybox", "top")

	id := strings.TrimSpace(out)
	inspectedMac := inspectField(c, id, "NetworkSettings.Networks.bridge.MacAddress")
	if inspectedMac != mac {
		c.Fatalf("docker inspect outputs wrong MAC address: %q, should be: %q", inspectedMac, mac)
	}
}

// test docker run use an invalid mac address
func (s *DockerSuite) TestRunWithInvalidMacAddress(c *testing.T) {
	out, _, err := dockerCmdWithError("run", "--mac-address", "92:d0:c6:0a:29", "busybox")
	// use an invalid mac address should with an error out
	if err == nil || !strings.Contains(out, "is not a valid mac address") {
		c.Fatalf("run with an invalid --mac-address should with error out")
	}
}

func (s *DockerSuite) TestRunDeallocatePortOnMissingIptablesRule(c *testing.T) {
	// TODO Windows. Network settings are not propagated back to inspect.
	testRequires(c, testEnv.IsLocalDaemon, DaemonIsLinux)

	out := cli.DockerCmd(c, "run", "-d", "-p", "23:23", "busybox", "top").Combined()

	id := strings.TrimSpace(out)
	ip := inspectField(c, id, "NetworkSettings.Networks.bridge.IPAddress")
	icmd.RunCommand("iptables", "-D", "DOCKER", "-d", fmt.Sprintf("%s/32", ip),
		"!", "-i", "balena0", "-o", "balena0", "-p", "tcp", "-m", "tcp", "--dport", "23", "-j", "ACCEPT").Assert(c, icmd.Success)

	cli.DockerCmd(c, "rm", "-fv", id)

	cli.DockerCmd(c, "run", "-d", "-p", "23:23", "busybox", "top")
}

func (s *DockerSuite) TestRunPortInUse(c *testing.T) {
	// TODO Windows. The duplicate NAT message returned by Windows will be
	// changing as is currently completely undecipherable. Does need modifying
	// to run sh rather than top though as top isn't in Windows busybox.
	testRequires(c, testEnv.IsLocalDaemon, DaemonIsLinux)

	port := "1234"
	dockerCmd(c, "run", "-d", "-p", port+":80", "busybox", "top")

	out, _, err := dockerCmdWithError("run", "-d", "-p", port+":80", "busybox", "top")
	if err == nil {
		c.Fatalf("Binding on used port must fail")
	}
	if !strings.Contains(out, "port is already allocated") {
		c.Fatalf("Out must be about \"port is already allocated\", got %s", out)
	}
}

// https://github.com/docker/docker/issues/12148
func (s *DockerSuite) TestRunAllocatePortInReservedRange(c *testing.T) {
	// TODO Windows. -P is not yet supported
	testRequires(c, DaemonIsLinux)
	// allocate a dynamic port to get the most recent
	out, _ := dockerCmd(c, "run", "-d", "-P", "-p", "80", "busybox", "top")

	id := strings.TrimSpace(out)
	out, _ = dockerCmd(c, "inspect", "--format", `{{index .NetworkSettings.Ports "80/tcp" 0 "HostPort" }}`, id)
	out = strings.TrimSpace(out)
	port, err := strconv.ParseInt(out, 10, 64)
	if err != nil {
		c.Fatalf("invalid port, got: %s, error: %s", out, err)
	}

	// allocate a static port and a dynamic port together, with static port
	// takes the next recent port in dynamic port range.
	dockerCmd(c, "run", "-d", "-P", "-p", "80", "-p", fmt.Sprintf("%d:8080", port+1), "busybox", "top")
}

// Regression test for #7792
func (s *DockerSuite) TestRunMountOrdering(c *testing.T) {
	// TODO Windows: Post RS1. Windows does not support nested mounts.
	testRequires(c, testEnv.IsLocalDaemon, DaemonIsLinux, NotUserNamespace)
	prefix, _ := getPrefixAndSlashFromDaemonPlatform()

	tmpDir, err := ioutil.TempDir("", "docker_nested_mount_test")
	if err != nil {
		c.Fatal(err)
	}
	defer os.RemoveAll(tmpDir)

	tmpDir2, err := ioutil.TempDir("", "docker_nested_mount_test2")
	if err != nil {
		c.Fatal(err)
	}
	defer os.RemoveAll(tmpDir2)

	// Create a temporary tmpfs mounc.
	fooDir := filepath.Join(tmpDir, "foo")
	if err := os.MkdirAll(filepath.Join(tmpDir, "foo"), 0755); err != nil {
		c.Fatalf("failed to mkdir at %s - %s", fooDir, err)
	}

	if err := ioutil.WriteFile(fmt.Sprintf("%s/touch-me", fooDir), []byte{}, 0644); err != nil {
		c.Fatal(err)
	}

	if err := ioutil.WriteFile(fmt.Sprintf("%s/touch-me", tmpDir), []byte{}, 0644); err != nil {
		c.Fatal(err)
	}

	if err := ioutil.WriteFile(fmt.Sprintf("%s/touch-me", tmpDir2), []byte{}, 0644); err != nil {
		c.Fatal(err)
	}

	dockerCmd(c, "run",
		"-v", fmt.Sprintf("%s:"+prefix+"/tmp", tmpDir),
		"-v", fmt.Sprintf("%s:"+prefix+"/tmp/foo", fooDir),
		"-v", fmt.Sprintf("%s:"+prefix+"/tmp/tmp2", tmpDir2),
		"-v", fmt.Sprintf("%s:"+prefix+"/tmp/tmp2/foo", fooDir),
		"busybox:latest", "sh", "-c",
		"ls "+prefix+"/tmp/touch-me && ls "+prefix+"/tmp/foo/touch-me && ls "+prefix+"/tmp/tmp2/touch-me && ls "+prefix+"/tmp/tmp2/foo/touch-me")
}

// Regression test for https://github.com/docker/docker/issues/8259
func (s *DockerSuite) TestRunReuseBindVolumeThatIsSymlink(c *testing.T) {
	// Not applicable on Windows as Windows does not support volumes
	testRequires(c, testEnv.IsLocalDaemon, DaemonIsLinux, NotUserNamespace)
	prefix, _ := getPrefixAndSlashFromDaemonPlatform()

	tmpDir, err := ioutil.TempDir(os.TempDir(), "testlink")
	if err != nil {
		c.Fatal(err)
	}
	defer os.RemoveAll(tmpDir)

	linkPath := os.TempDir() + "/testlink2"
	if err := os.Symlink(tmpDir, linkPath); err != nil {
		c.Fatal(err)
	}
	defer os.RemoveAll(linkPath)

	// Create first container
	dockerCmd(c, "run", "-v", fmt.Sprintf("%s:"+prefix+"/tmp/test", linkPath), "busybox", "ls", prefix+"/tmp/test")

	// Create second container with same symlinked path
	// This will fail if the referenced issue is hit with a "Volume exists" error
	dockerCmd(c, "run", "-v", fmt.Sprintf("%s:"+prefix+"/tmp/test", linkPath), "busybox", "ls", prefix+"/tmp/test")
}

<<<<<<< HEAD
//GH#10604: Test an "/etc" volume doesn't overlay special bind mounts in container
=======
// GH#10604: Test an "/etc" volume doesn't overlay special bind mounts in container
>>>>>>> 847da184
func (s *DockerSuite) TestRunCreateVolumeEtc(c *testing.T) {
	// While Windows supports volumes, it does not support --add-host hence
	// this test is not applicable on Windows.
	testRequires(c, DaemonIsLinux)
	out, _ := dockerCmd(c, "run", "--dns=127.0.0.1", "-v", "/etc", "busybox", "cat", "/etc/resolv.conf")
	if !strings.Contains(out, "nameserver 127.0.0.1") {
		c.Fatal("/etc volume mount hides /etc/resolv.conf")
	}

	out, _ = dockerCmd(c, "run", "-h=test123", "-v", "/etc", "busybox", "cat", "/etc/hostname")
	if !strings.Contains(out, "test123") {
		c.Fatal("/etc volume mount hides /etc/hostname")
	}

	out, _ = dockerCmd(c, "run", "--add-host=test:192.168.0.1", "-v", "/etc", "busybox", "cat", "/etc/hosts")
	out = strings.Replace(out, "\n", " ", -1)
	if !strings.Contains(out, "192.168.0.1\ttest") || !strings.Contains(out, "127.0.0.1\tlocalhost") {
		c.Fatal("/etc volume mount hides /etc/hosts")
	}
}

func (s *DockerSuite) TestVolumesNoCopyData(c *testing.T) {
	// TODO Windows (Post RS1). Windows does not support volumes which
	// are pre-populated such as is built in the dockerfile used in this test.
	testRequires(c, DaemonIsLinux)
	prefix, slash := getPrefixAndSlashFromDaemonPlatform()
	buildImageSuccessfully(c, "dataimage", build.WithDockerfile(`FROM busybox
		RUN ["mkdir", "-p", "/foo"]
		RUN ["touch", "/foo/bar"]`))
	dockerCmd(c, "run", "--name", "test", "-v", prefix+slash+"foo", "busybox")

	if out, _, err := dockerCmdWithError("run", "--volumes-from", "test", "dataimage", "ls", "-lh", "/foo/bar"); err == nil || !strings.Contains(out, "No such file or directory") {
		c.Fatalf("Data was copied on volumes-from but shouldn't be:\n%q", out)
	}

	tmpDir := RandomTmpDirPath("docker_test_bind_mount_copy_data", testEnv.OSType)
	if out, _, err := dockerCmdWithError("run", "-v", tmpDir+":/foo", "dataimage", "ls", "-lh", "/foo/bar"); err == nil || !strings.Contains(out, "No such file or directory") {
		c.Fatalf("Data was copied on bind mount but shouldn't be:\n%q", out)
	}
}

func (s *DockerSuite) TestRunNoOutputFromPullInStdout(c *testing.T) {
	// just run with unknown image
	cmd := exec.Command(dockerBinary, "run", "asdfsg")
	stdout := bytes.NewBuffer(nil)
	cmd.Stdout = stdout
	if err := cmd.Run(); err == nil {
		c.Fatal("Run with unknown image should fail")
	}
	if stdout.Len() != 0 {
		c.Fatalf("Stdout contains output from pull: %s", stdout)
	}
}

func (s *DockerSuite) TestRunVolumesCleanPaths(c *testing.T) {
	testRequires(c, testEnv.IsLocalDaemon)
	prefix, slash := getPrefixAndSlashFromDaemonPlatform()
	buildImageSuccessfully(c, "run_volumes_clean_paths", build.WithDockerfile(`FROM busybox
		VOLUME `+prefix+`/foo/`))
	dockerCmd(c, "run", "-v", prefix+"/foo", "-v", prefix+"/bar/", "--name", "dark_helmet", "run_volumes_clean_paths")

	out, err := inspectMountSourceField("dark_helmet", prefix+slash+"foo"+slash)
	if err != errMountNotFound {
		c.Fatalf("Found unexpected volume entry for '%s/foo/' in volumes\n%q", prefix, out)
	}

	out, err = inspectMountSourceField("dark_helmet", prefix+slash+`foo`)
	assert.NilError(c, err)
	if !strings.Contains(strings.ToLower(out), strings.ToLower(testEnv.PlatformDefaults.VolumesConfigPath)) {
		c.Fatalf("Volume was not defined for %s/foo\n%q", prefix, out)
	}

	out, err = inspectMountSourceField("dark_helmet", prefix+slash+"bar"+slash)
	if err != errMountNotFound {
		c.Fatalf("Found unexpected volume entry for '%s/bar/' in volumes\n%q", prefix, out)
	}

	out, err = inspectMountSourceField("dark_helmet", prefix+slash+"bar")
	assert.NilError(c, err)
	if !strings.Contains(strings.ToLower(out), strings.ToLower(testEnv.PlatformDefaults.VolumesConfigPath)) {
		c.Fatalf("Volume was not defined for %s/bar\n%q", prefix, out)
	}
}

// Regression test for #3631
func (s *DockerSuite) TestRunSlowStdoutConsumer(c *testing.T) {
	// TODO Windows: This should be able to run on Windows if can find an
	// alternate to /dev/zero and /dev/stdout.
	testRequires(c, DaemonIsLinux)

	args := []string{"run", "--rm", "busybox", "/bin/sh", "-c", "dd if=/dev/zero of=/dev/stdout bs=1024 count=2000 | cat -v"}
	cont := exec.Command(dockerBinary, args...)

	stdout, err := cont.StdoutPipe()
	if err != nil {
		c.Fatal(err)
	}

	if err := cont.Start(); err != nil {
		c.Fatal(err)
	}
	defer func() { go cont.Wait() }()
	n, err := ConsumeWithSpeed(stdout, 10000, 5*time.Millisecond, nil)
	if err != nil {
		c.Fatal(err)
	}

	expected := 2 * 1024 * 2000
	if n != expected {
		c.Fatalf("Expected %d, got %d", expected, n)
	}
}

func (s *DockerSuite) TestRunAllowPortRangeThroughExpose(c *testing.T) {
	// TODO Windows: -P is not currently supported. Also network
	// settings are not propagated back.
	testRequires(c, DaemonIsLinux)
	out, _ := dockerCmd(c, "run", "-d", "--expose", "3000-3003", "-P", "busybox", "top")

	id := strings.TrimSpace(out)
	portstr := inspectFieldJSON(c, id, "NetworkSettings.Ports")
	var ports nat.PortMap
	if err := json.Unmarshal([]byte(portstr), &ports); err != nil {
		c.Fatal(err)
	}
	for port, binding := range ports {
		portnum, _ := strconv.Atoi(strings.Split(string(port), "/")[0])
		if portnum < 3000 || portnum > 3003 {
			c.Fatalf("Port %d is out of range ", portnum)
		}
		if len(binding) == 0 || len(binding[0].HostPort) == 0 {
			c.Fatalf("Port is not mapped for the port %s", port)
		}
	}
}

func (s *DockerSuite) TestRunExposePort(c *testing.T) {
	out, _, err := dockerCmdWithError("run", "--expose", "80000", "busybox")
	assert.Assert(c, err != nil, "--expose with an invalid port should error out")
	assert.Assert(c, strings.Contains(out, "invalid range format for --expose"))
}

func (s *DockerSuite) TestRunModeIpcHost(c *testing.T) {
	// Not applicable on Windows as uses Unix-specific capabilities
	testRequires(c, testEnv.IsLocalDaemon, DaemonIsLinux, NotUserNamespace)

	hostIpc, err := os.Readlink("/proc/1/ns/ipc")
	if err != nil {
		c.Fatal(err)
	}

	out, _ := dockerCmd(c, "run", "--ipc=host", "busybox", "readlink", "/proc/self/ns/ipc")
	out = strings.Trim(out, "\n")
	if hostIpc != out {
		c.Fatalf("IPC different with --ipc=host %s != %s\n", hostIpc, out)
	}

	out, _ = dockerCmd(c, "run", "busybox", "readlink", "/proc/self/ns/ipc")
	out = strings.Trim(out, "\n")
	if hostIpc == out {
		c.Fatalf("IPC should be different without --ipc=host %s == %s\n", hostIpc, out)
	}
}

func (s *DockerSuite) TestRunModeIpcContainerNotExists(c *testing.T) {
	// Not applicable on Windows as uses Unix-specific capabilities
	testRequires(c, DaemonIsLinux)
	out, _, err := dockerCmdWithError("run", "-d", "--ipc", "container:abcd1234", "busybox", "top")
	if !strings.Contains(out, "abcd1234") || err == nil {
		c.Fatalf("run IPC from a non exists container should with correct error out")
	}
}

func (s *DockerSuite) TestRunModeIpcContainerNotRunning(c *testing.T) {
	// Not applicable on Windows as uses Unix-specific capabilities
	testRequires(c, testEnv.IsLocalDaemon, DaemonIsLinux)

	out, _ := dockerCmd(c, "create", "busybox")

	id := strings.TrimSpace(out)
	out, _, err := dockerCmdWithError("run", fmt.Sprintf("--ipc=container:%s", id), "busybox")
	if err == nil {
		c.Fatalf("Run container with ipc mode container should fail with non running container: %s\n%s", out, err)
	}
}

func (s *DockerSuite) TestRunModePIDContainer(c *testing.T) {
	// Not applicable on Windows as uses Unix-specific capabilities
	testRequires(c, testEnv.IsLocalDaemon, DaemonIsLinux)

	out, _ := dockerCmd(c, "run", "-d", "busybox", "sh", "-c", "top")

	id := strings.TrimSpace(out)
	state := inspectField(c, id, "State.Running")
	if state != "true" {
		c.Fatal("Container state is 'not running'")
	}
	pid1 := inspectField(c, id, "State.Pid")

	parentContainerPid, err := os.Readlink(fmt.Sprintf("/proc/%s/ns/pid", pid1))
	if err != nil {
		c.Fatal(err)
	}

	out, _ = dockerCmd(c, "run", fmt.Sprintf("--pid=container:%s", id), "busybox", "readlink", "/proc/self/ns/pid")
	out = strings.Trim(out, "\n")
	if parentContainerPid != out {
		c.Fatalf("PID different with --pid=container:%s %s != %s\n", id, parentContainerPid, out)
	}
}

func (s *DockerSuite) TestRunModePIDContainerNotExists(c *testing.T) {
	// Not applicable on Windows as uses Unix-specific capabilities
	testRequires(c, DaemonIsLinux)
	out, _, err := dockerCmdWithError("run", "-d", "--pid", "container:abcd1234", "busybox", "top")
	if !strings.Contains(out, "abcd1234") || err == nil {
		c.Fatalf("run PID from a non exists container should with correct error out")
	}
}

func (s *DockerSuite) TestRunModePIDContainerNotRunning(c *testing.T) {
	// Not applicable on Windows as uses Unix-specific capabilities
	testRequires(c, testEnv.IsLocalDaemon, DaemonIsLinux)

	out, _ := dockerCmd(c, "create", "busybox")

	id := strings.TrimSpace(out)
	out, _, err := dockerCmdWithError("run", fmt.Sprintf("--pid=container:%s", id), "busybox")
	if err == nil {
		c.Fatalf("Run container with pid mode container should fail with non running container: %s\n%s", out, err)
	}
}

func (s *DockerSuite) TestRunMountShmMqueueFromHost(c *testing.T) {
	// Not applicable on Windows as uses Unix-specific capabilities
	testRequires(c, testEnv.IsLocalDaemon, DaemonIsLinux, NotUserNamespace)

	dockerCmd(c, "run", "-d", "--name", "shmfromhost", "-v", "/dev/shm:/dev/shm", "-v", "/dev/mqueue:/dev/mqueue", "busybox", "sh", "-c", "echo -n test > /dev/shm/test && touch /dev/mqueue/toto && top")
	defer os.Remove("/dev/mqueue/toto")
	defer os.Remove("/dev/shm/test")
	volPath, err := inspectMountSourceField("shmfromhost", "/dev/shm")
	assert.NilError(c, err)
	if volPath != "/dev/shm" {
		c.Fatalf("volumePath should have been /dev/shm, was %s", volPath)
	}

	out, _ := dockerCmd(c, "run", "--name", "ipchost", "--ipc", "host", "busybox", "cat", "/dev/shm/test")
	if out != "test" {
		c.Fatalf("Output of /dev/shm/test expected test but found: %s", out)
	}

	// Check that the mq was created
	if _, err := os.Stat("/dev/mqueue/toto"); err != nil {
		c.Fatalf("Failed to confirm '/dev/mqueue/toto' presence on host: %s", err.Error())
	}
}

func (s *DockerSuite) TestContainerNetworkMode(c *testing.T) {
	// Not applicable on Windows as uses Unix-specific capabilities
	testRequires(c, testEnv.IsLocalDaemon, DaemonIsLinux)

	out, _ := dockerCmd(c, "run", "-d", "busybox", "top")
	id := strings.TrimSpace(out)
	assert.NilError(c, waitRun(id))
	pid1 := inspectField(c, id, "State.Pid")

	parentContainerNet, err := os.Readlink(fmt.Sprintf("/proc/%s/ns/net", pid1))
	if err != nil {
		c.Fatal(err)
	}

	out, _ = dockerCmd(c, "run", fmt.Sprintf("--net=container:%s", id), "busybox", "readlink", "/proc/self/ns/net")
	out = strings.Trim(out, "\n")
	if parentContainerNet != out {
		c.Fatalf("NET different with --net=container:%s %s != %s\n", id, parentContainerNet, out)
	}
}

func (s *DockerSuite) TestRunModePIDHost(c *testing.T) {
	// Not applicable on Windows as uses Unix-specific capabilities
	testRequires(c, testEnv.IsLocalDaemon, DaemonIsLinux, NotUserNamespace)

	hostPid, err := os.Readlink("/proc/1/ns/pid")
	if err != nil {
		c.Fatal(err)
	}

	out, _ := dockerCmd(c, "run", "--pid=host", "busybox", "readlink", "/proc/self/ns/pid")
	out = strings.Trim(out, "\n")
	if hostPid != out {
		c.Fatalf("PID different with --pid=host %s != %s\n", hostPid, out)
	}

	out, _ = dockerCmd(c, "run", "busybox", "readlink", "/proc/self/ns/pid")
	out = strings.Trim(out, "\n")
	if hostPid == out {
		c.Fatalf("PID should be different without --pid=host %s == %s\n", hostPid, out)
	}
}

func (s *DockerSuite) TestRunModeUTSHost(c *testing.T) {
	// Not applicable on Windows as uses Unix-specific capabilities
	testRequires(c, testEnv.IsLocalDaemon, DaemonIsLinux)

	hostUTS, err := os.Readlink("/proc/1/ns/uts")
	if err != nil {
		c.Fatal(err)
	}

	out, _ := dockerCmd(c, "run", "--uts=host", "busybox", "readlink", "/proc/self/ns/uts")
	out = strings.Trim(out, "\n")
	if hostUTS != out {
		c.Fatalf("UTS different with --uts=host %s != %s\n", hostUTS, out)
	}

	out, _ = dockerCmd(c, "run", "busybox", "readlink", "/proc/self/ns/uts")
	out = strings.Trim(out, "\n")
	if hostUTS == out {
		c.Fatalf("UTS should be different without --uts=host %s == %s\n", hostUTS, out)
	}

	out, _ = dockerCmdWithFail(c, "run", "-h=name", "--uts=host", "busybox", "ps")
	assert.Assert(c, strings.Contains(out, runconfig.ErrConflictUTSHostname.Error()))
}

func (s *DockerSuite) TestRunTLSVerify(c *testing.T) {
	// Remote daemons use TLS and this test is not applicable when TLS is required.
	testRequires(c, testEnv.IsLocalDaemon)
	if out, code, err := dockerCmdWithError("ps"); err != nil || code != 0 {
		c.Fatalf("Should have worked: %v:\n%v", err, out)
	}

	// Regardless of whether we specify true or false we need to
	// test to make sure tls is turned on if --tlsverify is specified at all
	result := dockerCmdWithResult("--tlsverify=false", "ps")
	result.Assert(c, icmd.Expected{ExitCode: 1, Err: "error during connect"})

	result = dockerCmdWithResult("--tlsverify=true", "ps")
	result.Assert(c, icmd.Expected{ExitCode: 1, Err: "cert"})
}

func (s *DockerSuite) TestRunPortFromDockerRangeInUse(c *testing.T) {
	// TODO Windows. Once moved to libnetwork/CNM, this may be able to be
	// re-instated.
	testRequires(c, DaemonIsLinux)
	// first find allocator current position
	out, _ := dockerCmd(c, "run", "-d", "-p", ":80", "busybox", "top")

	id := strings.TrimSpace(out)

	out, _ = dockerCmd(c, "inspect", "--format", `{{index .NetworkSettings.Ports "80/tcp" 0 "HostPort" }}`, id)
	out = strings.TrimSpace(out)
	if out == "" {
		c.Fatal("docker port command output is empty")
	}
	lastPort, err := strconv.Atoi(out)
	if err != nil {
		c.Fatal(err)
	}
	port := lastPort + 1
	l, err := net.Listen("tcp", ":"+strconv.Itoa(port))
	if err != nil {
		c.Fatal(err)
	}
	defer l.Close()

	out, _ = dockerCmd(c, "run", "-d", "-p", ":80", "busybox", "top")

	id = strings.TrimSpace(out)
	dockerCmd(c, "port", id)
}

func (s *DockerSuite) TestRunTTYWithPipe(c *testing.T) {
<<<<<<< HEAD
	errChan := make(chan error)
=======
	errChan := make(chan error, 1)
>>>>>>> 847da184
	go func() {
		defer close(errChan)

		cmd := exec.Command(dockerBinary, "run", "-ti", "busybox", "true")
		if _, err := cmd.StdinPipe(); err != nil {
			errChan <- err
			return
		}

		expected := "the input device is not a TTY"
		if runtime.GOOS == "windows" {
			expected += ".  If you are using mintty, try prefixing the command with 'winpty'"
		}
		if out, _, err := runCommandWithOutput(cmd); err == nil {
			errChan <- fmt.Errorf("run should have failed")
			return
		} else if !strings.Contains(out, expected) {
			errChan <- fmt.Errorf("run failed with error %q: expected %q", out, expected)
			return
		}
	}()

	select {
	case err := <-errChan:
		assert.NilError(c, err)
	case <-time.After(30 * time.Second):
		c.Fatal("container is running but should have failed")
	}
}

func (s *DockerSuite) TestRunNonLocalMacAddress(c *testing.T) {
	addr := "00:16:3E:08:00:50"
	args := []string{"run", "--mac-address", addr}
	expected := addr

	if testEnv.OSType != "windows" {
		args = append(args, "busybox", "ifconfig")
	} else {
		args = append(args, testEnv.PlatformDefaults.BaseImage, "ipconfig", "/all")
		expected = strings.Replace(strings.ToUpper(addr), ":", "-", -1)
	}

	if out, _ := dockerCmd(c, args...); !strings.Contains(out, expected) {
		c.Fatalf("Output should have contained %q: %s", expected, out)
	}
}

func (s *DockerSuite) TestRunNetHost(c *testing.T) {
	// Not applicable on Windows as uses Unix-specific capabilities
	testRequires(c, testEnv.IsLocalDaemon, DaemonIsLinux, NotUserNamespace)

	hostNet, err := os.Readlink("/proc/1/ns/net")
	if err != nil {
		c.Fatal(err)
	}

	out, _ := dockerCmd(c, "run", "--net=host", "busybox", "readlink", "/proc/self/ns/net")
	out = strings.Trim(out, "\n")
	if hostNet != out {
		c.Fatalf("Net namespace different with --net=host %s != %s\n", hostNet, out)
	}

	out, _ = dockerCmd(c, "run", "busybox", "readlink", "/proc/self/ns/net")
	out = strings.Trim(out, "\n")
	if hostNet == out {
		c.Fatalf("Net namespace should be different without --net=host %s == %s\n", hostNet, out)
	}
}

func (s *DockerSuite) TestRunNetHostTwiceSameName(c *testing.T) {
	// TODO Windows. As Windows networking evolves and converges towards
	// CNM, this test may be possible to enable on Windows.
	testRequires(c, testEnv.IsLocalDaemon, DaemonIsLinux, NotUserNamespace)

	dockerCmd(c, "run", "--rm", "--name=thost", "--net=host", "busybox", "true")
	dockerCmd(c, "run", "--rm", "--name=thost", "--net=host", "busybox", "true")
}

func (s *DockerSuite) TestRunNetContainerWhichHost(c *testing.T) {
	// Not applicable on Windows as uses Unix-specific capabilities
	testRequires(c, testEnv.IsLocalDaemon, DaemonIsLinux, NotUserNamespace)

	hostNet, err := os.Readlink("/proc/1/ns/net")
	if err != nil {
		c.Fatal(err)
	}

	dockerCmd(c, "run", "-d", "--net=host", "--name=test", "busybox", "top")

	out, _ := dockerCmd(c, "run", "--net=container:test", "busybox", "readlink", "/proc/self/ns/net")
	out = strings.Trim(out, "\n")
	if hostNet != out {
		c.Fatalf("Container should have host network namespace")
	}
}

func (s *DockerSuite) TestRunAllowPortRangeThroughPublish(c *testing.T) {
	// TODO Windows. This may be possible to enable in the future. However,
	// Windows does not currently support --expose, or populate the network
	// settings seen through inspect.
	testRequires(c, DaemonIsLinux)
	out, _ := dockerCmd(c, "run", "-d", "--expose", "3000-3003", "-p", "3000-3003", "busybox", "top")

	id := strings.TrimSpace(out)
	portstr := inspectFieldJSON(c, id, "NetworkSettings.Ports")

	var ports nat.PortMap
	err := json.Unmarshal([]byte(portstr), &ports)
	assert.NilError(c, err, "failed to unmarshal: %v", portstr)
	for port, binding := range ports {
		portnum, _ := strconv.Atoi(strings.Split(string(port), "/")[0])
		if portnum < 3000 || portnum > 3003 {
			c.Fatalf("Port %d is out of range ", portnum)
		}
		if len(binding) == 0 || len(binding[0].HostPort) == 0 {
			c.Fatal("Port is not mapped for the port "+port, out)
		}
	}
}

func (s *DockerSuite) TestRunSetDefaultRestartPolicy(c *testing.T) {
	runSleepingContainer(c, "--name=testrunsetdefaultrestartpolicy")
	out := inspectField(c, "testrunsetdefaultrestartpolicy", "HostConfig.RestartPolicy.Name")
	if out != "no" {
		c.Fatalf("Set default restart policy failed")
	}
}

func (s *DockerSuite) TestRunRestartMaxRetries(c *testing.T) {
	out, _ := dockerCmd(c, "run", "-d", "--restart=on-failure:3", "busybox", "false")
	timeout := 10 * time.Second
	if testEnv.OSType == "windows" {
		timeout = 120 * time.Second
	}

	id := strings.TrimSpace(out)
	if err := waitInspect(id, "{{ .State.Restarting }} {{ .State.Running }}", "false false", timeout); err != nil {
		c.Fatal(err)
	}

	count := inspectField(c, id, "RestartCount")
	if count != "3" {
		c.Fatalf("Container was restarted %s times, expected %d", count, 3)
	}

	MaximumRetryCount := inspectField(c, id, "HostConfig.RestartPolicy.MaximumRetryCount")
	if MaximumRetryCount != "3" {
		c.Fatalf("Container Maximum Retry Count is %s, expected %s", MaximumRetryCount, "3")
	}
}

func (s *DockerSuite) TestRunContainerWithWritableRootfs(c *testing.T) {
	dockerCmd(c, "run", "--rm", "busybox", "touch", "/file")
}

func (s *DockerSuite) TestRunContainerWithReadonlyRootfs(c *testing.T) {
	// Not applicable on Windows which does not support --read-only
	testRequires(c, DaemonIsLinux, UserNamespaceROMount)

	testPriv := true
	// don't test privileged mode subtest if user namespaces enabled
	if root := os.Getenv("DOCKER_REMAP_ROOT"); root != "" {
		testPriv = false
	}
	testReadOnlyFile(c, testPriv, "/file", "/etc/hosts", "/etc/resolv.conf", "/etc/hostname")
}

func (s *DockerSuite) TestPermissionsPtsReadonlyRootfs(c *testing.T) {
	// Not applicable on Windows due to use of Unix specific functionality, plus
	// the use of --read-only which is not supported.
	testRequires(c, DaemonIsLinux, UserNamespaceROMount)

	// Ensure we have not broken writing /dev/pts
	out, status := dockerCmd(c, "run", "--read-only", "--rm", "busybox", "mount")
	if status != 0 {
		c.Fatal("Could not obtain mounts when checking /dev/pts mntpnt.")
	}
	expected := "type devpts (rw,"
	if !strings.Contains(out, expected) {
		c.Fatalf("expected output to contain %s but contains %s", expected, out)
	}
}

func testReadOnlyFile(c *testing.T, testPriv bool, filenames ...string) {
	touch := "touch " + strings.Join(filenames, " ")
	out, _, err := dockerCmdWithError("run", "--read-only", "--rm", "busybox", "sh", "-c", touch)
	assert.ErrorContains(c, err, "")

	for _, f := range filenames {
		expected := "touch: " + f + ": Read-only file system"
		assert.Assert(c, strings.Contains(out, expected))
	}

	if !testPriv {
		return
	}

	out, _, err = dockerCmdWithError("run", "--read-only", "--privileged", "--rm", "busybox", "sh", "-c", touch)
	assert.ErrorContains(c, err, "")

	for _, f := range filenames {
		expected := "touch: " + f + ": Read-only file system"
		assert.Assert(c, strings.Contains(out, expected))
	}
}

func (s *DockerSuite) TestRunContainerWithReadonlyEtcHostsAndLinkedContainer(c *testing.T) {
	// Not applicable on Windows which does not support --link
	testRequires(c, DaemonIsLinux, UserNamespaceROMount)

	dockerCmd(c, "run", "-d", "--name", "test-etc-hosts-ro-linked", "busybox", "top")

	out, _ := dockerCmd(c, "run", "--read-only", "--link", "test-etc-hosts-ro-linked:testlinked", "busybox", "cat", "/etc/hosts")
	if !strings.Contains(out, "testlinked") {
		c.Fatal("Expected /etc/hosts to be updated even if --read-only enabled")
	}
}

func (s *DockerSuite) TestRunContainerWithReadonlyRootfsWithDNSFlag(c *testing.T) {
	// Not applicable on Windows which does not support either --read-only or --dns.
	testRequires(c, DaemonIsLinux, UserNamespaceROMount)

	out, _ := dockerCmd(c, "run", "--read-only", "--dns", "1.1.1.1", "busybox", "/bin/cat", "/etc/resolv.conf")
	if !strings.Contains(out, "1.1.1.1") {
		c.Fatal("Expected /etc/resolv.conf to be updated even if --read-only enabled and --dns flag used")
	}
}

func (s *DockerSuite) TestRunContainerWithReadonlyRootfsWithAddHostFlag(c *testing.T) {
	// Not applicable on Windows which does not support --read-only
	testRequires(c, DaemonIsLinux, UserNamespaceROMount)

	out, _ := dockerCmd(c, "run", "--read-only", "--add-host", "testreadonly:127.0.0.1", "busybox", "/bin/cat", "/etc/hosts")
	if !strings.Contains(out, "testreadonly") {
		c.Fatal("Expected /etc/hosts to be updated even if --read-only enabled and --add-host flag used")
	}
}

func (s *DockerSuite) TestRunVolumesFromRestartAfterRemoved(c *testing.T) {
	prefix, _ := getPrefixAndSlashFromDaemonPlatform()
	runSleepingContainer(c, "--name=voltest", "-v", prefix+"/foo")
	runSleepingContainer(c, "--name=restarter", "--volumes-from", "voltest")

	// Remove the main volume container and restart the consuming container
	dockerCmd(c, "rm", "-f", "voltest")

	// This should not fail since the volumes-from were already applied
	dockerCmd(c, "restart", "restarter")
}

// run container with --rm should remove container if exit code != 0
func (s *DockerSuite) TestRunContainerWithRmFlagExitCodeNotEqualToZero(c *testing.T) {
	existingContainers := ExistingContainerIDs(c)
	name := "flowers"
	cli.Docker(cli.Args("run", "--name", name, "--rm", "busybox", "ls", "/notexists")).Assert(c, icmd.Expected{
		ExitCode: 1,
	})

	out := cli.DockerCmd(c, "ps", "-q", "-a").Combined()
	out = RemoveOutputForExistingElements(out, existingContainers)
	if out != "" {
		c.Fatal("Expected not to have containers", out)
	}
}

func (s *DockerSuite) TestRunContainerWithRmFlagCannotStartContainer(c *testing.T) {
	existingContainers := ExistingContainerIDs(c)
	name := "sparkles"
	cli.Docker(cli.Args("run", "--name", name, "--rm", "busybox", "commandNotFound")).Assert(c, icmd.Expected{
		ExitCode: 127,
	})
	out := cli.DockerCmd(c, "ps", "-q", "-a").Combined()
	out = RemoveOutputForExistingElements(out, existingContainers)
	if out != "" {
		c.Fatal("Expected not to have containers", out)
	}
}

func (s *DockerSuite) TestRunPIDHostWithChildIsKillable(c *testing.T) {
	// Not applicable on Windows as uses Unix specific functionality
	testRequires(c, DaemonIsLinux, NotUserNamespace)
	name := "ibuildthecloud"
	dockerCmd(c, "run", "-d", "--pid=host", "--name", name, "busybox", "sh", "-c", "sleep 30; echo hi")

	assert.Assert(c, waitRun(name) == nil)

	errchan := make(chan error, 1)
	go func() {
		if out, _, err := dockerCmdWithError("kill", name); err != nil {
			errchan <- fmt.Errorf("%v:\n%s", err, out)
		}
		close(errchan)
	}()
	select {
	case err := <-errchan:
		assert.NilError(c, err)
	case <-time.After(5 * time.Second):
		c.Fatal("Kill container timed out")
	}
}

func (s *DockerSuite) TestRunWithTooSmallMemoryLimit(c *testing.T) {
<<<<<<< HEAD
	// TODO Windows. This may be possible to enable once Windows supports
	// memory limits on containers
=======
	// TODO Windows. This may be possible to enable once Windows supports memory limits on containers
>>>>>>> 847da184
	testRequires(c, DaemonIsLinux)
	// this memory limit is 1 byte less than the min (daemon.linuxMinMemory), which is 6MB (6291456 bytes)
	out, _, err := dockerCmdWithError("create", "-m", "6291455", "busybox")
	if err == nil || !strings.Contains(out, "Minimum memory limit allowed is 6MB") {
		c.Fatalf("expected run to fail when using too low a memory limit: %q", out)
	}
}

func (s *DockerSuite) TestRunWriteToProcAsound(c *testing.T) {
	// Not applicable on Windows as uses Unix specific functionality
	testRequires(c, DaemonIsLinux)
	_, code, err := dockerCmdWithError("run", "busybox", "sh", "-c", "echo 111 >> /proc/asound/version")
	if err == nil || code == 0 {
		c.Fatal("standard container should not be able to write to /proc/asound")
	}
}

func (s *DockerSuite) TestRunReadProcTimer(c *testing.T) {
	// Not applicable on Windows as uses Unix specific functionality
	testRequires(c, DaemonIsLinux)
	out, code, err := dockerCmdWithError("run", "busybox", "cat", "/proc/timer_stats")
	if code != 0 {
		return
	}
	if err != nil {
		c.Fatal(err)
	}
	if strings.Trim(out, "\n ") != "" {
		c.Fatalf("expected to receive no output from /proc/timer_stats but received %q", out)
	}
}

func (s *DockerSuite) TestRunReadProcLatency(c *testing.T) {
	// Not applicable on Windows as uses Unix specific functionality
	testRequires(c, DaemonIsLinux)
	// some kernels don't have this configured so skip the test if this file is not found
	// on the host running the tests.
	if _, err := os.Stat("/proc/latency_stats"); err != nil {
		c.Skip("kernel doesn't have latency_stats configured")
		return
	}
	out, code, err := dockerCmdWithError("run", "busybox", "cat", "/proc/latency_stats")
	if code != 0 {
		return
	}
	if err != nil {
		c.Fatal(err)
	}
	if strings.Trim(out, "\n ") != "" {
		c.Fatalf("expected to receive no output from /proc/latency_stats but received %q", out)
	}
}

func (s *DockerSuite) TestRunReadFilteredProc(c *testing.T) {
	// Not applicable on Windows as uses Unix specific functionality
	testRequires(c, Apparmor, DaemonIsLinux, NotUserNamespace)

	testReadPaths := []string{
		"/proc/latency_stats",
		"/proc/timer_stats",
		"/proc/kcore",
	}
	for i, filePath := range testReadPaths {
		name := fmt.Sprintf("procsieve-%d", i)
		shellCmd := fmt.Sprintf("exec 3<%s", filePath)

		out, exitCode, err := dockerCmdWithError("run", "--privileged", "--security-opt", "apparmor=docker-default", "--name", name, "busybox", "sh", "-c", shellCmd)
		if exitCode != 0 {
			return
		}
		if err != nil {
			c.Fatalf("Open FD for read should have failed with permission denied, got: %s, %v", out, err)
		}
	}
}

func (s *DockerSuite) TestMountIntoProc(c *testing.T) {
	// Not applicable on Windows as uses Unix specific functionality
	testRequires(c, DaemonIsLinux)
	_, code, err := dockerCmdWithError("run", "-v", "/proc//sys", "busybox", "true")
	if err == nil || code == 0 {
		c.Fatal("container should not be able to mount into /proc")
	}
}

func (s *DockerSuite) TestMountIntoSys(c *testing.T) {
	// Not applicable on Windows as uses Unix specific functionality
	testRequires(c, DaemonIsLinux)
	testRequires(c, NotUserNamespace)
	dockerCmd(c, "run", "-v", "/sys/fs/cgroup", "busybox", "true")
}

func (s *DockerSuite) TestRunUnshareProc(c *testing.T) {
	// Not applicable on Windows as uses Unix specific functionality
	testRequires(c, Apparmor, DaemonIsLinux, NotUserNamespace)

	// In this test goroutines are used to run test cases in parallel to prevent the test from taking a long time to run.
	errChan := make(chan error)

	go func() {
		name := "acidburn"
		out, _, err := dockerCmdWithError("run", "--name", name, "--security-opt", "seccomp=unconfined", "debian:bullseye", "unshare", "-p", "-m", "-f", "-r", "--mount-proc=/proc", "mount")
		if err == nil ||
			!(strings.Contains(strings.ToLower(out), "permission denied") ||
				strings.Contains(strings.ToLower(out), "operation not permitted")) {
			errChan <- fmt.Errorf("unshare with --mount-proc should have failed with 'permission denied' or 'operation not permitted', got: %s, %v", out, err)
		} else {
			errChan <- nil
		}
	}()

	go func() {
		name := "cereal"
		out, _, err := dockerCmdWithError("run", "--name", name, "--security-opt", "seccomp=unconfined", "debian:bullseye", "unshare", "-p", "-m", "-f", "-r", "mount", "-t", "proc", "none", "/proc")
		if err == nil ||
			!(strings.Contains(strings.ToLower(out), "mount: cannot mount none") ||
				strings.Contains(strings.ToLower(out), "permission denied") ||
				strings.Contains(strings.ToLower(out), "operation not permitted")) {
			errChan <- fmt.Errorf("unshare and mount of /proc should have failed with 'mount: cannot mount none' or 'permission denied', got: %s, %v", out, err)
		} else {
			errChan <- nil
		}
	}()

	/* Ensure still fails if running privileged with the default policy */
	go func() {
		name := "crashoverride"
		out, _, err := dockerCmdWithError("run", "--privileged", "--security-opt", "seccomp=unconfined", "--security-opt", "apparmor=docker-default", "--name", name, "debian:bullseye", "unshare", "-p", "-m", "-f", "-r", "mount", "-t", "proc", "none", "/proc")
		if err == nil ||
			!(strings.Contains(strings.ToLower(out), "mount: cannot mount none") ||
				strings.Contains(strings.ToLower(out), "permission denied") ||
				strings.Contains(strings.ToLower(out), "operation not permitted")) {
			errChan <- fmt.Errorf("privileged unshare with apparmor should have failed with 'mount: cannot mount none' or 'permission denied', got: %s, %v", out, err)
		} else {
			errChan <- nil
		}
	}()

	var retErr error
	for i := 0; i < 3; i++ {
		err := <-errChan
		if retErr == nil && err != nil {
			retErr = err
		}
	}
	if retErr != nil {
		c.Fatal(retErr)
	}
}

func (s *DockerSuite) TestRunPublishPort(c *testing.T) {
	// TODO Windows: This may be possible once Windows moves to libnetwork and CNM
	testRequires(c, DaemonIsLinux)
	dockerCmd(c, "run", "-d", "--name", "test", "--expose", "8080", "busybox", "top")
	out, _ := dockerCmd(c, "port", "test")
	out = strings.Trim(out, "\r\n")
	if out != "" {
		c.Fatalf("run without --publish-all should not publish port, out should be nil, but got: %s", out)
	}
}

// Issue #10184.
func (s *DockerSuite) TestDevicePermissions(c *testing.T) {
<<<<<<< HEAD
	c.Skip("Pending balenaEngine compatibility investigation")

=======
>>>>>>> 847da184
	// Not applicable on Windows as uses Unix specific functionality
	testRequires(c, DaemonIsLinux)
	const permissions = "crw-rw-rw-"
	out, status := dockerCmd(c, "run", "--device", "/dev/fuse:/dev/fuse:mrw", "busybox:latest", "ls", "-l", "/dev/fuse")
	if status != 0 {
		c.Fatalf("expected status 0, got %d", status)
	}
	if !strings.HasPrefix(out, permissions) {
		c.Fatalf("output should begin with %q, got %q", permissions, out)
	}
}

func (s *DockerSuite) TestRunCapAddCHOWN(c *testing.T) {
	// Not applicable on Windows as uses Unix specific functionality
	testRequires(c, DaemonIsLinux)
	out, _ := dockerCmd(c, "run", "--cap-drop=ALL", "--cap-add=CHOWN", "busybox", "sh", "-c", "adduser -D -H newuser && chown newuser /home && echo ok")

	if actual := strings.Trim(out, "\r\n"); actual != "ok" {
		c.Fatalf("expected output ok received %s", actual)
	}
}

// https://github.com/docker/docker/pull/14498
func (s *DockerSuite) TestVolumeFromMixedRWOptions(c *testing.T) {
	prefix, slash := getPrefixAndSlashFromDaemonPlatform()

	dockerCmd(c, "run", "--name", "parent", "-v", prefix+"/test", "busybox", "true")

	dockerCmd(c, "run", "--volumes-from", "parent:ro", "--name", "test-volumes-1", "busybox", "true")
	dockerCmd(c, "run", "--volumes-from", "parent:rw", "--name", "test-volumes-2", "busybox", "true")

	if testEnv.OSType != "windows" {
		mRO, err := inspectMountPoint("test-volumes-1", prefix+slash+"test")
		assert.NilError(c, err, "failed to inspect mount point")
		if mRO.RW {
			c.Fatalf("Expected RO volume was RW")
		}
	}

	mRW, err := inspectMountPoint("test-volumes-2", prefix+slash+"test")
	assert.NilError(c, err, "failed to inspect mount point")
	if !mRW.RW {
		c.Fatalf("Expected RW volume was RO")
	}
}

func (s *DockerSuite) TestRunWriteFilteredProc(c *testing.T) {
	// Not applicable on Windows as uses Unix specific functionality
	testRequires(c, Apparmor, DaemonIsLinux, NotUserNamespace)

	testWritePaths := []string{
		/* modprobe and core_pattern should both be denied by generic
		 * policy of denials for /proc/sys/kernel. These files have been
		 * picked to be checked as they are particularly sensitive to writes */
		"/proc/sys/kernel/modprobe",
		"/proc/sys/kernel/core_pattern",
		"/proc/sysrq-trigger",
		"/proc/kcore",
	}
	for i, filePath := range testWritePaths {
		name := fmt.Sprintf("writeprocsieve-%d", i)

		shellCmd := fmt.Sprintf("exec 3>%s", filePath)
		out, code, err := dockerCmdWithError("run", "--privileged", "--security-opt", "apparmor=docker-default", "--name", name, "busybox", "sh", "-c", shellCmd)
		if code != 0 {
			return
		}
		if err != nil {
			c.Fatalf("Open FD for write should have failed with permission denied, got: %s, %v", out, err)
		}
	}
}

func (s *DockerSuite) TestRunNetworkFilesBindMount(c *testing.T) {
	// Not applicable on Windows as uses Unix specific functionality
	testRequires(c, testEnv.IsLocalDaemon, DaemonIsLinux)

	expected := "test123"

	filename := createTmpFile(c, expected)
	defer os.Remove(filename)

	// for user namespaced test runs, the temp file must be accessible to unprivileged root
	if err := os.Chmod(filename, 0646); err != nil {
		c.Fatalf("error modifying permissions of %s: %v", filename, err)
	}

	nwfiles := []string{"/etc/resolv.conf", "/etc/hosts", "/etc/hostname"}

	for i := range nwfiles {
		actual, _ := dockerCmd(c, "run", "-v", filename+":"+nwfiles[i], "busybox", "cat", nwfiles[i])
		if actual != expected {
			c.Fatalf("expected %s be: %q, but was: %q", nwfiles[i], expected, actual)
		}
	}
}

func (s *DockerSuite) TestRunNetworkFilesBindMountRO(c *testing.T) {
	// Not applicable on Windows as uses Unix specific functionality
	testRequires(c, testEnv.IsLocalDaemon, DaemonIsLinux)

	filename := createTmpFile(c, "test123")
	defer os.Remove(filename)

	// for user namespaced test runs, the temp file must be accessible to unprivileged root
	if err := os.Chmod(filename, 0646); err != nil {
		c.Fatalf("error modifying permissions of %s: %v", filename, err)
	}

	nwfiles := []string{"/etc/resolv.conf", "/etc/hosts", "/etc/hostname"}

	for i := range nwfiles {
		_, exitCode, err := dockerCmdWithError("run", "-v", filename+":"+nwfiles[i]+":ro", "busybox", "touch", nwfiles[i])
		if err == nil || exitCode == 0 {
			c.Fatalf("run should fail because bind mount of %s is ro: exit code %d", nwfiles[i], exitCode)
		}
	}
}

func (s *DockerSuite) TestRunNetworkFilesBindMountROFilesystem(c *testing.T) {
	// Not applicable on Windows as uses Unix specific functionality
	testRequires(c, testEnv.IsLocalDaemon, DaemonIsLinux, UserNamespaceROMount)

	filename := createTmpFile(c, "test123")
	defer os.Remove(filename)

	// for user namespaced test runs, the temp file must be accessible to unprivileged root
	if err := os.Chmod(filename, 0646); err != nil {
		c.Fatalf("error modifying permissions of %s: %v", filename, err)
	}

	nwfiles := []string{"/etc/resolv.conf", "/etc/hosts", "/etc/hostname"}

	for i := range nwfiles {
		_, exitCode := dockerCmd(c, "run", "-v", filename+":"+nwfiles[i], "--read-only", "busybox", "touch", nwfiles[i])
		if exitCode != 0 {
			c.Fatalf("run should not fail because %s is mounted writable on read-only root filesystem: exit code %d", nwfiles[i], exitCode)
		}
	}

	for i := range nwfiles {
		_, exitCode, err := dockerCmdWithError("run", "-v", filename+":"+nwfiles[i]+":ro", "--read-only", "busybox", "touch", nwfiles[i])
		if err == nil || exitCode == 0 {
			c.Fatalf("run should fail because %s is mounted read-only on read-only root filesystem: exit code %d", nwfiles[i], exitCode)
		}
	}
}

func (s *DockerSuite) TestPtraceContainerProcsFromHost(c *testing.T) {
<<<<<<< HEAD
	c.Skip("Pending balenaEngine compatibility investigation")

=======
>>>>>>> 847da184
	// Not applicable on Windows as uses Unix specific functionality
	testRequires(c, DaemonIsLinux, testEnv.IsLocalDaemon)

	out, _ := dockerCmd(c, "run", "-d", "busybox", "top")
	id := strings.TrimSpace(out)
	assert.NilError(c, waitRun(id))
	pid1 := inspectField(c, id, "State.Pid")

	_, err := os.Readlink(fmt.Sprintf("/proc/%s/ns/net", pid1))
	if err != nil {
		c.Fatal(err)
	}
}

func (s *DockerSuite) TestAppArmorDeniesPtrace(c *testing.T) {
	// Not applicable on Windows as uses Unix specific functionality
	testRequires(c, testEnv.IsLocalDaemon, Apparmor, DaemonIsLinux)

	// Run through 'sh' so we are NOT pid 1. Pid 1 may be able to trace
	// itself, but pid>1 should not be able to trace pid1.
	_, exitCode, _ := dockerCmdWithError("run", "busybox", "sh", "-c", "sh -c readlink /proc/1/ns/net")
	if exitCode == 0 {
		c.Fatal("ptrace was not successfully restricted by AppArmor")
	}
}

func (s *DockerSuite) TestAppArmorTraceSelf(c *testing.T) {
	// Not applicable on Windows as uses Unix specific functionality
	testRequires(c, DaemonIsLinux, testEnv.IsLocalDaemon, Apparmor)

	_, exitCode, _ := dockerCmdWithError("run", "busybox", "readlink", "/proc/1/ns/net")
	if exitCode != 0 {
		c.Fatal("ptrace of self failed.")
	}
}

func (s *DockerSuite) TestAppArmorDeniesChmodProc(c *testing.T) {
	// Not applicable on Windows as uses Unix specific functionality
	testRequires(c, testEnv.IsLocalDaemon, Apparmor, DaemonIsLinux, NotUserNamespace)
	_, exitCode, _ := dockerCmdWithError("run", "busybox", "chmod", "744", "/proc/cpuinfo")
	if exitCode == 0 {
		// If our test failed, attempt to repair the host system...
		_, exitCode, _ := dockerCmdWithError("run", "busybox", "chmod", "444", "/proc/cpuinfo")
		if exitCode == 0 {
			c.Fatal("AppArmor was unsuccessful in prohibiting chmod of /proc/* files.")
		}
	}
}

func (s *DockerSuite) TestRunCapAddSYSTIME(c *testing.T) {
	// Not applicable on Windows as uses Unix specific functionality
	testRequires(c, DaemonIsLinux)

	dockerCmd(c, "run", "--cap-drop=ALL", "--cap-add=SYS_TIME", "busybox", "sh", "-c", "grep ^CapEff /proc/self/status | sed 's/^CapEff:\t//' | grep ^0000000002000000$")
}

// run create container failed should clean up the container
func (s *DockerSuite) TestRunCreateContainerFailedCleanUp(c *testing.T) {
	// TODO Windows. This may be possible to enable once link is supported
	testRequires(c, DaemonIsLinux)
	name := "unique_name"
	_, _, err := dockerCmdWithError("run", "--name", name, "--link", "nothing:nothing", "busybox")
	assert.Assert(c, err != nil, "Expected docker run to fail!")

	containerID, err := inspectFieldWithError(name, "Id")
	assert.Assert(c, err != nil, "Expected not to have this container: %s!", containerID)
	assert.Equal(c, containerID, "", fmt.Sprintf("Expected not to have this container: %s!", containerID))
}

func (s *DockerSuite) TestRunNamedVolume(c *testing.T) {
	prefix, _ := getPrefixAndSlashFromDaemonPlatform()
	testRequires(c, DaemonIsLinux)
	dockerCmd(c, "run", "--name=test", "-v", "testing:"+prefix+"/foo", "busybox", "sh", "-c", "echo hello > "+prefix+"/foo/bar")

	out, _ := dockerCmd(c, "run", "--volumes-from", "test", "busybox", "sh", "-c", "cat "+prefix+"/foo/bar")
	assert.Equal(c, strings.TrimSpace(out), "hello")

	out, _ = dockerCmd(c, "run", "-v", "testing:"+prefix+"/foo", "busybox", "sh", "-c", "cat "+prefix+"/foo/bar")
	assert.Equal(c, strings.TrimSpace(out), "hello")
}

func (s *DockerSuite) TestRunWithUlimits(c *testing.T) {
	// Not applicable on Windows as uses Unix specific functionality
	testRequires(c, DaemonIsLinux)

	out, _ := dockerCmd(c, "run", "--name=testulimits", "--ulimit", "nofile=42", "busybox", "/bin/sh", "-c", "ulimit -n")
	ul := strings.TrimSpace(out)
	if ul != "42" {
		c.Fatalf("expected `ulimit -n` to be 42, got %s", ul)
	}
}

func (s *DockerSuite) TestRunContainerWithCgroupParent(c *testing.T) {
	// Not applicable on Windows as uses Unix specific functionality
	testRequires(c, DaemonIsLinux)

	// cgroup-parent relative path
	testRunContainerWithCgroupParent(c, "test", "cgroup-test")

	// cgroup-parent absolute path
	testRunContainerWithCgroupParent(c, "/cgroup-parent/test", "cgroup-test-absolute")
}

func testRunContainerWithCgroupParent(c *testing.T, cgroupParent, name string) {
	out, _, err := dockerCmdWithError("run", "--cgroup-parent", cgroupParent, "--name", name, "busybox", "cat", "/proc/self/cgroup")
	if err != nil {
		c.Fatalf("unexpected failure when running container with --cgroup-parent option - %s\n%v", out, err)
	}
	cgroupPaths := ParseCgroupPaths(out)
	if len(cgroupPaths) == 0 {
		c.Fatalf("unexpected output - %q", out)
	}
	id := getIDByName(c, name)
	expectedCgroup := path.Join(cgroupParent, id)
	found := false
	for _, path := range cgroupPaths {
		if strings.HasSuffix(path, expectedCgroup) {
			found = true
			break
		}
	}
	if !found {
		c.Fatalf("unexpected cgroup paths. Expected at least one cgroup path to have suffix %q. Cgroup Paths: %v", expectedCgroup, cgroupPaths)
	}
}

// TestRunInvalidCgroupParent checks that a specially-crafted cgroup parent doesn't cause Docker to crash or start modifying /.
func (s *DockerSuite) TestRunInvalidCgroupParent(c *testing.T) {
	// Not applicable on Windows as uses Unix specific functionality
	testRequires(c, DaemonIsLinux)

	testRunInvalidCgroupParent(c, "../../../../../../../../SHOULD_NOT_EXIST", "SHOULD_NOT_EXIST", "cgroup-invalid-test")

	testRunInvalidCgroupParent(c, "/../../../../../../../../SHOULD_NOT_EXIST", "/SHOULD_NOT_EXIST", "cgroup-absolute-invalid-test")
}

func testRunInvalidCgroupParent(c *testing.T, cgroupParent, cleanCgroupParent, name string) {
	out, _, err := dockerCmdWithError("run", "--cgroup-parent", cgroupParent, "--name", name, "busybox", "cat", "/proc/self/cgroup")
	if err != nil {
		// XXX: This may include a daemon crash.
		c.Fatalf("unexpected failure when running container with --cgroup-parent option - %s\n%v", out, err)
	}

	// We expect "/SHOULD_NOT_EXIST" to not exist. If not, we have a security issue.
	if _, err := os.Stat("/SHOULD_NOT_EXIST"); err == nil || !os.IsNotExist(err) {
		c.Fatalf("SECURITY: --cgroup-parent with ../../ relative paths cause files to be created in the host (this is bad) !!")
	}

	cgroupPaths := ParseCgroupPaths(out)
	if len(cgroupPaths) == 0 {
		c.Fatalf("unexpected output - %q", out)
	}
	id := getIDByName(c, name)
	expectedCgroup := path.Join(cleanCgroupParent, id)
	found := false
	for _, path := range cgroupPaths {
		if strings.HasSuffix(path, expectedCgroup) {
			found = true
			break
		}
	}
	if !found {
		c.Fatalf("unexpected cgroup paths. Expected at least one cgroup path to have suffix %q. Cgroup Paths: %v", expectedCgroup, cgroupPaths)
	}
}

func (s *DockerSuite) TestRunContainerWithCgroupMountRO(c *testing.T) {
	// Not applicable on Windows as uses Unix specific functionality
	// --read-only + userns has remount issues
	testRequires(c, DaemonIsLinux, NotUserNamespace)

	filename := "/sys/fs/cgroup/devices/test123"
	out, _, err := dockerCmdWithError("run", "busybox", "touch", filename)
	if err == nil {
		c.Fatal("expected cgroup mount point to be read-only, touch file should fail")
	}
	expected := "Read-only file system"
	if !strings.Contains(out, expected) {
		c.Fatalf("expected output from failure to contain %s but contains %s", expected, out)
	}
}

func (s *DockerSuite) TestRunContainerNetworkModeToSelf(c *testing.T) {
	// Not applicable on Windows which does not support --net=container
	testRequires(c, DaemonIsLinux)
	out, _, err := dockerCmdWithError("run", "--name=me", "--net=container:me", "busybox", "true")
	if err == nil || !strings.Contains(out, "cannot join own network") {
		c.Fatalf("using container net mode to self should result in an error\nerr: %q\nout: %s", err, out)
	}
}

func (s *DockerSuite) TestRunContainerNetModeWithDNSMacHosts(c *testing.T) {
	// Not applicable on Windows which does not support --net=container
	testRequires(c, DaemonIsLinux)
	out, _, err := dockerCmdWithError("run", "-d", "--name", "parent", "busybox", "top")
	if err != nil {
		c.Fatalf("failed to run container: %v, output: %q", err, out)
	}

	out, _, err = dockerCmdWithError("run", "--dns", "1.2.3.4", "--net=container:parent", "busybox")
	if err == nil || !strings.Contains(out, runconfig.ErrConflictNetworkAndDNS.Error()) {
		c.Fatalf("run --net=container with --dns should error out")
	}

	out, _, err = dockerCmdWithError("run", "--mac-address", "92:d0:c6:0a:29:33", "--net=container:parent", "busybox")
	if err == nil || !strings.Contains(out, runconfig.ErrConflictContainerNetworkAndMac.Error()) {
		c.Fatalf("run --net=container with --mac-address should error out")
	}

	out, _, err = dockerCmdWithError("run", "--add-host", "test:192.168.2.109", "--net=container:parent", "busybox")
	if err == nil || !strings.Contains(out, runconfig.ErrConflictNetworkHosts.Error()) {
		c.Fatalf("run --net=container with --add-host should error out")
	}
}

func (s *DockerSuite) TestRunContainerNetModeWithExposePort(c *testing.T) {
	// Not applicable on Windows which does not support --net=container
	testRequires(c, DaemonIsLinux)
	dockerCmd(c, "run", "-d", "--name", "parent", "busybox", "top")

	out, _, err := dockerCmdWithError("run", "-p", "5000:5000", "--net=container:parent", "busybox")
	if err == nil || !strings.Contains(out, runconfig.ErrConflictNetworkPublishPorts.Error()) {
		c.Fatalf("run --net=container with -p should error out")
	}

	out, _, err = dockerCmdWithError("run", "-P", "--net=container:parent", "busybox")
	if err == nil || !strings.Contains(out, runconfig.ErrConflictNetworkPublishPorts.Error()) {
		c.Fatalf("run --net=container with -P should error out")
	}

	out, _, err = dockerCmdWithError("run", "--expose", "5000", "--net=container:parent", "busybox")
	if err == nil || !strings.Contains(out, runconfig.ErrConflictNetworkExposePorts.Error()) {
		c.Fatalf("run --net=container with --expose should error out")
	}
}

func (s *DockerSuite) TestRunLinkToContainerNetMode(c *testing.T) {
	// Not applicable on Windows which does not support --net=container or --link
	testRequires(c, DaemonIsLinux)
	dockerCmd(c, "run", "--name", "test", "-d", "busybox", "top")
	dockerCmd(c, "run", "--name", "parent", "-d", "--net=container:test", "busybox", "top")
	dockerCmd(c, "run", "-d", "--link=parent:parent", "busybox", "top")
	dockerCmd(c, "run", "--name", "child", "-d", "--net=container:parent", "busybox", "top")
	dockerCmd(c, "run", "-d", "--link=child:child", "busybox", "top")
}

func (s *DockerSuite) TestRunLoopbackOnlyExistsWhenNetworkingDisabled(c *testing.T) {
	// TODO Windows: This may be possible to convert.
	testRequires(c, DaemonIsLinux)
	out, _ := dockerCmd(c, "run", "--net=none", "busybox", "ip", "-o", "-4", "a", "show", "up")

	var (
		count = 0
		parts = strings.Split(out, "\n")
	)

	for _, l := range parts {
		if l != "" {
			count++
		}
	}

	if count != 1 {
		c.Fatalf("Wrong interface count in container %d", count)
	}

	if !strings.HasPrefix(out, "1: lo") {
		c.Fatalf("Wrong interface in test container: expected [1: lo], got %s", out)
	}
}

// Issue #4681
func (s *DockerSuite) TestRunLoopbackWhenNetworkDisabled(c *testing.T) {
	if testEnv.OSType == "windows" {
		dockerCmd(c, "run", "--net=none", testEnv.PlatformDefaults.BaseImage, "ping", "-n", "1", "127.0.0.1")
	} else {
		dockerCmd(c, "run", "--net=none", "busybox", "ping", "-c", "1", "127.0.0.1")
	}
}

func (s *DockerSuite) TestRunModeNetContainerHostname(c *testing.T) {
	// Windows does not support --net=container
	testRequires(c, DaemonIsLinux)

	dockerCmd(c, "run", "-i", "-d", "--name", "parent", "busybox", "top")
	out, _ := dockerCmd(c, "exec", "parent", "cat", "/etc/hostname")
	out1, _ := dockerCmd(c, "run", "--net=container:parent", "busybox", "cat", "/etc/hostname")

	if out1 != out {
		c.Fatal("containers with shared net namespace should have same hostname")
	}
}

func (s *DockerSuite) TestRunNetworkNotInitializedNoneMode(c *testing.T) {
	// TODO Windows: Network settings are not currently propagated. This may
	// be resolved in the future with the move to libnetwork and CNM.
	testRequires(c, DaemonIsLinux)
	out, _ := dockerCmd(c, "run", "-d", "--net=none", "busybox", "top")
	id := strings.TrimSpace(out)
	res := inspectField(c, id, "NetworkSettings.Networks.none.IPAddress")
	if res != "" {
		c.Fatalf("For 'none' mode network must not be initialized, but container got IP: %s", res)
	}
}

func (s *DockerSuite) TestTwoContainersInNetHost(c *testing.T) {
	// Not applicable as Windows does not support --net=host
	testRequires(c, DaemonIsLinux, NotUserNamespace, NotUserNamespace)
	dockerCmd(c, "run", "-d", "--net=host", "--name=first", "busybox", "top")
	dockerCmd(c, "run", "-d", "--net=host", "--name=second", "busybox", "top")
	dockerCmd(c, "stop", "first")
	dockerCmd(c, "stop", "second")
}

func (s *DockerSuite) TestContainersInUserDefinedNetwork(c *testing.T) {
	testRequires(c, DaemonIsLinux, NotUserNamespace, NotArm)
	dockerCmd(c, "network", "create", "-d", "bridge", "testnetwork")
	dockerCmd(c, "run", "-d", "--net=testnetwork", "--name=first", "busybox", "top")
	assert.Assert(c, waitRun("first") == nil)
	dockerCmd(c, "run", "-t", "--net=testnetwork", "--name=second", "busybox", "ping", "-c", "1", "first")
}

func (s *DockerSuite) TestContainersInMultipleNetworks(c *testing.T) {
	testRequires(c, DaemonIsLinux, NotUserNamespace, NotArm)
	// Create 2 networks using bridge driver
	dockerCmd(c, "network", "create", "-d", "bridge", "testnetwork1")
	dockerCmd(c, "network", "create", "-d", "bridge", "testnetwork2")
	// Run and connect containers to testnetwork1
	dockerCmd(c, "run", "-d", "--net=testnetwork1", "--name=first", "busybox", "top")
	assert.Assert(c, waitRun("first") == nil)
	dockerCmd(c, "run", "-d", "--net=testnetwork1", "--name=second", "busybox", "top")
	assert.Assert(c, waitRun("second") == nil)
	// Check connectivity between containers in testnetwork2
	dockerCmd(c, "exec", "first", "ping", "-c", "1", "second.testnetwork1")
	// Connect containers to testnetwork2
	dockerCmd(c, "network", "connect", "testnetwork2", "first")
	dockerCmd(c, "network", "connect", "testnetwork2", "second")
	// Check connectivity between containers
	dockerCmd(c, "exec", "second", "ping", "-c", "1", "first.testnetwork2")
}

func (s *DockerSuite) TestContainersNetworkIsolation(c *testing.T) {
	testRequires(c, DaemonIsLinux, NotUserNamespace, NotArm)
	// Create 2 networks using bridge driver
	dockerCmd(c, "network", "create", "-d", "bridge", "testnetwork1")
	dockerCmd(c, "network", "create", "-d", "bridge", "testnetwork2")
	// Run 1 container in testnetwork1 and another in testnetwork2
	dockerCmd(c, "run", "-d", "--net=testnetwork1", "--name=first", "busybox", "top")
	assert.Assert(c, waitRun("first") == nil)
	dockerCmd(c, "run", "-d", "--net=testnetwork2", "--name=second", "busybox", "top")
	assert.Assert(c, waitRun("second") == nil)

	// Check Isolation between containers : ping must fail
	_, _, err := dockerCmdWithError("exec", "first", "ping", "-c", "1", "second")
	assert.ErrorContains(c, err, "")
	// Connect first container to testnetwork2
	dockerCmd(c, "network", "connect", "testnetwork2", "first")
	// ping must succeed now
	_, _, err = dockerCmdWithError("exec", "first", "ping", "-c", "1", "second")
	assert.NilError(c, err)

	// Disconnect first container from testnetwork2
	dockerCmd(c, "network", "disconnect", "testnetwork2", "first")
	// ping must fail again
	_, _, err = dockerCmdWithError("exec", "first", "ping", "-c", "1", "second")
	assert.ErrorContains(c, err, "")
}

func (s *DockerSuite) TestNetworkRmWithActiveContainers(c *testing.T) {
	testRequires(c, DaemonIsLinux, NotUserNamespace)
	// Create 2 networks using bridge driver
	dockerCmd(c, "network", "create", "-d", "bridge", "testnetwork1")
	// Run and connect containers to testnetwork1
	dockerCmd(c, "run", "-d", "--net=testnetwork1", "--name=first", "busybox", "top")
	assert.Assert(c, waitRun("first") == nil)
	dockerCmd(c, "run", "-d", "--net=testnetwork1", "--name=second", "busybox", "top")
	assert.Assert(c, waitRun("second") == nil)
	// Network delete with active containers must fail
	_, _, err := dockerCmdWithError("network", "rm", "testnetwork1")
	assert.ErrorContains(c, err, "")

	dockerCmd(c, "stop", "first")
	_, _, err = dockerCmdWithError("network", "rm", "testnetwork1")
	assert.ErrorContains(c, err, "")
}

func (s *DockerSuite) TestContainerRestartInMultipleNetworks(c *testing.T) {
<<<<<<< HEAD
	c.Skip("Pending balenaEngine compatibility investigation")

=======
>>>>>>> 847da184
	testRequires(c, DaemonIsLinux, NotUserNamespace, NotArm)
	// Create 2 networks using bridge driver
	dockerCmd(c, "network", "create", "-d", "bridge", "testnetwork1")
	dockerCmd(c, "network", "create", "-d", "bridge", "testnetwork2")

	// Run and connect containers to testnetwork1
	dockerCmd(c, "run", "-d", "--net=testnetwork1", "--name=first", "busybox", "top")
	assert.Assert(c, waitRun("first") == nil)
	dockerCmd(c, "run", "-d", "--net=testnetwork1", "--name=second", "busybox", "top")
	assert.Assert(c, waitRun("second") == nil)
	// Check connectivity between containers in testnetwork2
	dockerCmd(c, "exec", "first", "ping", "-c", "1", "second.testnetwork1")
	// Connect containers to testnetwork2
	dockerCmd(c, "network", "connect", "testnetwork2", "first")
	dockerCmd(c, "network", "connect", "testnetwork2", "second")
	// Check connectivity between containers
	dockerCmd(c, "exec", "second", "ping", "-c", "1", "first.testnetwork2")

	// Stop second container and test ping failures on both networks
	dockerCmd(c, "stop", "second")
	_, _, err := dockerCmdWithError("exec", "first", "ping", "-c", "1", "second.testnetwork1")
	assert.ErrorContains(c, err, "")
	_, _, err = dockerCmdWithError("exec", "first", "ping", "-c", "1", "second.testnetwork2")
	assert.ErrorContains(c, err, "")

	// Start second container and connectivity must be restored on both networks
	dockerCmd(c, "start", "second")
	dockerCmd(c, "exec", "first", "ping", "-c", "1", "second.testnetwork1")
	dockerCmd(c, "exec", "second", "ping", "-c", "1", "first.testnetwork2")
}

func (s *DockerSuite) TestContainerWithConflictingHostNetworks(c *testing.T) {
	testRequires(c, DaemonIsLinux, NotUserNamespace)
	// Run a container with --net=host
	dockerCmd(c, "run", "-d", "--net=host", "--name=first", "busybox", "top")
	assert.Assert(c, waitRun("first") == nil)

	// Create a network using bridge driver
	dockerCmd(c, "network", "create", "-d", "bridge", "testnetwork1")

	// Connecting to the user defined network must fail
	_, _, err := dockerCmdWithError("network", "connect", "testnetwork1", "first")
	assert.ErrorContains(c, err, "")
}

func (s *DockerSuite) TestContainerWithConflictingSharedNetwork(c *testing.T) {
	testRequires(c, DaemonIsLinux)
	dockerCmd(c, "run", "-d", "--name=first", "busybox", "top")
	assert.Assert(c, waitRun("first") == nil)
	// Run second container in first container's network namespace
	dockerCmd(c, "run", "-d", "--net=container:first", "--name=second", "busybox", "top")
	assert.Assert(c, waitRun("second") == nil)

	// Create a network using bridge driver
	dockerCmd(c, "network", "create", "-d", "bridge", "testnetwork1")

	// Connecting to the user defined network must fail
	out, _, err := dockerCmdWithError("network", "connect", "testnetwork1", "second")
	assert.ErrorContains(c, err, "")
	assert.Assert(c, strings.Contains(out, runconfig.ErrConflictSharedNetwork.Error()))
}

func (s *DockerSuite) TestContainerWithConflictingNoneNetwork(c *testing.T) {
	testRequires(c, DaemonIsLinux)
	dockerCmd(c, "run", "-d", "--net=none", "--name=first", "busybox", "top")
	assert.Assert(c, waitRun("first") == nil)

	// Create a network using bridge driver
	dockerCmd(c, "network", "create", "-d", "bridge", "testnetwork1")

	// Connecting to the user defined network must fail
	out, _, err := dockerCmdWithError("network", "connect", "testnetwork1", "first")
	assert.ErrorContains(c, err, "")
	assert.Assert(c, strings.Contains(out, runconfig.ErrConflictNoNetwork.Error()))
	// create a container connected to testnetwork1
	dockerCmd(c, "run", "-d", "--net=testnetwork1", "--name=second", "busybox", "top")
	assert.Assert(c, waitRun("second") == nil)

	// Connect second container to none network. it must fail as well
	_, _, err = dockerCmdWithError("network", "connect", "none", "second")
	assert.ErrorContains(c, err, "")
}

// #11957 - stdin with no tty does not exit if stdin is not closed even though container exited
func (s *DockerSuite) TestRunStdinBlockedAfterContainerExit(c *testing.T) {
	cmd := exec.Command(dockerBinary, "run", "-i", "--name=test", "busybox", "true")
	in, err := cmd.StdinPipe()
	assert.NilError(c, err)
	defer in.Close()
	stdout := bytes.NewBuffer(nil)
	cmd.Stdout = stdout
	cmd.Stderr = stdout
	assert.Assert(c, cmd.Start() == nil)

	waitChan := make(chan error, 1)
	go func() {
		waitChan <- cmd.Wait()
	}()

	select {
	case err := <-waitChan:
		assert.Assert(c, err == nil, stdout.String())
	case <-time.After(30 * time.Second):
		c.Fatal("timeout waiting for command to exit")
	}
}

func (s *DockerSuite) TestRunWrongCpusetCpusFlagValue(c *testing.T) {
	// TODO Windows: This needs validation (error out) in the daemon.
	testRequires(c, DaemonIsLinux)
	out, exitCode, err := dockerCmdWithError("run", "--cpuset-cpus", "1-10,11--", "busybox", "true")
	assert.ErrorContains(c, err, "")
	expected := "Error response from daemon: Invalid value 1-10,11-- for cpuset cpus.\n"
	if !(strings.Contains(out, expected) || exitCode == 125) {
		c.Fatalf("Expected output to contain %q with exitCode 125, got out: %q exitCode: %v", expected, out, exitCode)
	}
}

func (s *DockerSuite) TestRunWrongCpusetMemsFlagValue(c *testing.T) {
	// TODO Windows: This needs validation (error out) in the daemon.
	testRequires(c, DaemonIsLinux)
	out, exitCode, err := dockerCmdWithError("run", "--cpuset-mems", "1-42--", "busybox", "true")
	assert.ErrorContains(c, err, "")
	expected := "Error response from daemon: Invalid value 1-42-- for cpuset mems.\n"
	if !(strings.Contains(out, expected) || exitCode == 125) {
		c.Fatalf("Expected output to contain %q with exitCode 125, got out: %q exitCode: %v", expected, out, exitCode)
	}
}

// TestRunNonExecutableCmd checks that 'docker run busybox foo' exits with error code 127'
func (s *DockerSuite) TestRunNonExecutableCmd(c *testing.T) {
	name := "testNonExecutableCmd"
	icmd.RunCommand(dockerBinary, "run", "--name", name, "busybox", "foo").Assert(c, icmd.Expected{
		ExitCode: 127,
		Error:    "exit status 127",
	})
}

// TestRunNonExistingCmd checks that 'docker run busybox /bin/foo' exits with code 127.
func (s *DockerSuite) TestRunNonExistingCmd(c *testing.T) {
	name := "testNonExistingCmd"
	icmd.RunCommand(dockerBinary, "run", "--name", name, "busybox", "/bin/foo").Assert(c, icmd.Expected{
		ExitCode: 127,
		Error:    "exit status 127",
	})
}

// TestCmdCannotBeInvoked checks that 'docker run busybox /etc' exits with 126, or
// 127 on Windows. The difference is that in Windows, the container must be started
// as that's when the check is made (and yes, by its design...)
func (s *DockerSuite) TestCmdCannotBeInvoked(c *testing.T) {
	expected := 126
	if testEnv.OSType == "windows" {
		expected = 127
	}
	name := "testCmdCannotBeInvoked"
	icmd.RunCommand(dockerBinary, "run", "--name", name, "busybox", "/etc").Assert(c, icmd.Expected{
		ExitCode: expected,
		Error:    fmt.Sprintf("exit status %d", expected),
	})
}

// TestRunNonExistingImage checks that 'docker run foo' exits with error msg 125 and contains  'Unable to find image'
// FIXME(vdemeester) should be a unit test
func (s *DockerSuite) TestRunNonExistingImage(c *testing.T) {
	icmd.RunCommand(dockerBinary, "run", "foo").Assert(c, icmd.Expected{
		ExitCode: 125,
		Err:      "Unable to find image",
	})
}

// TestDockerFails checks that 'docker run -foo busybox' exits with 125 to signal docker run failed
// FIXME(vdemeester) should be a unit test
func (s *DockerSuite) TestDockerFails(c *testing.T) {
	icmd.RunCommand(dockerBinary, "run", "-foo", "busybox").Assert(c, icmd.Expected{
		ExitCode: 125,
		Error:    "exit status 125",
	})
}

// TestRunInvalidReference invokes docker run with a bad reference.
func (s *DockerSuite) TestRunInvalidReference(c *testing.T) {
	out, exit, _ := dockerCmdWithError("run", "busybox@foo")
	if exit == 0 {
		c.Fatalf("expected non-zero exist code; received %d", exit)
	}

	if !strings.Contains(out, "invalid reference format") {
		c.Fatalf(`Expected "invalid reference format" in output; got: %s`, out)
	}
}

// Test fix for issue #17854
func (s *DockerSuite) TestRunInitLayerPathOwnership(c *testing.T) {
	// Not applicable on Windows as it does not support Linux uid/gid ownership
	testRequires(c, DaemonIsLinux)
	name := "testetcfileownership"
	buildImageSuccessfully(c, name, build.WithDockerfile(`FROM busybox
		RUN echo 'dockerio:x:1001:1001::/bin:/bin/false' >> /etc/passwd
		RUN echo 'dockerio:x:1001:' >> /etc/group
		RUN chown dockerio:dockerio /etc`))

	// Test that dockerio ownership of /etc is retained at runtime
	out, _ := dockerCmd(c, "run", "--rm", name, "stat", "-c", "%U:%G", "/etc")
	out = strings.TrimSpace(out)
	if out != "dockerio:dockerio" {
		c.Fatalf("Wrong /etc ownership: expected dockerio:dockerio, got %q", out)
	}
}

func (s *DockerSuite) TestRunWithOomScoreAdj(c *testing.T) {
	testRequires(c, DaemonIsLinux)

	expected := "642"
	out, _ := dockerCmd(c, "run", "--oom-score-adj", expected, "busybox", "cat", "/proc/self/oom_score_adj")
	oomScoreAdj := strings.TrimSpace(out)
	if oomScoreAdj != "642" {
		c.Fatalf("Expected oom_score_adj set to %q, got %q instead", expected, oomScoreAdj)
	}
}

func (s *DockerSuite) TestRunWithOomScoreAdjInvalidRange(c *testing.T) {
	testRequires(c, DaemonIsLinux)

	out, _, err := dockerCmdWithError("run", "--oom-score-adj", "1001", "busybox", "true")
	assert.ErrorContains(c, err, "")
	expected := "Invalid value 1001, range for oom score adj is [-1000, 1000]."
	if !strings.Contains(out, expected) {
		c.Fatalf("Expected output to contain %q, got %q instead", expected, out)
	}
	out, _, err = dockerCmdWithError("run", "--oom-score-adj", "-1001", "busybox", "true")
	assert.ErrorContains(c, err, "")
	expected = "Invalid value -1001, range for oom score adj is [-1000, 1000]."
	if !strings.Contains(out, expected) {
		c.Fatalf("Expected output to contain %q, got %q instead", expected, out)
	}
}

<<<<<<< HEAD
func (s *DockerSuite) TestRunVolumesMountedAsShared(c *testing.T) {
	// Volume propagation is linux only. Also it creates directories for
	// bind mounting, so needs to be same host.
	testRequires(c, DaemonIsLinux, testEnv.IsLocalDaemon, NotUserNamespace)

	// Prepare a source directory to bind mount
	tmpDir, err := ioutil.TempDir("", "volume-source")
	if err != nil {
		c.Fatal(err)
	}
	defer os.RemoveAll(tmpDir)

	if err := os.Mkdir(path.Join(tmpDir, "mnt1"), 0755); err != nil {
		c.Fatal(err)
	}

	// Convert this directory into a shared mount point so that we do
	// not rely on propagation properties of parent mount.
	icmd.RunCommand("mount", "--bind", tmpDir, tmpDir).Assert(c, icmd.Success)
	icmd.RunCommand("mount", "--make-private", "--make-shared", tmpDir).Assert(c, icmd.Success)

	dockerCmd(c, "run", "--privileged", "-v", fmt.Sprintf("%s:/volume-dest:shared", tmpDir), "busybox", "mount", "--bind", "/volume-dest/mnt1", "/volume-dest/mnt1")

	// Make sure a bind mount under a shared volume propagated to host.
	if mounted, _ := mount.Mounted(path.Join(tmpDir, "mnt1")); !mounted {
		c.Fatalf("Bind mount under shared volume did not propagate to host")
	}

	mount.Unmount(path.Join(tmpDir, "mnt1"))
}

func (s *DockerSuite) TestRunVolumesMountedAsSlave(c *testing.T) {
	// Volume propagation is linux only. Also it creates directories for
	// bind mounting, so needs to be same host.
	testRequires(c, DaemonIsLinux, testEnv.IsLocalDaemon, NotUserNamespace)

	// Prepare a source directory to bind mount
	tmpDir, err := ioutil.TempDir("", "volume-source")
	if err != nil {
		c.Fatal(err)
	}
	defer os.RemoveAll(tmpDir)

	if err := os.Mkdir(path.Join(tmpDir, "mnt1"), 0755); err != nil {
		c.Fatal(err)
	}

	// Prepare a source directory with file in it. We will bind mount this
	// directory and see if file shows up.
	tmpDir2, err := ioutil.TempDir("", "volume-source2")
	if err != nil {
		c.Fatal(err)
	}
	defer os.RemoveAll(tmpDir2)

	if err := ioutil.WriteFile(path.Join(tmpDir2, "slave-testfile"), []byte("Test"), 0644); err != nil {
		c.Fatal(err)
	}

	// Convert this directory into a shared mount point so that we do
	// not rely on propagation properties of parent mount.
	icmd.RunCommand("mount", "--bind", tmpDir, tmpDir).Assert(c, icmd.Success)
	icmd.RunCommand("mount", "--make-private", "--make-shared", tmpDir).Assert(c, icmd.Success)

	dockerCmd(c, "run", "-i", "-d", "--name", "parent", "-v", fmt.Sprintf("%s:/volume-dest:slave", tmpDir), "busybox", "top")

	// Bind mount tmpDir2/ onto tmpDir/mnt1. If mount propagates inside
	// container then contents of tmpDir2/slave-testfile should become
	// visible at "/volume-dest/mnt1/slave-testfile"
	icmd.RunCommand("mount", "--bind", tmpDir2, path.Join(tmpDir, "mnt1")).Assert(c, icmd.Success)

	out, _ := dockerCmd(c, "exec", "parent", "cat", "/volume-dest/mnt1/slave-testfile")

	mount.Unmount(path.Join(tmpDir, "mnt1"))

	if out != "Test" {
		c.Fatalf("Bind mount under slave volume did not propagate to container")
	}
}

=======
>>>>>>> 847da184
func (s *DockerSuite) TestRunNamedVolumesMountedAsShared(c *testing.T) {
	testRequires(c, DaemonIsLinux, NotUserNamespace)
	out, exitCode, _ := dockerCmdWithError("run", "-v", "foo:/test:shared", "busybox", "touch", "/test/somefile")
	assert.Assert(c, exitCode != 0)
	assert.Assert(c, strings.Contains(out, "invalid mount config"))
}

func (s *DockerSuite) TestRunNamedVolumeCopyImageData(c *testing.T) {
	testRequires(c, DaemonIsLinux)

	testImg := "testvolumecopy"
	buildImageSuccessfully(c, testImg, build.WithDockerfile(`
	FROM busybox
	RUN mkdir -p /foo && echo hello > /foo/hello
	`))

	dockerCmd(c, "run", "-v", "foo:/foo", testImg)
	out, _ := dockerCmd(c, "run", "-v", "foo:/foo", "busybox", "cat", "/foo/hello")
	assert.Equal(c, strings.TrimSpace(out), "hello")
}

func (s *DockerSuite) TestRunNamedVolumeNotRemoved(c *testing.T) {
	prefix, _ := getPrefixAndSlashFromDaemonPlatform()

	dockerCmd(c, "volume", "create", "test")

	dockerCmd(c, "run", "--rm", "-v", "test:"+prefix+"/foo", "-v", prefix+"/bar", "busybox", "true")
	dockerCmd(c, "volume", "inspect", "test")
	out, _ := dockerCmd(c, "volume", "ls", "-q")
	assert.Assert(c, strings.Contains(out, "test"))

	dockerCmd(c, "run", "--name=test", "-v", "test:"+prefix+"/foo", "-v", prefix+"/bar", "busybox", "true")
	dockerCmd(c, "rm", "-fv", "test")
	dockerCmd(c, "volume", "inspect", "test")
	out, _ = dockerCmd(c, "volume", "ls", "-q")
	assert.Assert(c, strings.Contains(out, "test"))
}

func (s *DockerSuite) TestRunNamedVolumesFromNotRemoved(c *testing.T) {
	prefix, _ := getPrefixAndSlashFromDaemonPlatform()

	dockerCmd(c, "volume", "create", "test")
	cid, _ := dockerCmd(c, "run", "-d", "--name=parent", "-v", "test:"+prefix+"/foo", "-v", prefix+"/bar", "busybox", "true")
	dockerCmd(c, "run", "--name=child", "--volumes-from=parent", "busybox", "true")

	cli, err := client.NewClientWithOpts(client.FromEnv)
	assert.NilError(c, err)
	defer cli.Close()

	container, err := cli.ContainerInspect(context.Background(), strings.TrimSpace(cid))
	assert.NilError(c, err)
	var vname string
	for _, v := range container.Mounts {
		if v.Name != "test" {
			vname = v.Name
		}
	}
	assert.Assert(c, vname != "")

	// Remove the parent so there are not other references to the volumes
	dockerCmd(c, "rm", "-f", "parent")
	// now remove the child and ensure the named volume (and only the named volume) still exists
	dockerCmd(c, "rm", "-fv", "child")
	dockerCmd(c, "volume", "inspect", "test")
	out, _ := dockerCmd(c, "volume", "ls", "-q")
	assert.Assert(c, strings.Contains(out, "test"))
	assert.Assert(c, !strings.Contains(strings.TrimSpace(out), vname))
}

func (s *DockerSuite) TestRunAttachFailedNoLeak(c *testing.T) {
<<<<<<< HEAD
	// TODO @msabansal - https://github.com/moby/moby/issues/35023. Duplicate
	// port mappings are not errored out on RS3 builds. Temporarily disabling
	// this test pending further investigation. Note we parse kernel.GetKernelVersion
	// rather than system.GetOSVersion as test binaries aren't manifested, so would
	// otherwise report build 9200.
	if runtime.GOOS == "windows" {
		v, err := kernel.GetKernelVersion()
		assert.NilError(c, err)
		build, _ := strconv.Atoi(strings.Split(strings.SplitN(v.String(), " ", 3)[2][1:], ".")[0])
		if build == 16299 {
			c.Skip("Temporarily disabled on RS3 builds")
		}
	}

=======
>>>>>>> 847da184
	nroutines, err := getGoroutineNumber()
	assert.NilError(c, err)

	runSleepingContainer(c, "--name=test", "-p", "8000:8000")

	// Wait until container is fully up and running
	assert.Assert(c, waitRun("test") == nil)

	out, _, err := dockerCmdWithError("run", "--name=fail", "-p", "8000:8000", "busybox", "true")
	// We will need the following `inspect` to diagnose the issue if test fails (#21247)
	out1, err1 := dockerCmd(c, "inspect", "--format", "{{json .State}}", "test")
	out2, err2 := dockerCmd(c, "inspect", "--format", "{{json .State}}", "fail")
	assert.Assert(c, err != nil, "Command should have failed but succeeded with: %s\nContainer 'test' [%+v]: %s\nContainer 'fail' [%+v]: %s", out, err1, out1, err2, out2)
	// check for windows error as well
	// TODO Windows Post TP5. Fix the error message string
	outLowerCase := strings.ToLower(out)
	assert.Assert(c, strings.Contains(outLowerCase, "port is already allocated") ||
		strings.Contains(outLowerCase, "were not connected because a duplicate name exists") ||
		strings.Contains(outLowerCase, "the specified port already exists") ||
		strings.Contains(outLowerCase, "hns failed with error : failed to create endpoint") ||
		strings.Contains(outLowerCase, "hns failed with error : the object already exists"), fmt.Sprintf("Output: %s", out))
	dockerCmd(c, "rm", "-f", "test")

	// NGoroutines is not updated right away, so we need to wait before failing
	assert.Assert(c, waitForGoroutines(nroutines) == nil)
}

// Test for one character directory name case (#20122)
func (s *DockerSuite) TestRunVolumeWithOneCharacter(c *testing.T) {
	testRequires(c, DaemonIsLinux)

	out, _ := dockerCmd(c, "run", "-v", "/tmp/q:/foo", "busybox", "sh", "-c", "find /foo")
	assert.Equal(c, strings.TrimSpace(out), "/foo")
}

func (s *DockerSuite) TestRunVolumeCopyFlag(c *testing.T) {
	testRequires(c, DaemonIsLinux) // Windows does not support copying data from image to the volume
	buildImageSuccessfully(c, "volumecopy", build.WithDockerfile(`FROM busybox
		RUN mkdir /foo && echo hello > /foo/bar
		CMD cat /foo/bar`))
	dockerCmd(c, "volume", "create", "test")

	// test with the nocopy flag
	out, _, err := dockerCmdWithError("run", "-v", "test:/foo:nocopy", "volumecopy")
	assert.ErrorContains(c, err, "", out)
	// test default behavior which is to copy for non-binds
	out, _ = dockerCmd(c, "run", "-v", "test:/foo", "volumecopy")
	assert.Equal(c, strings.TrimSpace(out), "hello")
	// error out when the volume is already populated
	out, _, err = dockerCmdWithError("run", "-v", "test:/foo:copy", "volumecopy")
	assert.ErrorContains(c, err, "", out)
	// do not error out when copy isn't explicitly set even though it's already populated
	out, _ = dockerCmd(c, "run", "-v", "test:/foo", "volumecopy")
	assert.Equal(c, strings.TrimSpace(out), "hello")

	// do not allow copy modes on volumes-from
	dockerCmd(c, "run", "--name=test", "-v", "/foo", "busybox", "true")
	out, _, err = dockerCmdWithError("run", "--volumes-from=test:copy", "busybox", "true")
	assert.ErrorContains(c, err, "", out)
	out, _, err = dockerCmdWithError("run", "--volumes-from=test:nocopy", "busybox", "true")
	assert.ErrorContains(c, err, "", out)

	// do not allow copy modes on binds
	out, _, err = dockerCmdWithError("run", "-v", "/foo:/bar:copy", "busybox", "true")
	assert.ErrorContains(c, err, "", out)
	out, _, err = dockerCmdWithError("run", "-v", "/foo:/bar:nocopy", "busybox", "true")
	assert.ErrorContains(c, err, "", out)
}

// Test case for #21976
func (s *DockerSuite) TestRunDNSInHostMode(c *testing.T) {
	testRequires(c, DaemonIsLinux, NotUserNamespace)

	expectedOutput := "nameserver 127.0.0.1"
	expectedWarning := "Localhost DNS setting"
	cli.DockerCmd(c, "run", "--dns=127.0.0.1", "--net=host", "busybox", "cat", "/etc/resolv.conf").Assert(c, icmd.Expected{
		Out: expectedOutput,
		Err: expectedWarning,
	})

	expectedOutput = "nameserver 1.2.3.4"
	cli.DockerCmd(c, "run", "--dns=1.2.3.4", "--net=host", "busybox", "cat", "/etc/resolv.conf").Assert(c, icmd.Expected{
		Out: expectedOutput,
	})

	expectedOutput = "search example.com"
	cli.DockerCmd(c, "run", "--dns-search=example.com", "--net=host", "busybox", "cat", "/etc/resolv.conf").Assert(c, icmd.Expected{
		Out: expectedOutput,
	})

	expectedOutput = "options timeout:3"
	cli.DockerCmd(c, "run", "--dns-opt=timeout:3", "--net=host", "busybox", "cat", "/etc/resolv.conf").Assert(c, icmd.Expected{
		Out: expectedOutput,
	})

	expectedOutput1 := "nameserver 1.2.3.4"
	expectedOutput2 := "search example.com"
	expectedOutput3 := "options timeout:3"
	out := cli.DockerCmd(c, "run", "--dns=1.2.3.4", "--dns-search=example.com", "--dns-opt=timeout:3", "--net=host", "busybox", "cat", "/etc/resolv.conf").Combined()
	assert.Assert(c, strings.Contains(out, expectedOutput1), "Expected '%s', but got %q", expectedOutput1, out)
	assert.Assert(c, strings.Contains(out, expectedOutput2), "Expected '%s', but got %q", expectedOutput2, out)
	assert.Assert(c, strings.Contains(out, expectedOutput3), "Expected '%s', but got %q", expectedOutput3, out)
}

// Test case for #21976
func (s *DockerSuite) TestRunAddHostInHostMode(c *testing.T) {
	testRequires(c, DaemonIsLinux, NotUserNamespace)

	expectedOutput := "1.2.3.4\textra"
	out, _ := dockerCmd(c, "run", "--add-host=extra:1.2.3.4", "--net=host", "busybox", "cat", "/etc/hosts")
	assert.Assert(c, strings.Contains(out, expectedOutput), "Expected '%s', but got %q", expectedOutput, out)
}

func (s *DockerSuite) TestRunRmAndWait(c *testing.T) {
	dockerCmd(c, "run", "--name=test", "--rm", "-d", "busybox", "sh", "-c", "sleep 3;exit 2")

	out, code, err := dockerCmdWithError("wait", "test")
	assert.Assert(c, err == nil, "out: %s; exit code: %d", out, code)
	assert.Equal(c, out, "2\n", "exit code: %d", code)
	assert.Equal(c, code, 0)
}

// Test that auto-remove is performed by the daemon (API 1.25 and above)
func (s *DockerSuite) TestRunRm(c *testing.T) {
	name := "miss-me-when-im-gone"
	cli.DockerCmd(c, "run", "--name="+name, "--rm", "busybox")

	cli.Docker(cli.Inspect(name), cli.Format(".name")).Assert(c, icmd.Expected{
		ExitCode: 1,
		Err:      "No such object: " + name,
	})
}

// Test that auto-remove is performed by the client on API versions that do not support daemon-side api-remove (API < 1.25)
func (s *DockerSuite) TestRunRmPre125Api(c *testing.T) {
	name := "miss-me-when-im-gone"
	envs := appendBaseEnv(os.Getenv("DOCKER_TLS_VERIFY") != "", "DOCKER_API_VERSION=1.24")
	cli.Docker(cli.Args("run", "--name="+name, "--rm", "busybox"), cli.WithEnvironmentVariables(envs...)).Assert(c, icmd.Success)

	cli.Docker(cli.Inspect(name), cli.Format(".name")).Assert(c, icmd.Expected{
		ExitCode: 1,
		Err:      "No such object: " + name,
	})
}

// Test case for #23498
func (s *DockerSuite) TestRunUnsetEntrypoint(c *testing.T) {
	testRequires(c, DaemonIsLinux)
	name := "test-entrypoint"
	dockerfile := `FROM busybox
ADD entrypoint.sh /entrypoint.sh
RUN chmod 755 /entrypoint.sh
ENTRYPOINT ["/entrypoint.sh"]
CMD echo foobar`

	ctx := fakecontext.New(c, "",
		fakecontext.WithDockerfile(dockerfile),
		fakecontext.WithFiles(map[string]string{
			"entrypoint.sh": `#!/bin/sh
echo "I am an entrypoint"
exec "$@"`,
		}))
	defer ctx.Close()

	cli.BuildCmd(c, name, build.WithExternalBuildContext(ctx))

	out := cli.DockerCmd(c, "run", "--entrypoint=", "-t", name, "echo", "foo").Combined()
	assert.Equal(c, strings.TrimSpace(out), "foo")

	// CMD will be reset as well (the same as setting a custom entrypoint)
	cli.Docker(cli.Args("run", "--entrypoint=", "-t", name)).Assert(c, icmd.Expected{
		ExitCode: 125,
		Err:      "No command specified",
	})
}

func (s *DockerDaemonSuite) TestRunWithUlimitAndDaemonDefault(c *testing.T) {
<<<<<<< HEAD
	c.Skip("Pending balenaEngine compatibility investigation")

=======
>>>>>>> 847da184
	s.d.StartWithBusybox(c, "--debug", "--default-ulimit=nofile=65535")

	name := "test-A"
	_, err := s.d.Cmd("run", "--name", name, "-d", "busybox", "top")
	assert.NilError(c, err)
	assert.NilError(c, s.d.WaitRun(name))

	out, err := s.d.Cmd("inspect", "--format", "{{.HostConfig.Ulimits}}", name)
	assert.NilError(c, err)
	assert.Assert(c, strings.Contains(out, "[nofile=65535:65535]"))
	name = "test-B"
	_, err = s.d.Cmd("run", "--name", name, "--ulimit=nofile=42", "-d", "busybox", "top")
	assert.NilError(c, err)
	assert.NilError(c, s.d.WaitRun(name))

	out, err = s.d.Cmd("inspect", "--format", "{{.HostConfig.Ulimits}}", name)
	assert.NilError(c, err)
	assert.Assert(c, strings.Contains(out, "[nofile=42:42]"))
}

func (s *DockerSuite) TestRunStoppedLoggingDriverNoLeak(c *testing.T) {
<<<<<<< HEAD
	c.Skip("splunk log-driver isn't supported")

=======
>>>>>>> 847da184
	nroutines, err := getGoroutineNumber()
	assert.NilError(c, err)

	out, _, err := dockerCmdWithError("run", "--name=fail", "--log-driver=splunk", "busybox", "true")
	assert.ErrorContains(c, err, "")
	assert.Assert(c, strings.Contains(out, "failed to initialize logging driver"), "error should be about logging driver, got output %s", out)
	// NGoroutines is not updated right away, so we need to wait before failing
	assert.Assert(c, waitForGoroutines(nroutines) == nil)
}

// Handles error conditions for --credentialspec. Validating E2E success cases
// requires additional infrastructure (AD for example) on CI servers.
func (s *DockerSuite) TestRunCredentialSpecFailures(c *testing.T) {
	testRequires(c, DaemonIsWindows)

	attempts := []struct{ value, expectedError string }{
		{"rubbish", "invalid credential spec security option - value must be prefixed by 'file://', 'registry://', or 'raw://' followed by a non-empty value"},
		{"rubbish://", "invalid credential spec security option - value must be prefixed by 'file://', 'registry://', or 'raw://' followed by a non-empty value"},
		{"file://", "invalid credential spec security option - value must be prefixed by 'file://', 'registry://', or 'raw://' followed by a non-empty value"},
		{"registry://", "invalid credential spec security option - value must be prefixed by 'file://', 'registry://', or 'raw://' followed by a non-empty value"},
		{`file://c:\blah.txt`, "path cannot be absolute"},
		{`file://doesnotexist.txt`, "The system cannot find the file specified"},
	}
	for _, attempt := range attempts {
		_, _, err := dockerCmdWithError("run", "--security-opt=credentialspec="+attempt.value, "busybox", "true")
		assert.Assert(c, err != nil, "%s expected non-nil err", attempt.value)
		assert.Assert(c, strings.Contains(err.Error(), attempt.expectedError), "%s expected %s got %s", attempt.value, attempt.expectedError, err)
	}
}

// Windows specific test to validate credential specs with a well-formed spec.
func (s *DockerSuite) TestRunCredentialSpecWellFormed(c *testing.T) {
	testRequires(c, DaemonIsWindows, testEnv.IsLocalDaemon)

	validCredSpecs := readFile(`fixtures\credentialspecs\valid.json`, c)
	writeFile(filepath.Join(testEnv.DaemonInfo.DockerRootDir, `credentialspecs\valid.json`), validCredSpecs, c)

	for _, value := range []string{"file://valid.json", "raw://" + validCredSpecs} {
		// `nltest /PARENTDOMAIN` simply reads the local config, and does not require having an AD
		// controller handy
		out, _ := dockerCmd(c, "run", "--rm", "--security-opt=credentialspec="+value, minimalBaseImage(), "nltest", "/PARENTDOMAIN")

		assert.Assert(c, strings.Contains(out, "hyperv.local."))
		assert.Assert(c, strings.Contains(out, "The command completed successfully"))
	}
}

func (s *DockerSuite) TestRunDuplicateMount(c *testing.T) {
	testRequires(c, testEnv.IsLocalDaemon, DaemonIsLinux, NotUserNamespace)

	tmpFile, err := ioutil.TempFile("", "touch-me")
	assert.NilError(c, err)
	defer tmpFile.Close()

	data := "touch-me-foo-bar\n"
	if _, err := tmpFile.Write([]byte(data)); err != nil {
		c.Fatal(err)
	}

	name := "test"
	out, _ := dockerCmd(c, "run", "--name", name, "-v", "/tmp:/tmp", "-v", "/tmp:/tmp", "busybox", "sh", "-c", "cat "+tmpFile.Name()+" && ls /")
	assert.Assert(c, !strings.Contains(out, "tmp:"))
	assert.Assert(c, strings.Contains(out, data))
	out = inspectFieldJSON(c, name, "Config.Volumes")
	assert.Assert(c, strings.Contains(out, "null"))
}

func (s *DockerSuite) TestRunWindowsWithCPUCount(c *testing.T) {
	testRequires(c, DaemonIsWindows)

	out, _ := dockerCmd(c, "run", "--cpu-count=1", "--name", "test", "busybox", "echo", "testing")
	assert.Equal(c, strings.TrimSpace(out), "testing")

	out = inspectField(c, "test", "HostConfig.CPUCount")
	assert.Equal(c, out, "1")
}

func (s *DockerSuite) TestRunWindowsWithCPUShares(c *testing.T) {
	testRequires(c, DaemonIsWindows)

	out, _ := dockerCmd(c, "run", "--cpu-shares=1000", "--name", "test", "busybox", "echo", "testing")
	assert.Equal(c, strings.TrimSpace(out), "testing")

	out = inspectField(c, "test", "HostConfig.CPUShares")
	assert.Equal(c, out, "1000")
}

func (s *DockerSuite) TestRunWindowsWithCPUPercent(c *testing.T) {
	testRequires(c, DaemonIsWindows)

	out, _ := dockerCmd(c, "run", "--cpu-percent=80", "--name", "test", "busybox", "echo", "testing")
	assert.Equal(c, strings.TrimSpace(out), "testing")

	out = inspectField(c, "test", "HostConfig.CPUPercent")
	assert.Equal(c, out, "80")
}

func (s *DockerSuite) TestRunProcessIsolationWithCPUCountCPUSharesAndCPUPercent(c *testing.T) {
	testRequires(c, IsolationIsProcess)

	out, _ := dockerCmd(c, "run", "--cpu-count=1", "--cpu-shares=1000", "--cpu-percent=80", "--name", "test", "busybox", "echo", "testing")
	assert.Assert(c, strings.Contains(strings.TrimSpace(out), "WARNING: Conflicting options: CPU count takes priority over CPU shares on Windows Server Containers. CPU shares discarded"))
	assert.Assert(c, strings.Contains(strings.TrimSpace(out), "WARNING: Conflicting options: CPU count takes priority over CPU percent on Windows Server Containers. CPU percent discarded"))
	assert.Assert(c, strings.Contains(strings.TrimSpace(out), "testing"))
	out = inspectField(c, "test", "HostConfig.CPUCount")
	assert.Equal(c, out, "1")

	out = inspectField(c, "test", "HostConfig.CPUShares")
	assert.Equal(c, out, "0")

	out = inspectField(c, "test", "HostConfig.CPUPercent")
	assert.Equal(c, out, "0")
}

func (s *DockerSuite) TestRunHypervIsolationWithCPUCountCPUSharesAndCPUPercent(c *testing.T) {
	testRequires(c, IsolationIsHyperv)

	out, _ := dockerCmd(c, "run", "--cpu-count=1", "--cpu-shares=1000", "--cpu-percent=80", "--name", "test", "busybox", "echo", "testing")
	assert.Assert(c, strings.Contains(strings.TrimSpace(out), "testing"))
	out = inspectField(c, "test", "HostConfig.CPUCount")
	assert.Equal(c, out, "1")

	out = inspectField(c, "test", "HostConfig.CPUShares")
	assert.Equal(c, out, "1000")

	out = inspectField(c, "test", "HostConfig.CPUPercent")
	assert.Equal(c, out, "80")
}

// Test for #25099
func (s *DockerSuite) TestRunEmptyEnv(c *testing.T) {
	testRequires(c, DaemonIsLinux)

	expectedOutput := "invalid environment variable:"

	out, _, err := dockerCmdWithError("run", "-e", "", "busybox", "true")
	assert.ErrorContains(c, err, "")
	assert.Assert(c, strings.Contains(out, expectedOutput))

	out, _, err = dockerCmdWithError("run", "-e", "=", "busybox", "true")
	assert.ErrorContains(c, err, "")
	assert.Assert(c, strings.Contains(out, expectedOutput))

	out, _, err = dockerCmdWithError("run", "-e", "=foo", "busybox", "true")
	assert.ErrorContains(c, err, "")
	assert.Assert(c, strings.Contains(out, expectedOutput))
}

// #28658
func (s *DockerSuite) TestSlowStdinClosing(c *testing.T) {
	name := "testslowstdinclosing"
	repeat := 3 // regression happened 50% of the time
	for i := 0; i < repeat; i++ {
		cmd := icmd.Cmd{
			Command: []string{dockerBinary, "run", "--rm", "--name", name, "-i", "busybox", "cat"},
			Stdin:   &delayedReader{},
		}
		done := make(chan error, 1)
		go func() {
			err := icmd.RunCmd(cmd).Error
			done <- err
		}()

		select {
		case <-time.After(30 * time.Second):
			c.Fatal("running container timed out") // cleanup in teardown
		case err := <-done:
			assert.NilError(c, err)
		}
	}
}

type delayedReader struct{}

func (s *delayedReader) Read([]byte) (int, error) {
	time.Sleep(500 * time.Millisecond)
	return 0, io.EOF
}

// #28823 (originally #28639)
func (s *DockerSuite) TestRunMountReadOnlyDevShm(c *testing.T) {
	testRequires(c, testEnv.IsLocalDaemon, DaemonIsLinux, NotUserNamespace)
	emptyDir, err := ioutil.TempDir("", "test-read-only-dev-shm")
	assert.NilError(c, err)
	defer os.RemoveAll(emptyDir)
	out, _, err := dockerCmdWithError("run", "--rm", "--read-only",
		"-v", fmt.Sprintf("%s:/dev/shm:ro", emptyDir),
		"busybox", "touch", "/dev/shm/foo")
	assert.ErrorContains(c, err, "", out)
	assert.Assert(c, strings.Contains(out, "Read-only file system"))
}

func (s *DockerSuite) TestRunMount(c *testing.T) {
	testRequires(c, DaemonIsLinux, testEnv.IsLocalDaemon, NotUserNamespace)

	// mnt1, mnt2, and testCatFooBar are commonly used in multiple test cases
	tmpDir, err := ioutil.TempDir("", "mount")
	if err != nil {
		c.Fatal(err)
	}
	defer os.RemoveAll(tmpDir)
	mnt1, mnt2 := path.Join(tmpDir, "mnt1"), path.Join(tmpDir, "mnt2")
	if err := os.Mkdir(mnt1, 0755); err != nil {
		c.Fatal(err)
	}
	if err := os.Mkdir(mnt2, 0755); err != nil {
		c.Fatal(err)
	}
	if err := ioutil.WriteFile(path.Join(mnt1, "test1"), []byte("test1"), 0644); err != nil {
		c.Fatal(err)
	}
	if err := ioutil.WriteFile(path.Join(mnt2, "test2"), []byte("test2"), 0644); err != nil {
		c.Fatal(err)
	}
	testCatFooBar := func(cName string) error {
		out, _ := dockerCmd(c, "exec", cName, "cat", "/foo/test1")
		if out != "test1" {
			return fmt.Errorf("%s not mounted on /foo", mnt1)
		}
		out, _ = dockerCmd(c, "exec", cName, "cat", "/bar/test2")
		if out != "test2" {
			return fmt.Errorf("%s not mounted on /bar", mnt2)
		}
		return nil
	}

	type testCase struct {
		equivalents [][]string
		valid       bool
		// fn should be nil if valid==false
		fn func(cName string) error
	}
	cases := []testCase{
		{
			equivalents: [][]string{
				{
					"--mount", fmt.Sprintf("type=bind,src=%s,dst=/foo", mnt1),
					"--mount", fmt.Sprintf("type=bind,src=%s,dst=/bar", mnt2),
				},
				{
					"--mount", fmt.Sprintf("type=bind,src=%s,dst=/foo", mnt1),
					"--mount", fmt.Sprintf("type=bind,src=%s,target=/bar", mnt2),
				},
				{
					"--volume", mnt1 + ":/foo",
					"--mount", fmt.Sprintf("type=bind,src=%s,target=/bar", mnt2),
				},
			},
			valid: true,
			fn:    testCatFooBar,
		},
		{
			equivalents: [][]string{
				{
					"--mount", fmt.Sprintf("type=volume,src=%s,dst=/foo", mnt1),
					"--mount", fmt.Sprintf("type=volume,src=%s,dst=/bar", mnt2),
				},
				{
					"--mount", fmt.Sprintf("type=volume,src=%s,dst=/foo", mnt1),
					"--mount", fmt.Sprintf("type=volume,src=%s,target=/bar", mnt2),
				},
			},
			valid: false,
		},
		{
			equivalents: [][]string{
				{
					"--mount", fmt.Sprintf("type=bind,src=%s,dst=/foo", mnt1),
					"--mount", fmt.Sprintf("type=volume,src=%s,dst=/bar", mnt2),
				},
				{
					"--volume", mnt1 + ":/foo",
					"--mount", fmt.Sprintf("type=volume,src=%s,target=/bar", mnt2),
				},
			},
			valid: false,
			fn:    testCatFooBar,
		},
		{
			equivalents: [][]string{
				{
					"--read-only",
					"--mount", "type=volume,dst=/bar",
				},
			},
			valid: true,
			fn: func(cName string) error {
				_, _, err := dockerCmdWithError("exec", cName, "touch", "/bar/icanwritehere")
				return err
			},
		},
		{
			equivalents: [][]string{
				{
					"--read-only",
					"--mount", fmt.Sprintf("type=bind,src=%s,dst=/foo", mnt1),
					"--mount", "type=volume,dst=/bar",
				},
				{
					"--read-only",
					"--volume", fmt.Sprintf("%s:/foo", mnt1),
					"--mount", "type=volume,dst=/bar",
				},
			},
			valid: true,
			fn: func(cName string) error {
				out, _ := dockerCmd(c, "exec", cName, "cat", "/foo/test1")
				if out != "test1" {
					return fmt.Errorf("%s not mounted on /foo", mnt1)
				}
				_, _, err := dockerCmdWithError("exec", cName, "touch", "/bar/icanwritehere")
				return err
			},
		},
		{
			equivalents: [][]string{
				{
					"--mount", fmt.Sprintf("type=bind,src=%s,dst=/foo", mnt1),
					"--mount", fmt.Sprintf("type=bind,src=%s,dst=/foo", mnt2),
				},
				{
					"--mount", fmt.Sprintf("type=bind,src=%s,dst=/foo", mnt1),
					"--mount", fmt.Sprintf("type=bind,src=%s,target=/foo", mnt2),
				},
				{
					"--volume", fmt.Sprintf("%s:/foo", mnt1),
					"--mount", fmt.Sprintf("type=bind,src=%s,target=/foo", mnt2),
				},
			},
			valid: false,
		},
		{
			equivalents: [][]string{
				{
					"--volume", fmt.Sprintf("%s:/foo", mnt1),
					"--mount", fmt.Sprintf("type=volume,src=%s,target=/foo", mnt2),
				},
			},
			valid: false,
		},
		{
			equivalents: [][]string{
				{
					"--mount", "type=volume,target=/foo",
					"--mount", "type=volume,target=/foo",
				},
			},
			valid: false,
		},
	}

	for i, testCase := range cases {
		for j, opts := range testCase.equivalents {
			cName := fmt.Sprintf("mount-%d-%d", i, j)
			_, _, err := dockerCmdWithError(append([]string{"run", "-i", "-d", "--name", cName},
				append(opts, []string{"busybox", "top"}...)...)...)
			if testCase.valid {
				assert.Assert(c, err == nil, "got error while creating a container with %v (%s)", opts, cName)
				assert.Assert(c, testCase.fn(cName) == nil, "got error while executing test for %v (%s)", opts, cName)
				dockerCmd(c, "rm", "-f", cName)
			} else {
				assert.Assert(c, err != nil, "got nil while creating a container with %v (%s)", opts, cName)
			}
		}
	}
}

// Test that passing a FQDN as hostname properly sets hostname, and
// /etc/hostname. Test case for 29100
func (s *DockerSuite) TestRunHostnameFQDN(c *testing.T) {
	testRequires(c, DaemonIsLinux)

	expectedOutput := "foobar.example.com\nfoobar.example.com\nfoobar\nexample.com\nfoobar.example.com"
	out, _ := dockerCmd(c, "run", "--hostname=foobar.example.com", "busybox", "sh", "-c", `cat /etc/hostname && hostname && hostname -s && hostname -d && hostname -f`)
	assert.Equal(c, strings.TrimSpace(out), expectedOutput)

	out, _ = dockerCmd(c, "run", "--hostname=foobar.example.com", "busybox", "sh", "-c", `cat /etc/hosts`)
	expectedOutput = "foobar.example.com foobar"
	assert.Assert(c, strings.Contains(strings.TrimSpace(out), expectedOutput))
}

// Test case for 29129
func (s *DockerSuite) TestRunHostnameInHostMode(c *testing.T) {
	testRequires(c, DaemonIsLinux, NotUserNamespace)

	expectedOutput := "foobar\nfoobar"
	out, _ := dockerCmd(c, "run", "--net=host", "--hostname=foobar", "busybox", "sh", "-c", `echo $HOSTNAME && hostname`)
	assert.Equal(c, strings.TrimSpace(out), expectedOutput)
}

func (s *DockerSuite) TestRunAddDeviceCgroupRule(c *testing.T) {
	testRequires(c, DaemonIsLinux)

	deviceRule := "c 7:128 rwm"

	out, _ := dockerCmd(c, "run", "--rm", "busybox", "cat", "/sys/fs/cgroup/devices/devices.list")
	if strings.Contains(out, deviceRule) {
		c.Fatalf("%s shouldn't been in the device.list", deviceRule)
	}

	out, _ = dockerCmd(c, "run", "--rm", fmt.Sprintf("--device-cgroup-rule=%s", deviceRule), "busybox", "grep", deviceRule, "/sys/fs/cgroup/devices/devices.list")
	assert.Equal(c, strings.TrimSpace(out), deviceRule)
}

// Verifies that running as local system is operating correctly on Windows
func (s *DockerSuite) TestWindowsRunAsSystem(c *testing.T) {
<<<<<<< HEAD
	testRequires(c, DaemonIsWindowsAtLeastBuild(15000))
=======
	testRequires(c, DaemonIsWindowsAtLeastBuild(osversion.RS3))
>>>>>>> 847da184
	out, _ := dockerCmd(c, "run", "--net=none", `--user=nt authority\system`, "--hostname=XYZZY", minimalBaseImage(), "cmd", "/c", `@echo %USERNAME%`)
	assert.Equal(c, strings.TrimSpace(out), "XYZZY$")
}<|MERGE_RESOLUTION|>--- conflicted
+++ resolved
@@ -34,14 +34,9 @@
 	"github.com/docker/go-connections/nat"
 	"github.com/docker/libnetwork/resolvconf"
 	"github.com/docker/libnetwork/types"
-<<<<<<< HEAD
-	"gotest.tools/assert"
-	"gotest.tools/icmd"
-=======
 	"github.com/moby/sys/mountinfo"
 	"gotest.tools/v3/assert"
 	"gotest.tools/v3/icmd"
->>>>>>> 847da184
 )
 
 // "test123" should be printed by docker run
@@ -83,7 +78,6 @@
 	} else {
 		dockerCmd(c, "run", "busybox", "nslookup", "google.com")
 	}
-
 }
 
 // the exit code should be 0
@@ -179,11 +173,7 @@
 	}
 }
 
-<<<<<<< HEAD
-//test --link use container name to link target
-=======
 // test --link use container name to link target
->>>>>>> 847da184
 func (s *DockerSuite) TestRunLinksContainerWithContainerName(c *testing.T) {
 	// TODO Windows: This test cannot run on a Windows daemon as the networking
 	// settings are not populated back yet on inspect.
@@ -198,11 +188,7 @@
 	}
 }
 
-<<<<<<< HEAD
-//test --link use container id to link target
-=======
 // test --link use container id to link target
->>>>>>> 847da184
 func (s *DockerSuite) TestRunLinksContainerWithContainerID(c *testing.T) {
 	// TODO Windows: This test cannot run on a Windows daemon as the networking
 	// settings are not populated back yet on inspect.
@@ -357,7 +343,6 @@
 
 // Regression test for #4979
 func (s *DockerSuite) TestRunWithVolumesFromExited(c *testing.T) {
-
 	var (
 		out      string
 		exitCode int
@@ -2159,11 +2144,7 @@
 	dockerCmd(c, "run", "-v", fmt.Sprintf("%s:"+prefix+"/tmp/test", linkPath), "busybox", "ls", prefix+"/tmp/test")
 }
 
-<<<<<<< HEAD
-//GH#10604: Test an "/etc" volume doesn't overlay special bind mounts in container
-=======
 // GH#10604: Test an "/etc" volume doesn't overlay special bind mounts in container
->>>>>>> 847da184
 func (s *DockerSuite) TestRunCreateVolumeEtc(c *testing.T) {
 	// While Windows supports volumes, it does not support --add-host hence
 	// this test is not applicable on Windows.
@@ -2537,11 +2518,7 @@
 }
 
 func (s *DockerSuite) TestRunTTYWithPipe(c *testing.T) {
-<<<<<<< HEAD
-	errChan := make(chan error)
-=======
 	errChan := make(chan error, 1)
->>>>>>> 847da184
 	go func() {
 		defer close(errChan)
 
@@ -2844,12 +2821,7 @@
 }
 
 func (s *DockerSuite) TestRunWithTooSmallMemoryLimit(c *testing.T) {
-<<<<<<< HEAD
-	// TODO Windows. This may be possible to enable once Windows supports
-	// memory limits on containers
-=======
 	// TODO Windows. This may be possible to enable once Windows supports memory limits on containers
->>>>>>> 847da184
 	testRequires(c, DaemonIsLinux)
 	// this memory limit is 1 byte less than the min (daemon.linuxMinMemory), which is 6MB (6291456 bytes)
 	out, _, err := dockerCmdWithError("create", "-m", "6291455", "busybox")
@@ -3013,11 +2985,8 @@
 
 // Issue #10184.
 func (s *DockerSuite) TestDevicePermissions(c *testing.T) {
-<<<<<<< HEAD
 	c.Skip("Pending balenaEngine compatibility investigation")
 
-=======
->>>>>>> 847da184
 	// Not applicable on Windows as uses Unix specific functionality
 	testRequires(c, DaemonIsLinux)
 	const permissions = "crw-rw-rw-"
@@ -3167,11 +3136,8 @@
 }
 
 func (s *DockerSuite) TestPtraceContainerProcsFromHost(c *testing.T) {
-<<<<<<< HEAD
 	c.Skip("Pending balenaEngine compatibility investigation")
 
-=======
->>>>>>> 847da184
 	// Not applicable on Windows as uses Unix specific functionality
 	testRequires(c, DaemonIsLinux, testEnv.IsLocalDaemon)
 
@@ -3559,11 +3525,8 @@
 }
 
 func (s *DockerSuite) TestContainerRestartInMultipleNetworks(c *testing.T) {
-<<<<<<< HEAD
 	c.Skip("Pending balenaEngine compatibility investigation")
 
-=======
->>>>>>> 847da184
 	testRequires(c, DaemonIsLinux, NotUserNamespace, NotArm)
 	// Create 2 networks using bridge driver
 	dockerCmd(c, "network", "create", "-d", "bridge", "testnetwork1")
@@ -3802,89 +3765,6 @@
 	}
 }
 
-<<<<<<< HEAD
-func (s *DockerSuite) TestRunVolumesMountedAsShared(c *testing.T) {
-	// Volume propagation is linux only. Also it creates directories for
-	// bind mounting, so needs to be same host.
-	testRequires(c, DaemonIsLinux, testEnv.IsLocalDaemon, NotUserNamespace)
-
-	// Prepare a source directory to bind mount
-	tmpDir, err := ioutil.TempDir("", "volume-source")
-	if err != nil {
-		c.Fatal(err)
-	}
-	defer os.RemoveAll(tmpDir)
-
-	if err := os.Mkdir(path.Join(tmpDir, "mnt1"), 0755); err != nil {
-		c.Fatal(err)
-	}
-
-	// Convert this directory into a shared mount point so that we do
-	// not rely on propagation properties of parent mount.
-	icmd.RunCommand("mount", "--bind", tmpDir, tmpDir).Assert(c, icmd.Success)
-	icmd.RunCommand("mount", "--make-private", "--make-shared", tmpDir).Assert(c, icmd.Success)
-
-	dockerCmd(c, "run", "--privileged", "-v", fmt.Sprintf("%s:/volume-dest:shared", tmpDir), "busybox", "mount", "--bind", "/volume-dest/mnt1", "/volume-dest/mnt1")
-
-	// Make sure a bind mount under a shared volume propagated to host.
-	if mounted, _ := mount.Mounted(path.Join(tmpDir, "mnt1")); !mounted {
-		c.Fatalf("Bind mount under shared volume did not propagate to host")
-	}
-
-	mount.Unmount(path.Join(tmpDir, "mnt1"))
-}
-
-func (s *DockerSuite) TestRunVolumesMountedAsSlave(c *testing.T) {
-	// Volume propagation is linux only. Also it creates directories for
-	// bind mounting, so needs to be same host.
-	testRequires(c, DaemonIsLinux, testEnv.IsLocalDaemon, NotUserNamespace)
-
-	// Prepare a source directory to bind mount
-	tmpDir, err := ioutil.TempDir("", "volume-source")
-	if err != nil {
-		c.Fatal(err)
-	}
-	defer os.RemoveAll(tmpDir)
-
-	if err := os.Mkdir(path.Join(tmpDir, "mnt1"), 0755); err != nil {
-		c.Fatal(err)
-	}
-
-	// Prepare a source directory with file in it. We will bind mount this
-	// directory and see if file shows up.
-	tmpDir2, err := ioutil.TempDir("", "volume-source2")
-	if err != nil {
-		c.Fatal(err)
-	}
-	defer os.RemoveAll(tmpDir2)
-
-	if err := ioutil.WriteFile(path.Join(tmpDir2, "slave-testfile"), []byte("Test"), 0644); err != nil {
-		c.Fatal(err)
-	}
-
-	// Convert this directory into a shared mount point so that we do
-	// not rely on propagation properties of parent mount.
-	icmd.RunCommand("mount", "--bind", tmpDir, tmpDir).Assert(c, icmd.Success)
-	icmd.RunCommand("mount", "--make-private", "--make-shared", tmpDir).Assert(c, icmd.Success)
-
-	dockerCmd(c, "run", "-i", "-d", "--name", "parent", "-v", fmt.Sprintf("%s:/volume-dest:slave", tmpDir), "busybox", "top")
-
-	// Bind mount tmpDir2/ onto tmpDir/mnt1. If mount propagates inside
-	// container then contents of tmpDir2/slave-testfile should become
-	// visible at "/volume-dest/mnt1/slave-testfile"
-	icmd.RunCommand("mount", "--bind", tmpDir2, path.Join(tmpDir, "mnt1")).Assert(c, icmd.Success)
-
-	out, _ := dockerCmd(c, "exec", "parent", "cat", "/volume-dest/mnt1/slave-testfile")
-
-	mount.Unmount(path.Join(tmpDir, "mnt1"))
-
-	if out != "Test" {
-		c.Fatalf("Bind mount under slave volume did not propagate to container")
-	}
-}
-
-=======
->>>>>>> 847da184
 func (s *DockerSuite) TestRunNamedVolumesMountedAsShared(c *testing.T) {
 	testRequires(c, DaemonIsLinux, NotUserNamespace)
 	out, exitCode, _ := dockerCmdWithError("run", "-v", "foo:/test:shared", "busybox", "touch", "/test/somefile")
@@ -3955,23 +3835,6 @@
 }
 
 func (s *DockerSuite) TestRunAttachFailedNoLeak(c *testing.T) {
-<<<<<<< HEAD
-	// TODO @msabansal - https://github.com/moby/moby/issues/35023. Duplicate
-	// port mappings are not errored out on RS3 builds. Temporarily disabling
-	// this test pending further investigation. Note we parse kernel.GetKernelVersion
-	// rather than system.GetOSVersion as test binaries aren't manifested, so would
-	// otherwise report build 9200.
-	if runtime.GOOS == "windows" {
-		v, err := kernel.GetKernelVersion()
-		assert.NilError(c, err)
-		build, _ := strconv.Atoi(strings.Split(strings.SplitN(v.String(), " ", 3)[2][1:], ".")[0])
-		if build == 16299 {
-			c.Skip("Temporarily disabled on RS3 builds")
-		}
-	}
-
-=======
->>>>>>> 847da184
 	nroutines, err := getGoroutineNumber()
 	assert.NilError(c, err)
 
@@ -4149,11 +4012,8 @@
 }
 
 func (s *DockerDaemonSuite) TestRunWithUlimitAndDaemonDefault(c *testing.T) {
-<<<<<<< HEAD
 	c.Skip("Pending balenaEngine compatibility investigation")
 
-=======
->>>>>>> 847da184
 	s.d.StartWithBusybox(c, "--debug", "--default-ulimit=nofile=65535")
 
 	name := "test-A"
@@ -4175,11 +4035,8 @@
 }
 
 func (s *DockerSuite) TestRunStoppedLoggingDriverNoLeak(c *testing.T) {
-<<<<<<< HEAD
 	c.Skip("splunk log-driver isn't supported")
 
-=======
->>>>>>> 847da184
 	nroutines, err := getGoroutineNumber()
 	assert.NilError(c, err)
 
@@ -4586,11 +4443,7 @@
 
 // Verifies that running as local system is operating correctly on Windows
 func (s *DockerSuite) TestWindowsRunAsSystem(c *testing.T) {
-<<<<<<< HEAD
-	testRequires(c, DaemonIsWindowsAtLeastBuild(15000))
-=======
 	testRequires(c, DaemonIsWindowsAtLeastBuild(osversion.RS3))
->>>>>>> 847da184
 	out, _ := dockerCmd(c, "run", "--net=none", `--user=nt authority\system`, "--hostname=XYZZY", minimalBaseImage(), "cmd", "/c", `@echo %USERNAME%`)
 	assert.Equal(c, strings.TrimSpace(out), "XYZZY$")
 }