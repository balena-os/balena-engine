--- conflicted
+++ resolved
@@ -44,7 +44,7 @@
 	"gotest.tools/icmd"
 )
 
-const containerdSocket = "/var/run/docker/containerd/containerd.sock"
+const containerdSocket = "/var/run/docker/containerd/balena-engine-containerd.sock"
 
 // TestLegacyDaemonCommand test starting docker daemon using "deprecated" docker daemon
 // command. Remove this test when we remove this.
@@ -1597,11 +1597,7 @@
 	c.Assert(d.Kill(), check.IsNil)
 
 	// kill the container
-<<<<<<< HEAD
-	icmd.RunCommand(ctrBinary, "--address", "/var/run/docker/containerd/balena-engine-containerd.sock",
-=======
 	icmd.RunCommand(ctrBinary, "--address", containerdSocket,
->>>>>>> a79fabbf
 		"--namespace", moby_daemon.ContainersNamespace, "tasks", "kill", id).Assert(c, icmd.Success)
 
 	// restart daemon.
@@ -2181,11 +2177,7 @@
 	}
 
 	// kill the container
-<<<<<<< HEAD
-	icmd.RunCommand(ctrBinary, "--address", "/var/run/docker/containerd/balena-engine-containerd.sock",
-=======
 	icmd.RunCommand(ctrBinary, "--address", containerdSocket,
->>>>>>> a79fabbf
 		"--namespace", moby_daemon.ContainersNamespace, "tasks", "kill", cid).Assert(t, icmd.Success)
 
 	// Give time to containerd to process the command if we don't
@@ -2294,11 +2286,7 @@
 	// resume the container
 	result := icmd.RunCommand(
 		ctrBinary,
-<<<<<<< HEAD
-		"--address", "/var/run/docker/containerd/balena-engine-containerd.sock",
-=======
 		"--address", containerdSocket,
->>>>>>> a79fabbf
 		"--namespace", moby_daemon.ContainersNamespace,
 		"tasks", "resume", cid)
 	result.Assert(t, icmd.Success)
@@ -2658,11 +2646,7 @@
 {
     "runtimes": {
         "oci": {
-<<<<<<< HEAD
             "path": "balena-engine-runc"
-=======
-            "path": "runc"
->>>>>>> a79fabbf
         },
         "vm": {
             "path": "/usr/local/bin/vm-manager",
@@ -2744,11 +2728,7 @@
     "default-runtime": "vm",
     "runtimes": {
         "oci": {
-<<<<<<< HEAD
             "path": "balena-engine-runc"
-=======
-            "path": "runc"
->>>>>>> a79fabbf
         },
         "vm": {
             "path": "/usr/local/bin/vm-manager",
@@ -2774,14 +2754,10 @@
 }
 
 func (s *DockerDaemonSuite) TestRunWithRuntimeFromCommandLine(c *check.C) {
-<<<<<<< HEAD
 
 	c.Skip("Pending balenaEngine compatibility investigation")
 
 	s.d.StartWithBusybox(c, "--add-runtime", "oci=balena-engine-runc", "--add-runtime", "vm=/usr/local/bin/vm-manager")
-=======
-	s.d.StartWithBusybox(c, "--add-runtime", "oci=runc", "--add-runtime", "vm=/usr/local/bin/vm-manager")
->>>>>>> a79fabbf
 
 	// Run with default runtime
 	out, err := s.d.Cmd("run", "--rm", "busybox", "ls")
@@ -2828,11 +2804,7 @@
 
 	// Check that we can select a default runtime
 	s.d.Stop(c)
-<<<<<<< HEAD
 	s.d.StartWithBusybox(c, "--default-runtime=vm", "--add-runtime", "oci=balena-engine-runc", "--add-runtime", "vm=/usr/local/bin/vm-manager")
-=======
-	s.d.StartWithBusybox(c, "--default-runtime=vm", "--add-runtime", "oci=runc", "--add-runtime", "vm=/usr/local/bin/vm-manager")
->>>>>>> a79fabbf
 
 	out, err = s.d.Cmd("run", "--rm", "busybox", "ls")
 	c.Assert(err, check.NotNil, check.Commentf("%s", out))
