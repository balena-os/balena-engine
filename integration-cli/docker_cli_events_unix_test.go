--- conflicted
+++ resolved
@@ -49,14 +49,10 @@
 }
 
 func (s *DockerSuite) TestEventsOOMDisableFalse(c *check.C) {
-<<<<<<< HEAD
 
 	c.Skip("Pending balenaEngine compatibility investigation")
 
-	testRequires(c, DaemonIsLinux, oomControl, memoryLimitSupport, swapMemorySupport)
-=======
 	testRequires(c, DaemonIsLinux, oomControl, memoryLimitSupport, swapMemorySupport, NotPpc64le)
->>>>>>> 3ba4f9b2
 
 	errChan := make(chan error)
 	go func() {
@@ -86,14 +82,10 @@
 }
 
 func (s *DockerSuite) TestEventsOOMDisableTrue(c *check.C) {
-<<<<<<< HEAD
 
 	c.Skip("Pending balenaEngine compatibility investigation")
 
-	testRequires(c, DaemonIsLinux, oomControl, memoryLimitSupport, NotArm, swapMemorySupport)
-=======
 	testRequires(c, DaemonIsLinux, oomControl, memoryLimitSupport, NotArm, swapMemorySupport, NotPpc64le)
->>>>>>> 3ba4f9b2
 
 	errChan := make(chan error)
 	observer, err := newEventObserver(c)
