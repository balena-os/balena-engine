--- conflicted
+++ resolved
@@ -15,13 +15,8 @@
 	"github.com/docker/docker/api/types/network"
 	"github.com/docker/docker/client"
 	"github.com/docker/docker/integration-cli/cli/build"
-<<<<<<< HEAD
-	"gotest.tools/assert"
-	"gotest.tools/icmd"
-=======
 	"gotest.tools/v3/assert"
 	"gotest.tools/v3/icmd"
->>>>>>> 847da184
 )
 
 func (s *DockerSuite) TestVolumeCLICreate(c *testing.T) {
@@ -216,11 +211,7 @@
 func (s *DockerSuite) TestVolumeCLINoArgs(c *testing.T) {
 	out, _ := dockerCmd(c, "volume")
 	// no args should produce the cmd usage output
-<<<<<<< HEAD
 	usage := "Usage:	balena-engine volume COMMAND"
-=======
-	usage := "Usage:	docker volume COMMAND"
->>>>>>> 847da184
 	assert.Assert(c, strings.Contains(out, usage))
 	// invalid arg should error and show the command usage on stderr
 	icmd.RunCommand(dockerBinary, "volume", "somearg").Assert(c, icmd.Expected{
