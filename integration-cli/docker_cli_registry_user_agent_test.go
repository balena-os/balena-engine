package main

import (
	"fmt"
	"io/ioutil"
	"net/http"
	"os"
	"regexp"
	"testing"

<<<<<<< HEAD
	"github.com/docker/docker/internal/test/registry"
	"gotest.tools/assert"
=======
	"github.com/docker/docker/testutil/registry"
	"gotest.tools/v3/assert"
>>>>>>> 847da184
)

// unescapeBackslashSemicolonParens unescapes \;()
func unescapeBackslashSemicolonParens(s string) string {
	re := regexp.MustCompile(`\\;`)
	ret := re.ReplaceAll([]byte(s), []byte(";"))

	re = regexp.MustCompile(`\\\(`)
	ret = re.ReplaceAll(ret, []byte("("))

	re = regexp.MustCompile(`\\\)`)
	ret = re.ReplaceAll(ret, []byte(")"))

	re = regexp.MustCompile(`\\\\`)
	ret = re.ReplaceAll(ret, []byte(`\`))

	return string(ret)
}

func regexpCheckUA(c *testing.T, ua string) {
	re := regexp.MustCompile("(?P<dockerUA>.+) UpstreamClient(?P<upstreamUA>.+)")
	substrArr := re.FindStringSubmatch(ua)

	assert.Equal(c, len(substrArr), 3, "Expected 'UpstreamClient()' with upstream client UA")
	dockerUA := substrArr[1]
	upstreamUAEscaped := substrArr[2]

	// check dockerUA looks correct
	reDockerUA := regexp.MustCompile("^docker/[0-9A-Za-z+]")
	bMatchDockerUA := reDockerUA.MatchString(dockerUA)
	assert.Assert(c, bMatchDockerUA, "Docker Engine User-Agent malformed")

	// check upstreamUA looks correct
	// Expecting something like:  Docker-Client/1.11.0-dev (linux)
	upstreamUA := unescapeBackslashSemicolonParens(upstreamUAEscaped)
	reUpstreamUA := regexp.MustCompile(`^\(Docker-Client/[0-9A-Za-z+]`)
	bMatchUpstreamUA := reUpstreamUA.MatchString(upstreamUA)
	assert.Assert(c, bMatchUpstreamUA, "(Upstream) Docker Client User-Agent malformed")
}

// registerUserAgentHandler registers a handler for the `/v2/*` endpoint.
// Note that a 404 is returned to prevent the client to proceed.
// We are only checking if the client sent a valid User Agent string along
// with the request.
func registerUserAgentHandler(reg *registry.Mock, result *string) {
	reg.RegisterHandler("/v2/", func(w http.ResponseWriter, r *http.Request) {
		w.WriteHeader(404)
		w.Write([]byte(`{"errors":[{"code": "UNSUPPORTED","message": "this is a mock registry"}]}`))
		var ua string
		for k, v := range r.Header {
			if k == "User-Agent" {
				ua = v[0]
			}
		}
		*result = ua
	})
}

// TestUserAgentPassThrough verifies that when an image is pulled from
// a registry, the registry should see a User-Agent string of the form
// [docker engine UA] UpstreamClientSTREAM-CLIENT([client UA])
func (s *DockerRegistrySuite) TestUserAgentPassThrough(c *testing.T) {
<<<<<<< HEAD
	c.Skip("Pending balenaEngine compatibility investigation")

=======
>>>>>>> 847da184
	var ua string

	reg, err := registry.NewMock(c)
	assert.NilError(c, err)
	defer reg.Close()

	registerUserAgentHandler(reg, &ua)
	repoName := fmt.Sprintf("%s/busybox", reg.URL())

	s.d.StartWithBusybox(c, "--insecure-registry", reg.URL())

	tmp, err := ioutil.TempDir("", "integration-cli-")
	assert.NilError(c, err)
	defer os.RemoveAll(tmp)

	dockerfile, err := makefile(tmp, fmt.Sprintf("FROM %s", repoName))
	assert.NilError(c, err, "Unable to create test dockerfile")

	s.d.Cmd("build", "--file", dockerfile, tmp)
	regexpCheckUA(c, ua)

	s.d.Cmd("login", "-u", "richard", "-p", "testtest", reg.URL())
	regexpCheckUA(c, ua)

	s.d.Cmd("pull", repoName)
	regexpCheckUA(c, ua)

	s.d.Cmd("tag", "busybox", repoName)
	s.d.Cmd("push", repoName)
	regexpCheckUA(c, ua)
}<|MERGE_RESOLUTION|>--- conflicted
+++ resolved
@@ -8,13 +8,8 @@
 	"regexp"
 	"testing"
 
-<<<<<<< HEAD
-	"github.com/docker/docker/internal/test/registry"
-	"gotest.tools/assert"
-=======
 	"github.com/docker/docker/testutil/registry"
 	"gotest.tools/v3/assert"
->>>>>>> 847da184
 )
 
 // unescapeBackslashSemicolonParens unescapes \;()
@@ -77,11 +72,8 @@
 // a registry, the registry should see a User-Agent string of the form
 // [docker engine UA] UpstreamClientSTREAM-CLIENT([client UA])
 func (s *DockerRegistrySuite) TestUserAgentPassThrough(c *testing.T) {
-<<<<<<< HEAD
 	c.Skip("Pending balenaEngine compatibility investigation")
 
-=======
->>>>>>> 847da184
 	var ua string
 
 	reg, err := registry.NewMock(c)
