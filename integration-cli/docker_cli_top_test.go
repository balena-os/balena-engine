--- conflicted
+++ resolved
@@ -4,13 +4,8 @@
 	"strings"
 	"testing"
 
-<<<<<<< HEAD
-	"gotest.tools/assert"
-	"gotest.tools/icmd"
-=======
 	"gotest.tools/v3/assert"
 	"gotest.tools/v3/icmd"
->>>>>>> 847da184
 )
 
 func (s *DockerSuite) TestTopMultipleArgs(c *testing.T) {
