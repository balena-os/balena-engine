--- conflicted
+++ resolved
@@ -9,11 +9,7 @@
 	"sync"
 	"testing"
 
-<<<<<<< HEAD
-	"gotest.tools/assert"
-=======
 	"gotest.tools/v3/assert"
->>>>>>> 847da184
 )
 
 func (s *DockerSuite) BenchmarkConcurrentContainerActions(c *testing.B) {
