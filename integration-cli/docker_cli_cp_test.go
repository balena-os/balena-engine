--- conflicted
+++ resolved
@@ -11,15 +11,9 @@
 	"strings"
 	"testing"
 
-<<<<<<< HEAD
-	"gotest.tools/assert"
-	is "gotest.tools/assert/cmp"
-	"gotest.tools/icmd"
-=======
 	"gotest.tools/v3/assert"
 	is "gotest.tools/v3/assert/cmp"
 	"gotest.tools/v3/icmd"
->>>>>>> 847da184
 )
 
 const (
@@ -34,11 +28,7 @@
 
 // Ensure that an all-local path case returns an error.
 func (s *DockerSuite) TestCpLocalOnly(c *testing.T) {
-<<<<<<< HEAD
-	err := runDockerCp(c, "foo", "bar", nil)
-=======
 	err := runDockerCp(c, "foo", "bar")
->>>>>>> 847da184
 	assert.ErrorContains(c, err, "must specify at least one container source")
 }
 
