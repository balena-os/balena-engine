--- conflicted
+++ resolved
@@ -4,11 +4,7 @@
 	"os"
 	"testing"
 
-<<<<<<< HEAD
-	"gotest.tools/assert"
-=======
 	"gotest.tools/v3/assert"
->>>>>>> 847da184
 )
 
 // Try all of the test cases from the archive package which implements the
@@ -43,56 +39,26 @@
 	srcPath := cpPath(testVol, "file2")
 	dstPath := containerCpPath(containerID, "/vol2/symlinkToFile1")
 
-<<<<<<< HEAD
-	assert.Assert(c, runDockerCp(c, srcPath, dstPath, nil) == nil)
-
-	// The symlink should not have been modified.
-	assert.Assert(c, symlinkTargetEquals(c, cpPath(testVol, "symlinkToFile1"), "file1") == nil)
-
-	// The file should have the contents of "file2" now.
-	assert.Assert(c, fileContentEquals(c, cpPath(testVol, "file1"), "file2\n") == nil)
-=======
 	assert.NilError(c, runDockerCp(c, srcPath, dstPath))
 	assert.NilError(c, symlinkTargetEquals(c, cpPath(testVol, "symlinkToFile1"), "file1"), "The symlink should not have been modified")
 	assert.NilError(c, fileContentEquals(c, cpPath(testVol, "file1"), "file2\n"), `The file should have the contents of "file2" now`)
->>>>>>> 847da184
 
 	// Next, copy a local file to a symlink to a directory in the container.
 	// This should copy the file into the symlink target directory.
 	dstPath = containerCpPath(containerID, "/vol2/symlinkToDir1")
 
-<<<<<<< HEAD
-	assert.Assert(c, runDockerCp(c, srcPath, dstPath, nil) == nil)
-
-	// The symlink should not have been modified.
-	assert.Assert(c, symlinkTargetEquals(c, cpPath(testVol, "symlinkToDir1"), "dir1") == nil)
-
-	// The file should have the contents of "file2" now.
-	assert.Assert(c, fileContentEquals(c, cpPath(testVol, "file2"), "file2\n") == nil)
-=======
 	assert.NilError(c, runDockerCp(c, srcPath, dstPath))
 	assert.NilError(c, symlinkTargetEquals(c, cpPath(testVol, "symlinkToDir1"), "dir1"), "The symlink should not have been modified")
 	assert.NilError(c, fileContentEquals(c, cpPath(testVol, "file2"), "file2\n"), `The file should have the contents of "file2"" now`)
->>>>>>> 847da184
 
 	// Next, copy a file to a symlink to a file that does not exist (a broken
 	// symlink) in the container. This should create the target file with the
 	// contents of the source file.
 	dstPath = containerCpPath(containerID, "/vol2/brokenSymlinkToFileX")
 
-<<<<<<< HEAD
-	assert.Assert(c, runDockerCp(c, srcPath, dstPath, nil) == nil)
-
-	// The symlink should not have been modified.
-	assert.Assert(c, symlinkTargetEquals(c, cpPath(testVol, "brokenSymlinkToFileX"), "fileX") == nil)
-
-	// The file should have the contents of "file2" now.
-	assert.Assert(c, fileContentEquals(c, cpPath(testVol, "fileX"), "file2\n") == nil)
-=======
 	assert.NilError(c, runDockerCp(c, srcPath, dstPath))
 	assert.NilError(c, symlinkTargetEquals(c, cpPath(testVol, "brokenSymlinkToFileX"), "fileX"), "The symlink should not have been modified")
 	assert.NilError(c, fileContentEquals(c, cpPath(testVol, "fileX"), "file2\n"), `The file should have the contents of "file2"" now`)
->>>>>>> 847da184
 
 	// Next, copy a local directory to a symlink to a directory in the
 	// container. This should copy the directory into the symlink target
@@ -100,19 +66,9 @@
 	srcPath = cpPath(testVol, "/dir2")
 	dstPath = containerCpPath(containerID, "/vol2/symlinkToDir1")
 
-<<<<<<< HEAD
-	assert.Assert(c, runDockerCp(c, srcPath, dstPath, nil) == nil)
-
-	// The symlink should not have been modified.
-	assert.Assert(c, symlinkTargetEquals(c, cpPath(testVol, "symlinkToDir1"), "dir1") == nil)
-
-	// The directory should now contain a copy of "dir2".
-	assert.Assert(c, fileContentEquals(c, cpPath(testVol, "dir1/dir2/file2-1"), "file2-1\n") == nil)
-=======
 	assert.NilError(c, runDockerCp(c, srcPath, dstPath))
 	assert.NilError(c, symlinkTargetEquals(c, cpPath(testVol, "symlinkToDir1"), "dir1"), "The symlink should not have been modified")
 	assert.NilError(c, fileContentEquals(c, cpPath(testVol, "dir1/dir2/file2-1"), "file2-1\n"), `The directory should now contain a copy of "dir2"`)
->>>>>>> 847da184
 
 	// Next, copy a local directory to a symlink to a local directory that does
 	// not exist (a broken symlink) in the container. This should create the
@@ -120,19 +76,9 @@
 	// should not modify the symlink.
 	dstPath = containerCpPath(containerID, "/vol2/brokenSymlinkToDirX")
 
-<<<<<<< HEAD
-	assert.Assert(c, runDockerCp(c, srcPath, dstPath, nil) == nil)
-
-	// The symlink should not have been modified.
-	assert.Assert(c, symlinkTargetEquals(c, cpPath(testVol, "brokenSymlinkToDirX"), "dirX") == nil)
-
-	// The "dirX" directory should now be a copy of "dir2".
-	assert.Assert(c, fileContentEquals(c, cpPath(testVol, "dirX/file2-1"), "file2-1\n") == nil)
-=======
 	assert.NilError(c, runDockerCp(c, srcPath, dstPath))
 	assert.NilError(c, symlinkTargetEquals(c, cpPath(testVol, "brokenSymlinkToDirX"), "dirX"), "The symlink should not have been modified")
 	assert.NilError(c, fileContentEquals(c, cpPath(testVol, "dirX/file2-1"), "file2-1\n"), `The "dirX" directory should now be a copy of "dir2"`)
->>>>>>> 847da184
 }
 
 // Possibilities are reduced to the remaining 10 cases:
@@ -167,14 +113,8 @@
 	srcPath := cpPath(tmpDir, "file1")
 	dstPath := containerCpPath(containerID, "/root/itWorks.txt")
 
-<<<<<<< HEAD
-	assert.Assert(c, runDockerCp(c, srcPath, dstPath, nil) == nil)
-
-	assert.Assert(c, containerStartOutputEquals(c, containerID, "file1\n") == nil)
-=======
 	assert.NilError(c, runDockerCp(c, srcPath, dstPath))
 	assert.NilError(c, containerStartOutputEquals(c, containerID, "file1\n"))
->>>>>>> 847da184
 }
 
 // B. SRC specifies a file and DST (with trailing path separator) doesn't
@@ -195,10 +135,6 @@
 
 	err := runDockerCp(c, srcPath, dstDir)
 	assert.ErrorContains(c, err, "")
-<<<<<<< HEAD
-
-=======
->>>>>>> 847da184
 	assert.Assert(c, isCpDirNotExist(err), "expected DirNotExists error, but got %T: %s", err, err)
 }
 
@@ -220,18 +156,9 @@
 	dstPath := containerCpPath(containerID, "/root/file2")
 
 	// Ensure the container's file starts with the original content.
-<<<<<<< HEAD
-	assert.Assert(c, containerStartOutputEquals(c, containerID, "file2\n") == nil)
-
-	assert.Assert(c, runDockerCp(c, srcPath, dstPath, nil) == nil)
-
-	// Should now contain file1's contents.
-	assert.Assert(c, containerStartOutputEquals(c, containerID, "file1\n") == nil)
-=======
 	assert.NilError(c, containerStartOutputEquals(c, containerID, "file2\n"))
 	assert.NilError(c, runDockerCp(c, srcPath, dstPath))
 	assert.NilError(c, containerStartOutputEquals(c, containerID, "file1\n"), "Should now contain file1's contents")
->>>>>>> 847da184
 }
 
 // D. SRC specifies a file and DST exists as a directory. This should place
@@ -252,19 +179,9 @@
 	srcPath := cpPath(tmpDir, "file1")
 	dstDir := containerCpPath(containerID, "dir1")
 
-<<<<<<< HEAD
-	// Ensure that dstPath doesn't exist.
-	assert.Assert(c, containerStartOutputEquals(c, containerID, "") == nil)
-
-	assert.Assert(c, runDockerCp(c, srcPath, dstDir, nil) == nil)
-
-	// Should now contain file1's contents.
-	assert.Assert(c, containerStartOutputEquals(c, containerID, "file1\n") == nil)
-=======
 	assert.NilError(c, containerStartOutputEquals(c, containerID, ""), "dstPath should not have existed")
 	assert.NilError(c, runDockerCp(c, srcPath, dstDir))
 	assert.NilError(c, containerStartOutputEquals(c, containerID, "file1\n"), "Should now contain file1's contents")
->>>>>>> 847da184
 
 	// Now try again but using a trailing path separator for dstDir.
 
@@ -276,19 +193,9 @@
 
 	dstDir = containerCpPathTrailingSep(containerID, "dir1")
 
-<<<<<<< HEAD
-	// Ensure that dstPath doesn't exist.
-	assert.Assert(c, containerStartOutputEquals(c, containerID, "") == nil)
-
-	assert.Assert(c, runDockerCp(c, srcPath, dstDir, nil) == nil)
-
-	// Should now contain file1's contents.
-	assert.Assert(c, containerStartOutputEquals(c, containerID, "file1\n") == nil)
-=======
 	assert.NilError(c, containerStartOutputEquals(c, containerID, ""), "dstPath should not have existed")
 	assert.NilError(c, runDockerCp(c, srcPath, dstDir))
 	assert.NilError(c, containerStartOutputEquals(c, containerID, "file1\n"), "Should now contain file1's contents")
->>>>>>> 847da184
 }
 
 // E. SRC specifies a directory and DST does not exist. This should create a
@@ -308,15 +215,8 @@
 	srcDir := cpPath(tmpDir, "dir1")
 	dstDir := containerCpPath(containerID, "testDir")
 
-<<<<<<< HEAD
-	assert.Assert(c, runDockerCp(c, srcDir, dstDir, nil) == nil)
-
-	// Should now contain file1-1's contents.
-	assert.Assert(c, containerStartOutputEquals(c, containerID, "file1-1\n") == nil)
-=======
-	assert.NilError(c, runDockerCp(c, srcDir, dstDir))
-	assert.NilError(c, containerStartOutputEquals(c, containerID, "file1-1\n"), "Should now contain file1-1's contents")
->>>>>>> 847da184
+	assert.NilError(c, runDockerCp(c, srcDir, dstDir))
+	assert.NilError(c, containerStartOutputEquals(c, containerID, "file1-1\n"), "Should now contain file1-1's contents")
 
 	// Now try again but using a trailing path separator for dstDir.
 
@@ -327,15 +227,8 @@
 
 	dstDir = containerCpPathTrailingSep(containerID, "testDir")
 
-<<<<<<< HEAD
-	assert.Assert(c, runDockerCp(c, srcDir, dstDir, nil) == nil)
-
-	// Should now contain file1-1's contents.
-	assert.Assert(c, containerStartOutputEquals(c, containerID, "file1-1\n") == nil)
-=======
-	assert.NilError(c, runDockerCp(c, srcDir, dstDir))
-	assert.NilError(c, containerStartOutputEquals(c, containerID, "file1-1\n"), "Should now contain file1-1's contents")
->>>>>>> 847da184
+	assert.NilError(c, runDockerCp(c, srcDir, dstDir))
+	assert.NilError(c, containerStartOutputEquals(c, containerID, "file1-1\n"), "Should now contain file1-1's contents")
 }
 
 // F. SRC specifies a directory and DST exists as a file. This should cause an
@@ -356,10 +249,6 @@
 
 	err := runDockerCp(c, srcDir, dstFile)
 	assert.ErrorContains(c, err, "")
-<<<<<<< HEAD
-
-=======
->>>>>>> 847da184
 	assert.Assert(c, isCpCannotCopyDir(err), "expected ErrCannotCopyDir error, but got %T: %s", err, err)
 }
 
@@ -381,19 +270,9 @@
 	srcDir := cpPath(tmpDir, "dir1")
 	dstDir := containerCpPath(containerID, "/root/dir2")
 
-<<<<<<< HEAD
-	// Ensure that dstPath doesn't exist.
-	assert.Assert(c, containerStartOutputEquals(c, containerID, "") == nil)
-
-	assert.Assert(c, runDockerCp(c, srcDir, dstDir, nil) == nil)
-
-	// Should now contain file1-1's contents.
-	assert.Assert(c, containerStartOutputEquals(c, containerID, "file1-1\n") == nil)
-=======
-	assert.NilError(c, containerStartOutputEquals(c, containerID, ""), "dstPath should not have existed")
-	assert.NilError(c, runDockerCp(c, srcDir, dstDir))
-	assert.NilError(c, containerStartOutputEquals(c, containerID, "file1-1\n"), "Should now contain file1-1's contents")
->>>>>>> 847da184
+	assert.NilError(c, containerStartOutputEquals(c, containerID, ""), "dstPath should not have existed")
+	assert.NilError(c, runDockerCp(c, srcDir, dstDir))
+	assert.NilError(c, containerStartOutputEquals(c, containerID, "file1-1\n"), "Should now contain file1-1's contents")
 
 	// Now try again but using a trailing path separator for dstDir.
 
@@ -405,19 +284,9 @@
 
 	dstDir = containerCpPathTrailingSep(containerID, "/dir2")
 
-<<<<<<< HEAD
-	// Ensure that dstPath doesn't exist.
-	assert.Assert(c, containerStartOutputEquals(c, containerID, "") == nil)
-
-	assert.Assert(c, runDockerCp(c, srcDir, dstDir, nil) == nil)
-
-	// Should now contain file1-1's contents.
-	assert.Assert(c, containerStartOutputEquals(c, containerID, "file1-1\n") == nil)
-=======
-	assert.NilError(c, containerStartOutputEquals(c, containerID, ""), "dstPath should not have existed")
-	assert.NilError(c, runDockerCp(c, srcDir, dstDir))
-	assert.NilError(c, containerStartOutputEquals(c, containerID, "file1-1\n"), "Should now contain file1-1's contents")
->>>>>>> 847da184
+	assert.NilError(c, containerStartOutputEquals(c, containerID, ""), "dstPath should not have existed")
+	assert.NilError(c, runDockerCp(c, srcDir, dstDir))
+	assert.NilError(c, containerStartOutputEquals(c, containerID, "file1-1\n"), "Should now contain file1-1's contents")
 }
 
 // H. SRC specifies a directory's contents only and DST does not exist. This
@@ -437,15 +306,8 @@
 	srcDir := cpPathTrailingSep(tmpDir, "dir1") + "."
 	dstDir := containerCpPath(containerID, "testDir")
 
-<<<<<<< HEAD
-	assert.Assert(c, runDockerCp(c, srcDir, dstDir, nil) == nil)
-
-	// Should now contain file1-1's contents.
-	assert.Assert(c, containerStartOutputEquals(c, containerID, "file1-1\n") == nil)
-=======
-	assert.NilError(c, runDockerCp(c, srcDir, dstDir))
-	assert.NilError(c, containerStartOutputEquals(c, containerID, "file1-1\n"), "Should now contain file1-1's contents")
->>>>>>> 847da184
+	assert.NilError(c, runDockerCp(c, srcDir, dstDir))
+	assert.NilError(c, containerStartOutputEquals(c, containerID, "file1-1\n"), "Should now contain file1-1's contents")
 
 	// Now try again but using a trailing path separator for dstDir.
 
@@ -456,15 +318,8 @@
 
 	dstDir = containerCpPathTrailingSep(containerID, "testDir")
 
-<<<<<<< HEAD
-	assert.Assert(c, runDockerCp(c, srcDir, dstDir, nil) == nil)
-
-	// Should now contain file1-1's contents.
-	assert.Assert(c, containerStartOutputEquals(c, containerID, "file1-1\n") == nil)
-=======
-	assert.NilError(c, runDockerCp(c, srcDir, dstDir))
-	assert.NilError(c, containerStartOutputEquals(c, containerID, "file1-1\n"), "Should now contain file1-1's contents")
->>>>>>> 847da184
+	assert.NilError(c, runDockerCp(c, srcDir, dstDir))
+	assert.NilError(c, containerStartOutputEquals(c, containerID, "file1-1\n"), "Should now contain file1-1's contents")
 }
 
 // I. SRC specifies a directory's contents only and DST exists as a file. This
@@ -486,10 +341,6 @@
 
 	err := runDockerCp(c, srcDir, dstFile)
 	assert.ErrorContains(c, err, "")
-<<<<<<< HEAD
-
-=======
->>>>>>> 847da184
 	assert.Assert(c, isCpCannotCopyDir(err), "expected ErrCannotCopyDir error, but got %T: %s", err, err)
 }
 
@@ -512,19 +363,9 @@
 	srcDir := cpPathTrailingSep(tmpDir, "dir1") + "."
 	dstDir := containerCpPath(containerID, "/dir2")
 
-<<<<<<< HEAD
-	// Ensure that dstPath doesn't exist.
-	assert.Assert(c, containerStartOutputEquals(c, containerID, "") == nil)
-
-	assert.Assert(c, runDockerCp(c, srcDir, dstDir, nil) == nil)
-
-	// Should now contain file1-1's contents.
-	assert.Assert(c, containerStartOutputEquals(c, containerID, "file1-1\n") == nil)
-=======
 	assert.NilError(c, containerStartOutputEquals(c, containerID, ""), "dstPath should not have existed")
 	assert.NilError(c, runDockerCp(c, srcDir, dstDir))
 	assert.NilError(c, containerStartOutputEquals(c, containerID, "file1-1\n"), "Should've contained file1-1's contents")
->>>>>>> 847da184
 
 	// Now try again but using a trailing path separator for dstDir.
 
@@ -535,19 +376,9 @@
 
 	dstDir = containerCpPathTrailingSep(containerID, "/dir2")
 
-<<<<<<< HEAD
-	// Ensure that dstPath doesn't exist.
-	assert.Assert(c, containerStartOutputEquals(c, containerID, "") == nil)
-
-	assert.Assert(c, runDockerCp(c, srcDir, dstDir, nil) == nil)
-
-	// Should now contain file1-1's contents.
-	assert.Assert(c, containerStartOutputEquals(c, containerID, "file1-1\n") == nil)
-=======
 	assert.NilError(c, containerStartOutputEquals(c, containerID, ""), "dstPath should not have existed")
 	assert.NilError(c, runDockerCp(c, srcDir, dstDir))
 	assert.NilError(c, containerStartOutputEquals(c, containerID, "file1-1\n"), "Should've contained file1-1's contents")
->>>>>>> 847da184
 }
 
 // The `docker cp` command should also ensure that you cannot
@@ -572,13 +403,7 @@
 	assert.ErrorContains(c, err, "")
 
 	assert.Assert(c, isCpCannotCopyReadOnly(err), "expected ErrContainerRootfsReadonly error, but got %T: %s", err, err)
-<<<<<<< HEAD
-
-	// Ensure that dstPath doesn't exist.
-	assert.Assert(c, containerStartOutputEquals(c, containerID, "") == nil)
-=======
-	assert.NilError(c, containerStartOutputEquals(c, containerID, ""), "dstPath should not have existed")
->>>>>>> 847da184
+	assert.NilError(c, containerStartOutputEquals(c, containerID, ""), "dstPath should not have existed")
 }
 
 // The `docker cp` command should also ensure that you
@@ -603,11 +428,5 @@
 	assert.ErrorContains(c, err, "")
 
 	assert.Assert(c, isCpCannotCopyReadOnly(err), "expected ErrVolumeReadonly error, but got %T: %s", err, err)
-<<<<<<< HEAD
-
-	// Ensure that dstPath doesn't exist.
-	assert.Assert(c, containerStartOutputEquals(c, containerID, "") == nil)
-=======
-	assert.NilError(c, containerStartOutputEquals(c, containerID, ""), "dstPath should not have existed")
->>>>>>> 847da184
+	assert.NilError(c, containerStartOutputEquals(c, containerID, ""), "dstPath should not have existed")
 }