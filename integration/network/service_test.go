--- conflicted
+++ resolved
@@ -11,23 +11,12 @@
 	"github.com/docker/docker/client"
 	"github.com/docker/docker/integration/internal/network"
 	"github.com/docker/docker/integration/internal/swarm"
-<<<<<<< HEAD
-	"github.com/docker/docker/internal/test/daemon"
-	"github.com/docker/libnetwork/drivers/bridge"
-	"gotest.tools/assert"
-	"gotest.tools/icmd"
-	"gotest.tools/poll"
-	"gotest.tools/skip"
-=======
 	"github.com/docker/docker/testutil/daemon"
 	"gotest.tools/v3/assert"
 	"gotest.tools/v3/icmd"
 	"gotest.tools/v3/poll"
 	"gotest.tools/v3/skip"
->>>>>>> 847da184
 )
-
-const defaultNetworkBridge = bridge.DefaultBridgeName
 
 // delInterface removes given network interface
 func delInterface(t *testing.T, ifName string) {
@@ -70,11 +59,8 @@
 	// Remove docker0 bridge and the start daemon defining the predefined address pools
 	skip.If(t, testEnv.IsRemoteDaemon)
 	skip.If(t, versions.LessThan(testEnv.DaemonAPIVersion(), "1.38"), "skip test from new feature")
-<<<<<<< HEAD
-=======
 	skip.If(t, testEnv.IsRootless, "rootless mode has different view of network")
-	defaultNetworkBridge := "docker0"
->>>>>>> 847da184
+	defaultNetworkBridge := "balena0"
 	delInterface(t, defaultNetworkBridge)
 	d := daemon.New(t)
 	defer d.Stop(t)
@@ -116,11 +102,8 @@
 	skip.If(t, testEnv.OSType == "windows")
 	skip.If(t, testEnv.IsRemoteDaemon)
 	skip.If(t, versions.LessThan(testEnv.DaemonAPIVersion(), "1.38"), "skip test from new feature")
-<<<<<<< HEAD
-=======
 	skip.If(t, testEnv.IsRootless, "rootless mode has different view of network")
-	defaultNetworkBridge := "docker0"
->>>>>>> 847da184
+	defaultNetworkBridge := "balena0"
 	d := daemon.New(t)
 	d.Start(t)
 	defer d.Stop(t)
@@ -153,11 +136,8 @@
 	skip.If(t, testEnv.OSType == "windows")
 	skip.If(t, testEnv.IsRemoteDaemon)
 	skip.If(t, versions.LessThan(testEnv.DaemonAPIVersion(), "1.38"), "skip test from new feature")
-<<<<<<< HEAD
-=======
 	skip.If(t, testEnv.IsRootless, "rootless mode has different view of network")
-	defaultNetworkBridge := "docker0"
->>>>>>> 847da184
+	defaultNetworkBridge := "balena0"
 	d := daemon.New(t)
 	d.Start(t)
 	defer d.Stop(t)
@@ -207,11 +187,8 @@
 	skip.If(t, testEnv.OSType == "windows")
 	skip.If(t, testEnv.IsRemoteDaemon)
 	skip.If(t, versions.LessThan(testEnv.DaemonAPIVersion(), "1.38"), "skip test from new feature")
-<<<<<<< HEAD
-=======
 	skip.If(t, testEnv.IsRootless, "rootless mode has different view of network")
-	defaultNetworkBridge := "docker0"
->>>>>>> 847da184
+	defaultNetworkBridge := "balena0"
 	d := daemon.New(t)
 	defer d.Stop(t)
 	d.Start(t,
@@ -235,11 +212,7 @@
 	t.Skip("swarm isn't supported")
 
 	skip.If(t, testEnv.OSType == "windows")
-<<<<<<< HEAD
-
-=======
 	skip.If(t, testEnv.IsRootless, "rootless mode doesn't support Swarm-mode")
->>>>>>> 847da184
 	defer setupTest(t)()
 	d := swarm.NewSwarm(t, testEnv)
 	defer d.Stop(t)
@@ -268,14 +241,10 @@
 const ingressNet = "ingress"
 
 func TestServiceRemoveKeepsIngressNetwork(t *testing.T) {
-<<<<<<< HEAD
 	t.Skip("swarm isn't supported")
 
-	t.Skip("FLAKY_TEST")
-=======
 	t.Skip("FLAKY_TEST")
 	skip.If(t, testEnv.IsRootless, "rootless mode doesn't support Swarm-mode")
->>>>>>> 847da184
 
 	skip.If(t, testEnv.OSType == "windows")
 	defer setupTest(t)()
@@ -471,13 +440,10 @@
 	assert.NilError(t, err)
 	t.Logf("%s: NetworkInspect: %+v", t.Name(), out)
 	assert.Assert(t, len(out.IPAM.Config) > 0)
-<<<<<<< HEAD
-=======
 	// As of docker/swarmkit#2890, the ingress network uses the default address
 	// pool (whereas before, the subnet for the ingress network was hard-coded.
 	// This means that the ingress network gets the subnet 20.20.0.0/24, and
 	// the network we just created gets subnet 20.20.1.0/24.
->>>>>>> 847da184
 	assert.Equal(t, out.IPAM.Config[0].Subnet, "20.20.1.0/24")
 
 	// Also inspect ingress network and make sure its in the same subnet
