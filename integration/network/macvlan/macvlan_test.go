// +build !windows

package macvlan // import "github.com/docker/docker/integration/network/macvlan"

import (
	"context"
	"strings"
	"testing"

	"github.com/docker/docker/client"
	"github.com/docker/docker/integration/internal/container"
	net "github.com/docker/docker/integration/internal/network"
	n "github.com/docker/docker/integration/network"
	"github.com/docker/docker/testutil/daemon"
	"gotest.tools/v3/assert"
	"gotest.tools/v3/skip"
)

func TestDockerNetworkMacvlanPersistance(t *testing.T) {
	t.Skip("macvlan insn't supported")

	// verify the driver automatically provisions the 802.1q link (dm-dummy0.60)
	skip.If(t, testEnv.IsRemoteDaemon)
<<<<<<< HEAD
=======
	skip.If(t, testEnv.IsRootless, "rootless mode has different view of network")
>>>>>>> 847da184

	d := daemon.New(t)
	d.StartWithBusybox(t)
	defer d.Stop(t)

	master := "dm-dummy0"
	n.CreateMasterDummy(t, master)
	defer n.DeleteInterface(t, master)

	c := d.NewClientT(t)

	netName := "dm-persist"
	net.CreateNoError(context.Background(), t, c, netName,
		net.WithMacvlan("dm-dummy0.60"),
	)
	assert.Check(t, n.IsNetworkAvailable(c, netName))
	d.Restart(t)
	assert.Check(t, n.IsNetworkAvailable(c, netName))
}

func TestDockerNetworkMacvlan(t *testing.T) {
	t.Skip("macvlan insn't supported")

	skip.If(t, testEnv.IsRemoteDaemon)
<<<<<<< HEAD
=======
	skip.If(t, testEnv.IsRootless, "rootless mode has different view of network")
>>>>>>> 847da184

	for _, tc := range []struct {
		name string
		test func(client.APIClient) func(*testing.T)
	}{
		{
			name: "Subinterface",
			test: testMacvlanSubinterface,
		}, {
			name: "OverlapParent",
			test: testMacvlanOverlapParent,
		}, {
			name: "NilParent",
			test: testMacvlanNilParent,
		}, {
			name: "InternalMode",
			test: testMacvlanInternalMode,
		}, {
			name: "MultiSubnet",
			test: testMacvlanMultiSubnet,
		}, {
			name: "Addressing",
			test: testMacvlanAddressing,
		},
	} {
		d := daemon.New(t)
		d.StartWithBusybox(t)
		c := d.NewClientT(t)

		t.Run(tc.name, tc.test(c))

		d.Stop(t)
		// FIXME(vdemeester) clean network
	}
}

func testMacvlanOverlapParent(client client.APIClient) func(*testing.T) {
	return func(t *testing.T) {
		// verify the same parent interface cannot be used if already in use by an existing network
		master := "dm-dummy0"
		n.CreateMasterDummy(t, master)
		defer n.DeleteInterface(t, master)

		netName := "dm-subinterface"
		parentName := "dm-dummy0.40"
		net.CreateNoError(context.Background(), t, client, netName,
			net.WithMacvlan(parentName),
		)
		assert.Check(t, n.IsNetworkAvailable(client, netName))

		_, err := net.Create(context.Background(), client, "dm-parent-net-overlap",
			net.WithMacvlan(parentName),
		)
		assert.Check(t, err != nil)

		// delete the network while preserving the parent link
		err = client.NetworkRemove(context.Background(), netName)
		assert.NilError(t, err)

		assert.Check(t, n.IsNetworkNotAvailable(client, netName))
		// verify the network delete did not delete the predefined link
		n.LinkExists(t, master)
	}
}

func testMacvlanSubinterface(client client.APIClient) func(*testing.T) {
	return func(t *testing.T) {
		// verify the same parent interface cannot be used if already in use by an existing network
		master := "dm-dummy0"
		parentName := "dm-dummy0.20"
		n.CreateMasterDummy(t, master)
		defer n.DeleteInterface(t, master)
		n.CreateVlanInterface(t, master, parentName, "20")

		netName := "dm-subinterface"
		net.CreateNoError(context.Background(), t, client, netName,
			net.WithMacvlan(parentName),
		)
		assert.Check(t, n.IsNetworkAvailable(client, netName))

		// delete the network while preserving the parent link
		err := client.NetworkRemove(context.Background(), netName)
		assert.NilError(t, err)

		assert.Check(t, n.IsNetworkNotAvailable(client, netName))
		// verify the network delete did not delete the predefined link
		n.LinkExists(t, parentName)
	}
}

func testMacvlanNilParent(client client.APIClient) func(*testing.T) {
	return func(t *testing.T) {
		// macvlan bridge mode - dummy parent interface is provisioned dynamically
		netName := "dm-nil-parent"
		net.CreateNoError(context.Background(), t, client, netName,
			net.WithMacvlan(""),
		)
		assert.Check(t, n.IsNetworkAvailable(client, netName))

		ctx := context.Background()
		id1 := container.Run(ctx, t, client, container.WithNetworkMode(netName))
		id2 := container.Run(ctx, t, client, container.WithNetworkMode(netName))

		_, err := container.Exec(ctx, client, id2, []string{"ping", "-c", "1", id1})
		assert.Check(t, err == nil)
	}
}

func testMacvlanInternalMode(client client.APIClient) func(*testing.T) {
	return func(t *testing.T) {
		// macvlan bridge mode - dummy parent interface is provisioned dynamically
		netName := "dm-internal"
		net.CreateNoError(context.Background(), t, client, netName,
			net.WithMacvlan(""),
			net.WithInternal(),
		)
		assert.Check(t, n.IsNetworkAvailable(client, netName))

		ctx := context.Background()
		id1 := container.Run(ctx, t, client, container.WithNetworkMode(netName))
		id2 := container.Run(ctx, t, client, container.WithNetworkMode(netName))

		result, _ := container.Exec(ctx, client, id1, []string{"ping", "-c", "1", "8.8.8.8"})
		assert.Check(t, strings.Contains(result.Combined(), "Network is unreachable"))

		_, err := container.Exec(ctx, client, id2, []string{"ping", "-c", "1", id1})
		assert.Check(t, err == nil)
	}
}

func testMacvlanMultiSubnet(client client.APIClient) func(*testing.T) {
	return func(t *testing.T) {
		netName := "dualstackbridge"
		net.CreateNoError(context.Background(), t, client, netName,
			net.WithMacvlan(""),
			net.WithIPv6(),
			net.WithIPAM("172.28.100.0/24", ""),
			net.WithIPAM("172.28.102.0/24", "172.28.102.254"),
			net.WithIPAM("2001:db8:abc2::/64", ""),
			net.WithIPAM("2001:db8:abc4::/64", "2001:db8:abc4::254"),
		)

		assert.Check(t, n.IsNetworkAvailable(client, netName))

		// start dual stack containers and verify the user specified --ip and --ip6 addresses on subnets 172.28.100.0/24 and 2001:db8:abc2::/64
		ctx := context.Background()
		id1 := container.Run(ctx, t, client,
			container.WithNetworkMode("dualstackbridge"),
			container.WithIPv4("dualstackbridge", "172.28.100.20"),
			container.WithIPv6("dualstackbridge", "2001:db8:abc2::20"),
		)
		id2 := container.Run(ctx, t, client,
			container.WithNetworkMode("dualstackbridge"),
			container.WithIPv4("dualstackbridge", "172.28.100.21"),
			container.WithIPv6("dualstackbridge", "2001:db8:abc2::21"),
		)
		c1, err := client.ContainerInspect(ctx, id1)
		assert.NilError(t, err)

		// verify ipv4 connectivity to the explicit --ipv address second to first
		_, err = container.Exec(ctx, client, id2, []string{"ping", "-c", "1", c1.NetworkSettings.Networks["dualstackbridge"].IPAddress})
		assert.NilError(t, err)
		// verify ipv6 connectivity to the explicit --ipv6 address second to first
		_, err = container.Exec(ctx, client, id2, []string{"ping6", "-c", "1", c1.NetworkSettings.Networks["dualstackbridge"].GlobalIPv6Address})
		assert.NilError(t, err)

		// start dual stack containers and verify the user specified --ip and --ip6 addresses on subnets 172.28.102.0/24 and 2001:db8:abc4::/64
		id3 := container.Run(ctx, t, client,
			container.WithNetworkMode("dualstackbridge"),
			container.WithIPv4("dualstackbridge", "172.28.102.20"),
			container.WithIPv6("dualstackbridge", "2001:db8:abc4::20"),
		)
		id4 := container.Run(ctx, t, client,
			container.WithNetworkMode("dualstackbridge"),
			container.WithIPv4("dualstackbridge", "172.28.102.21"),
			container.WithIPv6("dualstackbridge", "2001:db8:abc4::21"),
		)
		c3, err := client.ContainerInspect(ctx, id3)
		assert.NilError(t, err)

		// verify ipv4 connectivity to the explicit --ipv address from third to fourth
		_, err = container.Exec(ctx, client, id4, []string{"ping", "-c", "1", c3.NetworkSettings.Networks["dualstackbridge"].IPAddress})
		assert.NilError(t, err)
		// verify ipv6 connectivity to the explicit --ipv6 address from third to fourth
		_, err = container.Exec(ctx, client, id4, []string{"ping6", "-c", "1", c3.NetworkSettings.Networks["dualstackbridge"].GlobalIPv6Address})
		assert.NilError(t, err)

		// Inspect the v4 gateway to ensure the proper default GW was assigned
		assert.Equal(t, c1.NetworkSettings.Networks["dualstackbridge"].Gateway, "172.28.100.1")
		// Inspect the v6 gateway to ensure the proper default GW was assigned
		assert.Equal(t, c1.NetworkSettings.Networks["dualstackbridge"].IPv6Gateway, "2001:db8:abc2::1")
		// Inspect the v4 gateway to ensure the proper explicitly assigned default GW was assigned
		assert.Equal(t, c3.NetworkSettings.Networks["dualstackbridge"].Gateway, "172.28.102.254")
		// Inspect the v6 gateway to ensure the proper explicitly assigned default GW was assigned
		assert.Equal(t, c3.NetworkSettings.Networks["dualstackbridge"].IPv6Gateway, "2001:db8:abc4::254")
	}
}

func testMacvlanAddressing(client client.APIClient) func(*testing.T) {
	return func(t *testing.T) {
		// Ensure the default gateways, next-hops and default dev devices are properly set
		netName := "dualstackbridge"
		net.CreateNoError(context.Background(), t, client, netName,
			net.WithMacvlan(""),
			net.WithIPv6(),
			net.WithOption("macvlan_mode", "bridge"),
			net.WithIPAM("172.28.130.0/24", ""),
			net.WithIPAM("2001:db8:abca::/64", "2001:db8:abca::254"),
		)
		assert.Check(t, n.IsNetworkAvailable(client, netName))

		ctx := context.Background()
		id1 := container.Run(ctx, t, client,
			container.WithNetworkMode("dualstackbridge"),
		)

		// Validate macvlan bridge mode defaults gateway sets the default IPAM next-hop inferred from the subnet
		result, err := container.Exec(ctx, client, id1, []string{"ip", "route"})
		assert.NilError(t, err)
		assert.Check(t, strings.Contains(result.Combined(), "default via 172.28.130.1 dev eth0"))
		// Validate macvlan bridge mode sets the v6 gateway to the user specified default gateway/next-hop
		result, err = container.Exec(ctx, client, id1, []string{"ip", "-6", "route"})
		assert.NilError(t, err)
		assert.Check(t, strings.Contains(result.Combined(), "default via 2001:db8:abca::254 dev eth0"))
	}
}<|MERGE_RESOLUTION|>--- conflicted
+++ resolved
@@ -21,10 +21,7 @@
 
 	// verify the driver automatically provisions the 802.1q link (dm-dummy0.60)
 	skip.If(t, testEnv.IsRemoteDaemon)
-<<<<<<< HEAD
-=======
 	skip.If(t, testEnv.IsRootless, "rootless mode has different view of network")
->>>>>>> 847da184
 
 	d := daemon.New(t)
 	d.StartWithBusybox(t)
@@ -49,10 +46,7 @@
 	t.Skip("macvlan insn't supported")
 
 	skip.If(t, testEnv.IsRemoteDaemon)
-<<<<<<< HEAD
-=======
 	skip.If(t, testEnv.IsRootless, "rootless mode has different view of network")
->>>>>>> 847da184
 
 	for _, tc := range []struct {
 		name string
