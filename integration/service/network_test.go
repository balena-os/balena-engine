--- conflicted
+++ resolved
@@ -79,11 +79,8 @@
 }
 
 func TestDockerNetworkReConnect(t *testing.T) {
-<<<<<<< HEAD
 	t.Skip("swarm isn't supported")
 
-=======
->>>>>>> 847da184
 	skip.If(t, testEnv.DaemonInfo.OSType == "windows")
 	defer setupTest(t)()
 	d := swarm.NewSwarm(t, testEnv)
