package service // import "github.com/docker/docker/integration/service"

import (
	"context"
	"testing"
	"time"

	"github.com/docker/docker/api/types"
	"github.com/docker/docker/api/types/container"
	"github.com/docker/docker/api/types/filters"
	swarmtypes "github.com/docker/docker/api/types/swarm"
	"github.com/docker/docker/client"
	"github.com/docker/docker/integration/internal/swarm"
	"github.com/google/go-cmp/cmp"
	"gotest.tools/assert"
	is "gotest.tools/assert/cmp"
	"gotest.tools/poll"
	"gotest.tools/skip"
)

func TestInspect(t *testing.T) {
<<<<<<< HEAD
	t.Skip("Swarm is not supported")
	return
	skip.IfCondition(t, !testEnv.IsLocalDaemon())
=======
	skip.If(t, testEnv.IsRemoteDaemon())
	skip.If(t, testEnv.DaemonInfo.OSType == "windows")
>>>>>>> 8c91e967
	defer setupTest(t)()
	d := swarm.NewSwarm(t, testEnv)
	defer d.Stop(t)
	client := d.NewClientT(t)
	defer client.Close()

	var now = time.Now()
	var instances uint64 = 2
	serviceSpec := fullSwarmServiceSpec("test-service-inspect", instances)

	ctx := context.Background()
	resp, err := client.ServiceCreate(ctx, serviceSpec, types.ServiceCreateOptions{
		QueryRegistry: false,
	})
	assert.NilError(t, err)

	id := resp.ID
	poll.WaitOn(t, serviceContainerCount(client, id, instances))

	service, _, err := client.ServiceInspectWithRaw(ctx, id, types.ServiceInspectOptions{})
	assert.NilError(t, err)

	expected := swarmtypes.Service{
		ID:   id,
		Spec: serviceSpec,
		Meta: swarmtypes.Meta{
			Version:   swarmtypes.Version{Index: uint64(11)},
			CreatedAt: now,
			UpdatedAt: now,
		},
	}
	assert.Check(t, is.DeepEqual(service, expected, cmpServiceOpts()))
}

// TODO: use helpers from gotest.tools/assert/opt when available
func cmpServiceOpts() cmp.Option {
	const threshold = 20 * time.Second

	metaTimeFields := func(path cmp.Path) bool {
		switch path.String() {
		case "Meta.CreatedAt", "Meta.UpdatedAt":
			return true
		}
		return false
	}
	withinThreshold := cmp.Comparer(func(x, y time.Time) bool {
		delta := x.Sub(y)
		return delta < threshold && delta > -threshold
	})

	return cmp.FilterPath(metaTimeFields, withinThreshold)
}

func fullSwarmServiceSpec(name string, replicas uint64) swarmtypes.ServiceSpec {
	restartDelay := 100 * time.Millisecond
	maxAttempts := uint64(4)

	return swarmtypes.ServiceSpec{
		Annotations: swarmtypes.Annotations{
			Name: name,
			Labels: map[string]string{
				"service-label": "service-label-value",
			},
		},
		TaskTemplate: swarmtypes.TaskSpec{
			ContainerSpec: &swarmtypes.ContainerSpec{
				Image:           "busybox:latest",
				Labels:          map[string]string{"container-label": "container-value"},
				Command:         []string{"/bin/top"},
				Args:            []string{"-u", "root"},
				Hostname:        "hostname",
				Env:             []string{"envvar=envvalue"},
				Dir:             "/work",
				User:            "root",
				StopSignal:      "SIGINT",
				StopGracePeriod: &restartDelay,
				Hosts:           []string{"8.8.8.8  google"},
				DNSConfig: &swarmtypes.DNSConfig{
					Nameservers: []string{"8.8.8.8"},
					Search:      []string{"somedomain"},
				},
				Isolation: container.IsolationDefault,
			},
			RestartPolicy: &swarmtypes.RestartPolicy{
				Delay:       &restartDelay,
				Condition:   swarmtypes.RestartPolicyConditionOnFailure,
				MaxAttempts: &maxAttempts,
			},
			Runtime: swarmtypes.RuntimeContainer,
		},
		Mode: swarmtypes.ServiceMode{
			Replicated: &swarmtypes.ReplicatedService{
				Replicas: &replicas,
			},
		},
		UpdateConfig: &swarmtypes.UpdateConfig{
			Parallelism:     2,
			Delay:           200 * time.Second,
			FailureAction:   swarmtypes.UpdateFailureActionContinue,
			Monitor:         2 * time.Second,
			MaxFailureRatio: 0.2,
			Order:           swarmtypes.UpdateOrderStopFirst,
		},
		RollbackConfig: &swarmtypes.UpdateConfig{
			Parallelism:     3,
			Delay:           300 * time.Second,
			FailureAction:   swarmtypes.UpdateFailureActionPause,
			Monitor:         3 * time.Second,
			MaxFailureRatio: 0.3,
			Order:           swarmtypes.UpdateOrderStartFirst,
		},
	}
}

func serviceContainerCount(client client.ServiceAPIClient, id string, count uint64) func(log poll.LogT) poll.Result {
	return func(log poll.LogT) poll.Result {
		filter := filters.NewArgs()
		filter.Add("service", id)
		tasks, err := client.TaskList(context.Background(), types.TaskListOptions{
			Filters: filter,
		})
		switch {
		case err != nil:
			return poll.Error(err)
		case len(tasks) == int(count):
			return poll.Success()
		default:
			return poll.Continue("task count at %d waiting for %d", len(tasks), count)
		}
	}
}<|MERGE_RESOLUTION|>--- conflicted
+++ resolved
@@ -19,14 +19,11 @@
 )
 
 func TestInspect(t *testing.T) {
-<<<<<<< HEAD
 	t.Skip("Swarm is not supported")
 	return
 	skip.IfCondition(t, !testEnv.IsLocalDaemon())
-=======
 	skip.If(t, testEnv.IsRemoteDaemon())
 	skip.If(t, testEnv.DaemonInfo.OSType == "windows")
->>>>>>> 8c91e967
 	defer setupTest(t)()
 	d := swarm.NewSwarm(t, testEnv)
 	defer d.Stop(t)
