package service // import "github.com/docker/docker/integration/service"

import (
	"context"
	"fmt"
	"io/ioutil"
	"testing"
	"time"

	"github.com/docker/docker/api/types"
	"github.com/docker/docker/api/types/filters"
	swarmtypes "github.com/docker/docker/api/types/swarm"
	"github.com/docker/docker/client"
	"github.com/docker/docker/integration/internal/network"
	"github.com/docker/docker/integration/internal/swarm"
	"github.com/docker/docker/internal/test/daemon"
	"gotest.tools/assert"
	is "gotest.tools/assert/cmp"
	"gotest.tools/poll"
)

<<<<<<< HEAD
func TestCreateServiceMultipleTimes(t *testing.T) {
	t.Skip("Swarm is not supported")
	return
=======
func TestServiceCreateInit(t *testing.T) {
>>>>>>> 3ba4f9b2
	defer setupTest(t)()
	t.Run("daemonInitDisabled", testServiceCreateInit(false))
	t.Run("daemonInitEnabled", testServiceCreateInit(true))
}

func testServiceCreateInit(daemonEnabled bool) func(t *testing.T) {
	return func(t *testing.T) {
		var ops = []func(*daemon.Daemon){}

		if daemonEnabled {
			ops = append(ops, daemon.WithInit)
		}
		d := swarm.NewSwarm(t, testEnv, ops...)
		defer d.Stop(t)
		client := d.NewClientT(t)
		defer client.Close()

		booleanTrue := true
		booleanFalse := false

		serviceID := swarm.CreateService(t, d)
		poll.WaitOn(t, serviceRunningTasksCount(client, serviceID, 1), swarm.ServicePoll)
		i := inspectServiceContainer(t, client, serviceID)
		// HostConfig.Init == nil means that it delegates to daemon configuration
		assert.Check(t, i.HostConfig.Init == nil)

		serviceID = swarm.CreateService(t, d, swarm.ServiceWithInit(&booleanTrue))
		poll.WaitOn(t, serviceRunningTasksCount(client, serviceID, 1), swarm.ServicePoll)
		i = inspectServiceContainer(t, client, serviceID)
		assert.Check(t, is.Equal(true, *i.HostConfig.Init))

		serviceID = swarm.CreateService(t, d, swarm.ServiceWithInit(&booleanFalse))
		poll.WaitOn(t, serviceRunningTasksCount(client, serviceID, 1), swarm.ServicePoll)
		i = inspectServiceContainer(t, client, serviceID)
		assert.Check(t, is.Equal(false, *i.HostConfig.Init))
	}
}

func inspectServiceContainer(t *testing.T, client client.APIClient, serviceID string) types.ContainerJSON {
	t.Helper()
	filter := filters.NewArgs()
	filter.Add("label", fmt.Sprintf("com.docker.swarm.service.id=%s", serviceID))
	containers, err := client.ContainerList(context.Background(), types.ContainerListOptions{Filters: filter})
	assert.NilError(t, err)
	assert.Check(t, is.Len(containers, 1))

	i, err := client.ContainerInspect(context.Background(), containers[0].ID)
	assert.NilError(t, err)
	return i
}

func TestCreateServiceMultipleTimes(t *testing.T) {
	defer setupTest(t)()
	d := swarm.NewSwarm(t, testEnv)
	defer d.Stop(t)
	client := d.NewClientT(t)
	defer client.Close()

	overlayName := "overlay1_" + t.Name()
	overlayID := network.CreateNoError(t, context.Background(), client, overlayName,
		network.WithCheckDuplicate(),
		network.WithDriver("overlay"),
	)

	var instances uint64 = 4

	serviceName := "TestService_" + t.Name()
	serviceSpec := []swarm.ServiceSpecOpt{
		swarm.ServiceWithReplicas(instances),
		swarm.ServiceWithName(serviceName),
		swarm.ServiceWithNetwork(overlayName),
	}

	serviceID := swarm.CreateService(t, d, serviceSpec...)
	poll.WaitOn(t, serviceRunningTasksCount(client, serviceID, instances), swarm.ServicePoll)

	_, _, err := client.ServiceInspectWithRaw(context.Background(), serviceID, types.ServiceInspectOptions{})
	assert.NilError(t, err)

	err = client.ServiceRemove(context.Background(), serviceID)
	assert.NilError(t, err)

	poll.WaitOn(t, serviceIsRemoved(client, serviceID), swarm.ServicePoll)
	poll.WaitOn(t, noTasks(client), swarm.ServicePoll)

	serviceID2 := swarm.CreateService(t, d, serviceSpec...)
	poll.WaitOn(t, serviceRunningTasksCount(client, serviceID2, instances), swarm.ServicePoll)

	err = client.ServiceRemove(context.Background(), serviceID2)
	assert.NilError(t, err)

	poll.WaitOn(t, serviceIsRemoved(client, serviceID2), swarm.ServicePoll)
	poll.WaitOn(t, noTasks(client), swarm.ServicePoll)

	err = client.NetworkRemove(context.Background(), overlayID)
	assert.NilError(t, err)

	poll.WaitOn(t, networkIsRemoved(client, overlayID), poll.WithTimeout(1*time.Minute), poll.WithDelay(10*time.Second))
}

func TestCreateWithDuplicateNetworkNames(t *testing.T) {
	defer setupTest(t)()
	d := swarm.NewSwarm(t, testEnv)
	defer d.Stop(t)
	client := d.NewClientT(t)
	defer client.Close()

	name := "foo_" + t.Name()
	n1 := network.CreateNoError(t, context.Background(), client, name,
		network.WithDriver("bridge"),
	)
	n2 := network.CreateNoError(t, context.Background(), client, name,
		network.WithDriver("bridge"),
	)

	// Dupliates with name but with different driver
	n3 := network.CreateNoError(t, context.Background(), client, name,
		network.WithDriver("overlay"),
	)

	// Create Service with the same name
	var instances uint64 = 1

	serviceName := "top_" + t.Name()
	serviceID := swarm.CreateService(t, d,
		swarm.ServiceWithReplicas(instances),
		swarm.ServiceWithName(serviceName),
		swarm.ServiceWithNetwork(name),
	)

	poll.WaitOn(t, serviceRunningTasksCount(client, serviceID, instances), swarm.ServicePoll)

	resp, _, err := client.ServiceInspectWithRaw(context.Background(), serviceID, types.ServiceInspectOptions{})
	assert.NilError(t, err)
	assert.Check(t, is.Equal(n3, resp.Spec.TaskTemplate.Networks[0].Target))

	// Remove Service
	err = client.ServiceRemove(context.Background(), serviceID)
	assert.NilError(t, err)

	// Make sure task has been destroyed.
	poll.WaitOn(t, serviceIsRemoved(client, serviceID), swarm.ServicePoll)

	// Remove networks
	err = client.NetworkRemove(context.Background(), n3)
	assert.NilError(t, err)

	err = client.NetworkRemove(context.Background(), n2)
	assert.NilError(t, err)

	err = client.NetworkRemove(context.Background(), n1)
	assert.NilError(t, err)

	// Make sure networks have been destroyed.
	poll.WaitOn(t, networkIsRemoved(client, n3), poll.WithTimeout(1*time.Minute), poll.WithDelay(10*time.Second))
	poll.WaitOn(t, networkIsRemoved(client, n2), poll.WithTimeout(1*time.Minute), poll.WithDelay(10*time.Second))
	poll.WaitOn(t, networkIsRemoved(client, n1), poll.WithTimeout(1*time.Minute), poll.WithDelay(10*time.Second))
}

func TestCreateServiceSecretFileMode(t *testing.T) {
	defer setupTest(t)()
	d := swarm.NewSwarm(t, testEnv)
	defer d.Stop(t)
	client := d.NewClientT(t)
	defer client.Close()

	ctx := context.Background()
	secretName := "TestSecret_" + t.Name()
	secretResp, err := client.SecretCreate(ctx, swarmtypes.SecretSpec{
		Annotations: swarmtypes.Annotations{
			Name: secretName,
		},
		Data: []byte("TESTSECRET"),
	})
	assert.NilError(t, err)

	var instances uint64 = 1
	serviceName := "TestService_" + t.Name()
	serviceID := swarm.CreateService(t, d,
		swarm.ServiceWithReplicas(instances),
		swarm.ServiceWithName(serviceName),
		swarm.ServiceWithCommand([]string{"/bin/sh", "-c", "ls -l /etc/secret || /bin/top"}),
		swarm.ServiceWithSecret(&swarmtypes.SecretReference{
			File: &swarmtypes.SecretReferenceFileTarget{
				Name: "/etc/secret",
				UID:  "0",
				GID:  "0",
				Mode: 0777,
			},
			SecretID:   secretResp.ID,
			SecretName: secretName,
		}),
	)

	poll.WaitOn(t, serviceRunningTasksCount(client, serviceID, instances), swarm.ServicePoll)

	filter := filters.NewArgs()
	filter.Add("service", serviceID)
	tasks, err := client.TaskList(ctx, types.TaskListOptions{
		Filters: filter,
	})
	assert.NilError(t, err)
	assert.Check(t, is.Equal(len(tasks), 1))

	body, err := client.ContainerLogs(ctx, tasks[0].Status.ContainerStatus.ContainerID, types.ContainerLogsOptions{
		ShowStdout: true,
	})
	assert.NilError(t, err)
	defer body.Close()

	content, err := ioutil.ReadAll(body)
	assert.NilError(t, err)
	assert.Check(t, is.Contains(string(content), "-rwxrwxrwx"))

	err = client.ServiceRemove(ctx, serviceID)
	assert.NilError(t, err)

	poll.WaitOn(t, serviceIsRemoved(client, serviceID), swarm.ServicePoll)
	poll.WaitOn(t, noTasks(client), swarm.ServicePoll)

	err = client.SecretRemove(ctx, secretName)
	assert.NilError(t, err)
}

func TestCreateServiceConfigFileMode(t *testing.T) {
	defer setupTest(t)()
	d := swarm.NewSwarm(t, testEnv)
	defer d.Stop(t)
	client := d.NewClientT(t)
	defer client.Close()

	ctx := context.Background()
	configName := "TestConfig_" + t.Name()
	configResp, err := client.ConfigCreate(ctx, swarmtypes.ConfigSpec{
		Annotations: swarmtypes.Annotations{
			Name: configName,
		},
		Data: []byte("TESTCONFIG"),
	})
	assert.NilError(t, err)

	var instances uint64 = 1
	serviceName := "TestService_" + t.Name()
	serviceID := swarm.CreateService(t, d,
		swarm.ServiceWithName(serviceName),
		swarm.ServiceWithCommand([]string{"/bin/sh", "-c", "ls -l /etc/config || /bin/top"}),
		swarm.ServiceWithReplicas(instances),
		swarm.ServiceWithConfig(&swarmtypes.ConfigReference{
			File: &swarmtypes.ConfigReferenceFileTarget{
				Name: "/etc/config",
				UID:  "0",
				GID:  "0",
				Mode: 0777,
			},
			ConfigID:   configResp.ID,
			ConfigName: configName,
		}),
	)

	poll.WaitOn(t, serviceRunningTasksCount(client, serviceID, instances))

	filter := filters.NewArgs()
	filter.Add("service", serviceID)
	tasks, err := client.TaskList(ctx, types.TaskListOptions{
		Filters: filter,
	})
	assert.NilError(t, err)
	assert.Check(t, is.Equal(len(tasks), 1))

	body, err := client.ContainerLogs(ctx, tasks[0].Status.ContainerStatus.ContainerID, types.ContainerLogsOptions{
		ShowStdout: true,
	})
	assert.NilError(t, err)
	defer body.Close()

	content, err := ioutil.ReadAll(body)
	assert.NilError(t, err)
	assert.Check(t, is.Contains(string(content), "-rwxrwxrwx"))

	err = client.ServiceRemove(ctx, serviceID)
	assert.NilError(t, err)

	poll.WaitOn(t, serviceIsRemoved(client, serviceID))
	poll.WaitOn(t, noTasks(client))

	err = client.ConfigRemove(ctx, configName)
	assert.NilError(t, err)
}

func serviceRunningTasksCount(client client.ServiceAPIClient, serviceID string, instances uint64) func(log poll.LogT) poll.Result {
	return func(log poll.LogT) poll.Result {
		filter := filters.NewArgs()
		filter.Add("service", serviceID)
		tasks, err := client.TaskList(context.Background(), types.TaskListOptions{
			Filters: filter,
		})
		switch {
		case err != nil:
			return poll.Error(err)
		case len(tasks) == int(instances):
			for _, task := range tasks {
				if task.Status.State != swarmtypes.TaskStateRunning {
					return poll.Continue("waiting for tasks to enter run state")
				}
			}
			return poll.Success()
		default:
			return poll.Continue("task count at %d waiting for %d", len(tasks), instances)
		}
	}
}

func noTasks(client client.ServiceAPIClient) func(log poll.LogT) poll.Result {
	return func(log poll.LogT) poll.Result {
		filter := filters.NewArgs()
		tasks, err := client.TaskList(context.Background(), types.TaskListOptions{
			Filters: filter,
		})
		switch {
		case err != nil:
			return poll.Error(err)
		case len(tasks) == 0:
			return poll.Success()
		default:
			return poll.Continue("task count at %d waiting for 0", len(tasks))
		}
	}
}

func serviceIsRemoved(client client.ServiceAPIClient, serviceID string) func(log poll.LogT) poll.Result {
	return func(log poll.LogT) poll.Result {
		filter := filters.NewArgs()
		filter.Add("service", serviceID)
		_, err := client.TaskList(context.Background(), types.TaskListOptions{
			Filters: filter,
		})
		if err == nil {
			return poll.Continue("waiting for service %s to be deleted", serviceID)
		}
		return poll.Success()
	}
}

func networkIsRemoved(client client.NetworkAPIClient, networkID string) func(log poll.LogT) poll.Result {
	return func(log poll.LogT) poll.Result {
		_, err := client.NetworkInspect(context.Background(), networkID, types.NetworkInspectOptions{})
		if err == nil {
			return poll.Continue("waiting for network %s to be removed", networkID)
		}
		return poll.Success()
	}
}<|MERGE_RESOLUTION|>--- conflicted
+++ resolved
@@ -19,13 +19,7 @@
 	"gotest.tools/poll"
 )
 
-<<<<<<< HEAD
-func TestCreateServiceMultipleTimes(t *testing.T) {
-	t.Skip("Swarm is not supported")
-	return
-=======
 func TestServiceCreateInit(t *testing.T) {
->>>>>>> 3ba4f9b2
 	defer setupTest(t)()
 	t.Run("daemonInitDisabled", testServiceCreateInit(false))
 	t.Run("daemonInitEnabled", testServiceCreateInit(true))
@@ -78,6 +72,8 @@
 }
 
 func TestCreateServiceMultipleTimes(t *testing.T) {
+	t.Skip("Swarm is not supported")
+	return
 	defer setupTest(t)()
 	d := swarm.NewSwarm(t, testEnv)
 	defer d.Stop(t)
