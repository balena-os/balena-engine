--- conflicted
+++ resolved
@@ -23,13 +23,8 @@
 	Platform         *specs.Platform
 }
 
-<<<<<<< HEAD
-// Create creates a container with the specified options
-func Create(ctx context.Context, t *testing.T, client client.APIClient, ops ...func(*TestContainerConfig)) string {
-=======
 // create creates a container with the specified options
 func create(ctx context.Context, t *testing.T, client client.APIClient, ops ...func(*TestContainerConfig)) (container.ContainerCreateCreatedBody, error) {
->>>>>>> 847da184
 	t.Helper()
 	cmd := []string{"top"}
 	if runtime.GOOS == "windows" {
