package container // import "github.com/docker/docker/integration/container"

import (
	"context"
	"encoding/json"
	"fmt"
	"strconv"
	"testing"
	"time"

	"github.com/docker/docker/api/types"
	"github.com/docker/docker/api/types/container"
	containertypes "github.com/docker/docker/api/types/container"
	"github.com/docker/docker/api/types/network"
	"github.com/docker/docker/api/types/versions"
	"github.com/docker/docker/client"
	"github.com/docker/docker/errdefs"
	ctr "github.com/docker/docker/integration/internal/container"
	"github.com/docker/docker/oci"
	specs "github.com/opencontainers/image-spec/specs-go/v1"
	"gotest.tools/v3/assert"
	is "gotest.tools/v3/assert/cmp"
	"gotest.tools/v3/poll"
	"gotest.tools/v3/skip"
)

func TestCreateFailsWhenIdentifierDoesNotExist(t *testing.T) {
	defer setupTest(t)()
	client := testEnv.APIClient()

	testCases := []struct {
		doc           string
		image         string
		expectedError string
	}{
		{
			doc:           "image and tag",
			image:         "test456:v1",
			expectedError: "No such image: test456:v1",
		},
		{
			doc:           "image no tag",
			image:         "test456",
			expectedError: "No such image: test456",
		},
		{
			doc:           "digest",
			image:         "sha256:0cb40641836c461bc97c793971d84d758371ed682042457523e4ae701efeaaaa",
			expectedError: "No such image: sha256:0cb40641836c461bc97c793971d84d758371ed682042457523e4ae701efeaaaa",
		},
	}

	for _, tc := range testCases {
		tc := tc
		t.Run(tc.doc, func(t *testing.T) {
			t.Parallel()
			_, err := client.ContainerCreate(context.Background(),
				&container.Config{Image: tc.image},
				&container.HostConfig{},
				&network.NetworkingConfig{},
				nil,
				"",
			)
			assert.Check(t, is.ErrorContains(err, tc.expectedError))
			assert.Check(t, errdefs.IsNotFound(err))
		})
	}
}

// TestCreateLinkToNonExistingContainer verifies that linking to a non-existing
// container returns an "invalid parameter" (400) status, and not the underlying
// "non exists" (404).
func TestCreateLinkToNonExistingContainer(t *testing.T) {
	skip.If(t, testEnv.DaemonInfo.OSType == "windows", "legacy links are not supported on windows")
	defer setupTest(t)()
	c := testEnv.APIClient()

	_, err := c.ContainerCreate(context.Background(),
		&container.Config{
			Image: "busybox",
		},
		&container.HostConfig{
			Links: []string{"no-such-container"},
		},
		&network.NetworkingConfig{},
<<<<<<< HEAD
=======
		nil,
>>>>>>> 847da184
		"",
	)
	assert.Check(t, is.ErrorContains(err, "could not get container for no-such-container"))
	assert.Check(t, errdefs.IsInvalidParameter(err))
}

func TestCreateWithInvalidEnv(t *testing.T) {
	defer setupTest(t)()
	client := testEnv.APIClient()

	testCases := []struct {
		env           string
		expectedError string
	}{
		{
			env:           "",
			expectedError: "invalid environment variable:",
		},
		{
			env:           "=",
			expectedError: "invalid environment variable: =",
		},
		{
			env:           "=foo",
			expectedError: "invalid environment variable: =foo",
		},
	}

	for index, tc := range testCases {
		tc := tc
		t.Run(strconv.Itoa(index), func(t *testing.T) {
			t.Parallel()
			_, err := client.ContainerCreate(context.Background(),
				&container.Config{
					Image: "busybox",
					Env:   []string{tc.env},
				},
				&container.HostConfig{},
				&network.NetworkingConfig{},
				nil,
				"",
			)
			assert.Check(t, is.ErrorContains(err, tc.expectedError))
			assert.Check(t, errdefs.IsInvalidParameter(err))
		})
	}
}

// Test case for #30166 (target was not validated)
func TestCreateTmpfsMountsTarget(t *testing.T) {
	skip.If(t, testEnv.DaemonInfo.OSType == "windows")

	defer setupTest(t)()
	client := testEnv.APIClient()

	testCases := []struct {
		target        string
		expectedError string
	}{
		{
			target:        ".",
			expectedError: "mount path must be absolute",
		},
		{
			target:        "foo",
			expectedError: "mount path must be absolute",
		},
		{
			target:        "/",
			expectedError: "destination can't be '/'",
		},
		{
			target:        "//",
			expectedError: "destination can't be '/'",
		},
	}

	for _, tc := range testCases {
		_, err := client.ContainerCreate(context.Background(),
			&container.Config{
				Image: "busybox",
			},
			&container.HostConfig{
				Tmpfs: map[string]string{tc.target: ""},
			},
			&network.NetworkingConfig{},
			nil,
			"",
		)
		assert.Check(t, is.ErrorContains(err, tc.expectedError))
		assert.Check(t, errdefs.IsInvalidParameter(err))
	}
}
func TestCreateWithCustomMaskedPaths(t *testing.T) {
	skip.If(t, testEnv.DaemonInfo.OSType != "linux")

	defer setupTest(t)()
	client := testEnv.APIClient()
	ctx := context.Background()

	testCases := []struct {
		maskedPaths []string
		expected    []string
	}{
		{
			maskedPaths: []string{},
			expected:    []string{},
		},
		{
			maskedPaths: nil,
			expected:    oci.DefaultSpec().Linux.MaskedPaths,
		},
		{
			maskedPaths: []string{"/proc/kcore", "/proc/keys"},
			expected:    []string{"/proc/kcore", "/proc/keys"},
		},
	}

	checkInspect := func(t *testing.T, ctx context.Context, name string, expected []string) {
		_, b, err := client.ContainerInspectWithRaw(ctx, name, false)
		assert.NilError(t, err)

		var inspectJSON map[string]interface{}
		err = json.Unmarshal(b, &inspectJSON)
		assert.NilError(t, err)

		cfg, ok := inspectJSON["HostConfig"].(map[string]interface{})
		assert.Check(t, is.Equal(true, ok), name)

		maskedPaths, ok := cfg["MaskedPaths"].([]interface{})
		assert.Check(t, is.Equal(true, ok), name)

		mps := []string{}
		for _, mp := range maskedPaths {
			mps = append(mps, mp.(string))
		}

		assert.DeepEqual(t, expected, mps)
	}

	for i, tc := range testCases {
		name := fmt.Sprintf("create-masked-paths-%d", i)
		config := container.Config{
			Image: "busybox",
			Cmd:   []string{"true"},
		}
		hc := container.HostConfig{}
		if tc.maskedPaths != nil {
			hc.MaskedPaths = tc.maskedPaths
		}

		// Create the container.
		c, err := client.ContainerCreate(context.Background(),
			&config,
			&hc,
			&network.NetworkingConfig{},
			nil,
			name,
		)
		assert.NilError(t, err)

		checkInspect(t, ctx, name, tc.expected)

		// Start the container.
		err = client.ContainerStart(ctx, c.ID, types.ContainerStartOptions{})
		assert.NilError(t, err)

		poll.WaitOn(t, ctr.IsInState(ctx, client, c.ID, "exited"), poll.WithDelay(100*time.Millisecond))

		checkInspect(t, ctx, name, tc.expected)
	}
}

func TestCreateWithCustomReadonlyPaths(t *testing.T) {
	skip.If(t, testEnv.DaemonInfo.OSType != "linux")

	defer setupTest(t)()
	client := testEnv.APIClient()
	ctx := context.Background()

	testCases := []struct {
		readonlyPaths []string
		expected      []string
	}{
		{
			readonlyPaths: []string{},
			expected:      []string{},
		},
		{
			readonlyPaths: nil,
			expected:      oci.DefaultSpec().Linux.ReadonlyPaths,
		},
		{
			readonlyPaths: []string{"/proc/asound", "/proc/bus"},
			expected:      []string{"/proc/asound", "/proc/bus"},
		},
	}

	checkInspect := func(t *testing.T, ctx context.Context, name string, expected []string) {
		_, b, err := client.ContainerInspectWithRaw(ctx, name, false)
		assert.NilError(t, err)

		var inspectJSON map[string]interface{}
		err = json.Unmarshal(b, &inspectJSON)
		assert.NilError(t, err)

		cfg, ok := inspectJSON["HostConfig"].(map[string]interface{})
		assert.Check(t, is.Equal(true, ok), name)

		readonlyPaths, ok := cfg["ReadonlyPaths"].([]interface{})
		assert.Check(t, is.Equal(true, ok), name)

		rops := []string{}
		for _, rop := range readonlyPaths {
			rops = append(rops, rop.(string))
		}
		assert.DeepEqual(t, expected, rops)
	}

	for i, tc := range testCases {
		name := fmt.Sprintf("create-readonly-paths-%d", i)
		config := container.Config{
			Image: "busybox",
			Cmd:   []string{"true"},
		}
		hc := container.HostConfig{}
		if tc.readonlyPaths != nil {
			hc.ReadonlyPaths = tc.readonlyPaths
		}

		// Create the container.
		c, err := client.ContainerCreate(context.Background(),
			&config,
			&hc,
			&network.NetworkingConfig{},
			nil,
			name,
		)
		assert.NilError(t, err)

		checkInspect(t, ctx, name, tc.expected)

		// Start the container.
		err = client.ContainerStart(ctx, c.ID, types.ContainerStartOptions{})
		assert.NilError(t, err)

		poll.WaitOn(t, ctr.IsInState(ctx, client, c.ID, "exited"), poll.WithDelay(100*time.Millisecond))

		checkInspect(t, ctx, name, tc.expected)
	}
}

func TestCreateWithInvalidHealthcheckParams(t *testing.T) {
	defer setupTest(t)()
	client := testEnv.APIClient()
	ctx := context.Background()

	testCases := []struct {
		doc         string
		interval    time.Duration
		timeout     time.Duration
		retries     int
		startPeriod time.Duration
		expectedErr string
	}{
		{
			doc:         "test invalid Interval in Healthcheck: less than 0s",
			interval:    -10 * time.Millisecond,
			timeout:     time.Second,
			retries:     1000,
			expectedErr: fmt.Sprintf("Interval in Healthcheck cannot be less than %s", container.MinimumDuration),
		},
		{
			doc:         "test invalid Interval in Healthcheck: larger than 0s but less than 1ms",
			interval:    500 * time.Microsecond,
			timeout:     time.Second,
			retries:     1000,
			expectedErr: fmt.Sprintf("Interval in Healthcheck cannot be less than %s", container.MinimumDuration),
		},
		{
			doc:         "test invalid Timeout in Healthcheck: less than 1ms",
			interval:    time.Second,
			timeout:     -100 * time.Millisecond,
			retries:     1000,
			expectedErr: fmt.Sprintf("Timeout in Healthcheck cannot be less than %s", container.MinimumDuration),
		},
		{
			doc:         "test invalid Retries in Healthcheck: less than 0",
			interval:    time.Second,
			timeout:     time.Second,
			retries:     -10,
			expectedErr: "Retries in Healthcheck cannot be negative",
		},
		{
			doc:         "test invalid StartPeriod in Healthcheck: not 0 and less than 1ms",
			interval:    time.Second,
			timeout:     time.Second,
			retries:     1000,
			startPeriod: 100 * time.Microsecond,
			expectedErr: fmt.Sprintf("StartPeriod in Healthcheck cannot be less than %s", container.MinimumDuration),
		},
	}

	for _, tc := range testCases {
		tc := tc
		t.Run(tc.doc, func(t *testing.T) {
			t.Parallel()
			cfg := container.Config{
				Image: "busybox",
				Healthcheck: &container.HealthConfig{
					Interval: tc.interval,
					Timeout:  tc.timeout,
					Retries:  tc.retries,
				},
			}
			if tc.startPeriod != 0 {
				cfg.Healthcheck.StartPeriod = tc.startPeriod
			}

			resp, err := client.ContainerCreate(ctx, &cfg, &container.HostConfig{}, nil, nil, "")
			assert.Check(t, is.Equal(len(resp.Warnings), 0))

			if versions.LessThan(testEnv.DaemonAPIVersion(), "1.32") {
				assert.Check(t, errdefs.IsSystem(err))
			} else {
				assert.Check(t, errdefs.IsInvalidParameter(err))
			}
			assert.ErrorContains(t, err, tc.expectedErr)
		})
	}
}

// Make sure that anonymous volumes can be overritten by tmpfs
// https://github.com/moby/moby/issues/40446
func TestCreateTmpfsOverrideAnonymousVolume(t *testing.T) {
	skip.If(t, testEnv.DaemonInfo.OSType == "windows", "windows does not support tmpfs")
	defer setupTest(t)()
	client := testEnv.APIClient()
	ctx := context.Background()

	id := ctr.Create(ctx, t, client,
		ctr.WithVolume("/foo"),
		ctr.WithTmpfs("/foo"),
		ctr.WithVolume("/bar"),
		ctr.WithTmpfs("/bar:size=999"),
		ctr.WithCmd("/bin/sh", "-c", "mount | grep '/foo' | grep tmpfs && mount | grep '/bar' | grep tmpfs"),
	)

	defer func() {
		err := client.ContainerRemove(ctx, id, types.ContainerRemoveOptions{Force: true})
		assert.NilError(t, err)
	}()

	inspect, err := client.ContainerInspect(ctx, id)
	assert.NilError(t, err)
	// tmpfs do not currently get added to inspect.Mounts
<<<<<<< HEAD
	// Normally an anoynmous volume would, except now tmpfs should prevent that.
=======
	// Normally an anonymous volume would, except now tmpfs should prevent that.
>>>>>>> 847da184
	assert.Assert(t, is.Len(inspect.Mounts, 0))

	chWait, chErr := client.ContainerWait(ctx, id, container.WaitConditionNextExit)
	assert.NilError(t, client.ContainerStart(ctx, id, types.ContainerStartOptions{}))

	timeout := time.NewTimer(30 * time.Second)
	defer timeout.Stop()

	select {
	case <-timeout.C:
		t.Fatal("timeout waiting for container to exit")
	case status := <-chWait:
		var errMsg string
		if status.Error != nil {
			errMsg = status.Error.Message
		}
		assert.Equal(t, int(status.StatusCode), 0, errMsg)
	case err := <-chErr:
		assert.NilError(t, err)
	}
<<<<<<< HEAD
=======
}

// Test that if the referenced image platform does not match the requested platform on container create that we get an
// error.
func TestCreateDifferentPlatform(t *testing.T) {
	defer setupTest(t)()
	c := testEnv.APIClient()
	ctx := context.Background()

	img, _, err := c.ImageInspectWithRaw(ctx, "busybox:latest")
	assert.NilError(t, err)
	assert.Assert(t, img.Architecture != "")

	t.Run("different os", func(t *testing.T) {
		p := specs.Platform{
			OS:           img.Os + "DifferentOS",
			Architecture: img.Architecture,
			Variant:      img.Variant,
		}
		_, err := c.ContainerCreate(ctx, &containertypes.Config{Image: "busybox:latest"}, &containertypes.HostConfig{}, nil, &p, "")
		assert.Assert(t, client.IsErrNotFound(err), err)
	})
	t.Run("different cpu arch", func(t *testing.T) {
		p := specs.Platform{
			OS:           img.Os,
			Architecture: img.Architecture + "DifferentArch",
			Variant:      img.Variant,
		}
		_, err := c.ContainerCreate(ctx, &containertypes.Config{Image: "busybox:latest"}, &containertypes.HostConfig{}, nil, &p, "")
		assert.Assert(t, client.IsErrNotFound(err), err)
	})
}

func TestCreateVolumesFromNonExistingContainer(t *testing.T) {
	defer setupTest(t)()
	cli := testEnv.APIClient()

	_, err := cli.ContainerCreate(
		context.Background(),
		&container.Config{Image: "busybox"},
		&container.HostConfig{VolumesFrom: []string{"nosuchcontainer"}},
		nil,
		nil,
		"",
	)
	assert.Check(t, errdefs.IsInvalidParameter(err))
}

// Test that we can create a container from an image that is for a different platform even if a platform was not specified
// This is for the regression detailed here: https://github.com/moby/moby/issues/41552
func TestCreatePlatformSpecificImageNoPlatform(t *testing.T) {
	defer setupTest(t)()

	skip.If(t, testEnv.DaemonInfo.Architecture == "arm", "test only makes sense to run on non-arm systems")
	skip.If(t, testEnv.OSType != "linux", "test image is only available on linux")
	cli := testEnv.APIClient()

	_, err := cli.ContainerCreate(
		context.Background(),
		&container.Config{Image: "arm32v7/hello-world"},
		&container.HostConfig{},
		nil,
		nil,
		"",
	)
	assert.NilError(t, err)
>>>>>>> 847da184
}<|MERGE_RESOLUTION|>--- conflicted
+++ resolved
@@ -83,10 +83,7 @@
 			Links: []string{"no-such-container"},
 		},
 		&network.NetworkingConfig{},
-<<<<<<< HEAD
-=======
 		nil,
->>>>>>> 847da184
 		"",
 	)
 	assert.Check(t, is.ErrorContains(err, "could not get container for no-such-container"))
@@ -443,11 +440,7 @@
 	inspect, err := client.ContainerInspect(ctx, id)
 	assert.NilError(t, err)
 	// tmpfs do not currently get added to inspect.Mounts
-<<<<<<< HEAD
-	// Normally an anoynmous volume would, except now tmpfs should prevent that.
-=======
 	// Normally an anonymous volume would, except now tmpfs should prevent that.
->>>>>>> 847da184
 	assert.Assert(t, is.Len(inspect.Mounts, 0))
 
 	chWait, chErr := client.ContainerWait(ctx, id, container.WaitConditionNextExit)
@@ -468,8 +461,6 @@
 	case err := <-chErr:
 		assert.NilError(t, err)
 	}
-<<<<<<< HEAD
-=======
 }
 
 // Test that if the referenced image platform does not match the requested platform on container create that we get an
@@ -536,5 +527,4 @@
 		"",
 	)
 	assert.NilError(t, err)
->>>>>>> 847da184
 }