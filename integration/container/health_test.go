package container // import "github.com/docker/docker/integration/container"

import (
	"context"
	"testing"
	"time"

	"github.com/docker/docker/api/types"
	containertypes "github.com/docker/docker/api/types/container"
	"github.com/docker/docker/client"
	"github.com/docker/docker/integration/internal/container"
<<<<<<< HEAD
	"gotest.tools/assert"
	"gotest.tools/poll"
	"gotest.tools/skip"
=======
	"gotest.tools/v3/assert"
	"gotest.tools/v3/poll"
	"gotest.tools/v3/skip"
>>>>>>> 847da184
)

// TestHealthCheckWorkdir verifies that health-checks inherit the containers'
// working-dir.
func TestHealthCheckWorkdir(t *testing.T) {
	skip.If(t, testEnv.OSType == "windows", "FIXME")
	defer setupTest(t)()
	ctx := context.Background()
	client := testEnv.APIClient()

	cID := container.Run(ctx, t, client, container.WithTty(true), container.WithWorkingDir("/foo"), func(c *container.TestContainerConfig) {
		c.Config.Healthcheck = &containertypes.HealthConfig{
			Test:     []string{"CMD-SHELL", "if [ \"$PWD\" = \"/foo\" ]; then exit 0; else exit 1; fi;"},
			Interval: 50 * time.Millisecond,
			Retries:  3,
		}
	})

	poll.WaitOn(t, pollForHealthStatus(ctx, client, cID, types.Healthy), poll.WithDelay(100*time.Millisecond))
}

// GitHub #37263
// Do not stop healthchecks just because we sent a signal to the container
func TestHealthKillContainer(t *testing.T) {
	skip.If(t, testEnv.OSType == "windows", "Windows only supports SIGKILL and SIGTERM? See https://github.com/moby/moby/issues/39574")
	defer setupTest(t)()

	ctx := context.Background()
	client := testEnv.APIClient()

	id := container.Run(ctx, t, client, func(c *container.TestContainerConfig) {
<<<<<<< HEAD
		c.Config.Healthcheck = &containertypes.HealthConfig{
			Test:     []string{"CMD-SHELL", "sleep 1"},
=======
		cmd := `
# Set the initial HEALTH value so the healthcheck passes
HEALTH="1"
echo $HEALTH > /health

# Any time doHealth is run we flip the value
# This lets us use kill signals to determine when healtchecks have run.
doHealth() {
	case "$HEALTH" in
		"0")
			HEALTH="1"
			;;
		"1")
			HEALTH="0"
			;;
	esac
	echo $HEALTH > /health
}

trap 'doHealth' USR1

while true; do sleep 1; done
`
		c.Config.Cmd = []string{"/bin/sh", "-c", cmd}
		c.Config.Healthcheck = &containertypes.HealthConfig{
			Test:     []string{"CMD-SHELL", `[ "$(cat /health)" = "1" ]`},
>>>>>>> 847da184
			Interval: time.Second,
			Retries:  5,
		}
	})

	ctxPoll, cancel := context.WithTimeout(ctx, 30*time.Second)
	defer cancel()
	poll.WaitOn(t, pollForHealthStatus(ctxPoll, client, id, "healthy"), poll.WithDelay(100*time.Millisecond))

	err := client.ContainerKill(ctx, id, "SIGUSR1")
	assert.NilError(t, err)

	ctxPoll, cancel = context.WithTimeout(ctx, 30*time.Second)
	defer cancel()
<<<<<<< HEAD
=======
	poll.WaitOn(t, pollForHealthStatus(ctxPoll, client, id, "unhealthy"), poll.WithDelay(100*time.Millisecond))

	err = client.ContainerKill(ctx, id, "SIGUSR1")
	assert.NilError(t, err)

	ctxPoll, cancel = context.WithTimeout(ctx, 30*time.Second)
	defer cancel()
>>>>>>> 847da184
	poll.WaitOn(t, pollForHealthStatus(ctxPoll, client, id, "healthy"), poll.WithDelay(100*time.Millisecond))
}

func pollForHealthStatus(ctx context.Context, client client.APIClient, containerID string, healthStatus string) func(log poll.LogT) poll.Result {
	return func(log poll.LogT) poll.Result {
		inspect, err := client.ContainerInspect(ctx, containerID)

		switch {
		case err != nil:
			return poll.Error(err)
		case inspect.State.Health.Status == healthStatus:
			return poll.Success()
		default:
			return poll.Continue("waiting for container to become %s", healthStatus)
		}
	}
}<|MERGE_RESOLUTION|>--- conflicted
+++ resolved
@@ -9,15 +9,9 @@
 	containertypes "github.com/docker/docker/api/types/container"
 	"github.com/docker/docker/client"
 	"github.com/docker/docker/integration/internal/container"
-<<<<<<< HEAD
-	"gotest.tools/assert"
-	"gotest.tools/poll"
-	"gotest.tools/skip"
-=======
 	"gotest.tools/v3/assert"
 	"gotest.tools/v3/poll"
 	"gotest.tools/v3/skip"
->>>>>>> 847da184
 )
 
 // TestHealthCheckWorkdir verifies that health-checks inherit the containers'
@@ -49,10 +43,6 @@
 	client := testEnv.APIClient()
 
 	id := container.Run(ctx, t, client, func(c *container.TestContainerConfig) {
-<<<<<<< HEAD
-		c.Config.Healthcheck = &containertypes.HealthConfig{
-			Test:     []string{"CMD-SHELL", "sleep 1"},
-=======
 		cmd := `
 # Set the initial HEALTH value so the healthcheck passes
 HEALTH="1"
@@ -79,7 +69,6 @@
 		c.Config.Cmd = []string{"/bin/sh", "-c", cmd}
 		c.Config.Healthcheck = &containertypes.HealthConfig{
 			Test:     []string{"CMD-SHELL", `[ "$(cat /health)" = "1" ]`},
->>>>>>> 847da184
 			Interval: time.Second,
 			Retries:  5,
 		}
@@ -94,8 +83,6 @@
 
 	ctxPoll, cancel = context.WithTimeout(ctx, 30*time.Second)
 	defer cancel()
-<<<<<<< HEAD
-=======
 	poll.WaitOn(t, pollForHealthStatus(ctxPoll, client, id, "unhealthy"), poll.WithDelay(100*time.Millisecond))
 
 	err = client.ContainerKill(ctx, id, "SIGUSR1")
@@ -103,7 +90,6 @@
 
 	ctxPoll, cancel = context.WithTimeout(ctx, 30*time.Second)
 	defer cancel()
->>>>>>> 847da184
 	poll.WaitOn(t, pollForHealthStatus(ctxPoll, client, id, "healthy"), poll.WithDelay(100*time.Millisecond))
 }
 
