package container // import "github.com/docker/docker/integration/container"

import (
	"context"
	"testing"
	"time"

	"github.com/docker/docker/client"
	"github.com/docker/docker/integration/internal/container"
	"github.com/docker/docker/integration/internal/requirement"
	"github.com/docker/docker/testutil/daemon"
	"gotest.tools/v3/assert"
	"gotest.tools/v3/poll"
	"gotest.tools/v3/skip"
)

// Bring up a daemon with the specified default cgroup namespace mode, and then create a container with the container options
func testRunWithCgroupNs(t *testing.T, daemonNsMode string, containerOpts ...func(*container.TestContainerConfig)) (string, string) {
	d := daemon.New(t, daemon.WithDefaultCgroupNamespaceMode(daemonNsMode))
	client := d.NewClientT(t)
	ctx := context.Background()

	d.StartWithBusybox(t)
	defer d.Stop(t)

	cID := container.Run(ctx, t, client, containerOpts...)
	poll.WaitOn(t, container.IsInState(ctx, client, cID, "running"), poll.WithDelay(100*time.Millisecond))

	daemonCgroup := d.CgroupNamespace(t)
	containerCgroup := container.GetContainerNS(ctx, t, client, cID, "cgroup")
	return containerCgroup, daemonCgroup
}

// Bring up a daemon with the specified default cgroup namespace mode. Create a container with the container options,
// expecting an error with the specified string
func testCreateFailureWithCgroupNs(t *testing.T, daemonNsMode string, errStr string, containerOpts ...func(*container.TestContainerConfig)) {
	d := daemon.New(t, daemon.WithDefaultCgroupNamespaceMode(daemonNsMode))
	client := d.NewClientT(t)
	ctx := context.Background()

	d.StartWithBusybox(t)
	defer d.Stop(t)
	container.CreateExpectingErr(ctx, t, client, errStr, containerOpts...)
}

func TestCgroupNamespacesRun(t *testing.T) {
	skip.If(t, testEnv.DaemonInfo.OSType != "linux")
	skip.If(t, testEnv.IsRemoteDaemon())
	skip.If(t, !requirement.CgroupNamespacesEnabled())

	// When the daemon defaults to private cgroup namespaces, containers launched
	// should be in their own private cgroup namespace by default
	containerCgroup, daemonCgroup := testRunWithCgroupNs(t, "private")
	assert.Assert(t, daemonCgroup != containerCgroup)
}

func TestCgroupNamespacesRunPrivileged(t *testing.T) {
	skip.If(t, testEnv.DaemonInfo.OSType != "linux")
	skip.If(t, testEnv.IsRemoteDaemon())
	skip.If(t, !requirement.CgroupNamespacesEnabled())
	skip.If(t, testEnv.DaemonInfo.CgroupVersion == "2", "on cgroup v2, privileged containers use private cgroupns")

	// When the daemon defaults to private cgroup namespaces, privileged containers
	// launched should not be inside their own cgroup namespaces
	containerCgroup, daemonCgroup := testRunWithCgroupNs(t, "private", container.WithPrivileged(true))
	assert.Assert(t, daemonCgroup == containerCgroup)
}

func TestCgroupNamespacesRunDaemonHostMode(t *testing.T) {
	skip.If(t, testEnv.DaemonInfo.OSType != "linux")
	skip.If(t, testEnv.IsRemoteDaemon())
	skip.If(t, !requirement.CgroupNamespacesEnabled())

	// When the daemon defaults to host cgroup namespaces, containers
	// launched should not be inside their own cgroup namespaces
	containerCgroup, daemonCgroup := testRunWithCgroupNs(t, "host")
	assert.Assert(t, daemonCgroup == containerCgroup)
}

func TestCgroupNamespacesRunHostMode(t *testing.T) {
	skip.If(t, testEnv.DaemonInfo.OSType != "linux")
	skip.If(t, testEnv.IsRemoteDaemon())
	skip.If(t, !requirement.CgroupNamespacesEnabled())

	// When the daemon defaults to private cgroup namespaces, containers launched
	// with a cgroup ns mode of "host" should not be inside their own cgroup namespaces
	containerCgroup, daemonCgroup := testRunWithCgroupNs(t, "private", container.WithCgroupnsMode("host"))
	assert.Assert(t, daemonCgroup == containerCgroup)
}

func TestCgroupNamespacesRunPrivateMode(t *testing.T) {
	skip.If(t, testEnv.DaemonInfo.OSType != "linux")
	skip.If(t, testEnv.IsRemoteDaemon())
	skip.If(t, !requirement.CgroupNamespacesEnabled())

	// When the daemon defaults to private cgroup namespaces, containers launched
	// with a cgroup ns mode of "private" should be inside their own cgroup namespaces
	containerCgroup, daemonCgroup := testRunWithCgroupNs(t, "private", container.WithCgroupnsMode("private"))
	assert.Assert(t, daemonCgroup != containerCgroup)
}

func TestCgroupNamespacesRunPrivilegedAndPrivate(t *testing.T) {
	skip.If(t, testEnv.DaemonInfo.OSType != "linux")
	skip.If(t, testEnv.IsRemoteDaemon())
	skip.If(t, !requirement.CgroupNamespacesEnabled())

	containerCgroup, daemonCgroup := testRunWithCgroupNs(t, "private", container.WithPrivileged(true), container.WithCgroupnsMode("private"))
	assert.Assert(t, daemonCgroup != containerCgroup)
}

func TestCgroupNamespacesRunInvalidMode(t *testing.T) {
	skip.If(t, testEnv.DaemonInfo.OSType != "linux")
	skip.If(t, testEnv.IsRemoteDaemon())
	skip.If(t, !requirement.CgroupNamespacesEnabled())

	// An invalid cgroup namespace mode should return an error on container creation
	errStr := "invalid cgroup namespace mode: invalid"
	testCreateFailureWithCgroupNs(t, "private", errStr, container.WithCgroupnsMode("invalid"))
}

// Clients before 1.40 expect containers to be created in the host cgroup namespace,
// regardless of the default setting of the daemon, unless running with cgroup v2
func TestCgroupNamespacesRunOlderClient(t *testing.T) {
	skip.If(t, testEnv.DaemonInfo.OSType != "linux")
	skip.If(t, testEnv.IsRemoteDaemon())
	skip.If(t, !requirement.CgroupNamespacesEnabled())

	d := daemon.New(t, daemon.WithDefaultCgroupNamespaceMode("private"))
	client := d.NewClientT(t, client.WithVersion("1.39"))

	ctx := context.Background()
	d.StartWithBusybox(t)
	defer d.Stop(t)

	cID := container.Run(ctx, t, client)
	poll.WaitOn(t, container.IsInState(ctx, client, cID, "running"), poll.WithDelay(100*time.Millisecond))

	daemonCgroup := d.CgroupNamespace(t)
<<<<<<< HEAD
	containerCgroup := containerCgroupNamespace(ctx, t, client, cID)
=======
	containerCgroup := container.GetContainerNS(ctx, t, client, cID, "cgroup")
>>>>>>> 38633e79
	if testEnv.DaemonInfo.CgroupVersion != "2" {
		assert.Assert(t, daemonCgroup == containerCgroup)
	} else {
		assert.Assert(t, daemonCgroup != containerCgroup)
	}
}<|MERGE_RESOLUTION|>--- conflicted
+++ resolved
@@ -136,11 +136,7 @@
 	poll.WaitOn(t, container.IsInState(ctx, client, cID, "running"), poll.WithDelay(100*time.Millisecond))
 
 	daemonCgroup := d.CgroupNamespace(t)
-<<<<<<< HEAD
-	containerCgroup := containerCgroupNamespace(ctx, t, client, cID)
-=======
 	containerCgroup := container.GetContainerNS(ctx, t, client, cID, "cgroup")
->>>>>>> 38633e79
 	if testEnv.DaemonInfo.CgroupVersion != "2" {
 		assert.Assert(t, daemonCgroup == containerCgroup)
 	} else {
