--- conflicted
+++ resolved
@@ -25,11 +25,6 @@
 	server  *httptest.Server
 )
 
-<<<<<<< HEAD
-const dockerdBinary = "balena-engine-daemon"
-
-=======
->>>>>>> 8c91e967
 func TestMain(m *testing.M) {
 	// Plugins are not supported
 	return
