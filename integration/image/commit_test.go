--- conflicted
+++ resolved
@@ -21,10 +21,7 @@
 	ctx := context.Background()
 
 	cID1 := container.Create(ctx, t, client)
-<<<<<<< HEAD
-=======
 	imgName := strings.ToLower(t.Name())
->>>>>>> 847da184
 
 	commitResp1, err := client.ContainerCommit(ctx, cID1, types.ContainerCommitOptions{
 		Changes:   []string{"ENV PATH=/bin"},
