--- conflicted
+++ resolved
@@ -163,12 +163,7 @@
 BUILD_CROSS = --build-arg CROSS=true
 endif
 
-<<<<<<< HEAD
-balena: build ## build the linux consolidate binary
-	$(DOCKER_RUN_DOCKER) hack/make.sh dynbinary-balena
-=======
 VERSION_AUTOGEN_ARGS = --build-arg VERSION --build-arg DOCKER_GITCOMMIT --build-arg PRODUCT --build-arg PLATFORM --build-arg DEFAULT_PRODUCT_LICENSE
->>>>>>> 847da184
 
 default: binary
 
@@ -182,19 +177,6 @@
 autogen:
 	mkdir -p autogen
 
-<<<<<<< HEAD
-ifdef DOCKER_CROSSPLATFORMS
-build: DOCKER_CROSS := true
-endif
-ifeq ($(BIND_DIR), .)
-build: DOCKER_BUILD_OPTS += --target=dev
-endif
-build: DOCKER_BUILD_ARGS += --build-arg=CROSS=$(DOCKER_CROSS)
-build: DOCKER_BUILDKIT ?= 0
-build: bundles
-	$(warning The docker client CLI has moved to github.com/docker/cli. For a dev-test cycle involving the CLI, run:${\n} DOCKER_CLI_PATH=/host/path/to/cli/binary make shell ${\n} then change the cli and compile into a binary at the same location.${\n})
-	DOCKER_BUILDKIT="${DOCKER_BUILDKIT}" docker build --build-arg=GO_VERSION ${BUILD_APT_MIRROR} ${DOCKER_BUILD_ARGS} ${DOCKER_BUILD_OPTS} -t "$(DOCKER_IMAGE)" -f "$(DOCKERFILE)" .
-=======
 binary: buildx autogen ## build statically linked linux binaries
 	$(BUILD_CMD) $(BUILD_OPTS) --output=bundles/ --target=$@ $(VERSION_AUTOGEN_ARGS) .
 
@@ -204,7 +186,6 @@
 cross: BUILD_OPTS += --build-arg CROSS=true --build-arg DOCKER_CROSSPLATFORMS
 cross: buildx autogen ## cross build the binaries for darwin, freebsd and\nwindows
 	$(BUILD_CMD) $(BUILD_OPTS) --output=bundles/ --target=$@ $(VERSION_AUTOGEN_ARGS) .
->>>>>>> 847da184
 
 bundles:
 	mkdir bundles
@@ -224,7 +205,7 @@
 
 run: build ## run the docker daemon in a container
 	$(DOCKER_RUN_DOCKER) sh -c "KEEPBUNDLE=1 hack/make.sh install-binary run"
- 
+
 .PHONY: build
 ifeq ($(BIND_DIR), .)
 build: shell_target := --target=dev
@@ -241,10 +222,10 @@
 	$(DOCKER_RUN_DOCKER) bash
 
 test: build test-unit ## run the unit, integration and docker-py tests
-	$(DOCKER_RUN_DOCKER) hack/make.sh dynbinary-balena cross test-integration test-docker-py
+	$(DOCKER_RUN_DOCKER) hack/make.sh dynbinary cross test-integration test-docker-py
 
 test-docker-py: build ## run the docker-py tests
-	$(DOCKER_RUN_DOCKER) hack/make.sh dynbinary-balena test-docker-py
+	$(DOCKER_RUN_DOCKER) hack/make.sh dynbinary test-docker-py
 
 test-integration-cli: test-integration ## (DEPRECATED) use test-integration
 
@@ -253,15 +234,11 @@
 	@echo Both integrations suites skipped per environment variables
 else
 test-integration: build ## run the integration tests
-<<<<<<< HEAD
-	$(DOCKER_RUN_DOCKER) hack/make.sh dynbinary-balena test-integration
-=======
 	$(DOCKER_RUN_DOCKER) hack/make.sh dynbinary test-integration
->>>>>>> 847da184
 endif
 
 test-integration-flaky: build ## run the stress test for all new integration tests
-	$(DOCKER_RUN_DOCKER) hack/make.sh dynbinary-balena test-integration-flaky
+	$(DOCKER_RUN_DOCKER) hack/make.sh dynbinary test-integration-flaky
 
 test-unit: build ## run the unit tests
 	$(DOCKER_RUN_DOCKER) hack/test/unit
@@ -286,9 +263,6 @@
 	@docker run --rm -v $(PWD)/api/swagger.yaml:/usr/share/nginx/html/swagger.yaml \
 		-e 'REDOC_OPTIONS=hide-hostname="true" lazy-rendering' \
 		-p $(SWAGGER_DOCS_PORT):80 \
-<<<<<<< HEAD
-		bfirsh/redoc:1.6.2
-=======
 		bfirsh/redoc:1.6.2
 
 .PHONY: buildx
@@ -316,5 +290,4 @@
 		docker rm -f $${id}; \
 	fi
 
-	$@ version
->>>>>>> 847da184
+	$@ version