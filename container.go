package docker

import (
	"bytes"
	"encoding/json"
	"errors"
	"fmt"
	"github.com/dotcloud/docker/archive"
	"github.com/dotcloud/docker/graphdriver"
	"github.com/dotcloud/docker/term"
	"github.com/dotcloud/docker/utils"
	"github.com/kr/pty"
	"io"
	"io/ioutil"
	"log"
	"net"
	"os"
	"os/exec"
	"path"
	"path/filepath"
	"strconv"
	"strings"
	"sync"
	"syscall"
	"time"
)

type Container struct {
<<<<<<< HEAD
	root   string // Path to the "home" of the container, including metadata.
	rootfs string // Path to the root filesystem of the container.
=======
	sync.Mutex

	root string
>>>>>>> 25e443a3

	ID string

	Created time.Time

	Path string
	Args []string

	Config *Config
	State  State
	Image  string

	network         *NetworkInterface
	NetworkSettings *NetworkSettings

	SysInitPath    string
	ResolvConfPath string
	HostnamePath   string
	HostsPath      string
	Name           string
	Driver         string

	cmd       *exec.Cmd
	stdout    *utils.WriteBroadcaster
	stderr    *utils.WriteBroadcaster
	stdin     io.ReadCloser
	stdinPipe io.WriteCloser
	ptyMaster io.Closer

	runtime *Runtime

	waitLock chan struct{}
	Volumes  map[string]string
	// Store rw/ro in a separate structure to preserve reverse-compatibility on-disk.
	// Easier than migrating older container configs :)
	VolumesRW  map[string]bool
	hostConfig *HostConfig

	activeLinks map[string]*Link
}

// Note: the Config structure should hold only portable information about the container.
// Here, "portable" means "independent from the host we are running on".
// Non-portable information *should* appear in HostConfig.
type Config struct {
	Hostname        string
	Domainname      string
	User            string
	Memory          int64 // Memory limit (in bytes)
	MemorySwap      int64 // Total memory usage (memory + swap); set `-1' to disable swap
	CpuShares       int64 // CPU shares (relative weight vs. other containers)
	AttachStdin     bool
	AttachStdout    bool
	AttachStderr    bool
	PortSpecs       []string // Deprecated - Can be in the format of 8080/tcp
	ExposedPorts    map[Port]struct{}
	Tty             bool // Attach standard streams to a tty, including stdin if it is not closed.
	OpenStdin       bool // Open stdin
	StdinOnce       bool // If true, close stdin after the 1 attached client disconnects.
	Env             []string
	Cmd             []string
	Dns             []string
	Image           string // Name of the image as it was passed by the operator (eg. could be symbolic)
	Volumes         map[string]struct{}
	VolumesFrom     string
	WorkingDir      string
	Entrypoint      []string
	NetworkDisabled bool
}

type HostConfig struct {
	Binds           []string
	ContainerIDFile string
	LxcConf         []KeyValuePair
	Privileged      bool
	PortBindings    map[Port][]PortBinding
	Links           []string
	PublishAllPorts bool
}

type BindMap struct {
	SrcPath string
	DstPath string
	Mode    string
}

var (
	ErrContainerStart           = errors.New("The container failed to start. Unkown error")
	ErrContainerStartTimeout    = errors.New("The container failed to start due to timed out.")
	ErrInvalidWorikingDirectory = errors.New("The working directory is invalid. It needs to be an absolute path.")
	ErrConflictAttachDetach     = errors.New("Conflicting options: -a and -d")
	ErrConflictDetachAutoRemove = errors.New("Conflicting options: -rm and -d")
)

type KeyValuePair struct {
	Key   string
	Value string
}

type PortBinding struct {
	HostIp   string
	HostPort string
}

// 80/tcp
type Port string

func (p Port) Proto() string {
	parts := strings.Split(string(p), "/")
	if len(parts) == 1 {
		return "tcp"
	}
	return parts[1]
}

func (p Port) Port() string {
	return strings.Split(string(p), "/")[0]
}

func (p Port) Int() int {
	i, err := parsePort(p.Port())
	if err != nil {
		panic(err)
	}
	return i
}

func NewPort(proto, port string) Port {
	return Port(fmt.Sprintf("%s/%s", port, proto))
}

type PortMapping map[string]string // Deprecated

type NetworkSettings struct {
	IPAddress   string
	IPPrefixLen int
	Gateway     string
	Bridge      string
	PortMapping map[string]PortMapping // Deprecated
	Ports       map[Port][]PortBinding
}

func (settings *NetworkSettings) PortMappingAPI() []APIPort {
	var mapping []APIPort
	for port, bindings := range settings.Ports {
		p, _ := parsePort(port.Port())
		if len(bindings) == 0 {
			mapping = append(mapping, APIPort{
				PublicPort: int64(p),
				Type:       port.Proto(),
			})
			continue
		}
		for _, binding := range bindings {
			p, _ := parsePort(port.Port())
			h, _ := parsePort(binding.HostPort)
			mapping = append(mapping, APIPort{
				PrivatePort: int64(p),
				PublicPort:  int64(h),
				Type:        port.Proto(),
				IP:          binding.HostIp,
			})
		}
	}
	return mapping
}

// Inject the io.Reader at the given path. Note: do not close the reader
func (container *Container) Inject(file io.Reader, pth string) error {
	if err := container.EnsureMounted(); err != nil {
		return fmt.Errorf("inject: error mounting container %s: %s", container.ID, err)
	}

	// Return error if path exists
	destPath := path.Join(container.RootfsPath(), pth)
	if _, err := os.Stat(destPath); err == nil {
		// Since err is nil, the path could be stat'd and it exists
		return fmt.Errorf("%s exists", pth)
	} else if !os.IsNotExist(err) {
		// Expect err might be that the file doesn't exist, so
		// if it's some other error, return that.

		return err
	}

	// Make sure the directory exists
	if err := os.MkdirAll(path.Join(container.RootfsPath(), path.Dir(pth)), 0755); err != nil {
		return err
	}

	dest, err := os.Create(destPath)
	if err != nil {
		return err
	}
	defer dest.Close()

	if _, err := io.Copy(dest, file); err != nil {
		return err
	}
	return nil
}

func (container *Container) Cmd() *exec.Cmd {
	return container.cmd
}

func (container *Container) When() time.Time {
	return container.Created
}

func (container *Container) FromDisk() error {
	data, err := ioutil.ReadFile(container.jsonPath())
	if err != nil {
		return err
	}
	// Load container settings
	// udp broke compat of docker.PortMapping, but it's not used when loading a container, we can skip it
	if err := json.Unmarshal(data, container); err != nil && !strings.Contains(err.Error(), "docker.PortMapping") {
		return err
	}
	return container.readHostConfig()
}

func (container *Container) ToDisk() (err error) {
	data, err := json.Marshal(container)
	if err != nil {
		return
	}
	err = ioutil.WriteFile(container.jsonPath(), data, 0666)
	if err != nil {
		return
	}
	return container.writeHostConfig()
}

func (container *Container) readHostConfig() error {
	container.hostConfig = &HostConfig{}
	// If the hostconfig file does not exist, do not read it.
	// (We still have to initialize container.hostConfig,
	// but that's OK, since we just did that above.)
	_, err := os.Stat(container.hostConfigPath())
	if os.IsNotExist(err) {
		return nil
	}
	data, err := ioutil.ReadFile(container.hostConfigPath())
	if err != nil {
		return err
	}
	return json.Unmarshal(data, container.hostConfig)
}

func (container *Container) writeHostConfig() (err error) {
	data, err := json.Marshal(container.hostConfig)
	if err != nil {
		return
	}
	return ioutil.WriteFile(container.hostConfigPath(), data, 0666)
}

func (container *Container) generateEnvConfig(env []string) error {
	data, err := json.Marshal(env)
	if err != nil {
		return err
	}
	ioutil.WriteFile(container.EnvConfigPath(), data, 0600)
	return nil
}

func (container *Container) generateLXCConfig() error {
	fo, err := os.Create(container.lxcConfigPath())
	if err != nil {
		return err
	}
	defer fo.Close()
	return LxcTemplateCompiled.Execute(fo, container)
}

func (container *Container) startPty() error {
	ptyMaster, ptySlave, err := pty.Open()
	if err != nil {
		return err
	}
	container.ptyMaster = ptyMaster
	container.cmd.Stdout = ptySlave
	container.cmd.Stderr = ptySlave

	// Copy the PTYs to our broadcasters
	go func() {
		defer container.stdout.CloseWriters()
		utils.Debugf("startPty: begin of stdout pipe")
		io.Copy(container.stdout, ptyMaster)
		utils.Debugf("startPty: end of stdout pipe")
	}()

	// stdin
	if container.Config.OpenStdin {
		container.cmd.Stdin = ptySlave
		container.cmd.SysProcAttr.Setctty = true
		go func() {
			defer container.stdin.Close()
			utils.Debugf("startPty: begin of stdin pipe")
			io.Copy(ptyMaster, container.stdin)
			utils.Debugf("startPty: end of stdin pipe")
		}()
	}
	if err := container.cmd.Start(); err != nil {
		return err
	}
	ptySlave.Close()
	return nil
}

func (container *Container) start() error {
	container.cmd.Stdout = container.stdout
	container.cmd.Stderr = container.stderr
	if container.Config.OpenStdin {
		stdin, err := container.cmd.StdinPipe()
		if err != nil {
			return err
		}
		go func() {
			defer stdin.Close()
			utils.Debugf("start: begin of stdin pipe")
			io.Copy(stdin, container.stdin)
			utils.Debugf("start: end of stdin pipe")
		}()
	}
	return container.cmd.Start()
}

func (container *Container) Attach(stdin io.ReadCloser, stdinCloser io.Closer, stdout io.Writer, stderr io.Writer) chan error {
	var cStdout, cStderr io.ReadCloser

	var nJobs int
	errors := make(chan error, 3)
	if stdin != nil && container.Config.OpenStdin {
		nJobs += 1
		if cStdin, err := container.StdinPipe(); err != nil {
			errors <- err
		} else {
			go func() {
				utils.Debugf("attach: stdin: begin")
				defer utils.Debugf("attach: stdin: end")
				// No matter what, when stdin is closed (io.Copy unblock), close stdout and stderr
				if container.Config.StdinOnce && !container.Config.Tty {
					defer cStdin.Close()
				} else {
					if cStdout != nil {
						defer cStdout.Close()
					}
					if cStderr != nil {
						defer cStderr.Close()
					}
				}
				if container.Config.Tty {
					_, err = utils.CopyEscapable(cStdin, stdin)
				} else {
					_, err = io.Copy(cStdin, stdin)
				}
				if err == io.ErrClosedPipe {
					err = nil
				}
				if err != nil {
					utils.Errorf("attach: stdin: %s", err)
				}
				errors <- err
			}()
		}
	}
	if stdout != nil {
		nJobs += 1
		if p, err := container.StdoutPipe(); err != nil {
			errors <- err
		} else {
			cStdout = p
			go func() {
				utils.Debugf("attach: stdout: begin")
				defer utils.Debugf("attach: stdout: end")
				// If we are in StdinOnce mode, then close stdin
				if container.Config.StdinOnce && stdin != nil {
					defer stdin.Close()
				}
				if stdinCloser != nil {
					defer stdinCloser.Close()
				}
				_, err := io.Copy(stdout, cStdout)
				if err == io.ErrClosedPipe {
					err = nil
				}
				if err != nil {
					utils.Errorf("attach: stdout: %s", err)
				}
				errors <- err
			}()
		}
	} else {
		go func() {
			if stdinCloser != nil {
				defer stdinCloser.Close()
			}
			if cStdout, err := container.StdoutPipe(); err != nil {
				utils.Errorf("attach: stdout pipe: %s", err)
			} else {
				io.Copy(&utils.NopWriter{}, cStdout)
			}
		}()
	}
	if stderr != nil {
		nJobs += 1
		if p, err := container.StderrPipe(); err != nil {
			errors <- err
		} else {
			cStderr = p
			go func() {
				utils.Debugf("attach: stderr: begin")
				defer utils.Debugf("attach: stderr: end")
				// If we are in StdinOnce mode, then close stdin
				if container.Config.StdinOnce && stdin != nil {
					defer stdin.Close()
				}
				if stdinCloser != nil {
					defer stdinCloser.Close()
				}
				_, err := io.Copy(stderr, cStderr)
				if err == io.ErrClosedPipe {
					err = nil
				}
				if err != nil {
					utils.Errorf("attach: stderr: %s", err)
				}
				errors <- err
			}()
		}
	} else {
		go func() {
			if stdinCloser != nil {
				defer stdinCloser.Close()
			}

			if cStderr, err := container.StderrPipe(); err != nil {
				utils.Errorf("attach: stdout pipe: %s", err)
			} else {
				io.Copy(&utils.NopWriter{}, cStderr)
			}
		}()
	}

	return utils.Go(func() error {
		if cStdout != nil {
			defer cStdout.Close()
		}
		if cStderr != nil {
			defer cStderr.Close()
		}
		// FIXME: how to clean up the stdin goroutine without the unwanted side effect
		// of closing the passed stdin? Add an intermediary io.Pipe?
		for i := 0; i < nJobs; i += 1 {
			utils.Debugf("attach: waiting for job %d/%d", i+1, nJobs)
			if err := <-errors; err != nil {
				utils.Errorf("attach: job %d returned error %s, aborting all jobs", i+1, err)
				return err
			}
			utils.Debugf("attach: job %d completed successfully", i+1)
		}
		utils.Debugf("attach: all jobs completed successfully")
		return nil
	})
}

func (container *Container) Start() (err error) {
	container.Lock()
	defer container.Unlock()

	if container.State.IsRunning() {
		return fmt.Errorf("The container %s is already running.", container.ID)
	}
	defer func() {
		if err != nil {
			container.cleanup()
		}
	}()
	if err := container.EnsureMounted(); err != nil {
		return err
	}
	if container.runtime.networkManager.disabled {
		container.Config.NetworkDisabled = true
		container.buildHostnameAndHostsFiles("127.0.1.1")
	} else {
		if err := container.allocateNetwork(); err != nil {
			return err
		}
		container.buildHostnameAndHostsFiles(container.NetworkSettings.IPAddress)
	}

	// Make sure the config is compatible with the current kernel
	if container.Config.Memory > 0 && !container.runtime.capabilities.MemoryLimit {
		log.Printf("WARNING: Your kernel does not support memory limit capabilities. Limitation discarded.\n")
		container.Config.Memory = 0
	}
	if container.Config.Memory > 0 && !container.runtime.capabilities.SwapLimit {
		log.Printf("WARNING: Your kernel does not support swap limit capabilities. Limitation discarded.\n")
		container.Config.MemorySwap = -1
	}

	if container.runtime.capabilities.IPv4ForwardingDisabled {
		log.Printf("WARNING: IPv4 forwarding is disabled. Networking will not work")
	}

	// Create the requested bind mounts
	binds := make(map[string]BindMap)
	// Define illegal container destinations
	illegalDsts := []string{"/", "."}

	for _, bind := range container.hostConfig.Binds {
		// FIXME: factorize bind parsing in parseBind
		var src, dst, mode string
		arr := strings.Split(bind, ":")
		if len(arr) == 2 {
			src = arr[0]
			dst = arr[1]
			mode = "rw"
		} else if len(arr) == 3 {
			src = arr[0]
			dst = arr[1]
			mode = arr[2]
		} else {
			return fmt.Errorf("Invalid bind specification: %s", bind)
		}

		// Bail if trying to mount to an illegal destination
		for _, illegal := range illegalDsts {
			if dst == illegal {
				return fmt.Errorf("Illegal bind destination: %s", dst)
			}
		}

		bindMap := BindMap{
			SrcPath: src,
			DstPath: dst,
			Mode:    mode,
		}
		binds[path.Clean(dst)] = bindMap
	}

	if container.Volumes == nil || len(container.Volumes) == 0 {
		container.Volumes = make(map[string]string)
		container.VolumesRW = make(map[string]bool)
	}

	// Apply volumes from another container if requested
	if container.Config.VolumesFrom != "" {
		containerSpecs := strings.Split(container.Config.VolumesFrom, ",")
		for _, containerSpec := range containerSpecs {
			mountRW := true
			specParts := strings.SplitN(containerSpec, ":", 2)
			switch len(specParts) {
			case 0:
				return fmt.Errorf("Malformed volumes-from specification: %s", container.Config.VolumesFrom)
			case 2:
				switch specParts[1] {
				case "ro":
					mountRW = false
				case "rw": // mountRW is already true
				default:
					return fmt.Errorf("Malformed volumes-from speficication: %s", containerSpec)
				}
			}
			c := container.runtime.Get(specParts[0])
			if c == nil {
				return fmt.Errorf("Container %s not found. Impossible to mount its volumes", container.ID)
			}
			for volPath, id := range c.Volumes {
				if _, exists := container.Volumes[volPath]; exists {
					continue
				}
				if err := os.MkdirAll(path.Join(container.RootfsPath(), volPath), 0755); err != nil {
					return err
				}
				container.Volumes[volPath] = id
				if isRW, exists := c.VolumesRW[volPath]; exists {
					container.VolumesRW[volPath] = isRW && mountRW
				}
			}

		}
	}

	volumesDriver := container.runtime.volumes.driver
	// Create the requested volumes if they don't exist
	for volPath := range container.Config.Volumes {
		volPath = path.Clean(volPath)
		// Skip existing volumes
		if _, exists := container.Volumes[volPath]; exists {
			continue
		}
		var srcPath string
		var isBindMount bool
		srcRW := false
		// If an external bind is defined for this volume, use that as a source
		if bindMap, exists := binds[volPath]; exists {
			isBindMount = true
			srcPath = bindMap.SrcPath
			if strings.ToLower(bindMap.Mode) == "rw" {
				srcRW = true
			}
			// Otherwise create an directory in $ROOT/volumes/ and use that
		} else {

			// Do not pass a container as the parameter for the volume creation.
			// The graph driver using the container's information ( Image ) to
			// create the parent.
			c, err := container.runtime.volumes.Create(nil, nil, "", "", nil)
			if err != nil {
				return err
			}
			srcPath, err = volumesDriver.Get(c.ID)
			if err != nil {
				return fmt.Errorf("Driver %s failed to get volume rootfs %s: %s", volumesDriver, c.ID, err)
			}
			srcRW = true // RW by default
		}
		container.Volumes[volPath] = srcPath
		container.VolumesRW[volPath] = srcRW
		// Create the mountpoint
		rootVolPath := path.Join(container.RootfsPath(), volPath)
		if err := os.MkdirAll(rootVolPath, 0755); err != nil {
			return err
		}

		// Do not copy or change permissions if we are mounting from the host
		if srcRW && !isBindMount {
			volList, err := ioutil.ReadDir(rootVolPath)
			if err != nil {
				return err
			}
			if len(volList) > 0 {
				srcList, err := ioutil.ReadDir(srcPath)
				if err != nil {
					return err
				}
				if len(srcList) == 0 {
					// If the source volume is empty copy files from the root into the volume
					if err := archive.CopyWithTar(rootVolPath, srcPath); err != nil {
						return err
					}

					var stat syscall.Stat_t
					if err := syscall.Stat(rootVolPath, &stat); err != nil {
						return err
					}
					var srcStat syscall.Stat_t
					if err := syscall.Stat(srcPath, &srcStat); err != nil {
						return err
					}
					// Change the source volume's ownership if it differs from the root
					// files that where just copied
					if stat.Uid != srcStat.Uid || stat.Gid != srcStat.Gid {
						if err := os.Chown(srcPath, int(stat.Uid), int(stat.Gid)); err != nil {
							return err
						}
					}
				}
			}
		}
	}

	if err := container.generateLXCConfig(); err != nil {
		return err
	}

	var lxcStart string = "lxc-start"
	if container.hostConfig.Privileged && container.runtime.capabilities.AppArmor {
		lxcStart = path.Join(container.runtime.config.Root, "lxc-start-unconfined")
	}

	params := []string{
		lxcStart,
		"-n", container.ID,
		"-f", container.lxcConfigPath(),
		"--",
		"/.dockerinit",
	}

	// Networking
	if !container.Config.NetworkDisabled {
		params = append(params, "-g", container.network.Gateway.String())
	}

	// User
	if container.Config.User != "" {
		params = append(params, "-u", container.Config.User)
	}

	// Setup environment
	env := []string{
		"HOME=/",
		"PATH=/usr/local/sbin:/usr/local/bin:/usr/sbin:/usr/bin:/sbin:/bin",
		"container=lxc",
		"HOSTNAME=" + container.Config.Hostname,
	}

	if container.Config.Tty {
		env = append(env, "TERM=xterm")
	}

	// Init any links between the parent and children
	runtime := container.runtime

	children, err := runtime.Children(container.Name)
	if err != nil {
		return err
	}

	if len(children) > 0 {
		container.activeLinks = make(map[string]*Link, len(children))

		// If we encounter an error make sure that we rollback any network
		// config and ip table changes
		rollback := func() {
			for _, link := range container.activeLinks {
				link.Disable()
			}
			container.activeLinks = nil
		}

		for p, child := range children {
			link, err := NewLink(container, child, p, runtime.networkManager.bridgeIface)
			if err != nil {
				rollback()
				return err
			}

			container.activeLinks[link.Alias()] = link
			if err := link.Enable(); err != nil {
				rollback()
				return err
			}

			for _, envVar := range link.ToEnv() {
				env = append(env, envVar)
			}
		}
	}

	for _, elem := range container.Config.Env {
		env = append(env, elem)
	}

	if err := container.generateEnvConfig(env); err != nil {
		return err
	}

	if container.Config.WorkingDir != "" {
		workingDir := path.Clean(container.Config.WorkingDir)
		utils.Debugf("[working dir] working dir is %s", workingDir)

		if err := os.MkdirAll(path.Join(container.RootfsPath(), workingDir), 0755); err != nil {
			return nil
		}

		params = append(params,
			"-w", workingDir,
		)
	}

	// Program
	params = append(params, "--", container.Path)
	params = append(params, container.Args...)

	if RootIsShared() {
		// lxc-start really needs / to be non-shared, or all kinds of stuff break
		// when lxc-start unmount things and those unmounts propagate to the main
		// mount namespace.
		// What we really want is to clone into a new namespace and then
		// mount / MS_REC|MS_SLAVE, but since we can't really clone or fork
		// without exec in go we have to do this horrible shell hack...
		shellString :=
			"mount --make-rslave /; exec " +
				utils.ShellQuoteArguments(params)

		params = []string{
			"unshare", "-m", "--", "/bin/sh", "-c", shellString,
		}
	}

	container.cmd = exec.Command(params[0], params[1:]...)

	// Setup logging of stdout and stderr to disk
	if err := container.runtime.LogToDisk(container.stdout, container.logPath("json"), "stdout"); err != nil {
		return err
	}
	if err := container.runtime.LogToDisk(container.stderr, container.logPath("json"), "stderr"); err != nil {
		return err
	}

	container.cmd.SysProcAttr = &syscall.SysProcAttr{Setsid: true}

	if container.Config.Tty {
		err = container.startPty()
	} else {
		err = container.start()
	}
	if err != nil {
		return err
	}
	// FIXME: save state on disk *first*, then converge
	// this way disk state is used as a journal, eg. we can restore after crash etc.
	container.State.SetRunning(container.cmd.Process.Pid)

	// Init the lock
	container.waitLock = make(chan struct{})

	container.ToDisk()
	go container.monitor()

	defer utils.Debugf("Container running: %v", container.State.IsRunning())
	// We wait for the container to be fully running.
	// Timeout after 5 seconds. In case of broken pipe, just retry.
	// Note: The container can run and finish correctly before
	//       the end of this loop
	for now := time.Now(); time.Since(now) < 5*time.Second; {
		// If the container dies while waiting for it, just return
		if !container.State.IsRunning() {
			return nil
		}
		output, err := exec.Command("lxc-info", "-s", "-n", container.ID).CombinedOutput()
		if err != nil {
			utils.Debugf("Error with lxc-info: %s (%s)", err, output)

			output, err = exec.Command("lxc-info", "-s", "-n", container.ID).CombinedOutput()
			if err != nil {
				utils.Debugf("Second Error with lxc-info: %s (%s)", err, output)
				return err
			}

		}
		if strings.Contains(string(output), "RUNNING") {
			return nil
		}
		utils.Debugf("Waiting for the container to start (running: %v): %s", container.State.IsRunning(), bytes.TrimSpace(output))
		time.Sleep(50 * time.Millisecond)
	}

	if container.State.IsRunning() {
		return ErrContainerStartTimeout
	}
	return ErrContainerStart
}

func (container *Container) Run() error {
	if err := container.Start(); err != nil {
		return err
	}
	container.Wait()
	return nil
}

func (container *Container) Output() (output []byte, err error) {
	pipe, err := container.StdoutPipe()
	if err != nil {
		return nil, err
	}
	defer pipe.Close()
	if err := container.Start(); err != nil {
		return nil, err
	}
	output, err = ioutil.ReadAll(pipe)
	container.Wait()
	return output, err
}

// Container.StdinPipe returns a WriteCloser which can be used to feed data
// to the standard input of the container's active process.
// Container.StdoutPipe and Container.StderrPipe each return a ReadCloser
// which can be used to retrieve the standard output (and error) generated
// by the container's active process. The output (and error) are actually
// copied and delivered to all StdoutPipe and StderrPipe consumers, using
// a kind of "broadcaster".

func (container *Container) StdinPipe() (io.WriteCloser, error) {
	return container.stdinPipe, nil
}

func (container *Container) StdoutPipe() (io.ReadCloser, error) {
	reader, writer := io.Pipe()
	container.stdout.AddWriter(writer, "")
	return utils.NewBufReader(reader), nil
}

func (container *Container) StderrPipe() (io.ReadCloser, error) {
	reader, writer := io.Pipe()
	container.stderr.AddWriter(writer, "")
	return utils.NewBufReader(reader), nil
}

func (container *Container) buildHostnameAndHostsFiles(IP string) {
	container.HostnamePath = path.Join(container.root, "hostname")
	ioutil.WriteFile(container.HostnamePath, []byte(container.Config.Hostname+"\n"), 0644)

	hostsContent := []byte(`
127.0.0.1	localhost
::1		localhost ip6-localhost ip6-loopback
fe00::0		ip6-localnet
ff00::0		ip6-mcastprefix
ff02::1		ip6-allnodes
ff02::2		ip6-allrouters
`)

	container.HostsPath = path.Join(container.root, "hosts")

	if container.Config.Domainname != "" {
		hostsContent = append([]byte(fmt.Sprintf("%s\t%s.%s %s\n", IP, container.Config.Hostname, container.Config.Domainname, container.Config.Hostname)), hostsContent...)
	} else {
		hostsContent = append([]byte(fmt.Sprintf("%s\t%s\n", IP, container.Config.Hostname)), hostsContent...)
	}

	ioutil.WriteFile(container.HostsPath, hostsContent, 0644)
}

func (container *Container) allocateNetwork() error {
	if container.Config.NetworkDisabled {
		return nil
	}

	var (
		iface *NetworkInterface
		err   error
	)
	if container.State.IsGhost() {
		if manager := container.runtime.networkManager; manager.disabled {
			iface = &NetworkInterface{disabled: true}
		} else {
			iface = &NetworkInterface{
				IPNet:   net.IPNet{IP: net.ParseIP(container.NetworkSettings.IPAddress), Mask: manager.bridgeNetwork.Mask},
				Gateway: manager.bridgeNetwork.IP,
				manager: manager,
			}
			if iface != nil && iface.IPNet.IP != nil {
				ipNum := ipToInt(iface.IPNet.IP)
				manager.ipAllocator.inUse[ipNum] = struct{}{}
			} else {
				iface, err = container.runtime.networkManager.Allocate()
				if err != nil {
					return err
				}
			}
		}
	} else {
		iface, err = container.runtime.networkManager.Allocate()
		if err != nil {
			return err
		}
	}

	if container.Config.PortSpecs != nil {
		utils.Debugf("Migrating port mappings for container: %s", strings.Join(container.Config.PortSpecs, ", "))
		if err := migratePortMappings(container.Config, container.hostConfig); err != nil {
			return err
		}
		container.Config.PortSpecs = nil
		if err := container.writeHostConfig(); err != nil {
			return err
		}
	}

	var (
		portSpecs = make(map[Port]struct{})
		bindings  = make(map[Port][]PortBinding)
	)

	if !container.State.IsGhost() {
		if container.Config.ExposedPorts != nil {
			portSpecs = container.Config.ExposedPorts
		}
		if container.hostConfig.PortBindings != nil {
			bindings = container.hostConfig.PortBindings
		}
	} else {
		if container.NetworkSettings.Ports != nil {
			for port, binding := range container.NetworkSettings.Ports {
				portSpecs[port] = struct{}{}
				bindings[port] = binding
			}
		}
	}

	container.NetworkSettings.PortMapping = nil

	for port := range portSpecs {
		binding := bindings[port]
		if container.hostConfig.PublishAllPorts && len(binding) == 0 {
			binding = append(binding, PortBinding{})
		}
		for i := 0; i < len(binding); i++ {
			b := binding[i]
			nat, err := iface.AllocatePort(port, b)
			if err != nil {
				iface.Release()
				return err
			}
			utils.Debugf("Allocate port: %s:%s->%s", nat.Binding.HostIp, port, nat.Binding.HostPort)
			binding[i] = nat.Binding
		}
		bindings[port] = binding
	}
	container.writeHostConfig()

	container.NetworkSettings.Ports = bindings
	container.network = iface

	container.NetworkSettings.Bridge = container.runtime.networkManager.bridgeIface
	container.NetworkSettings.IPAddress = iface.IPNet.IP.String()
	container.NetworkSettings.IPPrefixLen, _ = iface.IPNet.Mask.Size()
	container.NetworkSettings.Gateway = iface.Gateway.String()

	return nil
}

func (container *Container) releaseNetwork() {
	if container.Config.NetworkDisabled || container.network == nil {
		return
	}
	container.network.Release()
	container.network = nil
	container.NetworkSettings = &NetworkSettings{}
}

// FIXME: replace this with a control socket within dockerinit
func (container *Container) waitLxc() error {
	for {
		output, err := exec.Command("lxc-info", "-n", container.ID).CombinedOutput()
		if err != nil {
			return err
		}
		if !strings.Contains(string(output), "RUNNING") {
			return nil
		}
		time.Sleep(500 * time.Millisecond)
	}
}

func (container *Container) monitor() {
	// Wait for the program to exit

	// If the command does not exist, try to wait via lxc
	// (This probably happens only for ghost containers, i.e. containers that were running when Docker started)
	if container.cmd == nil {
		utils.Debugf("monitor: waiting for container %s using waitLxc", container.ID)
		if err := container.waitLxc(); err != nil {
			utils.Errorf("monitor: while waiting for container %s, waitLxc had a problem: %s", container.ID, err)
		}
	} else {
		utils.Debugf("monitor: waiting for container %s using cmd.Wait", container.ID)
		if err := container.cmd.Wait(); err != nil {
			// Since non-zero exit status and signal terminations will cause err to be non-nil,
			// we have to actually discard it. Still, log it anyway, just in case.
			utils.Debugf("monitor: cmd.Wait reported exit status %s for container %s", err, container.ID)
		}
	}
	utils.Debugf("monitor: container %s finished", container.ID)

	exitCode := -1
	if container.cmd != nil {
		exitCode = container.cmd.ProcessState.Sys().(syscall.WaitStatus).ExitStatus()
	}

	if container.runtime != nil && container.runtime.srv != nil {
		container.runtime.srv.LogEvent("die", container.ID, container.runtime.repositories.ImageName(container.Image))
	}

	// Cleanup
	container.cleanup()

	// Re-create a brand new stdin pipe once the container exited
	if container.Config.OpenStdin {
		container.stdin, container.stdinPipe = io.Pipe()
	}

	// Report status back
	container.State.SetStopped(exitCode)

	// Release the lock
	close(container.waitLock)

	if err := container.ToDisk(); err != nil {
		// FIXME: there is a race condition here which causes this to fail during the unit tests.
		// If another goroutine was waiting for Wait() to return before removing the container's root
		// from the filesystem... At this point it may already have done so.
		// This is because State.setStopped() has already been called, and has caused Wait()
		// to return.
		// FIXME: why are we serializing running state to disk in the first place?
		//log.Printf("%s: Failed to dump configuration to the disk: %s", container.ID, err)
	}
}

func (container *Container) cleanup() {
	container.releaseNetwork()

	// Disable all active links
	if container.activeLinks != nil {
		for _, link := range container.activeLinks {
			link.Disable()
		}
	}

	if container.Config.OpenStdin {
		if err := container.stdin.Close(); err != nil {
			utils.Errorf("%s: Error close stdin: %s", container.ID, err)
		}
	}
	if err := container.stdout.CloseWriters(); err != nil {
		utils.Errorf("%s: Error close stdout: %s", container.ID, err)
	}
	if err := container.stderr.CloseWriters(); err != nil {
		utils.Errorf("%s: Error close stderr: %s", container.ID, err)
	}

	if container.ptyMaster != nil {
		if err := container.ptyMaster.Close(); err != nil {
			utils.Errorf("%s: Error closing Pty master: %s", container.ID, err)
		}
	}

	if err := container.Unmount(); err != nil {
		log.Printf("%v: Failed to umount filesystem: %v", container.ID, err)
	}
}

func (container *Container) kill(sig int) error {
	container.Lock()
	defer container.Unlock()

	if !container.State.IsRunning() {
		return nil
	}

	if output, err := exec.Command("lxc-kill", "-n", container.ID, strconv.Itoa(sig)).CombinedOutput(); err != nil {
		log.Printf("error killing container %s (%s, %s)", utils.TruncateID(container.ID), output, err)
		return err
	}

	return nil
}

func (container *Container) Kill() error {
	if !container.State.IsRunning() {
		return nil
	}

	// 1. Send SIGKILL
	if err := container.kill(9); err != nil {
		return err
	}

	// 2. Wait for the process to die, in last resort, try to kill the process directly
	if err := container.WaitTimeout(10 * time.Second); err != nil {
		if container.cmd == nil {
			return fmt.Errorf("lxc-kill failed, impossible to kill the container %s", utils.TruncateID(container.ID))
		}
		log.Printf("Container %s failed to exit within 10 seconds of lxc-kill %s - trying direct SIGKILL", "SIGKILL", utils.TruncateID(container.ID))
		if err := container.cmd.Process.Kill(); err != nil {
			return err
		}
	}

	container.Wait()
	return nil
}

func (container *Container) Stop(seconds int) error {
	if !container.State.IsRunning() {
		return nil
	}

	// 1. Send a SIGTERM
	if err := container.kill(15); err != nil {
		utils.Debugf("Error sending kill SIGTERM: %s", err)
		log.Print("Failed to send SIGTERM to the process, force killing")
		if err := container.kill(9); err != nil {
			return err
		}
	}

	// 2. Wait for the process to exit on its own
	if err := container.WaitTimeout(time.Duration(seconds) * time.Second); err != nil {
		log.Printf("Container %v failed to exit within %d seconds of SIGTERM - using the force", container.ID, seconds)
		// 3. If it doesn't, then send SIGKILL
		if err := container.Kill(); err != nil {
			return err
		}
	}
	return nil
}

func (container *Container) Restart(seconds int) error {
	if err := container.Stop(seconds); err != nil {
		return err
	}
	return container.Start()
}

// Wait blocks until the container stops running, then returns its exit code.
func (container *Container) Wait() int {
	<-container.waitLock
	return container.State.GetExitCode()
}

func (container *Container) Resize(h, w int) error {
	pty, ok := container.ptyMaster.(*os.File)
	if !ok {
		return fmt.Errorf("ptyMaster does not have Fd() method")
	}
	return term.SetWinsize(pty.Fd(), &term.Winsize{Height: uint16(h), Width: uint16(w)})
}

func (container *Container) ExportRw() (archive.Archive, error) {
	if err := container.EnsureMounted(); err != nil {
		return nil, err
	}
	if container.runtime == nil {
		return nil, fmt.Errorf("Can't load storage driver for unregistered container %s", container.ID)
	}

	return container.runtime.Diff(container)
}

func (container *Container) Export() (archive.Archive, error) {
	if err := container.EnsureMounted(); err != nil {
		return nil, err
	}
	return archive.Tar(container.RootfsPath(), archive.Uncompressed)
}

func (container *Container) WaitTimeout(timeout time.Duration) error {
	done := make(chan bool)
	go func() {
		container.Wait()
		done <- true
	}()

	select {
	case <-time.After(timeout):
		return fmt.Errorf("Timed Out")
	case <-done:
		return nil
	}
}

func (container *Container) EnsureMounted() error {
	// FIXME: EnsureMounted is deprecated because drivers are now responsible
	// for re-entrant mounting in their Get() method.
	return container.Mount()
}

func (container *Container) Mount() error {
	return container.runtime.Mount(container)
}

func (container *Container) Changes() ([]archive.Change, error) {
	return container.runtime.Changes(container)
}

func (container *Container) GetImage() (*Image, error) {
	if container.runtime == nil {
		return nil, fmt.Errorf("Can't get image of unregistered container")
	}
	return container.runtime.graph.Get(container.Image)
}

func (container *Container) Unmount() error {
	return container.runtime.Unmount(container)
}

func (container *Container) logPath(name string) string {
	return path.Join(container.root, fmt.Sprintf("%s-%s.log", container.ID, name))
}

func (container *Container) ReadLog(name string) (io.Reader, error) {
	return os.Open(container.logPath(name))
}

func (container *Container) hostConfigPath() string {
	return path.Join(container.root, "hostconfig.json")
}

func (container *Container) jsonPath() string {
	return path.Join(container.root, "config.json")
}

func (container *Container) EnvConfigPath() string {
	return path.Join(container.root, "config.env")
}

func (container *Container) lxcConfigPath() string {
	return path.Join(container.root, "config.lxc")
}

// This method must be exported to be used from the lxc template
func (container *Container) RootfsPath() string {
	return container.rootfs
}

func validateID(id string) error {
	if id == "" {
		return fmt.Errorf("Invalid empty id")
	}
	return nil
}

// GetSize, return real size, virtual size
func (container *Container) GetSize() (int64, int64) {
<<<<<<< HEAD
	var (
		sizeRw, sizeRootfs int64
		err                error
		driver             = container.runtime.driver
	)

	if err := container.EnsureMounted(); err != nil {
		utils.Errorf("Warning: failed to compute size of container rootfs %s: %s", container.ID, err)
		return sizeRw, sizeRootfs
	}

	if differ, ok := container.runtime.driver.(graphdriver.Differ); ok {
		sizeRw, err = differ.DiffSize(container.ID)
		if err != nil {
			utils.Errorf("Warning: driver %s couldn't return diff size of container %s: %s", driver, container.ID, err)
			// FIXME: GetSize should return an error. Not changing it now in case
			// there is a side-effect.
			sizeRw = -1
		}
	} else {
		changes, _ := container.Changes()
		if changes != nil {
			sizeRw = archive.ChangesSize(container.RootfsPath(), changes)
		} else {
			sizeRw = -1
		}
	}

	if _, err = os.Stat(container.RootfsPath()); err != nil {
=======
	var sizeRw, sizeRootfs int64
	data := make(map[uint64]bool)

	filepath.Walk(container.rwPath(), func(path string, fileInfo os.FileInfo, err error) error {
		if fileInfo == nil {
			return nil
		}
		size := fileInfo.Size()
		if size == 0 {
			return nil
		}

		inode := fileInfo.Sys().(*syscall.Stat_t).Ino
		if _, entryExists := data[inode]; entryExists {
			return nil
		}
		data[inode] = false

		sizeRw += size
		return nil
	})

	data = make(map[uint64]bool)
	_, err := os.Stat(container.RootfsPath())
	if err == nil {
>>>>>>> 25e443a3
		filepath.Walk(container.RootfsPath(), func(path string, fileInfo os.FileInfo, err error) error {
			if fileInfo == nil {
				return nil
			}
			size := fileInfo.Size()
			if size == 0 {
				return nil
			}

			inode := fileInfo.Sys().(*syscall.Stat_t).Ino
			if _, entryExists := data[inode]; entryExists {
				return nil
			}
			data[inode] = false

			sizeRootfs += size
			return nil
		})
	}
	return sizeRw, sizeRootfs
}

func (container *Container) Copy(resource string) (archive.Archive, error) {
	if err := container.EnsureMounted(); err != nil {
		return nil, err
	}
	var filter []string
	basePath := path.Join(container.RootfsPath(), resource)
	stat, err := os.Stat(basePath)
	if err != nil {
		return nil, err
	}
	if !stat.IsDir() {
		d, f := path.Split(basePath)
		basePath = d
		filter = []string{f}
	} else {
		filter = []string{path.Base(basePath)}
		basePath = path.Dir(basePath)
	}
	return archive.TarFilter(basePath, &archive.TarOptions{
		Compression: archive.Uncompressed,
		Includes:    filter,
		Recursive:   true,
	})
}

// Returns true if the container exposes a certain port
func (container *Container) Exposes(p Port) bool {
	_, exists := container.Config.ExposedPorts[p]
	return exists
}<|MERGE_RESOLUTION|>--- conflicted
+++ resolved
@@ -17,7 +17,6 @@
 	"os"
 	"os/exec"
 	"path"
-	"path/filepath"
 	"strconv"
 	"strings"
 	"sync"
@@ -26,14 +25,9 @@
 )
 
 type Container struct {
-<<<<<<< HEAD
+	sync.Mutex
 	root   string // Path to the "home" of the container, including metadata.
 	rootfs string // Path to the root filesystem of the container.
-=======
-	sync.Mutex
-
-	root string
->>>>>>> 25e443a3
 
 	ID string
 
@@ -1345,7 +1339,6 @@
 
 // GetSize, return real size, virtual size
 func (container *Container) GetSize() (int64, int64) {
-<<<<<<< HEAD
 	var (
 		sizeRw, sizeRootfs int64
 		err                error
@@ -1375,51 +1368,9 @@
 	}
 
 	if _, err = os.Stat(container.RootfsPath()); err != nil {
-=======
-	var sizeRw, sizeRootfs int64
-	data := make(map[uint64]bool)
-
-	filepath.Walk(container.rwPath(), func(path string, fileInfo os.FileInfo, err error) error {
-		if fileInfo == nil {
-			return nil
-		}
-		size := fileInfo.Size()
-		if size == 0 {
-			return nil
-		}
-
-		inode := fileInfo.Sys().(*syscall.Stat_t).Ino
-		if _, entryExists := data[inode]; entryExists {
-			return nil
-		}
-		data[inode] = false
-
-		sizeRw += size
-		return nil
-	})
-
-	data = make(map[uint64]bool)
-	_, err := os.Stat(container.RootfsPath())
-	if err == nil {
->>>>>>> 25e443a3
-		filepath.Walk(container.RootfsPath(), func(path string, fileInfo os.FileInfo, err error) error {
-			if fileInfo == nil {
-				return nil
-			}
-			size := fileInfo.Size()
-			if size == 0 {
-				return nil
-			}
-
-			inode := fileInfo.Sys().(*syscall.Stat_t).Ino
-			if _, entryExists := data[inode]; entryExists {
-				return nil
-			}
-			data[inode] = false
-
-			sizeRootfs += size
-			return nil
-		})
+		if sizeRootfs, err = utils.TreeSize(container.RootfsPath()); err != nil {
+			sizeRootfs = -1
+		}
 	}
 	return sizeRw, sizeRootfs
 }
