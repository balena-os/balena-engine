--- conflicted
+++ resolved
@@ -1,9 +1,5 @@
-<<<<<<< HEAD
+//go:build linux && !exclude_disk_quota && cgo
 // +build linux,!exclude_disk_quota,cgo
-=======
-//go:build linux
-// +build linux
->>>>>>> a89b8422
 
 package quota // import "github.com/docker/docker/quota"
 
