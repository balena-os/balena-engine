--- conflicted
+++ resolved
@@ -9,15 +9,13 @@
 )
 
 // TODO verify if this regex is correct for "a" (all); the docs (https://github.com/torvalds/linux/blob/v5.10/Documentation/admin-guide/cgroup-v1/devices.rst) describe:
-//      "'all' means it applies to all types and all major and minor numbers", and shows an example
-//      that *only* passes `a` as value: `echo a > /sys/fs/cgroup/1/devices.allow, which would be
-//      the "implicit" equivalent of "a *:* rwm". Source-code also looks to confirm this, and returns
-//      early for "a" (all); https://github.com/torvalds/linux/blob/v5.10/security/device_cgroup.c#L614-L642
-<<<<<<< HEAD
+//
+//	"'all' means it applies to all types and all major and minor numbers", and shows an example
+//	that *only* passes `a` as value: `echo a > /sys/fs/cgroup/1/devices.allow, which would be
+//	the "implicit" equivalent of "a *:* rwm". Source-code also looks to confirm this, and returns
+//	early for "a" (all); https://github.com/torvalds/linux/blob/v5.10/security/device_cgroup.c#L614-L642
+//
 // nolint: gosimple
-=======
-//nolint: gosimple
->>>>>>> 38633e79
 var deviceCgroupRuleRegex = regexp.MustCompile("^([acb]) ([0-9]+|\\*):([0-9]+|\\*) ([rwm]{1,3})$")
 
 // SetCapabilities sets the provided capabilities on the spec
