# Testing

This document contains the Moby code testing guidelines. It should answer any 
questions you may have as an aspiring Moby contributor.

## Test suites

Moby has two test suites (and one legacy test suite):

* Unit tests - use standard `go test` and
  [gotest.tools/assert](https://godoc.org/gotest.tools/assert) assertions. They are located in
  the package they test. Unit tests should be fast and test only their own 
  package.
* API integration tests - use standard `go test` and
  [gotest.tools/assert](https://godoc.org/gotest.tools/assert) assertions. They are located in
  `./integration/<component>` directories, where `component` is: container,
  image, volume, etc. These tests perform HTTP requests to an API endpoint and
  check the HTTP response and daemon state after the call.

The legacy test suite `integration-cli/` is deprecated. No new tests will be 
added to this suite. Any tests in this suite which require updates should be 
ported to either the unit test suite or the new API integration test suite.

## Writing new tests

Most code changes will fall into one of the following categories.

### Writing tests for new features

New code should be covered by unit tests. If the code is difficult to test with
unit tests, then that is a good sign that it should be refactored to make it
easier to reuse and maintain. Consider accepting unexported interfaces instead
of structs so that fakes can be provided for dependencies.

If the new feature includes a completely new API endpoint then a new API 
integration test should be added to cover the success case of that endpoint.

If the new feature does not include a completely new API endpoint consider 
adding the new API fields to the existing test for that endpoint. A new 
integration test should **not** be added for every new API field or API error 
case. Error cases should be handled by unit tests.

### Writing tests for bug fixes

Bugs fixes should include a unit test case which exercises the bug.

A bug fix may also include new assertions in existing integration tests for the
API endpoint.

### Writing new integration tests

Note the `integration-cli` tests are deprecated; new tests will be rejected by
the CI.

Instead, implement new tests under `integration/`.

### Integration tests environment considerations

When adding new tests or modifying existing tests under `integration/`, testing
environment should be properly considered. `skip.If` from 
[gotest.tools/skip](https://godoc.org/gotest.tools/skip) can be used to make the 
test run conditionally. Full testing environment conditions can be found at 
[environment.go](https://github.com/moby/moby/blob/6b6eeed03b963a27085ea670f40cd5ff8a61f32e/testutil/environment/environment.go)

Here is a quick example. If the test needs to interact with a docker daemon on 
the same host, the following condition should be checked within the test code

```go
skip.If(t, testEnv.IsRemoteDaemon())
// your integration test code
```

If a remote daemon is detected, the test will be skipped.

## Running tests

### Unit Tests

To run the unit test suite:

```
make test-unit
```

or `hack/test/unit` from inside a `BINDDIR=. make shell` container or properly
configured environment.

The following environment variables may be used to run a subset of tests:

* `TESTDIRS` - paths to directories to be tested, defaults to `./...`
* `TESTFLAGS` - flags passed to `go test`, to run tests which match a pattern
  use `TESTFLAGS="-test.run TestNameOrPrefix"`

### Integration Tests

To run the integration test suite:

```
make test-integration
```

This make target runs both the "integration" suite and the "integration-cli"
suite.

You can specify which integration test dirs to build and run by specifying
the list of dirs in the TEST_INTEGRATION_DIR environment variable.

You can also explicitly skip either suite by setting (any value) in
TEST_SKIP_INTEGRATION and/or TEST_SKIP_INTEGRATION_CLI environment variables.

Flags specific to each suite can be set in the TESTFLAGS_INTEGRATION and
TESTFLAGS_INTEGRATION_CLI environment variables.

<<<<<<< HEAD
If all you want is to specity a test filter to run, you can set the
`TEST_FILTER` environment variable. This ends up getting passed directly to `go
test -run` (or `go test -check-f`, dpenending on the test suite). It will also
=======
If all you want is to specify a test filter to run, you can set the
`TEST_FILTER` environment variable. This ends up getting passed directly to `go
test -run` (or `go test -check-f`, depending on the test suite). It will also
>>>>>>> 847da184
automatically set the other above mentioned environment variables accordingly.

### Go Version

You can change a version of golang used for building stuff that is being tested
by setting `GO_VERSION` variable, for example:

```
make GO_VERSION=1.12.8 test
```<|MERGE_RESOLUTION|>--- conflicted
+++ resolved
@@ -111,15 +111,9 @@
 Flags specific to each suite can be set in the TESTFLAGS_INTEGRATION and
 TESTFLAGS_INTEGRATION_CLI environment variables.
 
-<<<<<<< HEAD
-If all you want is to specity a test filter to run, you can set the
-`TEST_FILTER` environment variable. This ends up getting passed directly to `go
-test -run` (or `go test -check-f`, dpenending on the test suite). It will also
-=======
 If all you want is to specify a test filter to run, you can set the
 `TEST_FILTER` environment variable. This ends up getting passed directly to `go
 test -run` (or `go test -check-f`, depending on the test suite). It will also
->>>>>>> 847da184
 automatically set the other above mentioned environment variables accordingly.
 
 ### Go Version
