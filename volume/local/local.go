--- conflicted
+++ resolved
@@ -46,15 +46,6 @@
 // is the base path that the Root instance uses to store its
 // volumes. The base path is created here if it does not exist.
 func New(scope string, rootIdentity idtools.Identity) (*Root, error) {
-<<<<<<< HEAD
-	rootDirectory := filepath.Join(scope, volumesPathName)
-
-	if err := idtools.MkdirAllAndChown(rootDirectory, 0701, idtools.CurrentIdentity()); err != nil {
-		return nil, err
-	}
-
-=======
->>>>>>> 38633e79
 	r := &Root{
 		path:         filepath.Join(scope, volumesPathName),
 		volumes:      make(map[string]*localVolume),
@@ -147,28 +138,6 @@
 		return v, nil
 	}
 
-<<<<<<< HEAD
-	path := r.DataPath(name)
-	volRoot := filepath.Dir(path)
-	// Root dir does not need to be accessed by the remapped root
-	if err := idtools.MkdirAllAndChown(volRoot, 0701, idtools.CurrentIdentity()); err != nil {
-		return nil, errors.Wrapf(errdefs.System(err), "error while creating volume root path '%s'", volRoot)
-	}
-
-	// Remapped root does need access to the data path
-	if err := idtools.MkdirAllAndChown(path, 0755, r.rootIdentity); err != nil {
-		return nil, errors.Wrapf(errdefs.System(err), "error while creating volume data path '%s'", path)
-	}
-
-	var err error
-	defer func() {
-		if err != nil {
-			os.RemoveAll(filepath.Dir(path))
-		}
-	}()
-
-=======
->>>>>>> 38633e79
 	v = &localVolume{
 		driverName: r.Name(),
 		name:       name,
