--- conflicted
+++ resolved
@@ -1,10 +1,4 @@
-<<<<<<< HEAD
-// +build linux
-
 package dockerd
-=======
-package main
->>>>>>> 8c91e967
 
 import systemdDaemon "github.com/coreos/go-systemd/daemon"
 
