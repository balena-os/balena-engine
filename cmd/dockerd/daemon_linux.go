--- conflicted
+++ resolved
@@ -1,10 +1,4 @@
-<<<<<<< HEAD
-// +build linux
-
 package dockerd
-=======
-package main
->>>>>>> 3ba4f9b2
 
 import systemdDaemon "github.com/coreos/go-systemd/daemon"
 
