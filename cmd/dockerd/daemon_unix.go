--- conflicted
+++ resolved
@@ -25,11 +25,7 @@
 
 func getDefaultDaemonConfigDir() (string, error) {
 	if !honorXDG {
-<<<<<<< HEAD
 		return "/etc/balena-engine", nil
-=======
-		return "/etc/docker", nil
->>>>>>> 847da184
 	}
 	// NOTE: CLI uses ~/.docker while the daemon uses ~/.config/docker, because
 	// ~/.docker was not designed to store daemon configurations.
