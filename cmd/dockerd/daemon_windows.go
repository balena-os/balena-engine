package dockerd

import (
	"context"
	"fmt"
	"os"
	"path/filepath"
	"time"

	"github.com/docker/docker/daemon/config"
	"github.com/docker/docker/libcontainerd/supervisor"
	"github.com/docker/docker/pkg/system"
	"github.com/sirupsen/logrus"
	"golang.org/x/sys/windows"
)

func getDefaultDaemonConfigFile() (string, error) {
	return "", nil
}

// setDefaultUmask doesn't do anything on windows
func setDefaultUmask() error {
	return nil
}

func getDaemonConfDir(root string) (string, error) {
	return filepath.Join(root, `\config`), nil
}

<<<<<<< HEAD
// preNotifySystem sends a message to the host when the API is active, but before the daemon is
func preNotifySystem() {
=======
// preNotifyReady sends a message to the host when the API is active, but before the daemon is
func preNotifyReady() {
>>>>>>> 847da184
	// start the service now to prevent timeouts waiting for daemon to start
	// but still (eventually) complete all requests that are sent after this
	if service != nil {
		err := service.started()
		if err != nil {
			logrus.Fatal(err)
		}
	}
}

// notifyReady sends a message to the host when the server is ready to be used
func notifyReady() {
}

// notifyStopping sends a message to the host when the server is shutting down
func notifyStopping() {
}

// notifyShutdown is called after the daemon shuts down but before the process exits.
func notifyShutdown(err error) {
	if service != nil {
		if err != nil {
			logrus.Fatal(err)
		}
		service.stopped(err)
	}
}

func (cli *DaemonCli) getPlatformContainerdDaemonOpts() ([]supervisor.DaemonOpt, error) {
	return nil, nil
}

// setupConfigReloadTrap configures a Win32 event to reload the configuration.
func (cli *DaemonCli) setupConfigReloadTrap() {
	go func() {
		sa := windows.SecurityAttributes{
			Length: 0,
		}
		event := "Global\\docker-daemon-config-" + fmt.Sprint(os.Getpid())
		ev, _ := windows.UTF16PtrFromString(event)
		if h, _ := windows.CreateEvent(&sa, 0, 0, ev); h != 0 {
			logrus.Debugf("Config reload - waiting signal at %s", event)
			for {
				windows.WaitForSingleObject(h, windows.INFINITE)
				cli.reloadConfig()
			}
		}
	}()
}

// getSwarmRunRoot gets the root directory for swarm to store runtime state
// For example, the control socket
func (cli *DaemonCli) getSwarmRunRoot() string {
	return ""
}

func allocateDaemonPort(addr string) error {
	return nil
}

func newCgroupParent(config *config.Config) string {
	return ""
}

func (cli *DaemonCli) initContainerD(_ context.Context) (func(time.Duration) error, error) {
	system.InitContainerdRuntime(cli.Config.Experimental, cli.Config.ContainerdAddr)
	return nil, nil
}<|MERGE_RESOLUTION|>--- conflicted
+++ resolved
@@ -27,13 +27,8 @@
 	return filepath.Join(root, `\config`), nil
 }
 
-<<<<<<< HEAD
-// preNotifySystem sends a message to the host when the API is active, but before the daemon is
-func preNotifySystem() {
-=======
 // preNotifyReady sends a message to the host when the API is active, but before the daemon is
 func preNotifyReady() {
->>>>>>> 847da184
 	// start the service now to prevent timeouts waiting for daemon to start
 	// but still (eventually) complete all requests that are sent after this
 	if service != nil {
