package dockerd

import (
	"fmt"
	"os"
	"runtime"

	"github.com/docker/docker/cli"
	"github.com/docker/docker/daemon/config"
	"github.com/docker/docker/dockerversion"
	"github.com/docker/docker/pkg/reexec"
	"github.com/docker/docker/pkg/term"
	"github.com/moby/buildkit/util/apicaps"
	"github.com/sirupsen/logrus"
	"github.com/spf13/cobra"
)

func newDaemonCommand() *cobra.Command {
	opts := newDaemonOptions(config.New())

	cmd := &cobra.Command{
		Use:           "balena-engine [OPTIONS]",
		Short:         "A self-sufficient runtime for containers.",
		SilenceUsage:  true,
		SilenceErrors: true,
		Args:          cli.NoArgs,
		RunE: func(cmd *cobra.Command, args []string) error {
			opts.flags = cmd.Flags()
			return runDaemon(opts)
		},
		DisableFlagsInUseLine: true,
		Version:               fmt.Sprintf("%s, build %s", dockerversion.Version, dockerversion.GitCommit),
	}
	cli.SetupRootCommand(cmd)

	flags := cmd.Flags()
	flags.BoolP("version", "v", false, "Print version information and quit")
	flags.StringVar(&opts.configFile, "config-file", defaultDaemonConfigFile, "Daemon configuration file")
	opts.InstallFlags(flags)
	installConfigFlags(opts.daemonConfig, flags)
	installServiceFlags(flags)

	return cmd
}

func init() {
	if dockerversion.ProductName != "" {
		apicaps.ExportedProduct = dockerversion.ProductName
	}
<<<<<<< HEAD

	daemonCli := NewDaemonCli()

	// Windows specific settings as these are not defaulted.
	if runtime.GOOS == "windows" {
		if opts.daemonConfig.Pidfile == "" {
			opts.daemonConfig.Pidfile = filepath.Join(opts.daemonConfig.Root, "balena-engine.pid")
		}
		if opts.configFile == "" {
			opts.configFile = filepath.Join(opts.daemonConfig.Root, `config\daemon.json`)
		}
	}

	// On Windows, this may be launching as a service or with an option to
	// register the service.
	stop, runAsService, err := initService(daemonCli)
	if err != nil {
		logrus.Fatal(err)
	}

	if stop {
		return nil
	}

	// If Windows SCM manages the service - no need for PID files
	if runAsService {
		opts.daemonConfig.Pidfile = ""
	}

	err = daemonCli.start(opts)
	notifyShutdown(err)
	return err
}

func showVersion() {
	fmt.Printf("Docker version %s, build %s\n", dockerversion.Version, dockerversion.GitCommit)
=======
>>>>>>> 3ba4f9b2
}

// Main of the dockerd
func Main() {
	if reexec.Init() {
		return
	}

	// Set terminal emulation based on platform as required.
	_, stdout, stderr := term.StdStreams()

	// @jhowardmsft - maybe there is a historic reason why on non-Windows, stderr is used
	// here. However, on Windows it makes no sense and there is no need.
	if runtime.GOOS == "windows" {
		logrus.SetOutput(stdout)
	} else {
		logrus.SetOutput(stderr)
	}

	cmd := newDaemonCommand()
	cmd.SetOutput(stdout)
	if err := cmd.Execute(); err != nil {
		fmt.Fprintf(stderr, "%s\n", err)
		os.Exit(1)
	}
}<|MERGE_RESOLUTION|>--- conflicted
+++ resolved
@@ -47,45 +47,6 @@
 	if dockerversion.ProductName != "" {
 		apicaps.ExportedProduct = dockerversion.ProductName
 	}
-<<<<<<< HEAD
-
-	daemonCli := NewDaemonCli()
-
-	// Windows specific settings as these are not defaulted.
-	if runtime.GOOS == "windows" {
-		if opts.daemonConfig.Pidfile == "" {
-			opts.daemonConfig.Pidfile = filepath.Join(opts.daemonConfig.Root, "balena-engine.pid")
-		}
-		if opts.configFile == "" {
-			opts.configFile = filepath.Join(opts.daemonConfig.Root, `config\daemon.json`)
-		}
-	}
-
-	// On Windows, this may be launching as a service or with an option to
-	// register the service.
-	stop, runAsService, err := initService(daemonCli)
-	if err != nil {
-		logrus.Fatal(err)
-	}
-
-	if stop {
-		return nil
-	}
-
-	// If Windows SCM manages the service - no need for PID files
-	if runAsService {
-		opts.daemonConfig.Pidfile = ""
-	}
-
-	err = daemonCli.start(opts)
-	notifyShutdown(err)
-	return err
-}
-
-func showVersion() {
-	fmt.Printf("Docker version %s, build %s\n", dockerversion.Version, dockerversion.GitCommit)
-=======
->>>>>>> 3ba4f9b2
 }
 
 // Main of the dockerd
